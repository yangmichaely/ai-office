#*************************************************************************
#
# DO NOT ALTER OR REMOVE COPYRIGHT NOTICES OR THIS FILE HEADER.
# 
# Copyright 2000, 2010 Oracle and/or its affiliates.
#
# OpenOffice.org - a multi-platform office productivity suite
#
# This file is part of OpenOffice.org.
#
# OpenOffice.org is free software: you can redistribute it and/or modify
# it under the terms of the GNU Lesser General Public License version 3
# only, as published by the Free Software Foundation.
#
# OpenOffice.org is distributed in the hope that it will be useful,
# but WITHOUT ANY WARRANTY; without even the implied warranty of
# MERCHANTABILITY or FITNESS FOR A PARTICULAR PURPOSE.  See the
# GNU Lesser General Public License version 3 for more details
# (a copy is included in the LICENSE file that accompanied this code).
#
# You should have received a copy of the GNU Lesser General Public License
# version 3 along with OpenOffice.org.  If not, see
# <http://www.openoffice.org/license.html>
# for a copy of the LGPLv3 License.
#
#*************************************************************************

PRJ=.

PRJNAME=libxslt
TARGET=so_libxslt

# --- Settings -----------------------------------------------------

.INCLUDE :	settings.mk

.IF "$(SYSTEM_LIBXSLT)" == "YES"
all:
    @echo "An already available installation of libxslt should exist on your system."
    @echo "Therefore the version provided here does not need to be built in addition."
.ENDIF

# --- Files --------------------------------------------------------

.IF "$(L10N_framework)"==""

.INCLUDE :	libxsltversion.mk

LIBXSLTVERSION=$(LIBXSLT_MAJOR).$(LIBXSLT_MINOR).$(LIBXSLT_MICRO)

TARFILE_NAME=$(PRJNAME)-$(LIBXSLTVERSION)
<<<<<<< HEAD
PATCH_FILES=libxslt-configure.patch \
            libxslt-win_manifest.patch \
            libxslt-gnome602728.patch
=======
TARFILE_MD5=e83ec5d27fc4c10c6f612879bea9a153
PATCH_FILES=$(TARFILE_NAME).patch $(TARFILE_NAME)_win_manifest.patch
>>>>>>> 89ef48f5

# This is only for UNX environment now
.IF "$(OS)"=="WNT"
.IF "$(COM)"=="GCC"
xslt_CC=$(CC)
.IF "$(MINGW_SHARED_GCCLIB)"=="YES"
xslt_CC+=-shared-libgcc
.ENDIF
xslt_LIBS=-lmingwthrd
.IF "$(MINGW_SHARED_GXXLIB)"=="YES"
xslt_LIBS+=-lstdc++_s
.ENDIF
CONFIGURE_DIR=
CONFIGURE_ACTION=.$/configure
CONFIGURE_FLAGS=--enable-ipv6=no --without-crypto --without-python --enable-static=no --with-sax1=yes --build=i586-pc-mingw32 --host=i586-pc-mingw32 CC="$(xslt_CC)" CFLAGS="$(xslt_CFLAGS) -D_MT" LDFLAGS="-no-undefined -L$(ILIB:s/;/ -L/)" LIBS="$(xslt_LIBS)"  LIBXML2LIB=$(LIBXML2LIB) OBJDUMP="$(WRAPCMD) objdump"
BUILD_ACTION=chmod 777 xslt-config && $(GNUMAKE)
BUILD_FLAGS+= -j$(EXTMAXPROCESS)
BUILD_DIR=$(CONFIGURE_DIR)
.IF "$(GUI)$(COM)"=="WNTGCC"
.EXPORT : PWD
.ENDIF
.ELSE
CONFIGURE_DIR=win32
CONFIGURE_ACTION=cscript configure.js
#CONFIGURE_FLAGS=iconv=no sax1=yes
.IF "$(debug)"!=""
CONFIGURE_FLAGS+=debug=yes
.ENDIF
BUILD_ACTION=nmake
BUILD_DIR=$(CONFIGURE_DIR)
.ENDIF
.ELSE

.IF "$(OS)$(COM)"=="LINUXGCC" || "$(OS)$(COM)"=="FREEBSDGCC"
LDFLAGS:=-Wl,-rpath,'$$$$ORIGIN:$$$$ORIGIN/../ure-link/lib' -Wl,-noinhibit-exec -Wl,-z,noexecstack
.ENDIF                  # "$(OS)$(COM)"=="LINUXGCC"
.IF "$(OS)$(COM)"=="SOLARISC52"
LDFLAGS:=-Wl,-R'$$$$ORIGIN:$$$$ORIGIN/../ure-link/lib'
.ENDIF                  # "$(OS)$(COM)"=="SOLARISC52"

.IF "$(SYSBASE)"!=""
CPPFLAGS+:=-I$(SOLARINCDIR)$/external -I$(SYSBASE)$/usr$/include $(EXTRA_CFLAGS)
.IF "$(OS)"=="SOLARIS" || "$(OS)"=="LINUX"
LDFLAGS+:=-L$(SOLARLIBDIR) -L$(SYSBASE)$/lib -L$(SYSBASE)$/usr$/lib -lpthread -ldl
.ENDIF
.ENDIF			# "$(SYSBASE)"!=""

.EXPORT: CPPFLAGS
.EXPORT: LDFLAGS
.EXPORT: LIBXML2LIB

.IF "$(COMNAME)"=="sunpro5"
CPPFLAGS+:=$(ARCH_FLAGS) -xc99=none
.ENDIF                  # "$(COMNAME)"=="sunpro5"
CONFIGURE_DIR=
CONFIGURE_ACTION=.$/configure
CONFIGURE_FLAGS=--enable-ipv6=no --without-crypto --without-python --enable-static=no --with-sax1=yes
BUILD_ACTION=chmod 777 xslt-config && $(GNUMAKE)
BUILD_FLAGS+= -j$(EXTMAXPROCESS)
BUILD_DIR=$(CONFIGURE_DIR)
.ENDIF

OUT2INC=libxslt$/*.h

.IF "$(OS)"=="MACOSX"
OUT2LIB+=libxslt$/.libs$/libxslt.*.dylib
OUT2LIB+=libexslt$/.libs$/libexslt.*.dylib
OUT2BIN+=xsltproc$/.libs$/xsltproc
OUT2BIN+=xslt-config
.ELIF "$(OS)"=="WNT"
.IF "$(COM)"=="GCC"
OUT2LIB+=libxslt$/.libs$/*.a
OUT2LIB+=libexslt$/.libs$/*.a
OUT2BIN+=libxslt$/.libs$/*.dll
OUT2BIN+=libexslt$/.libs$/*.dll
OUT2BIN+=xsltproc$/.libs$/*.exe*
OUT2BIN+=xslt-config
.ELSE
OUT2LIB+=win32$/bin.msvc$/*.lib
OUT2BIN+=win32$/bin.msvc$/*.dll
OUT2BIN+=win32$/bin.msvc$/*.exe
.ENDIF
.ELSE
OUT2LIB+=libxslt$/.libs$/libxslt.so*
OUT2LIB+=libexslt$/.libs$/libexslt.so*
OUT2BIN+=xsltproc$/.libs$/xsltproc
OUT2BIN+=xslt-config
.ENDIF

# --- Targets ------------------------------------------------------
.ENDIF 			# L10N_framework
.INCLUDE : set_ext.mk
.INCLUDE : target.mk
.INCLUDE : tg_ext.mk
<|MERGE_RESOLUTION|>--- conflicted
+++ resolved
@@ -49,14 +49,10 @@
 LIBXSLTVERSION=$(LIBXSLT_MAJOR).$(LIBXSLT_MINOR).$(LIBXSLT_MICRO)
 
 TARFILE_NAME=$(PRJNAME)-$(LIBXSLTVERSION)
-<<<<<<< HEAD
+TARFILE_MD5=e61d0364a30146aaa3001296f853b2b9
 PATCH_FILES=libxslt-configure.patch \
             libxslt-win_manifest.patch \
             libxslt-gnome602728.patch
-=======
-TARFILE_MD5=e83ec5d27fc4c10c6f612879bea9a153
-PATCH_FILES=$(TARFILE_NAME).patch $(TARFILE_NAME)_win_manifest.patch
->>>>>>> 89ef48f5
 
 # This is only for UNX environment now
 .IF "$(OS)"=="WNT"
