/*************************************************************************
 *
 * DO NOT ALTER OR REMOVE COPYRIGHT NOTICES OR THIS FILE HEADER.
 *
 * Copyright 2000, 2010 Oracle and/or its affiliates.
 *
 * OpenOffice.org - a multi-platform office productivity suite
 *
 * This file is part of OpenOffice.org.
 *
 * OpenOffice.org is free software: you can redistribute it and/or modify
 * it under the terms of the GNU Lesser General Public License version 3
 * only, as published by the Free Software Foundation.
 *
 * OpenOffice.org is distributed in the hope that it will be useful,
 * but WITHOUT ANY WARRANTY; without even the implied warranty of
 * MERCHANTABILITY or FITNESS FOR A PARTICULAR PURPOSE.  See the
 * GNU Lesser General Public License version 3 for more details
 * (a copy is included in the LICENSE file that accompanied this code).
 *
 * You should have received a copy of the GNU Lesser General Public License
 * version 3 along with OpenOffice.org.  If not, see
 * <http://www.openoffice.org/license.html>
 * for a copy of the LGPLv3 License.
 *
 ************************************************************************/

#ifndef __ooo_vba_msforms_XLabel_idl__
#define __ooo_vba_msforms_XLabel_idl__

<<<<<<< HEAD
#include <com/sun/star/uno/XInterface.idl>
=======
#include <ooo/vba/msforms/XNewFont.idl>

>>>>>>> 86e7ed8c
//=============================================================================

module ooo {  module vba {  module msforms {

//=============================================================================

interface XLabel
{
    [attribute] string Caption;
    [attribute] any Value;
<<<<<<< HEAD
    [attribute] string Accelerator;
=======
    [attribute, readonly] XNewFont Font;
>>>>>>> 86e7ed8c
};

//=============================================================================

}; }; };

#endif

<|MERGE_RESOLUTION|>--- conflicted
+++ resolved
@@ -28,12 +28,9 @@
 #ifndef __ooo_vba_msforms_XLabel_idl__
 #define __ooo_vba_msforms_XLabel_idl__
 
-<<<<<<< HEAD
 #include <com/sun/star/uno/XInterface.idl>
-=======
 #include <ooo/vba/msforms/XNewFont.idl>
 
->>>>>>> 86e7ed8c
 //=============================================================================
 
 module ooo {  module vba {  module msforms {
@@ -44,11 +41,8 @@
 {
     [attribute] string Caption;
     [attribute] any Value;
-<<<<<<< HEAD
     [attribute] string Accelerator;
-=======
     [attribute, readonly] XNewFont Font;
->>>>>>> 86e7ed8c
 };
 
 //=============================================================================
