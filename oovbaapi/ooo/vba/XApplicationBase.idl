/*************************************************************************
 *
 * DO NOT ALTER OR REMOVE COPYRIGHT NOTICES OR THIS FILE HEADER.
 *
 * Copyright 2000, 2010 Oracle and/or its affiliates.
 *
 * OpenOffice.org - a multi-platform office productivity suite
 *
 * This file is part of OpenOffice.org.
 *
 * OpenOffice.org is free software: you can redistribute it and/or modify
 * it under the terms of the GNU Lesser General Public License version 3
 * only, as published by the Free Software Foundation.
 *
 * OpenOffice.org is distributed in the hope that it will be useful,
 * but WITHOUT ANY WARRANTY; without even the implied warranty of
 * MERCHANTABILITY or FITNESS FOR A PARTICULAR PURPOSE.  See the
 * GNU Lesser General Public License version 3 for more details
 * (a copy is included in the LICENSE file that accompanied this code).
 *
 * You should have received a copy of the GNU Lesser General Public License
 * version 3 along with OpenOffice.org.  If not, see
 * <http://www.openoffice.org/license.html>
 * for a copy of the LGPLv3 License.
 *
 ************************************************************************/

#ifndef __ooo_vba_XApplicationBase_idl__
#define __ooo_vba_XApplicationBase_idl__

#include <ooo/vba/XHelperInterface.idl>

module ooo {  module vba {

//=============================================================================

interface XApplicationBase
{
    interface ::ooo::vba::XHelperInterface;

    [attribute] boolean ScreenUpdating;
    [attribute] boolean DisplayStatusBar;
     [attribute] boolean Interactive;
     [attribute] boolean Visible;

    [attribute, readonly] string Version;
    [attribute, readonly] any VBE;
    [attribute, readonly] any VBProjects;

    void Quit();

<<<<<<< HEAD
    any CommandBars( [in] any aIndex );
    any Run([in] string MacroName, [in] /*Optional*/ any varg1, [in] /*Optional*/ any varg2, [in] /*Optional*/ any varg3, [in] /*Optional*/ any varg4, [in] /*Optional*/ any varg5, [in] /*Optional*/ any varg6, [in] /*Optional*/ any varg7, [in] /*Optional*/ any varg8, [in] /*Optional*/ any varg9, [in] /*Optional*/ any varg10, [in] /*Optional*/ any varg11, [in] /*Optional*/ any varg12, [in] /*Optional*/ any varg13, [in] /*Optional*/ any varg14, [in] /*Optional*/ any varg15, [in] /*Optional*/ any varg16, [in] /*Optional*/ any varg17, [in] /*Optional*/ any varg18, [in] /*Optional*/ any varg19, [in] /*Optional*/ any varg20, [in] /*Optional*/ any varg21, [in] /*Optional*/ any varg22, [in] /*Optional*/ any varg23, [in] /*Optional*/ any varg24, [in] /*Optional*/ any varg25, [in] /*Optional*/ any varg26, [in] /*Optional*/ any varg27, [in] /*Optional*/ any varg28, [in] /*Optional*/ any varg29, [in] /*Optional*/ any varg30);
    void OnTime( [in] any aEarliestTime, [in] string aFunction, [in] any aLatestTime, [in] any aSchedule );
=======
    any CommandBars( [in] any Index );
    void Run( [in] string Macro, [in] /*Optional*/ any Arg1, [in] /*Optional*/ any Arg2, [in] /*Optional*/ any Arg3, [in] /*Optional*/ any Arg4, [in] /*Optional*/ any Arg5, [in] /*Optional*/ any Arg6, [in] /*Optional*/ any Arg7, [in] /*Optional*/ any Arg8, [in] /*Optional*/ any Arg9, [in] /*Optional*/ any Arg10, [in] /*Optional*/ any Arg11, [in] /*Optional*/ any Arg12, [in] /*Optional*/ any Arg13, [in] /*Optional*/ any Arg14, [in] /*Optional*/ any Arg15, [in] /*Optional*/ any Arg16, [in] /*Optional*/ any Arg17, [in] /*Optional*/ any Arg18, [in] /*Optional*/ any Arg19, [in] /*Optional*/ any Arg20, [in] /*Optional*/ any Arg21, [in] /*Optional*/ any Arg22, [in] /*Optional*/ any Arg23, [in] /*Optional*/ any Arg24, [in] /*Optional*/ any Arg25, [in] /*Optional*/ any Arg26, [in] /*Optional*/ any Arg27, [in] /*Optional*/ any Arg28, [in] /*Optional*/ any Arg29, [in] /*Optional*/ any Arg30);
    void OnTime( [in] any EarliestTime, [in] string Procedure, [in] any LatestTime, [in] any Schedule );
>>>>>>> 4fba42e5
    float CentimetersToPoints([in] float Centimeters );
    void Undo();
};

//=============================================================================

}; };

#endif<|MERGE_RESOLUTION|>--- conflicted
+++ resolved
@@ -49,15 +49,9 @@
 
     void Quit();
 
-<<<<<<< HEAD
-    any CommandBars( [in] any aIndex );
+    any CommandBars( [in] any Index );
     any Run([in] string MacroName, [in] /*Optional*/ any varg1, [in] /*Optional*/ any varg2, [in] /*Optional*/ any varg3, [in] /*Optional*/ any varg4, [in] /*Optional*/ any varg5, [in] /*Optional*/ any varg6, [in] /*Optional*/ any varg7, [in] /*Optional*/ any varg8, [in] /*Optional*/ any varg9, [in] /*Optional*/ any varg10, [in] /*Optional*/ any varg11, [in] /*Optional*/ any varg12, [in] /*Optional*/ any varg13, [in] /*Optional*/ any varg14, [in] /*Optional*/ any varg15, [in] /*Optional*/ any varg16, [in] /*Optional*/ any varg17, [in] /*Optional*/ any varg18, [in] /*Optional*/ any varg19, [in] /*Optional*/ any varg20, [in] /*Optional*/ any varg21, [in] /*Optional*/ any varg22, [in] /*Optional*/ any varg23, [in] /*Optional*/ any varg24, [in] /*Optional*/ any varg25, [in] /*Optional*/ any varg26, [in] /*Optional*/ any varg27, [in] /*Optional*/ any varg28, [in] /*Optional*/ any varg29, [in] /*Optional*/ any varg30);
-    void OnTime( [in] any aEarliestTime, [in] string aFunction, [in] any aLatestTime, [in] any aSchedule );
-=======
-    any CommandBars( [in] any Index );
-    void Run( [in] string Macro, [in] /*Optional*/ any Arg1, [in] /*Optional*/ any Arg2, [in] /*Optional*/ any Arg3, [in] /*Optional*/ any Arg4, [in] /*Optional*/ any Arg5, [in] /*Optional*/ any Arg6, [in] /*Optional*/ any Arg7, [in] /*Optional*/ any Arg8, [in] /*Optional*/ any Arg9, [in] /*Optional*/ any Arg10, [in] /*Optional*/ any Arg11, [in] /*Optional*/ any Arg12, [in] /*Optional*/ any Arg13, [in] /*Optional*/ any Arg14, [in] /*Optional*/ any Arg15, [in] /*Optional*/ any Arg16, [in] /*Optional*/ any Arg17, [in] /*Optional*/ any Arg18, [in] /*Optional*/ any Arg19, [in] /*Optional*/ any Arg20, [in] /*Optional*/ any Arg21, [in] /*Optional*/ any Arg22, [in] /*Optional*/ any Arg23, [in] /*Optional*/ any Arg24, [in] /*Optional*/ any Arg25, [in] /*Optional*/ any Arg26, [in] /*Optional*/ any Arg27, [in] /*Optional*/ any Arg28, [in] /*Optional*/ any Arg29, [in] /*Optional*/ any Arg30);
     void OnTime( [in] any EarliestTime, [in] string Procedure, [in] any LatestTime, [in] any Schedule );
->>>>>>> 4fba42e5
     float CentimetersToPoints([in] float Centimeters );
     void Undo();
 };
