--- conflicted
+++ resolved
@@ -40,12 +40,6 @@
 // - PDFDialog -
 // -------------
 
-<<<<<<< HEAD
-class PDFDialog : public ::svt::OGenericUnoDialog,
-                  public ::comphelper::OPropertyArrayUsageHelper< PDFDialog >,
-                  public XPropertyAccess,
-                  public XExporter
-=======
 class Window;
 class ResMgr;
 
@@ -58,7 +52,6 @@
 
 class PDFDialog : public PDFDialog_Base,
                   public ::comphelper::OPropertyArrayUsageHelper< PDFDialog >
->>>>>>> dbdd7277
 {
 private:
     Sequence< PropertyValue >   maMediaDescriptor;
