--- conflicted
+++ resolved
@@ -1332,11 +1332,7 @@
     if( mnInnerMtfCount )
         nWriteFlags |= SVGWRITER_NO_SHAPE_COMMENTS;
 
-<<<<<<< HEAD
-    for( size_t i = 0, nCount = rMtf.GetActionSize(); i < nCount; i++ )
-=======
-    for( sal_uLong nCurAction = 0, nCount = rMtf.GetActionCount(); nCurAction < nCount; nCurAction++ )
->>>>>>> 256c9ce0
+    for( sal_uLong nCurAction = 0, nCount = rMtf.GetActionSize(); nCurAction < nCount; nCurAction++ )
     {
         const MetaAction*   pAction = rMtf.GetAction( nCurAction );
         const sal_uInt16        nType = pAction->GetType();
@@ -1566,11 +1562,7 @@
                     const GDIMetaFile       aGDIMetaFile( pA->GetSubstitute() );
                     sal_Bool                bFound = sal_False;
 
-<<<<<<< HEAD
-                    for( size_t j = 0, nC = aGDIMetaFile.GetActionSize(); ( j < nC ) && !bFound; j++ )
-=======
-                    for( sal_uInt32 k = 0, nCount2 = aGDIMetaFile.GetActionCount(); ( k < nCount2 ) && !bFound; ++k )
->>>>>>> 256c9ce0
+                    for( sal_uInt32 k = 0, nCount2 = aGDIMetaFile.GetActionSize(); ( k < nCount2 ) && !bFound; ++k )
                     {
                         const MetaAction* pSubstAct = aGDIMetaFile.GetAction( k );
 
