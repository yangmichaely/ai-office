/* -*- Mode: C++; tab-width: 4; indent-tabs-mode: nil; c-basic-offset: 4 -*- */
/*************************************************************************
 *
 * DO NOT ALTER OR REMOVE COPYRIGHT NOTICES OR THIS FILE HEADER.
 *
 * Copyright 2000, 2010 Oracle and/or its affiliates.
 *
 * OpenOffice.org - a multi-platform office productivity suite
 *
 * This file is part of OpenOffice.org.
 *
 * OpenOffice.org is free software: you can redistribute it and/or modify
 * it under the terms of the GNU Lesser General Public License version 3
 * only, as published by the Free Software Foundation.
 *
 * OpenOffice.org is distributed in the hope that it will be useful,
 * but WITHOUT ANY WARRANTY; without even the implied warranty of
 * MERCHANTABILITY or FITNESS FOR A PARTICULAR PURPOSE.  See the
 * GNU Lesser General Public License version 3 for more details
 * (a copy is included in the LICENSE file that accompanied this code).
 *
 * You should have received a copy of the GNU Lesser General Public License
 * version 3 along with OpenOffice.org.  If not, see
 * <http://www.openoffice.org/license.html>
 * for a copy of the LGPLv3 License.
 *
 ************************************************************************/

// MARKER(update_precomp.py): autogen include statement, do not remove
#include "precompiled_filter.hxx"

#include <vcl/svapp.hxx>
#include <vcl/graph.hxx>
#include <vcl/bmpacc.hxx>
#include <vcl/msgbox.hxx>
#include <svl/solar.hrc>
#include <svtools/fltcall.hxx>
#include <svtools/FilterConfigItem.hxx>

//============================ PBMWriter ==================================

class PBMWriter {

private:

<<<<<<< HEAD
    SvStream& m_rOStm;          // Die auszugebende PBM-Datei
    USHORT              mpOStmOldModus;
=======
    SvStream*           mpOStm;             // Die auszugebende PBM-Datei
    sal_uInt16              mpOStmOldModus;
>>>>>>> 818573bf

    sal_Bool                mbStatus;
    sal_Int32           mnMode;             // 0 -> raw, 1-> ascii
    BitmapReadAccess*   mpAcc;
    sal_uLong               mnWidth, mnHeight;  // Bildausmass in Pixeln

    sal_Bool                ImplWriteHeader();
    void                ImplWriteBody();
    void                ImplWriteNumber( sal_Int32 );

    com::sun::star::uno::Reference< com::sun::star::task::XStatusIndicator > xStatusIndicator;

public:
    PBMWriter(SvStream &rPBM);
    ~PBMWriter();

<<<<<<< HEAD
    BOOL WritePBM( const Graphic& rGraphic, FilterConfigItem* pFilterConfigItem );
=======
    sal_Bool                WritePBM( const Graphic& rGraphic, SvStream& rPBM, FilterConfigItem* pFilterConfigItem );
>>>>>>> 818573bf
};

//=================== Methoden von PBMWriter ==============================

<<<<<<< HEAD
PBMWriter::PBMWriter(SvStream &rPBM)
    : m_rOStm(rPBM)
    , mbStatus(TRUE)
    , mpAcc(NULL)
=======
PBMWriter::PBMWriter() :
    mbStatus    ( sal_True ),
    mpAcc       ( NULL )
>>>>>>> 818573bf
{
}

// ------------------------------------------------------------------------

PBMWriter::~PBMWriter()
{
}

// ------------------------------------------------------------------------

<<<<<<< HEAD
BOOL PBMWriter::WritePBM( const Graphic& rGraphic, FilterConfigItem* pFilterConfigItem )
=======
sal_Bool PBMWriter::WritePBM( const Graphic& rGraphic, SvStream& rPBM, FilterConfigItem* pFilterConfigItem )
>>>>>>> 818573bf
{
    if ( pFilterConfigItem )
    {
        mnMode = pFilterConfigItem->ReadInt32( String( RTL_CONSTASCII_USTRINGPARAM( "FileFormat" ) ), 0 );

        xStatusIndicator = pFilterConfigItem->GetStatusIndicator();
        if ( xStatusIndicator.is() )
        {
            rtl::OUString aMsg;
            xStatusIndicator->start( aMsg, 100 );
        }
    }

    BitmapEx    aBmpEx( rGraphic.GetBitmapEx() );
    Bitmap      aBmp = aBmpEx.GetBitmap();
    aBmp.Convert( BMP_CONVERSION_1BIT_THRESHOLD );

    mpOStmOldModus = m_rOStm.GetNumberFormatInt();
    m_rOStm.SetNumberFormatInt( NUMBERFORMAT_INT_BIGENDIAN );

    mpAcc = aBmp.AcquireReadAccess();
    if( mpAcc )
    {
        if ( ImplWriteHeader() )
            ImplWriteBody();

        aBmp.ReleaseAccess( mpAcc );
    }
    else
        mbStatus = sal_False;

    m_rOStm.SetNumberFormatInt( mpOStmOldModus );

    if ( xStatusIndicator.is() )
        xStatusIndicator->end();

    return mbStatus;
}

// ------------------------------------------------------------------------

sal_Bool PBMWriter::ImplWriteHeader()
{
    mnWidth = mpAcc->Width();
    mnHeight = mpAcc->Height();
    if ( mnWidth && mnHeight )
    {
        if ( mnMode == 0 )
            m_rOStm << "P4\x0a";
        else
            m_rOStm << "P1\x0a";

        ImplWriteNumber( mnWidth );
<<<<<<< HEAD
        m_rOStm << (BYTE)32;
        ImplWriteNumber( mnHeight );
        m_rOStm << (BYTE)10;
=======
        *mpOStm << (sal_uInt8)32;
        ImplWriteNumber( mnHeight );
        *mpOStm << (sal_uInt8)10;
>>>>>>> 818573bf
    }
    else mbStatus = sal_False;
    return mbStatus;
}

// ------------------------------------------------------------------------

void PBMWriter::ImplWriteBody()
{
    if ( mnMode == 0 )
    {
        sal_uInt8   nBYTE = 0;
        for ( sal_uLong y = 0; y < mnHeight; y++ )
        {
            sal_uLong x;
            for ( x = 0; x < mnWidth; x++ )
            {
                nBYTE <<= 1;
                if (!(mpAcc->GetPixel( y, x ) & 1 ) )
                    nBYTE++;
                if ( ( x & 7 ) == 7 )
                    m_rOStm << nBYTE;
            }
            if ( ( x & 7 ) != 0 )
<<<<<<< HEAD
                m_rOStm << (BYTE)( nBYTE << ( ( x ^ 7 ) + 1 ) );
=======
                *mpOStm << (sal_uInt8)( nBYTE << ( ( x ^ 7 ) + 1 ) );
>>>>>>> 818573bf
        }
    }
    else
    {
        int nxCount;
        for ( sal_uLong y = 0; y < mnHeight; y++ )
        {
            nxCount = 70;
            for ( sal_uLong x = 0; x < mnWidth; x++ )
            {
                if (!( --nxCount ) )
                {
                    nxCount = 69;
<<<<<<< HEAD
                    m_rOStm << (BYTE)10;
                }
                m_rOStm << (BYTE)( ( mpAcc->GetPixel( y, x ) ^ 1 ) + '0' ) ;
            }
            m_rOStm << (BYTE)10;
=======
                    *mpOStm << (sal_uInt8)10;
                }
                *mpOStm << (sal_uInt8)( ( mpAcc->GetPixel( y, x ) ^ 1 ) + '0' ) ;
            }
            *mpOStm << (sal_uInt8)10;
>>>>>>> 818573bf
        }
    }
}

// ------------------------------------------------------------------------
// eine Dezimalzahl im ASCII format wird in den Stream geschrieben

void PBMWriter::ImplWriteNumber( sal_Int32 nNumber )
{
    const ByteString aNum( ByteString::CreateFromInt32( nNumber ) );

    for( sal_Int16 n = 0, nLen = aNum.Len(); n < nLen; n++ )
        m_rOStm << aNum.GetChar( n );

}

// ------------------------------------------------------------------------

// ---------------------
// - exported function -
// ---------------------

extern "C" sal_Bool __LOADONCALLAPI GraphicExport( SvStream& rStream, Graphic& rGraphic, FilterConfigItem* pFilterConfigItem, sal_Bool )
{
    PBMWriter aPBMWriter(rStream);

    return aPBMWriter.WritePBM( rGraphic, pFilterConfigItem );
}

<<<<<<< HEAD
// ------------------------------------------------------------------------

extern "C" BOOL __LOADONCALLAPI DoExportDialog( FltCallDialogParameter& rPara )
{
    BOOL bRet = FALSE;

    if ( rPara.pWindow )
    {
        ByteString  aResMgrName( "epb" );
        ResMgr* pResMgr;

        pResMgr = ResMgr::CreateResMgr( aResMgrName.GetBuffer(), Application::GetSettings().GetUILocale() );

        if( pResMgr )
        {
            rPara.pResMgr = pResMgr;
            bRet = ( DlgExportEPBM( rPara ).Execute() == RET_OK );
            delete pResMgr;
        }
        else
            bRet = TRUE;
    }

    return bRet;
}

// ------------------------------------------------------------------------

// ---------------
// - Win16 trash -
// ---------------

#ifdef WIN

static HINSTANCE hDLLInst = 0;

extern "C" int CALLBACK LibMain( HINSTANCE hDLL, WORD, WORD nHeap, LPSTR )
{
    if ( nHeap )
        UnlockData( 0 );

    hDLLInst = hDLL;

    return TRUE;
}

// ------------------------------------------------------------------------

extern "C" int CALLBACK WEP( int )
{
    return 1;
}

#endif

/* vim:set shiftwidth=4 softtabstop=4 expandtab: */
=======
// ------------------------------------------------------------------------
>>>>>>> 818573bf
<|MERGE_RESOLUTION|>--- conflicted
+++ resolved
@@ -43,13 +43,8 @@
 
 private:
 
-<<<<<<< HEAD
     SvStream& m_rOStm;          // Die auszugebende PBM-Datei
-    USHORT              mpOStmOldModus;
-=======
-    SvStream*           mpOStm;             // Die auszugebende PBM-Datei
     sal_uInt16              mpOStmOldModus;
->>>>>>> 818573bf
 
     sal_Bool                mbStatus;
     sal_Int32           mnMode;             // 0 -> raw, 1-> ascii
@@ -66,25 +61,15 @@
     PBMWriter(SvStream &rPBM);
     ~PBMWriter();
 
-<<<<<<< HEAD
-    BOOL WritePBM( const Graphic& rGraphic, FilterConfigItem* pFilterConfigItem );
-=======
-    sal_Bool                WritePBM( const Graphic& rGraphic, SvStream& rPBM, FilterConfigItem* pFilterConfigItem );
->>>>>>> 818573bf
+    sal_Bool WritePBM( const Graphic& rGraphic, FilterConfigItem* pFilterConfigItem );
 };
 
 //=================== Methoden von PBMWriter ==============================
 
-<<<<<<< HEAD
 PBMWriter::PBMWriter(SvStream &rPBM)
     : m_rOStm(rPBM)
-    , mbStatus(TRUE)
+    , mbStatus(sal_True)
     , mpAcc(NULL)
-=======
-PBMWriter::PBMWriter() :
-    mbStatus    ( sal_True ),
-    mpAcc       ( NULL )
->>>>>>> 818573bf
 {
 }
 
@@ -96,11 +81,7 @@
 
 // ------------------------------------------------------------------------
 
-<<<<<<< HEAD
-BOOL PBMWriter::WritePBM( const Graphic& rGraphic, FilterConfigItem* pFilterConfigItem )
-=======
-sal_Bool PBMWriter::WritePBM( const Graphic& rGraphic, SvStream& rPBM, FilterConfigItem* pFilterConfigItem )
->>>>>>> 818573bf
+sal_Bool PBMWriter::WritePBM( const Graphic& rGraphic, FilterConfigItem* pFilterConfigItem )
 {
     if ( pFilterConfigItem )
     {
@@ -154,15 +135,9 @@
             m_rOStm << "P1\x0a";
 
         ImplWriteNumber( mnWidth );
-<<<<<<< HEAD
-        m_rOStm << (BYTE)32;
+        m_rOStm << (sal_uint8)32;
         ImplWriteNumber( mnHeight );
-        m_rOStm << (BYTE)10;
-=======
-        *mpOStm << (sal_uInt8)32;
-        ImplWriteNumber( mnHeight );
-        *mpOStm << (sal_uInt8)10;
->>>>>>> 818573bf
+        m_rOStm << (sal_uInt8)10;
     }
     else mbStatus = sal_False;
     return mbStatus;
@@ -187,11 +162,7 @@
                     m_rOStm << nBYTE;
             }
             if ( ( x & 7 ) != 0 )
-<<<<<<< HEAD
-                m_rOStm << (BYTE)( nBYTE << ( ( x ^ 7 ) + 1 ) );
-=======
-                *mpOStm << (sal_uInt8)( nBYTE << ( ( x ^ 7 ) + 1 ) );
->>>>>>> 818573bf
+                m_rOStm << (sal_uInt8)( nBYTE << ( ( x ^ 7 ) + 1 ) );
         }
     }
     else
@@ -205,19 +176,11 @@
                 if (!( --nxCount ) )
                 {
                     nxCount = 69;
-<<<<<<< HEAD
-                    m_rOStm << (BYTE)10;
+                    m_rOStm << (sal_uInt8)10;
                 }
-                m_rOStm << (BYTE)( ( mpAcc->GetPixel( y, x ) ^ 1 ) + '0' ) ;
+                m_rOStm << (sal_uInt8)( ( mpAcc->GetPixel( y, x ) ^ 1 ) + '0' ) ;
             }
-            m_rOStm << (BYTE)10;
-=======
-                    *mpOStm << (sal_uInt8)10;
-                }
-                *mpOStm << (sal_uInt8)( ( mpAcc->GetPixel( y, x ) ^ 1 ) + '0' ) ;
-            }
-            *mpOStm << (sal_uInt8)10;
->>>>>>> 818573bf
+            m_rOStm << (sal_uInt8)10;
         }
     }
 }
@@ -247,63 +210,7 @@
     return aPBMWriter.WritePBM( rGraphic, pFilterConfigItem );
 }
 
-<<<<<<< HEAD
-// ------------------------------------------------------------------------
-
-extern "C" BOOL __LOADONCALLAPI DoExportDialog( FltCallDialogParameter& rPara )
-{
-    BOOL bRet = FALSE;
-
-    if ( rPara.pWindow )
-    {
-        ByteString  aResMgrName( "epb" );
-        ResMgr* pResMgr;
-
-        pResMgr = ResMgr::CreateResMgr( aResMgrName.GetBuffer(), Application::GetSettings().GetUILocale() );
-
-        if( pResMgr )
-        {
-            rPara.pResMgr = pResMgr;
-            bRet = ( DlgExportEPBM( rPara ).Execute() == RET_OK );
-            delete pResMgr;
-        }
-        else
-            bRet = TRUE;
-    }
-
-    return bRet;
-}
-
-// ------------------------------------------------------------------------
-
-// ---------------
-// - Win16 trash -
-// ---------------
-
-#ifdef WIN
-
-static HINSTANCE hDLLInst = 0;
-
-extern "C" int CALLBACK LibMain( HINSTANCE hDLL, WORD, WORD nHeap, LPSTR )
-{
-    if ( nHeap )
-        UnlockData( 0 );
-
-    hDLLInst = hDLL;
-
-    return TRUE;
-}
-
-// ------------------------------------------------------------------------
-
-extern "C" int CALLBACK WEP( int )
-{
-    return 1;
-}
-
-#endif
-
-/* vim:set shiftwidth=4 softtabstop=4 expandtab: */
-=======
-// ------------------------------------------------------------------------
->>>>>>> 818573bf
+// ------------------------------------------------------------------------
+
+
+/* vim:set shiftwidth=4 softtabstop=4 expandtab: */