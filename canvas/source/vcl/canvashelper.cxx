/* -*- Mode: C++; tab-width: 4; indent-tabs-mode: nil; c-basic-offset: 4 -*- */
/*************************************************************************
 *
 * DO NOT ALTER OR REMOVE COPYRIGHT NOTICES OR THIS FILE HEADER.
 *
 * Copyright 2000, 2010 Oracle and/or its affiliates.
 *
 * OpenOffice.org - a multi-platform office productivity suite
 *
 * This file is part of OpenOffice.org.
 *
 * OpenOffice.org is free software: you can redistribute it and/or modify
 * it under the terms of the GNU Lesser General Public License version 3
 * only, as published by the Free Software Foundation.
 *
 * OpenOffice.org is distributed in the hope that it will be useful,
 * but WITHOUT ANY WARRANTY; without even the implied warranty of
 * MERCHANTABILITY or FITNESS FOR A PARTICULAR PURPOSE.  See the
 * GNU Lesser General Public License version 3 for more details
 * (a copy is included in the LICENSE file that accompanied this code).
 *
 * You should have received a copy of the GNU Lesser General Public License
 * version 3 along with OpenOffice.org.  If not, see
 * <http://www.openoffice.org/license.html>
 * for a copy of the LGPLv3 License.
 *
 ************************************************************************/

// MARKER(update_precomp.py): autogen include statement, do not remove
#include "precompiled_canvas.hxx"

#include <canvas/debug.hxx>
#include <tools/diagnose_ex.h>

#include <rtl/math.hxx>

#include <com/sun/star/rendering/CompositeOperation.hpp>
#include <com/sun/star/util/Endianness.hpp>
#include <com/sun/star/rendering/TextDirection.hpp>
#include <com/sun/star/rendering/TexturingMode.hpp>
#include <com/sun/star/rendering/PathCapType.hpp>
#include <com/sun/star/rendering/PathJoinType.hpp>

#include <tools/poly.hxx>
#include <vcl/window.hxx>
#include <vcl/bitmapex.hxx>
#include <vcl/bmpacc.hxx>
#include <vcl/canvastools.hxx>

#include <basegfx/matrix/b2dhommatrix.hxx>
#include <basegfx/range/b2drectangle.hxx>
#include <basegfx/point/b2dpoint.hxx>
#include <basegfx/vector/b2dsize.hxx>
#include <basegfx/polygon/b2dpolygon.hxx>
#include <basegfx/polygon/b2dpolygontools.hxx>
#include <basegfx/polygon/b2dpolypolygontools.hxx>
#include <basegfx/polygon/b2dlinegeometry.hxx>
#include <basegfx/tools/canvastools.hxx>
#include <basegfx/numeric/ftools.hxx>

#include <utility>

#include <comphelper/sequence.hxx>
#include <canvas/canvastools.hxx>

#include "textlayout.hxx"
#include "canvashelper.hxx"
#include "canvasbitmap.hxx"
#include "impltools.hxx"
#include "canvasfont.hxx"


using namespace ::com::sun::star;

namespace vclcanvas
{
    namespace
    {
        basegfx::B2DLineJoin b2DJoineFromJoin( sal_Int8 nJoinType )
        {
            switch( nJoinType )
            {
                case rendering::PathJoinType::NONE:
                    return basegfx::B2DLINEJOIN_NONE;

                case rendering::PathJoinType::MITER:
                    return basegfx::B2DLINEJOIN_MITER;

                case rendering::PathJoinType::ROUND:
                    return basegfx::B2DLINEJOIN_ROUND;

                case rendering::PathJoinType::BEVEL:
                    return basegfx::B2DLINEJOIN_BEVEL;

                default:
                    ENSURE_OR_THROW( false,
                                      "b2DJoineFromJoin(): Unexpected join type" );
            }

            return basegfx::B2DLINEJOIN_NONE;
        }
    }

    CanvasHelper::CanvasHelper() :
        mpDevice(),
        mpProtectedOutDev(),
        mpOutDev(),
        mp2ndOutDev(),
        mbHaveAlpha( false )
    {
    }

    void CanvasHelper::disposing()
    {
        mpDevice = NULL;
        mpProtectedOutDev.reset();
        mpOutDev.reset();
        mp2ndOutDev.reset();
    }

    void CanvasHelper::init( rendering::XGraphicDevice&     rDevice,
                             const OutDevProviderSharedPtr& rOutDev,
                             bool                           bProtect,
                             bool                           bHaveAlpha )
    {
        // cast away const, need to change refcount (as this is
        // ~invisible to client code, still logically const)
        mpDevice    = &rDevice;
        mbHaveAlpha = bHaveAlpha;

        setOutDev( rOutDev, bProtect );
    }

    void CanvasHelper::setOutDev( const OutDevProviderSharedPtr& rOutDev,
                                  bool                           bProtect )
    {
        if( bProtect )
            mpProtectedOutDev = rOutDev;
        else
            mpProtectedOutDev.reset();

        mpOutDev = rOutDev;
    }

    void CanvasHelper::setBackgroundOutDev( const OutDevProviderSharedPtr& rOutDev )
    {
        mp2ndOutDev = rOutDev;
        mp2ndOutDev->getOutDev().EnableMapMode( sal_False );
    }

    void CanvasHelper::clear()
    {
        // are we disposed?
        if( mpOutDev )
        {
            OutputDevice& rOutDev( mpOutDev->getOutDev() );
            tools::OutDevStateKeeper aStateKeeper( mpProtectedOutDev );

<<<<<<< HEAD
            rOutDev.EnableMapMode( FALSE );
            rOutDev.SetLineColor( COL_TRANSPARENT );
            rOutDev.SetFillColor( COL_TRANSPARENT );
=======
            rOutDev.EnableMapMode( sal_False );
            rOutDev.SetLineColor( COL_WHITE );
            rOutDev.SetFillColor( COL_WHITE );
>>>>>>> e2a3d487
            rOutDev.DrawRect( Rectangle( Point(),
                                         rOutDev.GetOutputSizePixel()) );

            if( mp2ndOutDev )
            {
                OutputDevice& rOutDev2( mp2ndOutDev->getOutDev() );

                rOutDev2.SetDrawMode( DRAWMODE_DEFAULT );
<<<<<<< HEAD
                rOutDev2.EnableMapMode( FALSE );
                rOutDev2.SetLineColor( COL_TRANSPARENT );
                rOutDev2.SetFillColor( COL_TRANSPARENT );
=======
                rOutDev2.EnableMapMode( sal_False );
                rOutDev2.SetLineColor( COL_WHITE );
                rOutDev2.SetFillColor( COL_WHITE );
>>>>>>> e2a3d487
                rOutDev2.DrawRect( Rectangle( Point(),
                                              rOutDev2.GetOutputSizePixel()) );
                rOutDev2.SetDrawMode( DRAWMODE_BLACKLINE | DRAWMODE_BLACKFILL | DRAWMODE_BLACKTEXT |
                                      DRAWMODE_BLACKGRADIENT | DRAWMODE_BLACKBITMAP );
            }
        }
    }

    void CanvasHelper::drawPoint( const rendering::XCanvas*     ,
                                  const geometry::RealPoint2D&  aPoint,
                                  const rendering::ViewState&   viewState,
                                  const rendering::RenderState& renderState )
    {
        // are we disposed?
        if( mpOutDev )
        {
            // nope, render
            tools::OutDevStateKeeper aStateKeeper( mpProtectedOutDev );
            setupOutDevState( viewState, renderState, LINE_COLOR );

            const Point aOutPoint( tools::mapRealPoint2D( aPoint,
                                                          viewState, renderState ) );
            // TODO(F1): alpha
            mpOutDev->getOutDev().DrawPixel( aOutPoint );

            if( mp2ndOutDev )
                mp2ndOutDev->getOutDev().DrawPixel( aOutPoint );
        }
    }

    void CanvasHelper::drawLine( const rendering::XCanvas*      ,
                                 const geometry::RealPoint2D&   aStartRealPoint2D,
                                 const geometry::RealPoint2D&   aEndRealPoint2D,
                                 const rendering::ViewState&    viewState,
                                 const rendering::RenderState&  renderState )
    {
        // are we disposed?
        if( mpOutDev )
        {
            // nope, render
            tools::OutDevStateKeeper aStateKeeper( mpProtectedOutDev );
            setupOutDevState( viewState, renderState, LINE_COLOR );

            const Point aStartPoint( tools::mapRealPoint2D( aStartRealPoint2D,
                                                            viewState, renderState ) );
            const Point aEndPoint( tools::mapRealPoint2D( aEndRealPoint2D,
                                                          viewState, renderState ) );
            // TODO(F2): alpha
            mpOutDev->getOutDev().DrawLine( aStartPoint, aEndPoint );

            if( mp2ndOutDev )
                mp2ndOutDev->getOutDev().DrawLine( aStartPoint, aEndPoint );
        }
    }

    void CanvasHelper::drawBezier( const rendering::XCanvas*            ,
                                   const geometry::RealBezierSegment2D& aBezierSegment,
                                   const geometry::RealPoint2D&         _aEndPoint,
                                   const rendering::ViewState&          viewState,
                                   const rendering::RenderState&        renderState )
    {
        if( mpOutDev )
        {
            tools::OutDevStateKeeper aStateKeeper( mpProtectedOutDev );
            setupOutDevState( viewState, renderState, LINE_COLOR );

            const Point& rStartPoint( tools::mapRealPoint2D( geometry::RealPoint2D(aBezierSegment.Px,
                                                                                   aBezierSegment.Py),
                                                            viewState, renderState ) );
            const Point& rCtrlPoint1( tools::mapRealPoint2D( geometry::RealPoint2D(aBezierSegment.C1x,
                                                                                   aBezierSegment.C1y),
                                                            viewState, renderState ) );
            const Point& rCtrlPoint2( tools::mapRealPoint2D( geometry::RealPoint2D(aBezierSegment.C2x,
                                                                                   aBezierSegment.C2y),
                                                             viewState, renderState ) );
            const Point& rEndPoint( tools::mapRealPoint2D( _aEndPoint,
                                                           viewState, renderState ) );

            ::Polygon aPoly(4);
            aPoly.SetPoint( rStartPoint, 0 );
            aPoly.SetFlags( 0, POLY_NORMAL );
            aPoly.SetPoint( rCtrlPoint1, 1 );
            aPoly.SetFlags( 1, POLY_CONTROL );
            aPoly.SetPoint( rCtrlPoint2, 2 );
            aPoly.SetFlags( 2, POLY_CONTROL );
            aPoly.SetPoint( rEndPoint, 3 );
            aPoly.SetFlags( 3, POLY_NORMAL );

            // TODO(F2): alpha
            mpOutDev->getOutDev().DrawPolygon( aPoly );
            if( mp2ndOutDev )
                mp2ndOutDev->getOutDev().DrawPolygon( aPoly );
        }
    }

    uno::Reference< rendering::XCachedPrimitive > CanvasHelper::drawPolyPolygon( const rendering::XCanvas*                          ,
                                                                                 const uno::Reference< rendering::XPolyPolygon2D >& xPolyPolygon,
                                                                                 const rendering::ViewState&                        viewState,
                                                                                 const rendering::RenderState&                      renderState )
    {
        ENSURE_ARG_OR_THROW( xPolyPolygon.is(),
                         "polygon is NULL");

        if( mpOutDev )
        {
            tools::OutDevStateKeeper aStateKeeper( mpProtectedOutDev );
            setupOutDevState( viewState, renderState, LINE_COLOR );

            const ::basegfx::B2DPolyPolygon& rPolyPoly(
                ::basegfx::unotools::b2DPolyPolygonFromXPolyPolygon2D(xPolyPolygon) );
            const PolyPolygon aPolyPoly( tools::mapPolyPolygon( rPolyPoly, viewState, renderState ) );

            if( rPolyPoly.isClosed() )
            {
                mpOutDev->getOutDev().DrawPolyPolygon( aPolyPoly );

                if( mp2ndOutDev )
                    mp2ndOutDev->getOutDev().DrawPolyPolygon( aPolyPoly );
            }
            else
            {
                // mixed open/closed state. Cannot render open polygon
                // via DrawPolyPolygon(), since that implicitley
                // closed every polygon. OTOH, no need to distinguish
                // further and render closed polygons via
                // DrawPolygon(), and open ones via DrawPolyLine():
                // closed polygons will simply already contain the
                // closing segment.
                sal_uInt16 nSize( aPolyPoly.Count() );

                for( sal_uInt16 i=0; i<nSize; ++i )
                {
                    mpOutDev->getOutDev().DrawPolyLine( aPolyPoly[i] );

                    if( mp2ndOutDev )
                        mp2ndOutDev->getOutDev().DrawPolyLine( aPolyPoly[i] );
                }
            }
        }

        // TODO(P1): Provide caching here.
        return uno::Reference< rendering::XCachedPrimitive >(NULL);
    }

    uno::Reference< rendering::XCachedPrimitive > CanvasHelper::strokePolyPolygon( const rendering::XCanvas*                            ,
                                                                                   const uno::Reference< rendering::XPolyPolygon2D >&   xPolyPolygon,
                                                                                   const rendering::ViewState&                          viewState,
                                                                                   const rendering::RenderState&                        renderState,
                                                                                   const rendering::StrokeAttributes&                   strokeAttributes )
    {
        ENSURE_ARG_OR_THROW( xPolyPolygon.is(),
                         "polygon is NULL");

        if( mpOutDev )
        {
            tools::OutDevStateKeeper aStateKeeper( mpProtectedOutDev );

            ::basegfx::B2DHomMatrix aMatrix;
            ::canvas::tools::mergeViewAndRenderTransform(aMatrix, viewState, renderState);

            ::basegfx::B2DSize aLinePixelSize(strokeAttributes.StrokeWidth,
                                              strokeAttributes.StrokeWidth);
            aLinePixelSize *= aMatrix;

            ::basegfx::B2DPolyPolygon aPolyPoly(
                ::basegfx::unotools::b2DPolyPolygonFromXPolyPolygon2D(xPolyPolygon) );

            if( aPolyPoly.areControlPointsUsed() )
            {
                // AW: Not needed for ApplyLineDashing anymore; should be removed
                aPolyPoly = ::basegfx::tools::adaptiveSubdivideByAngle(aPolyPoly);
            }

            // apply dashing, if any
            if( strokeAttributes.DashArray.getLength() )
            {
                const ::std::vector<double>& aDashArray(
                    ::comphelper::sequenceToContainer< ::std::vector<double> >(strokeAttributes.DashArray) );

                ::basegfx::B2DPolyPolygon aDashedPolyPoly;

                for( sal_uInt32 i=0; i<aPolyPoly.count(); ++i )
                {
                    // AW: new interface; You may also get gaps in the same run now
                    basegfx::tools::applyLineDashing(aPolyPoly.getB2DPolygon(i), aDashArray, &aDashedPolyPoly);
                    //aDashedPolyPoly.append(
                    //    ::basegfx::tools::applyLineDashing( aPolyPoly.getB2DPolygon(i),
                    //                                        aDashArray ) );
                }

                aPolyPoly = aDashedPolyPoly;
            }

            ::basegfx::B2DPolyPolygon aStrokedPolyPoly;
            if( aLinePixelSize.getLength() < 1.42 )
            {
                // line width < 1.0 in device pixel, thus, output as a
                // simple hairline poly-polygon
                setupOutDevState( viewState, renderState, LINE_COLOR );

                aStrokedPolyPoly = aPolyPoly;
            }
            else
            {
                // render as a 'thick' line
                setupOutDevState( viewState, renderState, FILL_COLOR );

                for( sal_uInt32 i=0; i<aPolyPoly.count(); ++i )
                {
                    // TODO(F2): Use MiterLimit from StrokeAttributes,
                    // need to convert it here to angle.

                    // TODO(F2): Also use Cap settings from
                    // StrokeAttributes, the
                    // createAreaGeometryForLineStartEnd() method does not
                    // seem to fit very well here

                    // AW: New interface, will create bezier polygons now
                    aStrokedPolyPoly.append(basegfx::tools::createAreaGeometry(
                        aPolyPoly.getB2DPolygon(i), strokeAttributes.StrokeWidth*0.5, b2DJoineFromJoin(strokeAttributes.JoinType)));
                    //aStrokedPolyPoly.append(
                    //    ::basegfx::tools::createAreaGeometryForPolygon( aPolyPoly.getB2DPolygon(i),
                    //                                                    strokeAttributes.StrokeWidth*0.5,
                    //                                                    b2DJoineFromJoin(strokeAttributes.JoinType) ) );
                }
            }

            // transform only _now_, all the StrokeAttributes are in
            // user coordinates.
            aStrokedPolyPoly.transform( aMatrix );

            const PolyPolygon aVCLPolyPoly( aStrokedPolyPoly );

            // TODO(F2): When using alpha here, must handle that via
            // temporary surface or somesuch.

            // Note: the generated stroke poly-polygon is NOT free of
            // self-intersections. Therefore, if we would render it
            // via OutDev::DrawPolyPolygon(), on/off fill would
            // generate off areas on those self-intersections.
            sal_uInt16 nSize( aVCLPolyPoly.Count() );

            for( sal_uInt16 i=0; i<nSize; ++i )
            {
                if( aStrokedPolyPoly.getB2DPolygon( i ).isClosed() ) {
                    mpOutDev->getOutDev().DrawPolygon( aVCLPolyPoly[i] );
                    if( mp2ndOutDev )
                        mp2ndOutDev->getOutDev().DrawPolygon( aVCLPolyPoly[i] );
                } else {
                    const sal_uInt16 nPolySize = aVCLPolyPoly[i].GetSize();
                    if( nPolySize ) {
                        Point rPrevPoint = aVCLPolyPoly[i].GetPoint( 0 );
                        Point rPoint;

                        for( sal_uInt16 j=1; j<nPolySize; j++ ) {
                            rPoint = aVCLPolyPoly[i].GetPoint( j );
                            mpOutDev->getOutDev().DrawLine( rPrevPoint, rPoint );
                            if( mp2ndOutDev )
                                mp2ndOutDev->getOutDev().DrawLine( rPrevPoint, rPoint );
                            rPrevPoint = rPoint;
                        }
                    }
                }
            }
        }

        // TODO(P1): Provide caching here.
        return uno::Reference< rendering::XCachedPrimitive >(NULL);
    }

    uno::Reference< rendering::XCachedPrimitive > CanvasHelper::strokeTexturedPolyPolygon( const rendering::XCanvas*                            ,
                                                                                           const uno::Reference< rendering::XPolyPolygon2D >&   ,
                                                                                           const rendering::ViewState&                          ,
                                                                                           const rendering::RenderState&                        ,
                                                                                           const uno::Sequence< rendering::Texture >&           ,
                                                                                           const rendering::StrokeAttributes&                    )
    {
        return uno::Reference< rendering::XCachedPrimitive >(NULL);
    }

    uno::Reference< rendering::XCachedPrimitive > CanvasHelper::strokeTextureMappedPolyPolygon( const rendering::XCanvas*                           ,
                                                                                                const uno::Reference< rendering::XPolyPolygon2D >&  ,
                                                                                                const rendering::ViewState&                         ,
                                                                                                const rendering::RenderState&                       ,
                                                                                                const uno::Sequence< rendering::Texture >&          ,
                                                                                                const uno::Reference< geometry::XMapping2D >&       ,
                                                                                                const rendering::StrokeAttributes&                   )
    {
        return uno::Reference< rendering::XCachedPrimitive >(NULL);
    }

    uno::Reference< rendering::XPolyPolygon2D >   CanvasHelper::queryStrokeShapes( const rendering::XCanvas*                            ,
                                                                                   const uno::Reference< rendering::XPolyPolygon2D >&   ,
                                                                                   const rendering::ViewState&                          ,
                                                                                   const rendering::RenderState&                        ,
                                                                                   const rendering::StrokeAttributes&                    )
    {
        return uno::Reference< rendering::XPolyPolygon2D >(NULL);
    }

    uno::Reference< rendering::XCachedPrimitive > CanvasHelper::fillPolyPolygon( const rendering::XCanvas*                          ,
                                                                                 const uno::Reference< rendering::XPolyPolygon2D >& xPolyPolygon,
                                                                                 const rendering::ViewState&                        viewState,
                                                                                 const rendering::RenderState&                      renderState )
    {
        ENSURE_ARG_OR_THROW( xPolyPolygon.is(),
                         "polygon is NULL");

        if( mpOutDev )
        {
            tools::OutDevStateKeeper aStateKeeper( mpProtectedOutDev );

            const int nTransparency( setupOutDevState( viewState, renderState, FILL_COLOR ) );
            const int nTransPercent( (nTransparency * 100 + 128) / 255 );  // normal rounding, no truncation here
            ::basegfx::B2DPolyPolygon aB2DPolyPoly(
                ::basegfx::unotools::b2DPolyPolygonFromXPolyPolygon2D(xPolyPolygon));
            aB2DPolyPoly.setClosed(true); // ensure closed poly, otherwise VCL does not fill
            const PolyPolygon aPolyPoly( tools::mapPolyPolygon(
                                             aB2DPolyPoly,
                                             viewState, renderState ) );
            const bool bSourceAlpha( renderState.CompositeOperation == rendering::CompositeOperation::SOURCE );
            if( !nTransparency || bSourceAlpha )
            {
                mpOutDev->getOutDev().DrawPolyPolygon( aPolyPoly );
            }
            else
            {
                mpOutDev->getOutDev().DrawTransparent( aPolyPoly, (sal_uInt16)nTransPercent );
            }

            if( mp2ndOutDev )
            {
                if( !nTransparency || bSourceAlpha )
                {
                    // HACK. Normally, CanvasHelper does not care
                    // about actually what mp2ndOutDev is...
                    if( bSourceAlpha && nTransparency == 255 )
                    {
                        mp2ndOutDev->getOutDev().SetDrawMode( DRAWMODE_WHITELINE | DRAWMODE_WHITEFILL | DRAWMODE_WHITETEXT |
                                                              DRAWMODE_WHITEGRADIENT | DRAWMODE_WHITEBITMAP );
                        mp2ndOutDev->getOutDev().SetFillColor( COL_WHITE );
                        mp2ndOutDev->getOutDev().DrawPolyPolygon( aPolyPoly );
                        mp2ndOutDev->getOutDev().SetDrawMode( DRAWMODE_BLACKLINE | DRAWMODE_BLACKFILL | DRAWMODE_BLACKTEXT |
                                                              DRAWMODE_BLACKGRADIENT | DRAWMODE_BLACKBITMAP );
                    }
                    else
                    {
                        mp2ndOutDev->getOutDev().DrawPolyPolygon( aPolyPoly );
                    }
                }
                else
                {
                    mp2ndOutDev->getOutDev().DrawTransparent( aPolyPoly, (sal_uInt16)nTransPercent );
                }
            }
        }

        // TODO(P1): Provide caching here.
        return uno::Reference< rendering::XCachedPrimitive >(NULL);
    }

    uno::Reference< rendering::XCachedPrimitive > CanvasHelper::fillTextureMappedPolyPolygon( const rendering::XCanvas*                             ,
                                                                                              const uno::Reference< rendering::XPolyPolygon2D >&    ,
                                                                                              const rendering::ViewState&                           ,
                                                                                              const rendering::RenderState&                         ,
                                                                                              const uno::Sequence< rendering::Texture >&            ,
                                                                                              const uno::Reference< geometry::XMapping2D >&              )
    {
        return uno::Reference< rendering::XCachedPrimitive >(NULL);
    }

    uno::Reference< rendering::XCanvasFont > CanvasHelper::createFont( const rendering::XCanvas*                        ,
                                                                       const rendering::FontRequest&                    fontRequest,
                                                                       const uno::Sequence< beans::PropertyValue >&     extraFontProperties,
                                                                       const geometry::Matrix2D&                        fontMatrix )
    {
        if( mpOutDev && mpDevice )
        {
            // TODO(F2): font properties and font matrix
            return uno::Reference< rendering::XCanvasFont >(
                    new CanvasFont(fontRequest, extraFontProperties, fontMatrix,
                                   *mpDevice, mpOutDev) );
        }

        return uno::Reference< rendering::XCanvasFont >();
    }

    uno::Sequence< rendering::FontInfo > CanvasHelper::queryAvailableFonts( const rendering::XCanvas*                       ,
                                                                            const rendering::FontInfo&                      ,
                                                                            const uno::Sequence< beans::PropertyValue >&     )
    {
        // TODO(F2)
        return uno::Sequence< rendering::FontInfo >();
    }

    uno::Reference< rendering::XCachedPrimitive > CanvasHelper::drawText( const rendering::XCanvas*                         ,
                                                                          const rendering::StringContext&                   text,
                                                                          const uno::Reference< rendering::XCanvasFont >&   xFont,
                                                                          const rendering::ViewState&                       viewState,
                                                                          const rendering::RenderState&                     renderState,
                                                                          sal_Int8                                          textDirection )
    {
        ENSURE_ARG_OR_THROW( xFont.is(),
                         "font is NULL");

        if( mpOutDev )
        {
            tools::OutDevStateKeeper aStateKeeper( mpProtectedOutDev );

            ::Point aOutpos;
            if( !setupTextOutput( aOutpos, viewState, renderState, xFont ) )
                return uno::Reference< rendering::XCachedPrimitive >(NULL); // no output necessary

            // change text direction and layout mode
            sal_uIntPtr nLayoutMode(0);
            switch( textDirection )
            {
                case rendering::TextDirection::WEAK_LEFT_TO_RIGHT:
                    nLayoutMode |= TEXT_LAYOUT_BIDI_LTR;
                    // FALLTHROUGH intended
                case rendering::TextDirection::STRONG_LEFT_TO_RIGHT:
                    nLayoutMode |= TEXT_LAYOUT_BIDI_LTR | TEXT_LAYOUT_BIDI_STRONG;
                    nLayoutMode |= TEXT_LAYOUT_TEXTORIGIN_LEFT;
                    break;

                case rendering::TextDirection::WEAK_RIGHT_TO_LEFT:
                    nLayoutMode |= TEXT_LAYOUT_BIDI_RTL;
                    // FALLTHROUGH intended
                case rendering::TextDirection::STRONG_RIGHT_TO_LEFT:
                    nLayoutMode |= TEXT_LAYOUT_BIDI_RTL | TEXT_LAYOUT_BIDI_STRONG;
                    nLayoutMode |= TEXT_LAYOUT_TEXTORIGIN_RIGHT;
                    break;
            }

            // TODO(F2): alpha
            mpOutDev->getOutDev().SetLayoutMode( nLayoutMode );
            mpOutDev->getOutDev().DrawText( aOutpos,
                                            text.Text,
                                            ::canvas::tools::numeric_cast<sal_uInt16>(text.StartPosition),
                                            ::canvas::tools::numeric_cast<sal_uInt16>(text.Length) );

            if( mp2ndOutDev )
            {
                mp2ndOutDev->getOutDev().SetLayoutMode( nLayoutMode );
                mp2ndOutDev->getOutDev().DrawText( aOutpos,
                                                   text.Text,
                                                   ::canvas::tools::numeric_cast<sal_uInt16>(text.StartPosition),
                                                   ::canvas::tools::numeric_cast<sal_uInt16>(text.Length) );
            }
        }

        return uno::Reference< rendering::XCachedPrimitive >(NULL);
    }

    uno::Reference< rendering::XCachedPrimitive > CanvasHelper::drawTextLayout( const rendering::XCanvas*                       ,
                                                                                const uno::Reference< rendering::XTextLayout >& xLayoutedText,
                                                                                const rendering::ViewState&                     viewState,
                                                                                const rendering::RenderState&                   renderState )
    {
        ENSURE_ARG_OR_THROW( xLayoutedText.is(),
                         "layout is NULL");

        TextLayout* pTextLayout = dynamic_cast< TextLayout* >( xLayoutedText.get() );

        if( pTextLayout )
        {
            if( mpOutDev )
            {
                tools::OutDevStateKeeper aStateKeeper( mpProtectedOutDev );

                // TODO(T3): Race condition. We're taking the font
                // from xLayoutedText, and then calling draw() at it,
                // without exclusive access. Move setupTextOutput(),
                // e.g. to impltools?

                ::Point aOutpos;
                if( !setupTextOutput( aOutpos, viewState, renderState, xLayoutedText->getFont() ) )
                    return uno::Reference< rendering::XCachedPrimitive >(NULL); // no output necessary

                // TODO(F2): What about the offset scalings?
                // TODO(F2): alpha
                pTextLayout->draw( mpOutDev->getOutDev(), aOutpos, viewState, renderState );

                if( mp2ndOutDev )
                    pTextLayout->draw( mp2ndOutDev->getOutDev(), aOutpos, viewState, renderState );
            }
        }
        else
        {
            ENSURE_ARG_OR_THROW( false,
                                 "TextLayout not compatible with this canvas" );
        }

        return uno::Reference< rendering::XCachedPrimitive >(NULL);
    }

    uno::Reference< rendering::XCachedPrimitive > CanvasHelper::implDrawBitmap( const rendering::XCanvas*                   pCanvas,
                                                                                const uno::Reference< rendering::XBitmap >& xBitmap,
                                                                                const rendering::ViewState&                 viewState,
                                                                                const rendering::RenderState&               renderState,
                                                                                bool                                        bModulateColors )
    {
        ENSURE_ARG_OR_THROW( xBitmap.is(),
                             "bitmap is NULL");

        ::canvas::tools::verifyInput( renderState,
                                      BOOST_CURRENT_FUNCTION,
                                      mpDevice,
                                      4,
                                      bModulateColors ? 3 : 0 );

        if( mpOutDev )
        {
            tools::OutDevStateKeeper aStateKeeper( mpProtectedOutDev );
            setupOutDevState( viewState, renderState, IGNORE_COLOR );

            ::basegfx::B2DHomMatrix aMatrix;
            ::canvas::tools::mergeViewAndRenderTransform(aMatrix, viewState, renderState);

            ::basegfx::B2DPoint aOutputPos( 0.0, 0.0 );
            aOutputPos *= aMatrix;

            BitmapEx aBmpEx( tools::bitmapExFromXBitmap(xBitmap) );

            // TODO(F2): Implement modulation again for other color
            // channels (currently, works only for alpha). Note: this
            // is already implemented in transformBitmap()
            if( bModulateColors &&
                renderState.DeviceColor.getLength() > 3 )
            {
                // optimize away the case where alpha modulation value
                // is 1.0 - we then simply switch off modulation at all
                bModulateColors = !::rtl::math::approxEqual(
                    renderState.DeviceColor[3], 1.0);
            }

            // check whether we can render bitmap as-is: must not
            // modulate colors, matrix must either be the identity
            // transform (that's clear), _or_ contain only
            // translational components.
            if( !bModulateColors &&
                (aMatrix.isIdentity() ||
                 (::basegfx::fTools::equalZero( aMatrix.get(0,1) ) &&
                  ::basegfx::fTools::equalZero( aMatrix.get(1,0) ) &&
                  ::rtl::math::approxEqual(aMatrix.get(0,0), 1.0) &&
                  ::rtl::math::approxEqual(aMatrix.get(1,1), 1.0)) ) )
            {
                // optimized case: identity matrix, or only
                // translational components.
                mpOutDev->getOutDev().DrawBitmapEx( ::vcl::unotools::pointFromB2DPoint( aOutputPos ),
                                                    aBmpEx );

                if( mp2ndOutDev )
                    mp2ndOutDev->getOutDev().DrawBitmapEx( ::vcl::unotools::pointFromB2DPoint( aOutputPos ),
                                                           aBmpEx );

                // Returning a cache object is not useful, the XBitmap
                // itself serves this purpose
                return uno::Reference< rendering::XCachedPrimitive >(NULL);
            }
            else
            {
                // Matrix contains non-trivial transformation (or
                // color modulation is requested), decompose to check
                // whether GraphicObject suffices
                ::basegfx::B2DVector aScale;
                double               nRotate;
                double               nShearX;
                aMatrix.decompose( aScale, aOutputPos, nRotate, nShearX );

                GraphicAttr             aGrfAttr;
                GraphicObjectSharedPtr  pGrfObj;

                ::Size aBmpSize( aBmpEx.GetSizePixel() );

                // setup alpha modulation
                if( bModulateColors )
                {
                    const double nAlphaModulation( renderState.DeviceColor[3] );

                    // TODO(F1): Note that the GraphicManager has a
                    // subtle difference in how it calculates the
                    // resulting alpha value: it's using the inverse
                    // alpha values (i.e. 'transparency'), and
                    // calculates transOrig + transModulate, instead
                    // of transOrig + transModulate -
                    // transOrig*transModulate (which would be
                    // equivalent to the origAlpha*modulateAlpha the
                    // DX canvas performs)
                    aGrfAttr.SetTransparency(
                        static_cast< sal_uInt8 >(
                            ::basegfx::fround( 255.0*( 1.0 - nAlphaModulation ) ) ) );
                }

                if( ::basegfx::fTools::equalZero( nShearX ) )
                {
                    // no shear, GraphicObject is enough (the
                    // GraphicObject only supports scaling, rotation
                    // and translation)

                    // #i75339# don't apply mirror flags, having
                    // negative size values is enough to make
                    // GraphicObject flip the bitmap

                    // The angle has to be mapped from radian to tenths of
                    // degress with the orientation reversed: [0,2Pi) ->
                    // (3600,0].  Note that the original angle may have
                    // values outside the [0,2Pi) interval.
                    const double nAngleInTenthOfDegrees (3600.0 - nRotate * 3600.0 / (2*M_PI));
                    aGrfAttr.SetRotation( static_cast< sal_uInt16 >(::basegfx::fround(nAngleInTenthOfDegrees)) );

                    pGrfObj.reset( new GraphicObject( aBmpEx ) );
                }
                else
                {
                    // modify output position, to account for the fact
                    // that transformBitmap() always normalizes its output
                    // bitmap into the smallest enclosing box.
                    ::basegfx::B2DRectangle aDestRect;
                    ::canvas::tools::calcTransformedRectBounds( aDestRect,
                                                                ::basegfx::B2DRectangle(0,
                                                                                        0,
                                                                                        aBmpSize.Width(),
                                                                                        aBmpSize.Height()),
                                                                aMatrix );

                    aOutputPos.setX( aDestRect.getMinX() );
                    aOutputPos.setY( aDestRect.getMinY() );

                    // complex transformation, use generic affine bitmap
                    // transformation
                    aBmpEx = tools::transformBitmap( aBmpEx,
                                                     aMatrix,
                                                     renderState.DeviceColor,
                                                     tools::MODULATE_NONE );

                    pGrfObj.reset( new GraphicObject( aBmpEx ) );

                    // clear scale values, generated bitmap already
                    // contains scaling
                    aScale.setX( 1.0 ); aScale.setY( 1.0 );

                    // update bitmap size, bitmap has changed above.
                    aBmpSize = aBmpEx.GetSizePixel();
                }

                // output GraphicObject
                const ::Point aPt( ::vcl::unotools::pointFromB2DPoint( aOutputPos ) );
                const ::Size  aSz( ::basegfx::fround( aScale.getX() * aBmpSize.Width() ),
                                   ::basegfx::fround( aScale.getY() * aBmpSize.Height() ) );

                pGrfObj->Draw( &mpOutDev->getOutDev(),
                               aPt,
                               aSz,
                               &aGrfAttr );

                if( mp2ndOutDev )
                    pGrfObj->Draw( &mp2ndOutDev->getOutDev(),
                                   aPt,
                                   aSz,
                                   &aGrfAttr );

                // created GraphicObject, which possibly cached
                // display bitmap - return cache object, to retain
                // that information.
                return uno::Reference< rendering::XCachedPrimitive >(
                    new CachedBitmap( pGrfObj,
                                      aPt,
                                      aSz,
                                      aGrfAttr,
                                      viewState,
                                      renderState,
                                      // cast away const, need to
                                      // change refcount (as this is
                                      // ~invisible to client code,
                                      // still logically const)
                                      const_cast< rendering::XCanvas* >(pCanvas)) );
            }
        }

        // Nothing rendered
        return uno::Reference< rendering::XCachedPrimitive >(NULL);
    }

    uno::Reference< rendering::XCachedPrimitive > CanvasHelper::drawBitmap( const rendering::XCanvas*                   pCanvas,
                                                                            const uno::Reference< rendering::XBitmap >& xBitmap,
                                                                            const rendering::ViewState&                 viewState,
                                                                            const rendering::RenderState&               renderState )
    {
        return implDrawBitmap( pCanvas,
                               xBitmap,
                               viewState,
                               renderState,
                               false );
    }

    uno::Reference< rendering::XCachedPrimitive > CanvasHelper::drawBitmapModulated( const rendering::XCanvas*                      pCanvas,
                                                                                     const uno::Reference< rendering::XBitmap >&    xBitmap,
                                                                                     const rendering::ViewState&                    viewState,
                                                                                     const rendering::RenderState&                  renderState )
    {
        return implDrawBitmap( pCanvas,
                               xBitmap,
                               viewState,
                               renderState,
                               true );
    }

    uno::Reference< rendering::XGraphicDevice > CanvasHelper::getDevice()
    {
        // cast away const, need to change refcount (as this is
        // ~invisible to client code, still logically const)
        return uno::Reference< rendering::XGraphicDevice >(mpDevice);
    }

    void CanvasHelper::copyRect( const rendering::XCanvas*                          ,
                                 const uno::Reference< rendering::XBitmapCanvas >&  ,
                                 const geometry::RealRectangle2D&                   ,
                                 const rendering::ViewState&                        ,
                                 const rendering::RenderState&                      ,
                                 const geometry::RealRectangle2D&                   ,
                                 const rendering::ViewState&                        ,
                                 const rendering::RenderState&                       )
    {
        // TODO(F1)
    }

    geometry::IntegerSize2D CanvasHelper::getSize()
    {
        if( !mpOutDev.get() )
            return geometry::IntegerSize2D(); // we're disposed

        return ::vcl::unotools::integerSize2DFromSize( mpOutDev->getOutDev().GetOutputSizePixel() );
    }

    uno::Reference< rendering::XBitmap > CanvasHelper::getScaledBitmap( const geometry::RealSize2D& newSize,
                                                                        sal_Bool                    beFast )
    {
        if( !mpOutDev.get() || !mpDevice )
            return uno::Reference< rendering::XBitmap >(); // we're disposed

        OutputDevice& rOutDev( mpOutDev->getOutDev() );

        tools::OutDevStateKeeper aStateKeeper( mpProtectedOutDev );
        rOutDev.EnableMapMode( sal_False );

        // TODO(F2): Support alpha vdev canvas here
        const Point aEmptyPoint(0,0);
        const Size  aBmpSize( rOutDev.GetOutputSizePixel() );

        Bitmap aBitmap( rOutDev.GetBitmap(aEmptyPoint, aBmpSize) );

        aBitmap.Scale( ::vcl::unotools::sizeFromRealSize2D(newSize),
                       beFast ? BMP_SCALE_FAST : BMP_SCALE_INTERPOLATE );

        return uno::Reference< rendering::XBitmap >(
            new CanvasBitmap( aBitmap, *mpDevice, mpOutDev ) );
    }

    uno::Sequence< sal_Int8 > CanvasHelper::getData( rendering::IntegerBitmapLayout&     rLayout,
                                                     const geometry::IntegerRectangle2D& rect )
    {
        if( !mpOutDev.get() )
            return uno::Sequence< sal_Int8 >(); // we're disposed

        rLayout = getMemoryLayout();

        // TODO(F2): Support alpha canvas here
        const Rectangle aRect( ::vcl::unotools::rectangleFromIntegerRectangle2D(rect) );

        OutputDevice& rOutDev( mpOutDev->getOutDev() );

        tools::OutDevStateKeeper aStateKeeper( mpProtectedOutDev );
        rOutDev.EnableMapMode( sal_False );

        Bitmap aBitmap( rOutDev.GetBitmap(aRect.TopLeft(),
                                          aRect.GetSize()) );

        ScopedBitmapReadAccess pReadAccess( aBitmap.AcquireReadAccess(),
                                            aBitmap );

        ENSURE_OR_THROW( pReadAccess.get() != NULL,
                         "Could not acquire read access to OutDev bitmap" );

        const sal_Int32 nWidth( rect.X2 - rect.X1 );
        const sal_Int32 nHeight( rect.Y2 - rect.Y1 );

        rLayout.ScanLines = nHeight;
        rLayout.ScanLineBytes = nWidth*4;
        rLayout.ScanLineStride = rLayout.ScanLineBytes;

        uno::Sequence< sal_Int8 > aRes( 4*nWidth*nHeight );
        sal_Int8* pRes = aRes.getArray();

        int nCurrPos(0);
        for( int y=0; y<nHeight; ++y )
        {
            for( int x=0; x<nWidth; ++x )
            {
                pRes[ nCurrPos++ ] = pReadAccess->GetColor( y, x ).GetRed();
                pRes[ nCurrPos++ ] = pReadAccess->GetColor( y, x ).GetGreen();
                pRes[ nCurrPos++ ] = pReadAccess->GetColor( y, x ).GetBlue();
                pRes[ nCurrPos++ ] = -1;
            }
        }

        return aRes;
    }

    void CanvasHelper::setData( const uno::Sequence< sal_Int8 >&        data,
                                const rendering::IntegerBitmapLayout&   aLayout,
                                const geometry::IntegerRectangle2D&     rect )
    {
        if( !mpOutDev.get() )
            return; // we're disposed

        const rendering::IntegerBitmapLayout aRefLayout( getMemoryLayout() );
        ENSURE_ARG_OR_THROW( aRefLayout.PlaneStride != aLayout.PlaneStride ||
                             aRefLayout.ColorSpace  != aLayout.ColorSpace ||
                             aRefLayout.Palette     != aLayout.Palette ||
                             aRefLayout.IsMsbFirst  != aLayout.IsMsbFirst,
                             "Mismatching memory layout" );

        OutputDevice& rOutDev( mpOutDev->getOutDev() );

        tools::OutDevStateKeeper aStateKeeper( mpProtectedOutDev );
        rOutDev.EnableMapMode( sal_False );

        const Rectangle aRect( ::vcl::unotools::rectangleFromIntegerRectangle2D(rect) );
        const sal_uInt16    nBitCount( ::std::min( (sal_uInt16)24U,
                                               (sal_uInt16)rOutDev.GetBitCount() ) );
        const BitmapPalette* pPalette = NULL;

        if( nBitCount <= 8 )
        {
            // TODO(Q1): Extract this to a common place, e.g. GraphicDevice

            // try to determine palette from output device (by
            // extracting a 1,1 bitmap, and querying it)
            const Point aEmptyPoint;
            const Size  aSize(1,1);
            Bitmap aTmpBitmap( rOutDev.GetBitmap( aEmptyPoint,
                                                  aSize ) );

            ScopedBitmapReadAccess pReadAccess( aTmpBitmap.AcquireReadAccess(),
                                                aTmpBitmap );

            pPalette = &pReadAccess->GetPalette();
        }

        // TODO(F2): Support alpha canvas here
        Bitmap aBitmap( aRect.GetSize(), nBitCount, pPalette );

        bool bCopyBack( false ); // only copy something back, if we
                                 // actually changed some pixel
        {
            ScopedBitmapWriteAccess pWriteAccess( aBitmap.AcquireWriteAccess(),
                                                  aBitmap );

            ENSURE_OR_THROW( pWriteAccess.get() != NULL,
                             "Could not acquire write access to OutDev bitmap" );

            // for the time being, always read as RGB
            const sal_Int32 nWidth( rect.X2 - rect.X1 );
            const sal_Int32 nHeight( rect.Y2 - rect.Y1 );
            int x, y, nCurrPos(0);
            for( y=0; y<nHeight; ++y )
            {
                switch( pWriteAccess->GetScanlineFormat() )
                {
                    case BMP_FORMAT_8BIT_PAL:
                    {
                        Scanline pScan = pWriteAccess->GetScanline( y );

                        for( x=0; x<nWidth; ++x )
                        {
                            *pScan++ = (sal_uInt8)pWriteAccess->GetBestPaletteIndex(
                                BitmapColor( data[ nCurrPos ],
                                             data[ nCurrPos+1 ],
                                             data[ nCurrPos+2 ] ) );

                            nCurrPos += 4;
                        }
                    }
                    break;

                    case BMP_FORMAT_24BIT_TC_BGR:
                    {
                        Scanline pScan = pWriteAccess->GetScanline( y );

                        for( x=0; x<nWidth; ++x )
                        {
                            *pScan++ = data[ nCurrPos+2 ];
                            *pScan++ = data[ nCurrPos+1 ];
                            *pScan++ = data[ nCurrPos   ];

                            nCurrPos += 4;
                        }
                    }
                    break;

                    case BMP_FORMAT_24BIT_TC_RGB:
                    {
                        Scanline pScan = pWriteAccess->GetScanline( y );

                        for( x=0; x<nWidth; ++x )
                        {
                            *pScan++ = data[ nCurrPos   ];
                            *pScan++ = data[ nCurrPos+1 ];
                            *pScan++ = data[ nCurrPos+2 ];

                            nCurrPos += 4;
                        }
                    }
                    break;

                    default:
                    {
                        for( x=0; x<nWidth; ++x )
                        {
                            pWriteAccess->SetPixel( y, x, BitmapColor( data[ nCurrPos   ],
                                                                       data[ nCurrPos+1 ],
                                                                       data[ nCurrPos+2 ] ) );
                            nCurrPos += 4;
                        }
                    }
                    break;
                }
            }

            bCopyBack = true;
        }

        // copy back only here, since the BitmapAccessors must be
        // destroyed beforehand
        if( bCopyBack )
        {
            // TODO(F2): Support alpha canvas here
            rOutDev.DrawBitmap(aRect.TopLeft(), aBitmap);
        }
    }

    void CanvasHelper::setPixel( const uno::Sequence< sal_Int8 >&       color,
                                 const rendering::IntegerBitmapLayout&  rLayout,
                                 const geometry::IntegerPoint2D&        pos )
    {
        if( !mpOutDev.get() )
            return; // we're disposed

        OutputDevice& rOutDev( mpOutDev->getOutDev() );

        tools::OutDevStateKeeper aStateKeeper( mpProtectedOutDev );
        rOutDev.EnableMapMode( sal_False );

        const Size aBmpSize( rOutDev.GetOutputSizePixel() );

        ENSURE_ARG_OR_THROW( pos.X >= 0 && pos.X < aBmpSize.Width(),
                             "X coordinate out of bounds" );
        ENSURE_ARG_OR_THROW( pos.Y >= 0 && pos.Y < aBmpSize.Height(),
                             "Y coordinate out of bounds" );
        ENSURE_ARG_OR_THROW( color.getLength() > 3,
                             "not enough color components" );

        const rendering::IntegerBitmapLayout aRefLayout( getMemoryLayout() );
        ENSURE_ARG_OR_THROW( aRefLayout.PlaneStride != rLayout.PlaneStride ||
                             aRefLayout.ColorSpace  != rLayout.ColorSpace ||
                             aRefLayout.Palette     != rLayout.Palette ||
                             aRefLayout.IsMsbFirst  != rLayout.IsMsbFirst,
                             "Mismatching memory layout" );

        // TODO(F2): Support alpha canvas here
        rOutDev.DrawPixel( ::vcl::unotools::pointFromIntegerPoint2D( pos ),
                           ::canvas::tools::stdIntSequenceToColor( color ));
    }

    uno::Sequence< sal_Int8 > CanvasHelper::getPixel( rendering::IntegerBitmapLayout& rLayout,
                                                      const geometry::IntegerPoint2D& pos )
    {
        if( !mpOutDev.get() )
            return uno::Sequence< sal_Int8 >(); // we're disposed

        rLayout = getMemoryLayout();
        rLayout.ScanLines = 1;
        rLayout.ScanLineBytes = 4;
        rLayout.ScanLineStride = rLayout.ScanLineBytes;

        OutputDevice& rOutDev( mpOutDev->getOutDev() );

        tools::OutDevStateKeeper aStateKeeper( mpProtectedOutDev );
        rOutDev.EnableMapMode( sal_False );

        const Size aBmpSize( rOutDev.GetOutputSizePixel() );

        ENSURE_ARG_OR_THROW( pos.X >= 0 && pos.X < aBmpSize.Width(),
                             "X coordinate out of bounds" );
        ENSURE_ARG_OR_THROW( pos.Y >= 0 && pos.Y < aBmpSize.Height(),
                             "Y coordinate out of bounds" );

        // TODO(F2): Support alpha canvas here
        return ::canvas::tools::colorToStdIntSequence(
            rOutDev.GetPixel(
                ::vcl::unotools::pointFromIntegerPoint2D( pos )));
    }

    rendering::IntegerBitmapLayout CanvasHelper::getMemoryLayout()
    {
        if( !mpOutDev.get() )
            return rendering::IntegerBitmapLayout(); // we're disposed

        return ::canvas::tools::getStdMemoryLayout(getSize());
    }

    int CanvasHelper::setupOutDevState( const rendering::ViewState&     viewState,
                                        const rendering::RenderState&   renderState,
                                        ColorType                       eColorType ) const
    {
        ENSURE_OR_THROW( mpOutDev.get(),
                         "outdev null. Are we disposed?" );

        ::canvas::tools::verifyInput( renderState,
                                      BOOST_CURRENT_FUNCTION,
                                      mpDevice,
                                      2,
                                      eColorType == IGNORE_COLOR ? 0 : 3 );

        OutputDevice& rOutDev( mpOutDev->getOutDev() );
        OutputDevice* p2ndOutDev = NULL;

        rOutDev.EnableMapMode( sal_False );

        if( mp2ndOutDev )
            p2ndOutDev = &mp2ndOutDev->getOutDev();

        int nTransparency(0);

        // TODO(P2): Don't change clipping all the time, maintain current clip
        // state and change only when update is necessary

        // accumulate non-empty clips into one region
        // ==========================================

        Region aClipRegion( REGION_NULL );

        if( viewState.Clip.is() )
        {
            ::basegfx::B2DPolyPolygon aClipPoly(
                ::basegfx::unotools::b2DPolyPolygonFromXPolyPolygon2D(viewState.Clip) );

            if( aClipPoly.count() )
            {
                // setup non-empty clipping
                ::basegfx::B2DHomMatrix aMatrix;
                aClipPoly.transform(
                    ::basegfx::unotools::homMatrixFromAffineMatrix( aMatrix,
                                                                    viewState.AffineTransform ) );

                aClipRegion = Region::GetRegionFromPolyPolygon( ::PolyPolygon( aClipPoly ) );
            }
            else
            {
                // clip polygon is empty
                aClipRegion.SetEmpty();
            }
        }

        if( renderState.Clip.is() )
        {
            ::basegfx::B2DPolyPolygon aClipPoly(
                ::basegfx::unotools::b2DPolyPolygonFromXPolyPolygon2D(renderState.Clip) );

            ::basegfx::B2DHomMatrix aMatrix;
            aClipPoly.transform(
                ::canvas::tools::mergeViewAndRenderTransform( aMatrix,
                                                              viewState,
                                                              renderState ) );

            if( aClipPoly.count() )
            {
                // setup non-empty clipping
                Region aRegion = Region::GetRegionFromPolyPolygon( ::PolyPolygon( aClipPoly ) );
                aClipRegion.Intersect( aRegion );
            }
            else
            {
                // clip polygon is empty
                aClipRegion.SetEmpty();
            }
        }

        // setup accumulated clip region. Note that setting an
        // empty clip region denotes "clip everything" on the
        // OutputDevice (which is why we translate that into
        // SetClipRegion() here). When both view and render clip
        // are empty, aClipRegion remains default-constructed,
        // i.e. empty, too.
        if( aClipRegion.IsNull() )
        {
            rOutDev.SetClipRegion();

            if( p2ndOutDev )
                p2ndOutDev->SetClipRegion();
        }
        else
        {
            rOutDev.SetClipRegion( aClipRegion );

            if( p2ndOutDev )
                p2ndOutDev->SetClipRegion( aClipRegion );
        }

        if( eColorType != IGNORE_COLOR )
        {
            Color aColor( COL_WHITE );

            if( renderState.DeviceColor.getLength() > 2 )
            {
                aColor = ::vcl::unotools::stdColorSpaceSequenceToColor(
                    renderState.DeviceColor );
            }

            // extract alpha, and make color opaque
            // afterwards. Otherwise, OutputDevice won't draw anything
            nTransparency = aColor.GetTransparency();
            aColor.SetTransparency(0);

            switch( eColorType )
            {
                case LINE_COLOR:
                    rOutDev.SetLineColor( aColor );
                    rOutDev.SetFillColor();

                    if( p2ndOutDev )
                    {
                        p2ndOutDev->SetLineColor( aColor );
                        p2ndOutDev->SetFillColor();
                    }
                    break;

                case FILL_COLOR:
                    rOutDev.SetFillColor( aColor );
                    rOutDev.SetLineColor();

                    if( p2ndOutDev )
                    {
                        p2ndOutDev->SetFillColor( aColor );
                        p2ndOutDev->SetLineColor();
                    }
                    break;

                case TEXT_COLOR:
                    rOutDev.SetTextColor( aColor );

                    if( p2ndOutDev )
                        p2ndOutDev->SetTextColor( aColor );
                    break;

                default:
                    ENSURE_OR_THROW( false,
                                     "Unexpected color type");
                    break;
            }
        }

        return nTransparency;
    }

    bool CanvasHelper::setupTextOutput( ::Point&                                        o_rOutPos,
                                        const rendering::ViewState&                     viewState,
                                        const rendering::RenderState&                   renderState,
                                        const uno::Reference< rendering::XCanvasFont >& xFont   ) const
    {
        ENSURE_OR_THROW( mpOutDev.get(),
                         "outdev null. Are we disposed?" );

        setupOutDevState( viewState, renderState, TEXT_COLOR );

        OutputDevice& rOutDev( mpOutDev->getOutDev() );

        ::Font aVCLFont;

        CanvasFont* pFont = dynamic_cast< CanvasFont* >( xFont.get() );

        ENSURE_ARG_OR_THROW( pFont,
                             "Font not compatible with this canvas" );

        aVCLFont = pFont->getVCLFont();

        Color aColor( COL_BLACK );

        if( renderState.DeviceColor.getLength() > 2 )
        {
            aColor = ::vcl::unotools::stdColorSpaceSequenceToColor(
                renderState.DeviceColor );
        }

        // setup font color
        aVCLFont.SetColor( aColor );
        aVCLFont.SetFillColor( aColor );

        // no need to replicate this for mp2ndOutDev, we're modifying only aVCLFont here.
        if( !tools::setupFontTransform( o_rOutPos, aVCLFont, viewState, renderState, rOutDev ) )
            return false;

        rOutDev.SetFont( aVCLFont );

        if( mp2ndOutDev )
            mp2ndOutDev->getOutDev().SetFont( aVCLFont );

        return true;
    }

    bool CanvasHelper::repaint( const GraphicObjectSharedPtr&   rGrf,
                                const rendering::ViewState&     viewState,
                                const rendering::RenderState&   renderState,
                                const ::Point&                  rPt,
                                const ::Size&                   rSz,
                                const GraphicAttr&              rAttr ) const
    {
        ENSURE_OR_RETURN_FALSE( rGrf,
                          "Invalid Graphic" );

        if( !mpOutDev )
            return false; // disposed
        else
        {
            tools::OutDevStateKeeper aStateKeeper( mpProtectedOutDev );
            setupOutDevState( viewState, renderState, IGNORE_COLOR );

            if( !rGrf->Draw( &mpOutDev->getOutDev(), rPt, rSz, &rAttr ) )
                return false;

            // #i80779# Redraw also into mask outdev
            if( mp2ndOutDev )
                return rGrf->Draw( &mp2ndOutDev->getOutDev(), rPt, rSz, &rAttr );

            return true;
        }
    }

    void CanvasHelper::flush() const
    {
        if( mpOutDev && mpOutDev->getOutDev().GetOutDevType() == OUTDEV_WINDOW )
        {
            // TODO(Q3): Evil downcast. And what's more, Window::Flush is
            // not even const. Wah.
            static_cast<Window&>(mpOutDev->getOutDev()).Flush();
        }

        if( mp2ndOutDev && mp2ndOutDev->getOutDev().GetOutDevType() == OUTDEV_WINDOW )
        {
            // TODO(Q3): Evil downcast. And what's more, Window::Flush is
            // not even const. Wah.
            static_cast<Window&>(mp2ndOutDev->getOutDev()).Flush();
        }
    }

}

/* vim:set shiftwidth=4 softtabstop=4 expandtab: */<|MERGE_RESOLUTION|>--- conflicted
+++ resolved
@@ -156,15 +156,9 @@
             OutputDevice& rOutDev( mpOutDev->getOutDev() );
             tools::OutDevStateKeeper aStateKeeper( mpProtectedOutDev );
 
-<<<<<<< HEAD
-            rOutDev.EnableMapMode( FALSE );
+            rOutDev.EnableMapMode( sal_False );
             rOutDev.SetLineColor( COL_TRANSPARENT );
             rOutDev.SetFillColor( COL_TRANSPARENT );
-=======
-            rOutDev.EnableMapMode( sal_False );
-            rOutDev.SetLineColor( COL_WHITE );
-            rOutDev.SetFillColor( COL_WHITE );
->>>>>>> e2a3d487
             rOutDev.DrawRect( Rectangle( Point(),
                                          rOutDev.GetOutputSizePixel()) );
 
@@ -173,15 +167,9 @@
                 OutputDevice& rOutDev2( mp2ndOutDev->getOutDev() );
 
                 rOutDev2.SetDrawMode( DRAWMODE_DEFAULT );
-<<<<<<< HEAD
-                rOutDev2.EnableMapMode( FALSE );
+                rOutDev2.EnableMapMode( sal_False );
                 rOutDev2.SetLineColor( COL_TRANSPARENT );
                 rOutDev2.SetFillColor( COL_TRANSPARENT );
-=======
-                rOutDev2.EnableMapMode( sal_False );
-                rOutDev2.SetLineColor( COL_WHITE );
-                rOutDev2.SetFillColor( COL_WHITE );
->>>>>>> e2a3d487
                 rOutDev2.DrawRect( Rectangle( Point(),
                                               rOutDev2.GetOutputSizePixel()) );
                 rOutDev2.SetDrawMode( DRAWMODE_BLACKLINE | DRAWMODE_BLACKFILL | DRAWMODE_BLACKTEXT |
