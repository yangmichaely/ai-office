/* -*- Mode: C++; tab-width: 4; indent-tabs-mode: nil; c-basic-offset: 4 -*- */
/*************************************************************************
 *
 * DO NOT ALTER OR REMOVE COPYRIGHT NOTICES OR THIS FILE HEADER.
 *
 * Copyright 2000, 2010 Oracle and/or its affiliates.
 *
 * OpenOffice.org - a multi-platform office productivity suite
 *
 * This file is part of OpenOffice.org.
 *
 * OpenOffice.org is free software: you can redistribute it and/or modify
 * it under the terms of the GNU Lesser General Public License version 3
 * only, as published by the Free Software Foundation.
 *
 * OpenOffice.org is distributed in the hope that it will be useful,
 * but WITHOUT ANY WARRANTY; without even the implied warranty of
 * MERCHANTABILITY or FITNESS FOR A PARTICULAR PURPOSE.  See the
 * GNU Lesser General Public License version 3 for more details
 * (a copy is included in the LICENSE file that accompanied this code).
 *
 * You should have received a copy of the GNU Lesser General Public License
 * version 3 along with OpenOffice.org.  If not, see
 * <http://www.openoffice.org/license.html>
 * for a copy of the LGPLv3 License.
 *
 ************************************************************************/

// MARKER(update_precomp.py): autogen include statement, do not remove
#include "precompiled_canvas.hxx"

#include <math.h>

#include <canvas/debug.hxx>
#include <canvas/verbosetrace.hxx>
#include <tools/diagnose_ex.h>

#include <vcl/metric.hxx>
#include <vcl/virdev.hxx>

#ifdef WNT
#include <prewin.h>
#include <postwin.h>
#ifdef max
#undef max
#endif
#ifdef min
#undef min
#endif
#endif
#include <vcl/sysdata.hxx>

#include <basegfx/matrix/b2dhommatrix.hxx>
#include <basegfx/numeric/ftools.hxx>

#include <boost/scoped_array.hpp>

#include "cairo_textlayout.hxx"
#include "cairo_spritecanvas.hxx"

#ifdef CAIRO_HAS_QUARTZ_SURFACE
# include "cairo_quartz_cairo.hxx"
#elif defined CAIRO_HAS_WIN32_SURFACE
# include "cairo_win32_cairo.hxx"
# include <cairo-win32.h>
#elif defined CAIRO_HAS_XLIB_SURFACE
# include "cairo_xlib_cairo.hxx"
# include <cairo-ft.h>
#else
# error Native API needed.
#endif

using namespace ::cairo;
using namespace ::com::sun::star;

namespace cairocanvas
{
    namespace
    {
        void setupLayoutMode( OutputDevice& rOutDev,
                              sal_Int8      nTextDirection )
        {
            // TODO(P3): avoid if already correctly set
            sal_uLong nLayoutMode;
            switch( nTextDirection )
            {
                default:
                    nLayoutMode = 0;
                    break;
                case rendering::TextDirection::WEAK_LEFT_TO_RIGHT:
                    nLayoutMode = TEXT_LAYOUT_BIDI_LTR;
                    break;
                case rendering::TextDirection::STRONG_LEFT_TO_RIGHT:
                    nLayoutMode = TEXT_LAYOUT_BIDI_LTR | TEXT_LAYOUT_BIDI_STRONG;
                    break;
                case rendering::TextDirection::WEAK_RIGHT_TO_LEFT:
                    nLayoutMode = TEXT_LAYOUT_BIDI_RTL;
                    break;
                case rendering::TextDirection::STRONG_RIGHT_TO_LEFT:
                    nLayoutMode = TEXT_LAYOUT_BIDI_RTL | TEXT_LAYOUT_BIDI_STRONG;
                    break;
            }

            // set calculated layout mode. Origin is always the left edge,
            // as required at the API spec
            rOutDev.SetLayoutMode( nLayoutMode | TEXT_LAYOUT_TEXTORIGIN_LEFT );
        }

        bool compareFallbacks(const SystemGlyphData&rA, const SystemGlyphData &rB)
        {
            return rA.fallbacklevel < rB.fallbacklevel;
        }
    }

    TextLayout::TextLayout( const rendering::StringContext&     aText,
                            sal_Int8                            nDirection,
                            sal_Int64                           /*nRandomSeed*/,
                            const CanvasFont::Reference&        rFont,
                            const SurfaceProviderRef&           rRefDevice ) :
        TextLayout_Base( m_aMutex ),
        maText( aText ),
        maLogicalAdvancements(),
        mpFont( rFont ),
        mpRefDevice( rRefDevice ),
        mnTextDirection( nDirection )
    {
    }

    TextLayout::~TextLayout()
    {
    }

    void SAL_CALL TextLayout::disposing()
    {
        ::osl::MutexGuard aGuard( m_aMutex );

        mpFont.reset();
        mpRefDevice.clear();
    }

    // XTextLayout
    uno::Sequence< uno::Reference< rendering::XPolyPolygon2D > > SAL_CALL TextLayout::queryTextShapes(  ) throw (uno::RuntimeException)
    {
        ::osl::MutexGuard aGuard( m_aMutex );

        // TODO
        return uno::Sequence< uno::Reference< rendering::XPolyPolygon2D > >();
    }

    uno::Sequence< geometry::RealRectangle2D > SAL_CALL TextLayout::queryInkMeasures(  ) throw (uno::RuntimeException)
    {
        ::osl::MutexGuard aGuard( m_aMutex );

        // TODO
        return uno::Sequence< geometry::RealRectangle2D >();
    }

    uno::Sequence< geometry::RealRectangle2D > SAL_CALL TextLayout::queryMeasures(  ) throw (uno::RuntimeException)
    {
        ::osl::MutexGuard aGuard( m_aMutex );

        // TODO
        return uno::Sequence< geometry::RealRectangle2D >();
    }

    uno::Sequence< double > SAL_CALL TextLayout::queryLogicalAdvancements(  ) throw (uno::RuntimeException)
    {
        ::osl::MutexGuard aGuard( m_aMutex );

        return maLogicalAdvancements;
    }

    void SAL_CALL TextLayout::applyLogicalAdvancements( const uno::Sequence< double >& aAdvancements ) throw (lang::IllegalArgumentException, uno::RuntimeException)
    {
        ::osl::MutexGuard aGuard( m_aMutex );

        if( aAdvancements.getLength() != maText.Length )
        {
            OSL_TRACE( "TextLayout::applyLogicalAdvancements(): mismatching number of advancements" );
            throw lang::IllegalArgumentException();
        }

        maLogicalAdvancements = aAdvancements;
    }

    geometry::RealRectangle2D SAL_CALL TextLayout::queryTextBounds(  ) throw (uno::RuntimeException)
    {
        ::osl::MutexGuard aGuard( m_aMutex );

        OutputDevice* pOutDev = mpRefDevice->getOutputDevice();
        if( !pOutDev )
            return geometry::RealRectangle2D();

        VirtualDevice aVDev( *pOutDev );
        aVDev.SetFont( mpFont->getVCLFont() );

        // need metrics for Y offset, the XCanvas always renders
        // relative to baseline
        const ::FontMetric& aMetric( aVDev.GetFontMetric() );

        setupLayoutMode( aVDev, mnTextDirection );

        const sal_Int32 nAboveBaseline( -aMetric.GetIntLeading() - aMetric.GetAscent() );
        const sal_Int32 nBelowBaseline( aMetric.GetDescent() );

        if( maLogicalAdvancements.getLength() )
        {
            return geometry::RealRectangle2D( 0, nAboveBaseline,
                                              maLogicalAdvancements[ maLogicalAdvancements.getLength()-1 ],
                                              nBelowBaseline );
        }
        else
        {
            return geometry::RealRectangle2D( 0, nAboveBaseline,
                                              aVDev.GetTextWidth(
                                                  maText.Text,
                                                  ::canvas::tools::numeric_cast<USHORT>(maText.StartPosition),
                                                  ::canvas::tools::numeric_cast<USHORT>(maText.Length) ),
                                              nBelowBaseline );
        }
    }

    double SAL_CALL TextLayout::justify( double /*nSize*/ ) throw (lang::IllegalArgumentException, uno::RuntimeException)
    {
        ::osl::MutexGuard aGuard( m_aMutex );

        // TODO
        return 0.0;
    }

    double SAL_CALL TextLayout::combinedJustify( const uno::Sequence< uno::Reference< rendering::XTextLayout > >& /*aNextLayouts*/,
                                                 double /*nSize*/ ) throw (lang::IllegalArgumentException, uno::RuntimeException)
    {
        ::osl::MutexGuard aGuard( m_aMutex );

        // TODO
        return 0.0;
    }

    rendering::TextHit SAL_CALL TextLayout::getTextHit( const geometry::RealPoint2D& /*aHitPoint*/ ) throw (uno::RuntimeException)
    {
        ::osl::MutexGuard aGuard( m_aMutex );

        // TODO
        return rendering::TextHit();
    }

    rendering::Caret SAL_CALL TextLayout::getCaret( sal_Int32 /*nInsertionIndex*/,
                                                    sal_Bool /*bExcludeLigatures*/ ) throw (lang::IndexOutOfBoundsException, uno::RuntimeException)
    {
        ::osl::MutexGuard aGuard( m_aMutex );

        // TODO
        return rendering::Caret();
    }

    sal_Int32 SAL_CALL TextLayout::getNextInsertionIndex( sal_Int32 /*nStartIndex*/,
                                                          sal_Int32 /*nCaretAdvancement*/,
                                                          sal_Bool /*bExcludeLigatures*/ ) throw (lang::IndexOutOfBoundsException, uno::RuntimeException)
    {
        ::osl::MutexGuard aGuard( m_aMutex );

        // TODO
        return 0;
    }

    uno::Reference< rendering::XPolyPolygon2D > SAL_CALL TextLayout::queryVisualHighlighting( sal_Int32 /*nStartIndex*/,
                                                                                              sal_Int32 /*nEndIndex*/ ) throw (lang::IndexOutOfBoundsException, uno::RuntimeException)
    {
        ::osl::MutexGuard aGuard( m_aMutex );

        // TODO
        return uno::Reference< rendering::XPolyPolygon2D >();
    }

    uno::Reference< rendering::XPolyPolygon2D > SAL_CALL TextLayout::queryLogicalHighlighting( sal_Int32 /*nStartIndex*/,
                                                                                               sal_Int32 /*nEndIndex*/ ) throw (lang::IndexOutOfBoundsException, uno::RuntimeException)
    {
        ::osl::MutexGuard aGuard( m_aMutex );

        // TODO
        return uno::Reference< rendering::XPolyPolygon2D >();
    }

    double SAL_CALL TextLayout::getBaselineOffset(  ) throw (uno::RuntimeException)
    {
        ::osl::MutexGuard aGuard( m_aMutex );

        // TODO
        return 0.0;
    }

    sal_Int8 SAL_CALL TextLayout::getMainTextDirection(  ) throw (uno::RuntimeException)
    {
        ::osl::MutexGuard aGuard( m_aMutex );

        return mnTextDirection;
    }

    uno::Reference< rendering::XCanvasFont > SAL_CALL TextLayout::getFont(  ) throw (uno::RuntimeException)
    {
        ::osl::MutexGuard aGuard( m_aMutex );

        return mpFont.getRef();
    }

    rendering::StringContext SAL_CALL TextLayout::getText(  ) throw (uno::RuntimeException)
    {
        ::osl::MutexGuard aGuard( m_aMutex );

        return maText;
    }

    void TextLayout::useFont( Cairo* pCairo )
    {
    rendering::FontRequest aFontRequest = mpFont->getFontRequest();
    rendering::FontInfo aFontInfo = aFontRequest.FontDescription;

    cairo_select_font_face( pCairo, ::rtl::OUStringToOString( aFontInfo.FamilyName, RTL_TEXTENCODING_UTF8 ), CAIRO_FONT_SLANT_NORMAL, CAIRO_FONT_WEIGHT_NORMAL );
    cairo_set_font_size( pCairo, aFontRequest.CellSize );
    }

  /** TextLayout:draw
   *
   * This function uses the "toy" api of the cairo library
   *
   **/
    bool TextLayout::draw( Cairo* pCairo )
    {
        ::osl::MutexGuard aGuard( m_aMutex );

        ::rtl::OUString aSubText = maText.Text.copy( maText.StartPosition, maText.Length );
        ::rtl::OString aUTF8String = ::rtl::OUStringToOString( aSubText, RTL_TEXTENCODING_UTF8 );

        cairo_save( pCairo );
        /* move to 0, 0 as cairo_show_text advances current point and current point is not restored by cairo_restore.
           before we were depending on unmodified current point which I believed was preserved by save/restore */
        cairo_move_to( pCairo, 0, 0 );
        useFont( pCairo );
        cairo_show_text( pCairo, aUTF8String );
        cairo_restore( pCairo );

        return true;
    }


  /**
   * TextLayout::isCairoRenderable
   *
   * Features currenly not supported by Cairo (VCL rendering is used as fallback):
   * - vertical glyphs
   *
   * @return true, if text/font can be rendered with cairo
   **/
    bool TextLayout::isCairoRenderable(SystemFontData aSysFontData) const
    {
#if defined UNX && !defined QUARTZ
        // is font usable?
        if (!aSysFontData.nFontId) return false;
#endif

        // vertical glyph rendering is not supported in cairo for now
        if (aSysFontData.bVerticalCharacterType) {
            OSL_TRACE(":cairocanvas::TextLayout::isCairoRenderable(): ***************** VERTICAL CHARACTER STYLE!!! ****************");
            return false;
        }

        return true;
    }

  /**
   * TextLayout::draw
   *
   * Cairo-based text rendering. Draw text directly on the cairo surface with cairo fonts.
   * Avoid using VCL VirtualDevices for that, bypassing VCL DrawText functions, when possible
   *
   * Note: some text effects are not rendered due to lacking generic canvas or cairo canvas
   *       implementation. See issues 92657, 92658, 92659, 92660, 97529
   *
   * @return true, if successful
   **/
    bool TextLayout::draw( SurfaceSharedPtr&             pSurface,
                           OutputDevice&                 rOutDev,
                           const Point&                  rOutpos,
                           const rendering::ViewState&   viewState,
                           const rendering::RenderState& renderState ) const
    {
        ::osl::MutexGuard aGuard( m_aMutex );
        SystemTextLayoutData aSysLayoutData;
#if (defined CAIRO_HAS_WIN32_SURFACE) && (OSL_DEBUG_LEVEL > 1)
        LOGFONTW logfont;
#endif
        setupLayoutMode( rOutDev, mnTextDirection );

        // TODO(P2): cache that
        ::boost::scoped_array< sal_Int32 > aOffsets(new sal_Int32[maLogicalAdvancements.getLength()]);

        if( maLogicalAdvancements.getLength() )
        {
            setupTextOffsets( aOffsets.get(), maLogicalAdvancements, viewState, renderState );

            // TODO(F3): ensure correct length and termination for DX
            // array (last entry _must_ contain the overall width)
        }

        aSysLayoutData = rOutDev.GetSysTextLayoutData(rOutpos, maText.Text,
                                                      ::canvas::tools::numeric_cast<USHORT>(maText.StartPosition),
                                                      ::canvas::tools::numeric_cast<USHORT>(maText.Length),
                                                      maLogicalAdvancements.getLength() ? aOffsets.get() : NULL);

        // Sort them so that all glyphs on the same glyph fallback level are consecutive
        std::sort(aSysLayoutData.rGlyphData.begin(), aSysLayoutData.rGlyphData.end(), compareFallbacks);
        bool bCairoRenderable = true;

        //Pull all the fonts we need to render the text
        typedef std::pair<SystemFontData,int> FontLevel;
        typedef std::vector<FontLevel> FontLevelVector;
        FontLevelVector aFontData;
<<<<<<< HEAD
        SystemGlyphDataVector::const_iterator aGlyphIter=aSysLayoutData.rGlyphData.begin();
        const SystemGlyphDataVector::const_iterator aGlyphEnd=aSysLayoutData.rGlyphData.end();
        for( ; aGlyphIter != aGlyphEnd; ++aGlyphIter )
        {
            if( aFontData.empty() || aGlyphIter->fallbacklevel != aFontData.back().second )
            {
                aFontData.push_back(FontLevel(rOutDev.GetSysFontData(aGlyphIter->fallbacklevel),
                                              aGlyphIter->fallbacklevel));
=======
        SystemGlyphDataVector::const_iterator aIter=aSysLayoutData.rGlyphData.begin();
        const SystemGlyphDataVector::const_iterator aEnd=aSysLayoutData.rGlyphData.end();
        for( ; aIter != aEnd; ++aIter )
        {
            if( aFontData.empty() || aIter->fallbacklevel != aFontData.back().second )
            {
                aFontData.push_back(FontLevel(rOutDev.GetSysFontData(aIter->fallbacklevel),
                                              aIter->fallbacklevel));
>>>>>>> e2a3d487
                if( !isCairoRenderable(aFontData.back().first) )
                {
                    bCairoRenderable = false;
                    OSL_TRACE(":cairocanvas::TextLayout::draw(S,O,p,v,r): VCL FALLBACK %s%s%s%s - %s",
                              maLogicalAdvancements.getLength() ? "ADV " : "",
                              aFontData.back().first.bAntialias ? "AA " : "",
                              aFontData.back().first.bFakeBold ? "FB " : "",
                              aFontData.back().first.bFakeItalic ? "FI " : "",
                              ::rtl::OUStringToOString( maText.Text.copy( maText.StartPosition, maText.Length ),
                                                        RTL_TEXTENCODING_UTF8 ).getStr());
                    break;
                }
            }
        }

        // The ::GetSysTextLayoutData(), i.e. layouting of text to glyphs can change the font being used.
        // The fallback checks need to be done after final font is known.
        if (!bCairoRenderable)    // VCL FALLBACKS
        {
            if (maLogicalAdvancements.getLength())        // VCL FALLBACK - with glyph advances
            {
                rOutDev.DrawTextArray( rOutpos, maText.Text, aOffsets.get(),
                                       ::canvas::tools::numeric_cast<USHORT>(maText.StartPosition),
                                       ::canvas::tools::numeric_cast<USHORT>(maText.Length) );
                return true;
            }
            else                                               // VCL FALLBACK - without advances
            {
                rOutDev.DrawText( rOutpos, maText.Text,
                                  ::canvas::tools::numeric_cast<USHORT>(maText.StartPosition),
                                  ::canvas::tools::numeric_cast<USHORT>(maText.Length) );
                return true;
            }
        }

        if (aSysLayoutData.rGlyphData.empty()) return false; //??? false?

        /**
         * Setup platform independent glyph vector into cairo-based glyphs vector.
         **/

        // Loop through the fonts used and render the matching glyphs for each
        FontLevelVector::const_iterator aFontDataIter = aFontData.begin();
        const FontLevelVector::const_iterator aFontDataEnd = aFontData.end();
        for( ; aFontDataIter != aFontDataEnd; ++aFontDataIter )
        {
            const SystemFontData &rSysFontData = aFontDataIter->first;

            // setup glyphs
            std::vector<cairo_glyph_t> cairo_glyphs;
            cairo_glyphs.reserve( 256 );

<<<<<<< HEAD
            aGlyphIter=aSysLayoutData.rGlyphData.begin();
            for( ; aGlyphIter != aGlyphEnd; ++aGlyphIter )
            {
                SystemGlyphData systemGlyph = *aGlyphIter;
=======
            SystemGlyphDataVector::const_iterator aIter=aSysLayoutData.rGlyphData.begin();
            const SystemGlyphDataVector::const_iterator aEnd=aSysLayoutData.rGlyphData.end();
            for( ; aIter != aEnd; ++aIter )
            {
                SystemGlyphData systemGlyph = *aIter;
>>>>>>> e2a3d487
                if( systemGlyph.fallbacklevel != aFontDataIter->second )
                    continue;

                cairo_glyph_t aGlyph;
                aGlyph.index = systemGlyph.index;
    #ifdef CAIRO_HAS_WIN32_SURFACE
                // Cairo requires standard glyph indexes (ETO_GLYPH_INDEX), while vcl/win/* uses ucs4 chars.
                // Convert to standard indexes
                aGlyph.index = cairo::ucs4toindex((unsigned int) aGlyph.index, rSysFontData.hFont);
    #endif
                aGlyph.x = systemGlyph.x;
                aGlyph.y = systemGlyph.y;
                cairo_glyphs.push_back(aGlyph);
            }

            if (cairo_glyphs.empty())
                continue;

            /**
             * Setup font
             **/
            cairo_font_face_t* font_face = NULL;

    #ifdef CAIRO_HAS_QUARTZ_SURFACE
            // TODO: use cairo_quartz_font_face_create_for_cgfont(cgFont)
            //       when CGFont (Mac OS X 10.5 API) is provided by the AQUA VCL backend.
            font_face = cairo_quartz_font_face_create_for_atsu_font_id((ATSUFontID) rSysFontData.aATSUFontID);

    #elif defined CAIRO_HAS_WIN32_SURFACE
      #if (OSL_DEBUG_LEVEL > 1)
            GetObjectW( rSysFontData.hFont, sizeof(logfont), &logfont );
      #endif
            // Note: cairo library uses logfont fallbacks when lfEscapement, lfOrientation and lfWidth are not zero.
            // VCL always has non-zero value for lfWidth
            font_face = cairo_win32_font_face_create_for_hfont(rSysFontData.hFont);

    #elif defined CAIRO_HAS_XLIB_SURFACE
            font_face = cairo_ft_font_face_create_for_ft_face((FT_Face)rSysFontData.nFontId,
                                                              rSysFontData.nFontFlags);
    #else
    # error Native API needed.
    #endif

            CairoSharedPtr pSCairo = pSurface->getCairo();

            cairo_set_font_face( pSCairo.get(), font_face);

            // create default font options. cairo_get_font_options() does not retrieve the surface defaults,
            // only what has been set before with cairo_set_font_options()
            cairo_font_options_t* options = cairo_font_options_create();
            if (rSysFontData.bAntialias) {
                // CAIRO_ANTIALIAS_GRAY provides more similar result to VCL Canvas,
                // so we're not using CAIRO_ANTIALIAS_SUBPIXEL
                cairo_font_options_set_antialias(options, CAIRO_ANTIALIAS_GRAY);
            }
            cairo_set_font_options( pSCairo.get(), options);

            // Font color
            Color mTextColor = rOutDev.GetTextColor();
            cairo_set_source_rgb(pSCairo.get(),
                                 mTextColor.GetRed()/255.0,
                                 mTextColor.GetGreen()/255.0,
                                 mTextColor.GetBlue()/255.0);

            // Font rotation and scaling
            cairo_matrix_t m;
            Font aFont = rOutDev.GetFont();
            FontMetric aMetric( rOutDev.GetFontMetric(aFont) );
            long nWidth = 0;

            // width calculation is deep magic and platform/font dependant.
            // width == 0 means no scaling, and usually width == height means the same.
            // Other values mean horizontal scaling (narrow or stretching)
            // see issue #101566

            //proper scale calculation across platforms
            if (aFont.GetWidth() == 0) {
                nWidth = aFont.GetHeight();
            } else {
                // any scaling needs to be relative to the platform-dependent definition
                // of height of the font
                nWidth = aFont.GetWidth() * aFont.GetHeight() / aMetric.GetHeight();
            }

            cairo_matrix_init_identity(&m);

            if (aSysLayoutData.orientation) cairo_matrix_rotate(&m, (3600 - aSysLayoutData.orientation) * M_PI / 1800.0);

            cairo_matrix_scale(&m, nWidth, aFont.GetHeight());

            //faux italics
            if (rSysFontData.bFakeItalic) m.xy = -m.xx * 0x6000L / 0x10000L;

            cairo_set_font_matrix(pSCairo.get(), &m);

            OSL_TRACE("\r\n:cairocanvas::TextLayout::draw(S,O,p,v,r): Size:(%d,%d), W:%d->%d, Pos (%d,%d), G(%d,%d,%d) %s%s%s%s || Name:%s - %s",
                      aFont.GetWidth(),
                      aFont.GetHeight(),
                      aMetric.GetWidth(),
                      nWidth,
                      (int) rOutpos.X(),
                      (int) rOutpos.Y(),
                      cairo_glyphs[0].index, cairo_glyphs[1].index, cairo_glyphs[2].index,
                      maLogicalAdvancements.getLength() ? "ADV " : "",
                      rSysFontData.bAntialias ? "AA " : "",
                      rSysFontData.bFakeBold ? "FB " : "",
                      rSysFontData.bFakeItalic ? "FI " : "",
    #if (defined CAIRO_HAS_WIN32_SURFACE) && (OSL_DEBUG_LEVEL > 1)
                      ::rtl::OUStringToOString( reinterpret_cast<const sal_Unicode*> (logfont.lfFaceName), RTL_TEXTENCODING_UTF8 ).getStr(),
    #else
                      ::rtl::OUStringToOString( aFont.GetName(), RTL_TEXTENCODING_UTF8 ).getStr(),
    #endif
                      ::rtl::OUStringToOString( maText.Text.copy( maText.StartPosition, maText.Length ),
                                                RTL_TEXTENCODING_UTF8 ).getStr()
                );

            cairo_show_glyphs(pSCairo.get(), &cairo_glyphs[0], cairo_glyphs.size());

            //faux bold
            if (rSysFontData.bFakeBold) {
                double bold_dx = 0.5 * sqrt( 0.7 * aFont.GetHeight() );
                int total_steps = 2 * ((int) (bold_dx + 0.5));

                // loop to draw the text for every half pixel of displacement
                for (int nSteps = 0; nSteps < total_steps; nSteps++) {
                    for(int nGlyphIdx = 0; nGlyphIdx < (int) cairo_glyphs.size(); nGlyphIdx++) {
                        cairo_glyphs[nGlyphIdx].x += bold_dx * nSteps / total_steps;
                    }
                    cairo_show_glyphs(pSCairo.get(), &cairo_glyphs[0], cairo_glyphs.size());
                }
                OSL_TRACE(":cairocanvas::TextLayout::draw(S,O,p,v,r): FAKEBOLD - dx:%d", (int) bold_dx);
            }

            cairo_restore( pSCairo.get() );
            cairo_font_face_destroy(font_face);
        }
        return true;
    }


    namespace
    {
        class OffsetTransformer
        {
        public:
            OffsetTransformer( const ::basegfx::B2DHomMatrix& rMat ) :
                maMatrix( rMat )
            {
            }

            sal_Int32 operator()( const double& rOffset )
            {
                // This is an optimization of the normal rMat*[x,0]
                // transformation of the advancement vector (in x
                // direction), followed by a length calculation of the
                // resulting vector: advancement' =
                // ||rMat*[x,0]||. Since advancements are vectors, we
                // can ignore translational components, thus if [x,0],
                // it follows that rMat*[x,0]=[x',0] holds. Thus, we
                // just have to calc the transformation of the x
                // component.

                // TODO(F2): Handle non-horizontal advancements!
                return ::basegfx::fround( hypot(maMatrix.get(0,0)*rOffset,
                                                maMatrix.get(1,0)*rOffset) );
            }

        private:
            ::basegfx::B2DHomMatrix maMatrix;
        };
    }

    void TextLayout::setupTextOffsets( sal_Int32*                       outputOffsets,
                                       const uno::Sequence< double >&   inputOffsets,
                                       const rendering::ViewState&      viewState,
                                       const rendering::RenderState&    renderState     ) const
    {
        ENSURE_OR_THROW( outputOffsets!=NULL,
                          "TextLayout::setupTextOffsets offsets NULL" );

        ::basegfx::B2DHomMatrix aMatrix;

        ::canvas::tools::mergeViewAndRenderTransform(aMatrix,
                                                     viewState,
                                                     renderState);

        // fill integer offsets
        ::std::transform( const_cast< uno::Sequence< double >& >(inputOffsets).getConstArray(),
                          const_cast< uno::Sequence< double >& >(inputOffsets).getConstArray()+inputOffsets.getLength(),
                          outputOffsets,
                          OffsetTransformer( aMatrix ) );
    }

#define SERVICE_NAME "com.sun.star.rendering.TextLayout"
#define IMPLEMENTATION_NAME "CairoCanvas::TextLayout"

    ::rtl::OUString SAL_CALL TextLayout::getImplementationName() throw( uno::RuntimeException )
    {
        return ::rtl::OUString( RTL_CONSTASCII_USTRINGPARAM( IMPLEMENTATION_NAME ) );
    }

    sal_Bool SAL_CALL TextLayout::supportsService( const ::rtl::OUString& ServiceName ) throw( uno::RuntimeException )
    {
        return ServiceName.equalsAsciiL( RTL_CONSTASCII_STRINGPARAM ( SERVICE_NAME ) );
    }

    uno::Sequence< ::rtl::OUString > SAL_CALL TextLayout::getSupportedServiceNames()  throw( uno::RuntimeException )
    {
        uno::Sequence< ::rtl::OUString > aRet(1);
        aRet[0] = ::rtl::OUString( RTL_CONSTASCII_USTRINGPARAM ( SERVICE_NAME ) );

        return aRet;
    }
}

/* vim:set shiftwidth=4 softtabstop=4 expandtab: */<|MERGE_RESOLUTION|>--- conflicted
+++ resolved
@@ -416,16 +416,6 @@
         typedef std::pair<SystemFontData,int> FontLevel;
         typedef std::vector<FontLevel> FontLevelVector;
         FontLevelVector aFontData;
-<<<<<<< HEAD
-        SystemGlyphDataVector::const_iterator aGlyphIter=aSysLayoutData.rGlyphData.begin();
-        const SystemGlyphDataVector::const_iterator aGlyphEnd=aSysLayoutData.rGlyphData.end();
-        for( ; aGlyphIter != aGlyphEnd; ++aGlyphIter )
-        {
-            if( aFontData.empty() || aGlyphIter->fallbacklevel != aFontData.back().second )
-            {
-                aFontData.push_back(FontLevel(rOutDev.GetSysFontData(aGlyphIter->fallbacklevel),
-                                              aGlyphIter->fallbacklevel));
-=======
         SystemGlyphDataVector::const_iterator aIter=aSysLayoutData.rGlyphData.begin();
         const SystemGlyphDataVector::const_iterator aEnd=aSysLayoutData.rGlyphData.end();
         for( ; aIter != aEnd; ++aIter )
@@ -434,7 +424,6 @@
             {
                 aFontData.push_back(FontLevel(rOutDev.GetSysFontData(aIter->fallbacklevel),
                                               aIter->fallbacklevel));
->>>>>>> e2a3d487
                 if( !isCairoRenderable(aFontData.back().first) )
                 {
                     bCairoRenderable = false;
@@ -487,18 +476,11 @@
             std::vector<cairo_glyph_t> cairo_glyphs;
             cairo_glyphs.reserve( 256 );
 
-<<<<<<< HEAD
-            aGlyphIter=aSysLayoutData.rGlyphData.begin();
-            for( ; aGlyphIter != aGlyphEnd; ++aGlyphIter )
-            {
-                SystemGlyphData systemGlyph = *aGlyphIter;
-=======
             SystemGlyphDataVector::const_iterator aIter=aSysLayoutData.rGlyphData.begin();
             const SystemGlyphDataVector::const_iterator aEnd=aSysLayoutData.rGlyphData.end();
             for( ; aIter != aEnd; ++aIter )
             {
                 SystemGlyphData systemGlyph = *aIter;
->>>>>>> e2a3d487
                 if( systemGlyph.fallbacklevel != aFontDataIter->second )
                     continue;
 
