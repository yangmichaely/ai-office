--- conflicted
+++ resolved
@@ -1,15 +1,2 @@
-<<<<<<< HEAD
-cv	canvas	:	javaunohelper comphelper cppuhelper offuh unoil tools svtools vcl AGG:agg basegfx CAIRO:cairo LIBXSLT:libxslt NULL
+cv	canvas	:	javaunohelper comphelper cppuhelper offuh unoil tools svtools vcl basegfx CAIRO:cairo LIBXSLT:libxslt NULL
 cv	canvas\prj										 nmake	-	all	cv_prj NULL
-=======
-cv	canvas	:	javaunohelper comphelper cppuhelper offuh unoil tools svtools vcl basegfx CAIRO:cairo LIBXSLT:libxslt NULL
-cv	canvas											 usr1	-	all	cv_mkout NULL
-cv	canvas\inc										 nmake	-	all	cv_inc NULL
-cv	canvas\source\tools								 nmake	-	all cv_tools cv_inc NULL
-cv	canvas\source\vcl								 nmake	-	all	cv_vcl cv_tools cv_inc NULL
-cv	canvas\source\simplecanvas						 nmake	-	all	cv_simplecanvas cv_tools cv_inc NULL
-cv	canvas\source\cairo								 nmake	-	all	cv_cairo cv_tools cv_inc NULL
-cv	canvas\source\directx							 nmake	-	w	cv_directx cv_tools cv_inc NULL
-cv	canvas\source\null								 nmake	-	all	cv_null cv_tools cv_inc NULL
-cv	canvas\source\factory							 nmake	-	all cv_factory cv_inc NULL
->>>>>>> 0d2916e0
