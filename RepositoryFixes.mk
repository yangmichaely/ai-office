# -*- Mode: makefile-gmake; tab-width: 4; indent-tabs-mode: t -*-
#*************************************************************************
#
# DO NOT ALTER OR REMOVE COPYRIGHT NOTICES OR THIS FILE HEADER.
# 
# Copyright 2000, 2010 Oracle and/or its affiliates.
#
# OpenOffice.org - a multi-platform office productivity suite
#
# This file is part of OpenOffice.org.
#
# OpenOffice.org is free software: you can redistribute it and/or modify
# it under the terms of the GNU Lesser General Public License version 3
# only, as published by the Free Software Foundation.
#
# OpenOffice.org is distributed in the hope that it will be useful,
# but WITHOUT ANY WARRANTY; without even the implied warranty of
# MERCHANTABILITY or FITNESS FOR A PARTICULAR PURPOSE.  See the
# GNU Lesser General Public License version 3 for more details
# (a copy is included in the LICENSE file that accompanied this code).
#
# You should have received a copy of the GNU Lesser General Public License
# version 3 along with OpenOffice.org.  If not, see
# <http://www.openoffice.org/license.html>
# for a copy of the LGPLv3 License.
#
#*************************************************************************

# fixes for all the libraries that are named with too much creativity and do
# not follow any of the established nameschemes

# Make has no support for 'or' clauses in conditionals,
# we use a filter expression instead.
ifneq (,$(filter SOLARIS GCC,$(OS) $(COM)))
gb_Library_FILENAMES := $(patsubst affine_uno:libaffine_uno%,affine_uno:libaffine_uno_uno%,$(gb_Library_FILENAMES))
gb_Library_FILENAMES := $(patsubst comphelper:libcomphelper%,comphelper:libcomphelp%,$(gb_Library_FILENAMES))
gb_Library_FILENAMES := $(patsubst cppuhelper:libcppuhelper%,cppuhelper:libuno_cppuhelper%,$(gb_Library_FILENAMES))
gb_Library_FILENAMES := $(patsubst jvmfwk:libuno_jvmfwk%,jvmfwk:libjvmfwk%,$(gb_Library_FILENAMES))
gb_Library_FILENAMES := $(patsubst log_uno:liblog_uno%,log_uno:liblog_uno_uno%,$(gb_Library_FILENAMES))
gb_Library_FILENAMES := $(patsubst purpenvhelper:libpurpen%,purpenvhelper:libuno_purpen%,$(gb_Library_FILENAMES))
gb_Library_FILENAMES := $(patsubst reg:libuno_reg%,reg:libreg%,$(gb_Library_FILENAMES))
gb_Library_FILENAMES := $(patsubst salhelper:libsalhelper%,salhelper:libuno_salhelper%,$(gb_Library_FILENAMES))
gb_Library_FILENAMES := $(patsubst store:libuno_store%,store:libstore%,$(gb_Library_FILENAMES))
gb_Library_FILENAMES := $(patsubst ucbhelper:libucbhelper%,ucbhelper:libucbhelper4%,$(gb_Library_FILENAMES))

ifeq ($(OS),MACOSX)
# libpyuno_wrapper.dylib => pyuno.so
gb_Library_FILENAMES := $(patsubst pyuno_wrapper:libpyuno_wrapper.dylib,pyuno_wrapper:pyuno.so,$(gb_Library_FILENAMES))
else
# libpyuno_wrapper.so => pyuno.so
gb_Library_FILENAMES := $(patsubst pyuno_wrapper:libpyuno_wrapper.so,pyuno_wrapper:pyuno.so,$(gb_Library_FILENAMES))
endif

ifneq ($(OS),ANDROID)
gb_Library_FILENAMES := $(patsubst unobootstrapprotector:libuno%,unobootstrapprotector:uno%,$(gb_Library_FILENAMES))
gb_Library_FILENAMES := $(patsubst unoexceptionprotector:libuno%,unoexceptionprotector:uno%,$(gb_Library_FILENAMES))
endif
gb_Library_FILENAMES := $(patsubst unsafe_uno:libunsafe_uno%,unsafe_uno:libunsafe_uno_uno%,$(gb_Library_FILENAMES))
endif

ifeq ($(OS),WNT)
gb_Library_DLLFILENAMES := $(patsubst affine_uno:affine_uno%,affine_uno:affine_uno_uno%,$(gb_Library_DLLFILENAMES))
gb_Library_DLLFILENAMES := $(patsubst comphelper:comphelper%,comphelper:comphelp%,$(gb_Library_DLLFILENAMES))
gb_Library_DLLFILENAMES := $(patsubst icuuc:icuuc%,icuuc:icuuc40%,$(gb_Library_DLLFILENAMES))
gb_Library_DLLFILENAMES := $(patsubst log_uno:log_uno%,log_uno:log_uno_uno%,$(gb_Library_DLLFILENAMES))
gb_Library_DLLFILENAMES := $(patsubst ucbhelper:ucbhelper%,ucbhelper:ucbhelper4%,$(gb_Library_DLLFILENAMES))
gb_Library_DLLFILENAMES := $(patsubst unsafe_uno:unsafe_uno%,unsafe_uno:unsafe_uno_uno%,$(gb_Library_DLLFILENAMES))
gb_Library_DLLFILENAMES := $(patsubst z:z%,z:zlib%,$(gb_Library_DLLFILENAMES))

# libpyuno_wrapper.dll => pyuno.pyd
gb_Library_DLLFILENAMES := $(patsubst pyuno:pyuno.dll,pyuno:pyuno.pyd,$(gb_Library_DLLFILENAMES))

gb_Library_FILENAMES := $(patsubst sb:isb%,sb:basic%,$(gb_Library_FILENAMES))
gb_Library_FILENAMES := $(patsubst sfx:isfx%,sfx:sfx%,$(gb_Library_FILENAMES))
gb_Library_FILENAMES := $(patsubst svt:isvt%,svt:svtool%,$(gb_Library_FILENAMES))
gb_Library_FILENAMES := $(patsubst tl:itl%,tl:itools%,$(gb_Library_FILENAMES))
gb_Library_FILENAMES := $(patsubst vbahelper:ivbahelper%,vbahelper:vbahelper%,$(gb_Library_FILENAMES))
gb_Library_FILENAMES := $(patsubst curl:icurl%,curl:libcurl%,$(gb_Library_FILENAMES))
gb_Library_FILENAMES := $(patsubst npsoplugin:inpsoplugin%,npsoplugin:npsoplugin%,$(gb_Library_FILENAMES))

gb_StaticLibrary_FILENAMES := $(patsubst png:png%,png:libpng%,$(gb_StaticLibrary_FILENAMES))
gb_StaticLibrary_FILENAMES := $(patsubst salcpprt:salcpprt%,salcpprt:cpprtl%,$(gb_StaticLibrary_FILENAMES))

ifeq ($(COM),GCC)
gb_Library_FILENAMES := $(patsubst crypto:icrypto%,crypto:crypto%,$(gb_Library_FILENAMES))
gb_Library_FILENAMES := $(patsubst exslt:iexslt%,exslt:libexslt$(gb_Library_IARCEXT),$(gb_Library_FILENAMES))
gb_Library_FILENAMES := $(patsubst libexttextcat:liblibext%,libexttextcat:libilibext%,$(gb_Library_FILENAMES))
gb_Library_FILENAMES := $(patsubst rdf:irdf%,rdf:librdf.dll$(gb_Library_IARCEXT),$(gb_Library_FILENAMES))
gb_Library_FILENAMES := $(patsubst ssl:issl%,ssl:ssl%,$(gb_Library_FILENAMES))
gb_Library_FILENAMES := $(patsubst xml2:ixml2%,xml2:libxml2$(gb_Library_IARCEXT),$(gb_Library_FILENAMES))
gb_Library_FILENAMES := $(patsubst xslt:ixslt%,xslt:libxslt$(gb_Library_IARCEXT),$(gb_Library_FILENAMES))
gb_Library_FILENAMES := $(patsubst z:iz%,z:zlib%,$(gb_Library_FILENAMES))

gb_StaticLibrary_FILENAMES := $(patsubst orcus:liborcus%,orcus:liborcus-0.2%,$(gb_StaticLibrary_FILENAMES))

# Libraries not provided by mingw(-w64), available only in the Windows
# SDK. So if these actually are liked with somewhere, we can't
# cross-compile that module then using MinGW. That needs to be fixed
# then, and we need to use these libraries through run-time lookup of
# APIs. Or something.
gb_Library_SDKLIBFILENAMES:=

gb_Library_DLLFILENAMES := $(filter-out $(foreach lib,$(gb_Library_SDKLIBFILENAMES),$(lib):%),$(gb_Library_DLLFILENAMES))
gb_Library_DLLFILENAMES += $(foreach lib,$(gb_Library_SDKLIBFILENAMES),$(lib):$(WINDOWS_SDK_HOME)/lib/$(lib).lib)

gb_Library_DLLFILENAMES := $(patsubst crypto:crypto%,crypto:libeay32%,$(gb_Library_DLLFILENAMES))
gb_Library_DLLFILENAMES := $(patsubst ssl:ssl%,ssl:ssleay32%,$(gb_Library_DLLFILENAMES))

else # $(COM) != GCC

gb_Library_FILENAMES := $(patsubst cairo:icairo%,cairo:cairo%,$(gb_Library_FILENAMES))
gb_Library_FILENAMES := $(patsubst croco-0.6-3:icroco-0.6-3%,croco-0.6-3:libcroco-0.6-3%,$(gb_Library_FILENAMES))
gb_Library_FILENAMES := $(patsubst comphelper:icomphelper%,comphelper:icomphelp%,$(gb_Library_FILENAMES))
gb_Library_FILENAMES := $(patsubst cppunit:icppunit%,cppunit:icppunit_dll%,$(gb_Library_FILENAMES))
gb_Library_FILENAMES := $(patsubst crypto:icrypto%,crypto:libeay32%,$(gb_Library_FILENAMES))
gb_Library_FILENAMES := $(patsubst crypto:libcrypto%,crypto:libcrypto_static%,$(gb_Library_FILENAMES))
gb_Library_FILENAMES := $(patsubst db47:idb47%,db47:libdb47%,$(gb_Library_FILENAMES))
gb_Library_FILENAMES := $(patsubst exslt:iexslt%,exslt:libexslt%,$(gb_Library_FILENAMES))
gb_Library_FILENAMES := $(patsubst i18nisolang1:ii18nisolang1%,i18nisolang1:ii18nisolang%,$(gb_Library_FILENAMES))
gb_Library_FILENAMES := $(patsubst lpsolve55:ilpsolve55%,lpsolve55:lpsolve55%,$(gb_Library_FILENAMES))
gb_Library_FILENAMES := $(patsubst package2:ipackage2%,package2:ipackage%,$(gb_Library_FILENAMES))
gb_Library_FILENAMES := $(patsubst rdf:irdf%,rdf:librdf%,$(gb_Library_FILENAMES))
gb_Library_FILENAMES := $(patsubst ssl:issl%,ssl:ssleay32%,$(gb_Library_FILENAMES))
gb_Library_FILENAMES := $(patsubst ssl:libssl%,ssl:libssl_static%,$(gb_Library_FILENAMES))
gb_Library_FILENAMES := $(patsubst xml2:ixml2%,xml2:libxml2%,$(gb_Library_FILENAMES))
gb_Library_FILENAMES := $(patsubst xmlsec1:ixmlsec1%,xmlsec1:libxmlsec%,$(gb_Library_FILENAMES))
gb_Library_FILENAMES := $(patsubst xmlsec1-mscrypto:ixmlsec1-mscrypto%,xmlsec1-mscrypto:libxmlsec-mscrypto%,$(gb_Library_FILENAMES))
gb_Library_FILENAMES := $(patsubst xmlsec1-nss:ixmlsec1-nss%,xmlsec1-nss:libxmlsec-nss%,$(gb_Library_FILENAMES))
gb_Library_FILENAMES := $(patsubst xslt:ixslt%,xslt:libxslt%,$(gb_Library_FILENAMES))
gb_Library_FILENAMES := $(patsubst z:z%,z:zlib%,$(gb_Library_FILENAMES))


# change the names of all import libraries that don't have an "i" prefix as in our standard naming schema
gb_Library_NOILIBFILENAMES := \
    gdk_pixbuf-2.0 \
    gio-2.0 \
    glib-2.0 \
    gmodule-2.0 \
<<<<<<< HEAD
    gobject-2.0 \
    gthread-2.0 \
    graphite2_off \
    icudt icuin icule icuuc \
    langtag \
    lcms2 \
    pango-1.0 \
    pangocairo-1.0 \
=======
	gobject-2.0 \
	gthread-2.0 \
    icudt icuin icule icuuc \
    langtag \
    lcms2 \
	pango-1.0 \
	pangocairo-1.0 \
	xpcom \
	xpcom_core \
>>>>>>> 3f899eae
    nspr4 \
    nss3 \
    smime3 \
    uwinapi \

gb_Library_FILENAMES := $(filter-out $(foreach lib,$(gb_Library_NOILIBFILENAMES),$(lib):%),$(gb_Library_FILENAMES))
gb_Library_FILENAMES += $(foreach lib,$(gb_Library_NOILIBFILENAMES),$(lib):$(lib)$(gb_Library_PLAINEXT))

endif # ifeq ($(COM),GCC)

endif # ifeq ($(OS),WNT)

ifeq (,$(filter SCRIPTING,$(BUILD_TYPE)))

gb_Library_FILENAMES := $(patsubst vbahelper:libvbahelper%,,$(gb_Library_FILENAMES))

endif

ifeq (,$(filter DBCONNECTIVITY,$(BUILD_TYPE)))
gb_Library_FILENAMES := $(patsubst dbtools:libdbtools%,,$(gb_Library_FILENAMES))
endif

# vim: set noet sw=4 ts=4:<|MERGE_RESOLUTION|>--- conflicted
+++ resolved
@@ -136,26 +136,15 @@
     gio-2.0 \
     glib-2.0 \
     gmodule-2.0 \
-<<<<<<< HEAD
     gobject-2.0 \
     gthread-2.0 \
-    graphite2_off \
     icudt icuin icule icuuc \
     langtag \
     lcms2 \
     pango-1.0 \
     pangocairo-1.0 \
-=======
-	gobject-2.0 \
-	gthread-2.0 \
-    icudt icuin icule icuuc \
-    langtag \
-    lcms2 \
-	pango-1.0 \
-	pangocairo-1.0 \
-	xpcom \
-	xpcom_core \
->>>>>>> 3f899eae
+    xpcom \
+    xpcom_core \
     nspr4 \
     nss3 \
     smime3 \
