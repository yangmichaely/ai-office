--- conflicted
+++ resolved
@@ -53,16 +53,13 @@
     -DUNOTOOLS_DLLIMPLEMENTATION \
 ))
 
-<<<<<<< HEAD
-# add libraries to be linked to utl; again these names need to be given as
-# specified in Repository.mk
-=======
 $(eval $(call gb_Library_add_api,utl,\
     offapi \
     udkapi \
 ))
 
->>>>>>> e5647de7
+# add libraries to be linked to utl; again these names need to be given as
+# specified in Repository.mk
 $(eval $(call gb_Library_add_linked_libs,utl,\
     comphelper \
     cppu \
