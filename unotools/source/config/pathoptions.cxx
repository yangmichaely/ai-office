--- conflicted
+++ resolved
@@ -273,38 +273,36 @@
 
     ::osl::MutexGuard aGuard( m_aMutex );
 
-<<<<<<< HEAD
     try
-=======
-    if ( ePath >= SvtPathOptions::PATH_COUNT )
-        return m_aEmptyString;
-
-    OUString    aPathValue;
-    String      aResult;
-    sal_Int32   nHandle = m_aMapEnumToPropHandle[ (sal_Int32)ePath ];
-
-    // Substitution is done by the service itself using the substition service
-    Any         a = m_xPathSettings->getFastPropertyValue( nHandle );
-    a >>= aPathValue;
-    if( ePath == SvtPathOptions::PATH_ADDIN     ||
-        ePath == SvtPathOptions::PATH_FILTER    ||
-        ePath == SvtPathOptions::PATH_HELP      ||
-        ePath == SvtPathOptions::PATH_MODULE    ||
-        ePath == SvtPathOptions::PATH_PLUGIN    ||
-        ePath == SvtPathOptions::PATH_STORAGE
-      )
->>>>>>> e2a3d487
-    {
-        // These office paths have to be converted to system pathes
-        utl::LocalFileHelper::ConvertURLToPhysicalName( aPathValue, aResult );
-        aPathValue = aResult;
+    {
+        OUString    aPathValue;
+        String      aResult;
+        sal_Int32   nHandle = m_aMapEnumToPropHandle[ (sal_Int32)ePath ];
+
+        // Substitution is done by the service itself using the substition service
+        Any         a = m_xPathSettings->getFastPropertyValue( nHandle );
+        a >>= aPathValue;
+        if( ePath == SvtPathOptions::PATH_ADDIN     ||
+            ePath == SvtPathOptions::PATH_FILTER    ||
+            ePath == SvtPathOptions::PATH_HELP      ||
+            ePath == SvtPathOptions::PATH_MODULE    ||
+            ePath == SvtPathOptions::PATH_PLUGIN    ||
+            ePath == SvtPathOptions::PATH_STORAGE
+          )
+        {
+            // These office paths have to be converted to system pathes
+            utl::LocalFileHelper::ConvertURLToPhysicalName( aPathValue, aResult );
+            aPathValue = aResult;
+        }
+
+        m_aPathArray[ ePath ] = aPathValue;
+        return m_aPathArray[ ePath ];
     }
     catch (UnknownPropertyException &)
     {
     }
 
-    m_aPathArray[ ePath ] = aPathValue;
-    return m_aPathArray[ ePath ];
+    return m_aEmptyString;
 }
 // -----------------------------------------------------------------------
 sal_Bool SvtPathOptions_Impl::IsPathReadonly(SvtPathOptions::Pathes ePath)const
@@ -485,24 +483,9 @@
             Reference< XInterface >() );
     }
 
-<<<<<<< HEAD
-    m_xSubstVariables = Reference< XStringSubstitution >( xSMgr->createInstance(
-                                                    ::rtl::OUString( RTL_CONSTASCII_USTRINGPARAM(
-                                                        "com.sun.star.util.PathSubstitution" ))),
-                                                UNO_QUERY );
-    if ( !m_xSubstVariables.is() )
-    {
-        // #112719#: check for existance
-        OSL_FAIL( "SvtPathOptions_Impl::SvtPathOptions_Impl(): #112719# happened again!" );
-        throw RuntimeException(
-            ::rtl::OUString( RTL_CONSTASCII_USTRINGPARAM( "Service com.sun.star.util.PathSubstitution cannot be created" )),
-            Reference< XInterface >() );
-    }
-=======
     ::comphelper::ComponentContext aContext( xSMgr );
     m_xSubstVariables.set( aContext.createComponent( "com.sun.star.util.PathSubstitution" ), UNO_QUERY_THROW );
     m_xMacroExpander.set( aContext.getSingleton( "com.sun.star.util.theMacroExpander" ), UNO_QUERY_THROW );
->>>>>>> e2a3d487
 
     // Create temporary hash map to have a mapping between property names and property handles
     Reference< XPropertySet > xPropertySet = Reference< XPropertySet >( m_xPathSettings, UNO_QUERY );
