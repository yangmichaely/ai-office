/* -*- Mode: C++; tab-width: 4; indent-tabs-mode: nil; c-basic-offset: 4 -*- */
/*************************************************************************
 *
 * DO NOT ALTER OR REMOVE COPYRIGHT NOTICES OR THIS FILE HEADER.
 *
 * Copyright 2000, 2010 Oracle and/or its affiliates.
 *
 * OpenOffice.org - a multi-platform office productivity suite
 *
 * This file is part of OpenOffice.org.
 *
 * OpenOffice.org is free software: you can redistribute it and/or modify
 * it under the terms of the GNU Lesser General Public License version 3
 * only, as published by the Free Software Foundation.
 *
 * OpenOffice.org is distributed in the hope that it will be useful,
 * but WITHOUT ANY WARRANTY; without even the implied warranty of
 * MERCHANTABILITY or FITNESS FOR A PARTICULAR PURPOSE.  See the
 * GNU Lesser General Public License version 3 for more details
 * (a copy is included in the LICENSE file that accompanied this code).
 *
 * You should have received a copy of the GNU Lesser General Public License
 * version 3 along with OpenOffice.org.  If not, see
 * <http://www.openoffice.org/license.html>
 * for a copy of the LGPLv3 License.
 *
 ************************************************************************/
#ifndef OOVBAAPI_VBA_HELPER_HXX
#define OOVBAAPI_VBA_HELPER_HXX

#include <com/sun/star/drawing/XShape.hpp>
#include <com/sun/star/beans/XIntrospectionAccess.hpp>
#include <com/sun/star/beans/XPropertySet.hpp>
#include <com/sun/star/script/BasicErrorException.hpp>
#include <com/sun/star/script/XTypeConverter.hpp>
#include <com/sun/star/lang/IllegalArgumentException.hpp>
#include <com/sun/star/awt/XControl.hpp>
#include <com/sun/star/awt/XDevice.hpp>
#include <com/sun/star/frame/XDispatchResultListener.hpp>
#include <com/sun/star/frame/DispatchResultEvent.hpp>
#include <com/sun/star/frame/DispatchResultState.hpp>
#include <com/sun/star/lang/EventObject.hpp>
#include <com/sun/star/awt/XUnitConversion.hpp>
#include <basic/basmgr.hxx>
#include <basic/sberrors.hxx>
#include <cppuhelper/implbase1.hxx>
#include <com/sun/star/frame/XModel.hpp>
#include <sfx2/dispatch.hxx>
#include <sfx2/objsh.hxx>
#include <sfx2/docfilt.hxx>
#include <sfx2/docfile.hxx>
#include <vcl/pointr.hxx>
#include <memory>
#include "vbaaccesshelper.hxx"

namespace css = ::com::sun::star;
namespace ooo
{
    namespace vba
    {
        template < class T >
        css::uno::Reference< T > getXSomethingFromArgs( css::uno::Sequence< css::uno::Any > const & args, sal_Int32 nPos, bool bCanBeNull = true ) throw (css::lang::IllegalArgumentException)
        {
            if ( args.getLength() < ( nPos + 1) )
                throw css::lang::IllegalArgumentException();
            css::uno::Reference< T > aSomething( args[ nPos ], css::uno::UNO_QUERY );
            if ( !bCanBeNull && !aSomething.is() )
                throw css::lang::IllegalArgumentException();
            return aSomething;
        }
        VBAHELPER_DLLPUBLIC css::uno::Reference<  css::uno::XInterface > getUnoDocModule( const String& aModName, SfxObjectShell* pShell );
        VBAHELPER_DLLPUBLIC SfxObjectShell* getSfxObjShell( const css::uno::Reference< css::frame::XModel >& xModel ) throw ( css::uno::RuntimeException);
        VBAHELPER_DLLPUBLIC css::uno::Reference< css::uno::XInterface > createVBAUnoAPIService( SfxObjectShell* pShell,  const sal_Char* _pAsciiName ) throw (css::uno::RuntimeException);

        css::uno::Reference< css::frame::XModel > getCurrentDoc( const rtl::OUString& sKey ) throw (css::uno::RuntimeException);
        VBAHELPER_DLLPUBLIC css::uno::Reference< css::frame::XModel > getThisExcelDoc( const css::uno::Reference< css::uno::XComponentContext >& xContext ) throw (css::uno::RuntimeException);
        VBAHELPER_DLLPUBLIC css::uno::Reference< css::frame::XModel > getThisWordDoc( const css::uno::Reference< css::uno::XComponentContext >& xContext ) throw (css::uno::RuntimeException);
        VBAHELPER_DLLPUBLIC css::uno::Reference< css::frame::XModel > getCurrentExcelDoc( const css::uno::Reference< css::uno::XComponentContext >& xContext ) throw (css::uno::RuntimeException);
        VBAHELPER_DLLPUBLIC css::uno::Reference< css::frame::XModel > getCurrentWordDoc( const css::uno::Reference< css::uno::XComponentContext >& xContext ) throw (css::uno::RuntimeException);

        VBAHELPER_DLLPUBLIC css::uno::Reference< css::beans::XIntrospectionAccess > getIntrospectionAccess( const css::uno::Any& aObject ) throw (css::uno::RuntimeException);
        VBAHELPER_DLLPUBLIC css::uno::Reference< css::script::XTypeConverter > getTypeConverter( const css::uno::Reference< css::uno::XComponentContext >& xContext ) throw (css::uno::RuntimeException);

        VBAHELPER_DLLPUBLIC void dispatchRequests( const css::uno::Reference< css::frame::XModel>& xModel, const rtl::OUString& aUrl );
<<<<<<< HEAD
     VBAHELPER_DLLPUBLIC void dispatchRequests (const css::uno::Reference< css::frame::XModel>& xModel, const rtl::OUString & aUrl, const css::uno::Sequence< css::beans::PropertyValue >& sProps, const css::uno::Reference< css::frame::XDispatchResultListener >& rListener = css::uno::Reference< css::frame::XDispatchResultListener >(), const sal_Bool bSilent = sal_True );
        VBAHELPER_DLLPUBLIC void dispatchExecute(SfxViewShell* pView, USHORT nSlot, SfxCallMode nCall = SFX_CALLMODE_SYNCHRON );
=======
        VBAHELPER_DLLPUBLIC void dispatchRequests( const css::uno::Reference< css::frame::XModel>& xModel, const rtl::OUString& aUrl, const css::uno::Sequence< css::beans::PropertyValue >& sProps );
        VBAHELPER_DLLPUBLIC void dispatchExecute(SfxViewShell* pView, sal_uInt16 nSlot, SfxCallMode nCall = SFX_CALLMODE_SYNCHRON );
>>>>>>> 4fba42e5
        VBAHELPER_DLLPUBLIC sal_Int32 OORGBToXLRGB( sal_Int32 );
        VBAHELPER_DLLPUBLIC sal_Int32 XLRGBToOORGB( sal_Int32 );
        VBAHELPER_DLLPUBLIC css::uno::Any OORGBToXLRGB( const css::uno::Any& );
        VBAHELPER_DLLPUBLIC css::uno::Any XLRGBToOORGB( const css::uno::Any& );
        // provide a NULL object that can be passed as variant so that
        // the object when passed to IsNull will return true. aNULL
        // contains an empty object reference
        VBAHELPER_DLLPUBLIC const css::uno::Any& aNULL();
        VBAHELPER_DLLPUBLIC void PrintOutHelper( SfxViewShell* pViewShell, const css::uno::Any& From, const css::uno::Any& To, const css::uno::Any& Copies, const css::uno::Any& Preview, const css::uno::Any& ActivePrinter, const css::uno::Any& PrintToFile, const css::uno::Any& Collate, const css::uno::Any& PrToFileName, sal_Bool bSelection  );
        VBAHELPER_DLLPUBLIC void PrintPreviewHelper( const css::uno::Any& EnableChanges,  SfxViewShell* );

        /** Extracts a boolean value from the passed Any, which may contain sal_Bool or an integer or floating-point value.
            Returns false, if the Any is empty or contains an incompatible type. */
        VBAHELPER_DLLPUBLIC bool extractBoolFromAny( bool& rbValue, const css::uno::Any& rAny );
        /** Extracts a boolean value from the passed Any, which may contain sal_Bool or an integer or floating-point value.
            Throws, if the Any is empty or contains an incompatible type. */
        VBAHELPER_DLLPUBLIC bool extractBoolFromAny( const css::uno::Any& rAny ) throw (css::uno::RuntimeException);

        VBAHELPER_DLLPUBLIC rtl::OUString getAnyAsString( const css::uno::Any& pvargItem ) throw ( css::uno::RuntimeException );
        VBAHELPER_DLLPUBLIC rtl::OUString VBAToRegexp(const rtl::OUString &rIn, bool bForLike = false); // needs to be in an uno service ( already this code is duplicated in basic )
        VBAHELPER_DLLPUBLIC double getPixelTo100thMillimeterConversionFactor( css::uno::Reference< css::awt::XDevice >& xDevice, sal_Bool bVertical);
        VBAHELPER_DLLPUBLIC double PointsToPixels( css::uno::Reference< css::awt::XDevice >& xDevice, double fPoints, sal_Bool bVertical);
        VBAHELPER_DLLPUBLIC double PixelsToPoints( css::uno::Reference< css::awt::XDevice >& xDevice, double fPixels, sal_Bool bVertical);
        VBAHELPER_DLLPUBLIC sal_Int32 PointsToHmm( double fPoints );
        VBAHELPER_DLLPUBLIC double HmmToPoints( sal_Int32 nHmm );
        VBAHELPER_DLLPUBLIC sal_Int32 getPointerStyle( const css::uno::Reference< css::frame::XModel >& );
        VBAHELPER_DLLPUBLIC void setCursorHelper( const css::uno::Reference< css::frame::XModel >& xModel, const Pointer& rPointer, sal_Bool bOverWrite );
        VBAHELPER_DLLPUBLIC void setDefaultPropByIntrospection( const css::uno::Any& aObj, const css::uno::Any& aValue  ) throw ( css::uno::RuntimeException );
        VBAHELPER_DLLPUBLIC css::uno::Any getDefaultPropByIntrospection( const css::uno::Any& aObj ) throw ( css::uno::RuntimeException );
        VBAHELPER_DLLPUBLIC css::uno::Any getPropertyValue( const css::uno::Sequence< css::beans::PropertyValue >& aProp, const rtl::OUString& aName );
        VBAHELPER_DLLPUBLIC sal_Bool setPropertyValue( css::uno::Sequence< css::beans::PropertyValue >& aProp, const rtl::OUString& aName, const css::uno::Any& aValue );
        VBAHELPER_DLLPUBLIC void setOrAppendPropertyValue( css::uno::Sequence< css::beans::PropertyValue >& aProp, const rtl::OUString& aName, const css::uno::Any& aValue );

class VBAHELPER_DLLPUBLIC Millimeter
{
//Factor to translate between points and hundredths of millimeters:
private:
    double m_nMillimeter;

public:
    Millimeter();

    Millimeter(double mm);

    void set(double mm);
    void setInPoints(double points) ;
    void setInHundredthsOfOneMillimeter(double hmm);
    double get();
    double getInHundredthsOfOneMillimeter();
    double getInPoints();
    static sal_Int32 getInHundredthsOfOneMillimeter(double points);
    static double getInPoints(int _hmm);
};

class VBAHELPER_DLLPUBLIC AbstractGeometryAttributes // probably should replace the ShapeHelper below
{
public:
    virtual ~AbstractGeometryAttributes() {}
    virtual double getLeft() = 0;
    virtual void setLeft( double ) = 0;
    virtual double getTop() = 0;
    virtual void setTop( double ) = 0;
    virtual double getHeight() = 0;
    virtual void setHeight( double ) = 0;
    virtual double getWidth() = 0;
    virtual void setWidth( double ) = 0;
};

namespace msforms {
    class XShape;
}

class VBAHELPER_DLLPUBLIC ShapeHelper
{
protected:
    css::uno::Reference< css::drawing::XShape > xShape;
public:
    ShapeHelper( const css::uno::Reference< css::drawing::XShape >& _xShape) throw (css::script::BasicErrorException );

    double getHeight();

        void setHeight(double _fheight) throw ( css::script::BasicErrorException );

    double getWidth();

    void setWidth(double _fWidth) throw ( css::script::BasicErrorException );

    double getLeft();

    void setLeft(double _fLeft);

    double getTop();

    void setTop(double _fTop);
};

class VBAHELPER_DLLPUBLIC ConcreteXShapeGeometryAttributes : public AbstractGeometryAttributes
{
    std::auto_ptr< ShapeHelper > m_pShapeHelper;
public:
    ConcreteXShapeGeometryAttributes( const css::uno::Reference< css::uno::XComponentContext >& xContext, const css::uno::Reference< css::drawing::XShape >& xShape );
    virtual double getLeft();
    virtual void setLeft( double nLeft );
    virtual double getTop();
    virtual void setTop( double nTop );
    virtual double getHeight();
    virtual void setHeight( double nHeight );
    virtual double getWidth();
    virtual void setWidth( double nWidth);
    virtual ~ConcreteXShapeGeometryAttributes();
};

#define VBA_LEFT "PositionX"
#define VBA_TOP "PositionY"
#define VBA_HEIGHT "Height"
#define VBA_WIDTH "Width"
class VBAHELPER_DLLPUBLIC UserFormGeometryHelper : public AbstractGeometryAttributes
{
    css::uno::Reference< css::awt::XWindow > mxWindow;
    sal_Bool mbDialog;

public:
    UserFormGeometryHelper( const css::uno::Reference< css::uno::XComponentContext >& xContext, const css::uno::Reference< css::awt::XControl >& xControl );
    virtual double getLeft();
    virtual void setLeft( double nLeft );
    virtual double getTop();
    virtual void setTop( double nTop );
    virtual double getHeight();
    virtual void setHeight( double nHeight );
    virtual double getWidth();
    virtual void setWidth( double nWidth);
};

class VBAHELPER_DLLPUBLIC ContainerUtilities
{

public:
    static rtl::OUString getUniqueName( const css::uno::Sequence< ::rtl::OUString >&  _slist, const rtl::OUString& _sElementName, const ::rtl::OUString& _sSuffixSeparator);
    static rtl::OUString getUniqueName( const css::uno::Sequence< rtl::OUString >& _slist, const rtl::OUString _sElementName, const rtl::OUString& _sSuffixSeparator, sal_Int32 _nStartSuffix );

    static sal_Int32 FieldInList( const css::uno::Sequence< rtl::OUString >& SearchList, const rtl::OUString& SearchString );
};

// really just a a place holder to ease the porting pain
class VBAHELPER_DLLPUBLIC DebugHelper
{
public:
    static void exception( const rtl::OUString&  DetailedMessage, const css::uno::Exception& ex,  int err, const rtl::OUString& /*additionalArgument*/ ) throw( css::script::BasicErrorException );

    static void exception( int err,  const rtl::OUString& additionalArgument ) throw( css::script::BasicErrorException );

    static void exception( css::uno::Exception& ex ) throw( css::script::BasicErrorException );
};

class VBAHELPER_DLLPUBLIC VBADispatchListener : public cppu::WeakImplHelper1< css::frame::XDispatchResultListener >
{
private:
    css::uno::Any m_Result;
    sal_Bool m_State;

public:
    VBADispatchListener();
    ~VBADispatchListener();

    css::uno::Any getResult() { return m_Result; }
    sal_Bool getState() { return m_State; }

    // XDispatchResultListener
    virtual void SAL_CALL dispatchFinished( const css::frame::DispatchResultEvent& aEvent ) throw ( css::uno::RuntimeException );
    virtual void SAL_CALL disposing( const css::lang::EventObject& aEvent ) throw ( css::uno::RuntimeException );
};

    } // openoffice
} // org

namespace ov = ooo::vba;

#ifdef DEBUG
#  define SC_VBA_FIXME(a) OSL_TRACE( a )
#  define SC_VBA_STUB() SC_VBA_FIXME(( "%s - stubbed\n", __FUNCTION__ ))
#else
#  define SC_VBA_FIXME(a)
#  define SC_VBA_STUB()
#endif

#endif

/* vim:set shiftwidth=4 softtabstop=4 expandtab: */<|MERGE_RESOLUTION|>--- conflicted
+++ resolved
@@ -82,13 +82,8 @@
         VBAHELPER_DLLPUBLIC css::uno::Reference< css::script::XTypeConverter > getTypeConverter( const css::uno::Reference< css::uno::XComponentContext >& xContext ) throw (css::uno::RuntimeException);
 
         VBAHELPER_DLLPUBLIC void dispatchRequests( const css::uno::Reference< css::frame::XModel>& xModel, const rtl::OUString& aUrl );
-<<<<<<< HEAD
      VBAHELPER_DLLPUBLIC void dispatchRequests (const css::uno::Reference< css::frame::XModel>& xModel, const rtl::OUString & aUrl, const css::uno::Sequence< css::beans::PropertyValue >& sProps, const css::uno::Reference< css::frame::XDispatchResultListener >& rListener = css::uno::Reference< css::frame::XDispatchResultListener >(), const sal_Bool bSilent = sal_True );
-        VBAHELPER_DLLPUBLIC void dispatchExecute(SfxViewShell* pView, USHORT nSlot, SfxCallMode nCall = SFX_CALLMODE_SYNCHRON );
-=======
-        VBAHELPER_DLLPUBLIC void dispatchRequests( const css::uno::Reference< css::frame::XModel>& xModel, const rtl::OUString& aUrl, const css::uno::Sequence< css::beans::PropertyValue >& sProps );
         VBAHELPER_DLLPUBLIC void dispatchExecute(SfxViewShell* pView, sal_uInt16 nSlot, SfxCallMode nCall = SFX_CALLMODE_SYNCHRON );
->>>>>>> 4fba42e5
         VBAHELPER_DLLPUBLIC sal_Int32 OORGBToXLRGB( sal_Int32 );
         VBAHELPER_DLLPUBLIC sal_Int32 XLRGBToOORGB( sal_Int32 );
         VBAHELPER_DLLPUBLIC css::uno::Any OORGBToXLRGB( const css::uno::Any& );
