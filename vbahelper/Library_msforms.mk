--- conflicted
+++ resolved
@@ -61,11 +61,6 @@
     tl \
     vbahelper \
     vcl \
-<<<<<<< HEAD
-    tk \
-    sb \
-=======
->>>>>>> 86e7ed8c
     $(gb_STDLIBS) \
 ))
 
