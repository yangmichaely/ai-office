--- conflicted
+++ resolved
@@ -39,13 +39,8 @@
 #include "vbacontrols.hxx"
 #include "vbacontrol.hxx"
 #include <cppuhelper/implbase2.hxx>
-<<<<<<< HEAD
 #include <ooo/vba//XControlProvider.hpp>
 #include <boost/unordered_map.hpp>
-=======
-#include <ooo/vba/XControlProvider.hpp>
-#include <hash_map>
->>>>>>> 86e7ed8c
 
 using namespace com::sun::star;
 using namespace ooo::vba;
@@ -515,20 +510,5 @@
     return ooo::vba::msforms::XControl::static_type(0);
 }
 
-<<<<<<< HEAD
-uno::Sequence< rtl::OUString >
-ScVbaControls::getServiceNames()
-{
-    static uno::Sequence< rtl::OUString > aServiceNames;
-    if ( aServiceNames.getLength() == 0 )
-    {
-        aServiceNames.realloc( 1 );
-        aServiceNames[ 0 ] = rtl::OUString( RTL_CONSTASCII_USTRINGPARAM("ooo.vba.excel.Controls" ) );
-    }
-    return aServiceNames;
-}
-
-/* vim:set shiftwidth=4 softtabstop=4 expandtab: */
-=======
 VBAHELPER_IMPL_XHELPERINTERFACE( ScVbaControls, "ooo.vba.msforms.Controls" )
->>>>>>> 86e7ed8c
+/* vim:set shiftwidth=4 softtabstop=4 expandtab: */