/* -*- Mode: C++; tab-width: 4; indent-tabs-mode: nil; c-basic-offset: 4 -*- */
/*************************************************************************
 *
 * DO NOT ALTER OR REMOVE COPYRIGHT NOTICES OR THIS FILE HEADER.
 *
 * Copyright 2000, 2010 Oracle and/or its affiliates.
 *
 * OpenOffice.org - a multi-platform office productivity suite
 *
 * This file is part of OpenOffice.org.
 *
 * OpenOffice.org is free software: you can redistribute it and/or modify
 * it under the terms of the GNU Lesser General Public License version 3
 * only, as published by the Free Software Foundation.
 *
 * OpenOffice.org is distributed in the hope that it will be useful,
 * but WITHOUT ANY WARRANTY; without even the implied warranty of
 * MERCHANTABILITY or FITNESS FOR A PARTICULAR PURPOSE.  See the
 * GNU Lesser General Public License version 3 for more details
 * (a copy is included in the LICENSE file that accompanied this code).
 *
 * You should have received a copy of the GNU Lesser General Public License
 * version 3 along with OpenOffice.org.  If not, see
 * <http://www.openoffice.org/license.html>
 * for a copy of the LGPLv3 License.
 *
 ************************************************************************/
#include "vbacommandbarcontrol.hxx"
#include "vbacommandbarcontrols.hxx"
#include <vbahelper/vbahelper.hxx>
#include <filter/msfilter/msvbahelper.hxx>

using namespace com::sun::star;
using namespace ooo::vba;

ScVbaCommandBarControl::ScVbaCommandBarControl( const css::uno::Reference< ov::XHelperInterface >& xParent, const css::uno::Reference< css::uno::XComponentContext >& xContext, const css::uno::Reference< css::container::XIndexAccess >& xSettings, VbaCommandBarHelperRef pHelper, const css::uno::Reference< css::container::XIndexAccess >& xBarSettings, const rtl::OUString& sResourceUrl ) throw (css::uno::RuntimeException) : CommandBarControl_BASE( xParent, xContext ), pCBarHelper( pHelper ), m_sResourceUrl( sResourceUrl ), m_xCurrentSettings( xSettings ), m_xBarSettings( xBarSettings ), m_nPosition( 0 ), m_bTemporary( sal_True )
{
}

ScVbaCommandBarControl::ScVbaCommandBarControl( const css::uno::Reference< ov::XHelperInterface >& xParent, const css::uno::Reference< css::uno::XComponentContext >& xContext, const css::uno::Reference< css::container::XIndexAccess >& xSettings, VbaCommandBarHelperRef pHelper, const css::uno::Reference< css::container::XIndexAccess >& xBarSettings, const rtl::OUString& sResourceUrl, sal_Int32 nPosition, sal_Bool bTemporary ) throw (css::uno::RuntimeException) : CommandBarControl_BASE( xParent, xContext ), pCBarHelper( pHelper ), m_sResourceUrl( sResourceUrl ), m_xCurrentSettings( xSettings ), m_xBarSettings( xBarSettings ), m_nPosition( nPosition ), m_bTemporary( bTemporary )
{
    m_xCurrentSettings->getByIndex( nPosition ) >>= m_aPropertyValues;
}

void ScVbaCommandBarControl::ApplyChange() throw ( uno::RuntimeException )
{
    uno::Reference< container::XIndexContainer > xIndexContainer( m_xCurrentSettings, uno::UNO_QUERY_THROW );
    xIndexContainer->replaceByIndex( m_nPosition, uno::makeAny( m_aPropertyValues ) );
    pCBarHelper->ApplyChange( m_sResourceUrl, m_xBarSettings );
}

::rtl::OUString SAL_CALL
ScVbaCommandBarControl::getCaption() throw ( uno::RuntimeException )
{
    // "Label" always empty
    rtl::OUString sCaption;
    getPropertyValue( m_aPropertyValues, rtl::OUString(RTL_CONSTASCII_USTRINGPARAM("Label")) ) >>= sCaption;
    return sCaption;
}

void SAL_CALL
ScVbaCommandBarControl::setCaption( const ::rtl::OUString& _caption ) throw (uno::RuntimeException)
{
    rtl::OUString sCaption = _caption.replace('&','~');
    setPropertyValue( m_aPropertyValues, rtl::OUString(RTL_CONSTASCII_USTRINGPARAM("Label")), uno::makeAny( sCaption ) );
    ApplyChange();
}

::rtl::OUString SAL_CALL
ScVbaCommandBarControl::getOnAction() throw (uno::RuntimeException)
{
    rtl::OUString sCommandURL;
    getPropertyValue( m_aPropertyValues, rtl::OUString(RTL_CONSTASCII_USTRINGPARAM("CommandURL")) ) >>= sCommandURL;
    return sCommandURL;
}

void SAL_CALL
ScVbaCommandBarControl::setOnAction( const ::rtl::OUString& _onaction ) throw (uno::RuntimeException)
{
    // get the current model
    uno::Reference< frame::XModel > xModel( pCBarHelper->getModel() );
    MacroResolvedInfo aResolvedMacro = ooo::vba::resolveVBAMacro( getSfxObjShell( xModel ), _onaction, true );
    if ( aResolvedMacro.mbFound )
    {
        rtl::OUString aCommandURL = ooo::vba::makeMacroURL( aResolvedMacro.msResolvedMacro );
        OSL_TRACE(" ScVbaCommandBarControl::setOnAction: %s", rtl::OUStringToOString( aCommandURL, RTL_TEXTENCODING_UTF8 ).getStr() );
        setPropertyValue( m_aPropertyValues, rtl::OUString(RTL_CONSTASCII_USTRINGPARAM("CommandURL")), uno::makeAny( aCommandURL ) );
        ApplyChange();
    }
}

::sal_Bool SAL_CALL
ScVbaCommandBarControl::getVisible() throw (uno::RuntimeException)
{
<<<<<<< HEAD
    /*sal_Bool bVisible = sal_True;
    uno::Any aValue = getPropertyValue( m_aPropertyValues, rtl::OUString(RTL_CONSTASCII_USTRINGPARAM("IsVisible")) );
=======
    sal_Bool bVisible = sal_True;
    uno::Any aValue = getPropertyValue( m_aPropertyValues, rtl::OUString::createFromAscii( ITEM_DESCRIPTOR_ISVISIBLE ) );
>>>>>>> 86e7ed8c
    if( aValue.hasValue() )
        aValue >>= bVisible;
    return bVisible;
}
void SAL_CALL
ScVbaCommandBarControl::setVisible( ::sal_Bool _visible ) throw (uno::RuntimeException)
{
<<<<<<< HEAD
    uno::Any aValue = getPropertyValue( m_aPropertyValues, rtl::OUString(RTL_CONSTASCII_USTRINGPARAM("IsVisible")) );
    if( aValue.hasValue() )
    {
        setPropertyValue( m_aPropertyValues, rtl::OUString(RTL_CONSTASCII_USTRINGPARAM("IsVisible")), uno::makeAny( _visible ) );
        ApplyChange();
    }
    setEnabled( _visible);
=======
    uno::Any aValue = getPropertyValue( m_aPropertyValues, rtl::OUString::createFromAscii( ITEM_DESCRIPTOR_ISVISIBLE ) );
    if( aValue.hasValue() )
    {
        setPropertyValue( m_aPropertyValues, rtl::OUString::createFromAscii( ITEM_DESCRIPTOR_ISVISIBLE ), uno::makeAny( _visible ) );
        ApplyChange();
    }
>>>>>>> 86e7ed8c
}

::sal_Bool SAL_CALL
ScVbaCommandBarControl::getEnabled() throw (uno::RuntimeException)
{
    sal_Bool bEnabled = sal_True;

    uno::Any aValue = getPropertyValue( m_aPropertyValues, rtl::OUString::createFromAscii( ITEM_DESCRIPTOR_ENABLED ) );
    if( aValue.hasValue() )
    {
        aValue >>= bEnabled;
    }
    else
    {
        // emulated with Visible
        bEnabled = getVisible();
    }
    return bEnabled;
}

void SAL_CALL
ScVbaCommandBarControl::setEnabled( sal_Bool _enabled ) throw (uno::RuntimeException)
{
    uno::Any aValue = getPropertyValue( m_aPropertyValues, rtl::OUString::createFromAscii( ITEM_DESCRIPTOR_ENABLED ) );
    if( aValue.hasValue() )
    {
        setPropertyValue( m_aPropertyValues, rtl::OUString::createFromAscii( ITEM_DESCRIPTOR_ENABLED ), uno::makeAny( _enabled ) );
        ApplyChange();
    }
    else
    {
        // emulated with Visible
        setVisible( _enabled );
    }
}

::sal_Bool SAL_CALL
ScVbaCommandBarControl::getBeginGroup() throw (css::uno::RuntimeException)
{
    // TODO: need to check if the item before this item is of type 'separator'
    return sal_False;
}

void SAL_CALL
ScVbaCommandBarControl::setBeginGroup( ::sal_Bool _begin ) throw (css::uno::RuntimeException)
{
    if( getBeginGroup() != _begin )
    {
        // TODO: need to insert or remove an item of type 'separator' before this item
    }
}

void SAL_CALL
ScVbaCommandBarControl::Delete(  ) throw (script::BasicErrorException, uno::RuntimeException)
{
    if( m_xCurrentSettings.is() )
    {
        uno::Reference< container::XIndexContainer > xIndexContainer( m_xCurrentSettings, uno::UNO_QUERY_THROW );
        xIndexContainer->removeByIndex( m_nPosition );

        pCBarHelper->ApplyChange( m_sResourceUrl, m_xBarSettings );
    }
}

uno::Any SAL_CALL
ScVbaCommandBarControl::Controls( const uno::Any& aIndex ) throw (script::BasicErrorException, uno::RuntimeException)
{
    // only Popup Menu has controls
    uno::Reference< container::XIndexAccess > xSubMenu;
    getPropertyValue( m_aPropertyValues, rtl::OUString(RTL_CONSTASCII_USTRINGPARAM( ITEM_DESCRIPTOR_CONTAINER )) ) >>= xSubMenu;
    if( !xSubMenu.is() )
        throw uno::RuntimeException();

    uno::Reference< XCommandBarControls > xCommandBarControls( new ScVbaCommandBarControls( this, mxContext, xSubMenu, pCBarHelper, m_xBarSettings, m_sResourceUrl ) );
    if( aIndex.hasValue() )
    {
        return xCommandBarControls->Item( aIndex, uno::Any() );
    }
    return uno::makeAny( xCommandBarControls );
}

rtl::OUString&
ScVbaCommandBarControl::getServiceImplName()
{
    static rtl::OUString sImplName( RTL_CONSTASCII_USTRINGPARAM("ScVbaCommandBarControl") );
    return sImplName;
}

uno::Sequence<rtl::OUString>
ScVbaCommandBarControl::getServiceNames()
{
    static uno::Sequence< rtl::OUString > aServiceNames;
    if ( aServiceNames.getLength() == 0 )
    {
        aServiceNames.realloc( 1 );
        aServiceNames[ 0 ] = rtl::OUString( RTL_CONSTASCII_USTRINGPARAM("ooo.vba.CommandBarControl" ) );
    }
    return aServiceNames;
}

//////////// ScVbaCommandBarPopup //////////////////////////////
ScVbaCommandBarPopup::ScVbaCommandBarPopup( const css::uno::Reference< ov::XHelperInterface >& xParent, const css::uno::Reference< css::uno::XComponentContext >& xContext, const css::uno::Reference< css::container::XIndexAccess >& xSettings, VbaCommandBarHelperRef pHelper, const css::uno::Reference< css::container::XIndexAccess >& xBarSettings, const rtl::OUString& sResourceUrl, sal_Int32 nPosition, sal_Bool bTemporary ) throw (css::uno::RuntimeException) : CommandBarPopup_BASE( xParent, xContext, xSettings, pHelper, xBarSettings, sResourceUrl )
{
    m_nPosition = nPosition;
    m_bTemporary = bTemporary;
    m_xCurrentSettings->getByIndex( m_nPosition ) >>= m_aPropertyValues;
}

rtl::OUString&
ScVbaCommandBarPopup::getServiceImplName()
{
    static rtl::OUString sImplName( RTL_CONSTASCII_USTRINGPARAM("ScVbaCommandBarPopup") );
    return sImplName;
}
uno::Sequence<rtl::OUString>
ScVbaCommandBarPopup::getServiceNames()
{
    static uno::Sequence< rtl::OUString > aServiceNames;
    if ( aServiceNames.getLength() == 0 )
    {
        aServiceNames.realloc( 1 );
        aServiceNames[ 0 ] = rtl::OUString( RTL_CONSTASCII_USTRINGPARAM("ooo.vba.CommandBarPopup" ) );
    }
    return aServiceNames;
}

//////////// ScVbaCommandBarButton //////////////////////////////
ScVbaCommandBarButton::ScVbaCommandBarButton( const css::uno::Reference< ov::XHelperInterface >& xParent, const css::uno::Reference< css::uno::XComponentContext >& xContext, const css::uno::Reference< css::container::XIndexAccess >& xSettings, VbaCommandBarHelperRef pHelper, const css::uno::Reference< css::container::XIndexAccess >& xBarSettings, const rtl::OUString& sResourceUrl, sal_Int32 nPosition, sal_Bool bTemporary ) throw (css::uno::RuntimeException) : CommandBarButton_BASE( xParent, xContext, xSettings, pHelper, xBarSettings, sResourceUrl )
{
    m_nPosition = nPosition;
    m_bTemporary = bTemporary;
    m_xCurrentSettings->getByIndex( m_nPosition ) >>= m_aPropertyValues;
}

rtl::OUString&
ScVbaCommandBarButton::getServiceImplName()
{
    static rtl::OUString sImplName( RTL_CONSTASCII_USTRINGPARAM("ScVbaCommandBarButton") );
    return sImplName;
}
uno::Sequence<rtl::OUString>
ScVbaCommandBarButton::getServiceNames()
{
    static uno::Sequence< rtl::OUString > aServiceNames;
    if ( aServiceNames.getLength() == 0 )
    {
        aServiceNames.realloc( 1 );
        aServiceNames[ 0 ] = rtl::OUString( RTL_CONSTASCII_USTRINGPARAM("ooo.vba.CommandBarButton" ) );
    }
    return aServiceNames;
}

/* vim:set shiftwidth=4 softtabstop=4 expandtab: */<|MERGE_RESOLUTION|>--- conflicted
+++ resolved
@@ -92,13 +92,8 @@
 ::sal_Bool SAL_CALL
 ScVbaCommandBarControl::getVisible() throw (uno::RuntimeException)
 {
-<<<<<<< HEAD
-    /*sal_Bool bVisible = sal_True;
-    uno::Any aValue = getPropertyValue( m_aPropertyValues, rtl::OUString(RTL_CONSTASCII_USTRINGPARAM("IsVisible")) );
-=======
     sal_Bool bVisible = sal_True;
     uno::Any aValue = getPropertyValue( m_aPropertyValues, rtl::OUString::createFromAscii( ITEM_DESCRIPTOR_ISVISIBLE ) );
->>>>>>> 86e7ed8c
     if( aValue.hasValue() )
         aValue >>= bVisible;
     return bVisible;
@@ -106,22 +101,12 @@
 void SAL_CALL
 ScVbaCommandBarControl::setVisible( ::sal_Bool _visible ) throw (uno::RuntimeException)
 {
-<<<<<<< HEAD
-    uno::Any aValue = getPropertyValue( m_aPropertyValues, rtl::OUString(RTL_CONSTASCII_USTRINGPARAM("IsVisible")) );
-    if( aValue.hasValue() )
-    {
-        setPropertyValue( m_aPropertyValues, rtl::OUString(RTL_CONSTASCII_USTRINGPARAM("IsVisible")), uno::makeAny( _visible ) );
-        ApplyChange();
-    }
-    setEnabled( _visible);
-=======
     uno::Any aValue = getPropertyValue( m_aPropertyValues, rtl::OUString::createFromAscii( ITEM_DESCRIPTOR_ISVISIBLE ) );
     if( aValue.hasValue() )
     {
         setPropertyValue( m_aPropertyValues, rtl::OUString::createFromAscii( ITEM_DESCRIPTOR_ISVISIBLE ), uno::makeAny( _visible ) );
         ApplyChange();
     }
->>>>>>> 86e7ed8c
 }
 
 ::sal_Bool SAL_CALL
