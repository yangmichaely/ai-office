--- conflicted
+++ resolved
@@ -203,17 +203,8 @@
 VbaApplicationBase::setScreenUpdating(sal_Bool bUpdate) throw (uno::RuntimeException)
 {
     uno::Reference< frame::XModel > xModel( getCurrentDocument(), uno::UNO_QUERY_THROW );
-<<<<<<< HEAD
-    if( bUpdate != xModel->hasControllersLocked() )
-        return;
-    if (bUpdate)
-        xModel->unlockControllers();
-    else
-        xModel->lockControllers();
-=======
     // #163808# use helper from module "basic" to lock all documents of this application
     ::basic::vba::lockControllersOfAllDocuments( xModel, !bUpdate );
->>>>>>> 4fba42e5
 }
 
 sal_Bool SAL_CALL
@@ -303,33 +294,11 @@
 
 uno::Any SAL_CALL VbaApplicationBase::Run( const ::rtl::OUString& MacroName, const uno::Any& varg1, const uno::Any& varg2, const uno::Any& varg3, const uno::Any& varg4, const uno::Any& varg5, const uno::Any& varg6, const uno::Any& varg7, const uno::Any& varg8, const uno::Any& varg9, const uno::Any& varg10, const uno::Any& varg11, const uno::Any& varg12, const uno::Any& varg13, const uno::Any& varg14, const uno::Any& varg15, const uno::Any& varg16, const uno::Any& varg17, const uno::Any& varg18, const uno::Any& varg19, const uno::Any& varg20, const uno::Any& varg21, const uno::Any& varg22, const uno::Any& varg23, const uno::Any& varg24, const uno::Any& varg25, const uno::Any& varg26, const uno::Any& varg27, const uno::Any& varg28, const uno::Any& varg29, const uno::Any& varg30 ) throw (uno::RuntimeException)
 {
-<<<<<<< HEAD
     ::rtl::OUString sSeparator(RTL_CONSTASCII_USTRINGPARAM("/"));
     ::rtl::OUString sMacroSeparator(RTL_CONSTASCII_USTRINGPARAM("!"));
-    ::rtl::OUString sMacro_only_Name;
-    sal_Int32 Position_MacroSeparator = MacroName.indexOf(sMacroSeparator);
-
-    uno::Reference< frame::XModel > aMacroDocumentModel;
-    if (-1 != Position_MacroSeparator)
-    {
-        uno::Reference< container::XEnumerationAccess > xComponentEnumAccess;
-        uno::Reference< lang::XMultiComponentFactory > xServiceManager = mxContext->getServiceManager();
-        try
-        {
-            uno::Reference< frame::XDesktop > xDesktop (xServiceManager->createInstanceWithContext( ::rtl::OUString(RTL_CONSTASCII_USTRINGPARAM( "com.sun.star.frame.Desktop" )),mxContext ), uno::UNO_QUERY_THROW );
-            xComponentEnumAccess = xDesktop->getComponents();
-        }
-        catch(uno::Exception&)
-        {
-        }
-
-        //rem look for the name of the document in the cmpoonents collection
-        uno::Reference < container::XEnumeration > xEnum = xComponentEnumAccess->createEnumeration();
-=======
     ::rtl::OUString aMacroName = MacroName.trim();
     if (0 == aMacroName.indexOf('!'))
         aMacroName = aMacroName.copy(1).trim();
->>>>>>> 4fba42e5
 
     uno::Reference< frame::XModel > xModel;
     SbMethod* pMeth = StarBASIC::GetActiveMethod();
@@ -343,14 +312,8 @@
     if ( !xModel.is() )
         xModel = getCurrentDocument();
 
-<<<<<<< HEAD
-    // search the global tempalte
-    VBAMacroResolvedInfo aMacroInfo = resolveVBAMacro( getSfxObjShell( aMacroDocumentModel ), sMacro_only_Name, sal_True );
-    if( aMacroInfo.IsResolved() )
-=======
     MacroResolvedInfo aMacroInfo = resolveVBAMacro( getSfxObjShell( xModel ), aMacroName );
     if( aMacroInfo.mbFound )
->>>>>>> 4fba42e5
     {
         // handle the arguments
         const uno::Any* aArgsPtrArray[] = { &varg1, &varg2, &varg3, &varg4, &varg5, &varg6, &varg7, &varg8, &varg9, &varg10, &varg11, &varg12, &varg13, &varg14, &varg15, &varg16, &varg17, &varg18, &varg19, &varg20, &varg21, &varg22, &varg23, &varg24, &varg25, &varg26, &varg27, &varg28, &varg29, &varg30 };
@@ -371,13 +334,9 @@
 
         uno::Any aRet;
         uno::Any aDummyCaller;
-<<<<<<< HEAD
-        executeMacro( aMacroInfo.MacroDocContext(), aMacroInfo.ResolvedMacro(), aArgs, aRet, aDummyCaller );
+        executeMacro( aMacroInfo.mpDocContext, aMacroInfo.msResolvedMacro, aArgs, aRet, aDummyCaller );
 
         return aRet;
-=======
-        executeMacro( aMacroInfo.mpDocContext, aMacroInfo.msResolvedMacro, aArgs, aRet, aDummyCaller );
->>>>>>> 4fba42e5
     }
     else
     {
