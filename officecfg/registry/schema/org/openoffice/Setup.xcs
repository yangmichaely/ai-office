<?xml version="1.0" encoding="UTF-8"?>
<!--***********************************************************************
 *
 * DO NOT ALTER OR REMOVE COPYRIGHT NOTICES OR THIS FILE HEADER.
 * 
 * Copyright 2000, 2010 Oracle and/or its affiliates.
 *
 * OpenOffice.org - a multi-platform office productivity suite
 *
 * This file is part of OpenOffice.org.
 *
 * OpenOffice.org is free software: you can redistribute it and/or modify
 * it under the terms of the GNU Lesser General Public License version 3
 * only, as published by the Free Software Foundation.
 *
 * OpenOffice.org is distributed in the hope that it will be useful,
 * but WITHOUT ANY WARRANTY; without even the implied warranty of
 * MERCHANTABILITY or FITNESS FOR A PARTICULAR PURPOSE.  See the
 * GNU Lesser General Public License version 3 for more details
 * (a copy is included in the LICENSE file that accompanied this code).
 *
 * You should have received a copy of the GNU Lesser General Public License
 * version 3 along with OpenOffice.org.  If not, see
 * <http://www.openoffice.org/license.html>
 * for a copy of the LGPLv3 License.
 *
 ************************************************************************ -->
<!DOCTYPE oor:component-schema SYSTEM "../../../component-schema.dtd">
<oor:component-schema xmlns:oor="http://openoffice.org/2001/registry" xmlns:xs="http://www.w3.org/2001/XMLSchema" xmlns:xsi="http://www.w3.org/2001/XMLSchema-instance" oor:name="Setup" oor:package="org.openoffice" xml:lang="en-US">
	<info>
		<author>JB/IS</author>
		<desc >Contains Setup preferences, such as the installed UI locales or the available modules.</desc>
	</info>
	<templates>
		<group oor:name="InstalledLocale">
			<info>
        <author>JB</author>
				<desc>Describes a language pack that is installed to provide a localized office UI.</desc>
			</info>
			<prop oor:name="Origin" oor:type="xs:string">
        <info>
          <author>JB</author>
          <desc>Identifies the organization, group or person that provided this language pack.</desc>
        </info>
			</prop>
		</group>
    <group oor:name="MigrationStep">
      <info>
        <desc>Describes one step of migration</desc>
      </info>
      <prop oor:name="MigrationService" oor:type="xs:string">
        <info>
          <desc>an optional uno service that is called after files and nodes have been copied in order to perform custom migration actions. The service needs to support XInitializable and XJob interfaces according do http://specs.openoffice.org/appwide/migration/spec_migration.sxw</desc>
        </info>
      </prop>
      <prop oor:name="ServiceConfigComponents" oor:type="oor:string-list">
        <info>
          <desc>a list of config components that are to be passed to service</desc>
        </info>
      </prop>
      <prop oor:name="IncludedFiles" oor:type="oor:string-list">
        <info>
          <desc>a list of wildcards relative to the old userdata origin that are to be copied</desc>
        </info>
      </prop>
      <prop oor:name="ExcludedFiles" oor:type="oor:string-list">
        <info>
          <desc>a list of wildcards relative to the old userdata origin that are to be copied</desc>
        </info>
      </prop>
      <prop oor:name="IncludedNodes" oor:type="oor:string-list">
        <info>
          <desc>a list of configuration node paths that are to be moved from the old user layer to the new user layer</desc>
        </info>
      </prop>
      <prop oor:name="ExcludedNodes" oor:type="oor:string-list">
        <info>
          <desc>a list of configuration node paths that are not to be moved from the old user layer to the new user layer</desc>
        </info>
      </prop>
      <prop oor:name="IncludedExtensions" oor:type="oor:string-list">
        <info>
          <desc>a list of extension identifiers that are to be copied from the old user layer to the new user layer</desc>
        </info>
      </prop>
      <prop oor:name="ExcludedExtensions" oor:type="oor:string-list">
        <info>
          <desc>a list of extension identifiers that are not to be copied from the old user layer to the new user layer</desc>
        </info>
      </prop>
    </group>
    <group oor:name="MigrateVersion">
      <info>
        <desc>Describes migration steps specific for certain version(s)</desc>
      </info>
      <prop oor:name="VersionIdentifiers" oor:type="oor:string-list">
        <info>
          <desc>version identifiers, that are supported for migration</desc>
        </info>
        <value/>
      </prop>
      <prop oor:name="Priority" oor:type="xs:int">
        <info>
          <desc>Contains the priority value to specify which migration should be prefered. Higher values are prefered.</desc>
        </info>
        <value/>
      </prop>
      <set oor:name="MigrationSteps" oor:node-type="MigrationStep">
        <info>
          <desc>Contains necessary migration steps for specific versions</desc>
        </info>
      </set>
    </group>
    <group oor:name="Factory">
			<info>
<<<<<<< HEAD
        <author>AS</author>
=======
				<author>LO</author>
				<desc>Describes one step of migration</desc>
			</info>
			<prop oor:name="MigrationService" oor:type="xs:string">
				<info>
					<author>LO</author>
					<desc>an optional uno service that is called after files and nodes have been copied in order to perform custom migration actions. The service needs to support XInitializable and XJob interfaces according do http://specs.openoffice.org/appwide/migration/spec_migration.sxw</desc>
				</info>
			</prop>
			<prop oor:name="IncludedFiles" oor:type="oor:string-list">
				<info>
					<author>LO</author>
					<desc>a list of wildcards relative to the old userdata origin that are to be copied</desc>
				</info>
			</prop>
			<prop oor:name="ExcludedFiles" oor:type="oor:string-list">
				<info>
					<author>LO</author>
					<desc>a list of wildcards relative to the old userdata origin that are to be copied</desc>
				</info>
			</prop>
			<prop oor:name="IncludedNodes" oor:type="oor:string-list">
				<info>
					<author>LO</author>
					<desc>a list of configuration node paths that are to be moved from the old user layer to the new user layer</desc>
				</info>
			</prop>
			<prop oor:name="ExcludedNodes" oor:type="oor:string-list">
				<info>
					<author>LO</author>
					<desc>a list of configuration node paths that are not to be moved from the old user layer to the new user layer</desc>
				</info>
			</prop>
		</group>
		<group oor:name="Factory">
			<info>
                <author>AS</author>
>>>>>>> 755d2672
				<desc>Describes an application module (a document factory, such as Writer).</desc>
			</info>
			<prop oor:name="ooSetupFactoryActualFilter" oor:type="xs:string">
				<!-- UIHints: setup -->
				<info>
					<desc>It's the "most actual" filter, which is able to import/export ALL currently implemented features of this office module.
					      It has to be the programatic name of the filter.</desc>
				</info>
			</prop>
			<prop oor:name="ooSetupFactoryActualTemplateFilter" oor:type="xs:string">
				<!-- UIHints: setup -->
				<info>
					<desc>The same meaning as ooSetupFactoryActualFilter ... but regarding to the actual template format.</desc>
				</info>
			</prop>
			<prop oor:name="ooSetupFactoryDefaultFilter" oor:type="xs:string">
				<!-- UIHints: setup -->
				<info>
					<desc>Specifies the default file format for saving documents inside this office module.</desc>
                        </info>
                        </prop>
			<prop oor:name="ooSetupFactoryDocumentService" oor:type="xs:string">
				<!-- UIHints: setup -->
				<info>
					<desc>Its the service name of the document model used by this module. E.g. filter match against those service name.</desc>
				</info>
			</prop>
			<!--The default must be written by the setup.-->
			<prop oor:name="ooSetupFactoryShortName" oor:type="xs:string">
				<!-- UIHints: setup -->
				<info>
					<desc>Specifies the short name of the factory.</desc>
				</info>
			</prop>
                        <prop oor:name="ooSetupFactoryUIName" oor:type="xs:string">
				<!-- UIHints: setup -->
				<info>
                                        <desc>Specifies the UI name of the factory.</desc>
				</info>
			</prop>
			<prop oor:name="ooSetupFactoryTemplateFile" oor:type="xs:string">
				<!-- UIHints: setup -->
				<info>
					<desc>Specifies the name of the standard template file for the factory.</desc>
				</info>
			</prop>
			<prop oor:name="ooSetupFactoryWindowAttributes" oor:type="xs:string">
				<!-- UIHints: setup -->
				<info>
					<desc>Specifies the attributes of the factory window</desc>
				</info>
			</prop>
			<prop oor:name="ooSetupFactoryEmptyDocumentURL" oor:type="xs:string">
				<!-- UIHints: setup -->
				<info>
					<desc>Specifies the URL for opening an empty document in the factory.</desc>
				</info>
			</prop>
			<prop oor:name="ooSetupFactoryIcon" oor:type="xs:int">
				<!-- UIHints: setup -->
				<info>
					<desc>Specifies the ID of the icon for the factory</desc>
				</info>
				<value>0</value>
			</prop>
			<prop oor:name="ooSetupFactoryStyleFilter" oor:type="xs:int">
				<!-- UIHints: setup -->
				<info>
					<desc>Specifies the ID of the style filter (Stylist) for the factory</desc>
				</info>
				<value>-1</value>
			</prop>
			<prop oor:name="ooSetupFactoryCommandConfigRef" oor:type="xs:string">
				<info>
    				<author>CD</author>
					<desc>Refer to a configuration file, which contains the list of UI commands, suitable for this module.</desc>
				</info>
			</prop>
			<prop oor:name="ooSetupFactoryWindowStateConfigRef" oor:type="xs:string">
				<info>
    				<author>CD</author>
					<desc>Refer to a configuration file, which contains the persistent window data, suitable for this module.</desc>
				</info>
			</prop>
			<prop oor:name="ooSetupFactoryCmdCategoryConfigRef" oor:type="xs:string">
				<info>
    				<author>CD</author>
					<desc>Refers to a configuration file which contains category definitions for user interface commands suitable for this module.</desc>
					<desc>Refers to a configuration file which contains category definitions for user interface commands suitable for this module.</desc>
				</info>
			</prop>
			<prop oor:name="ooSetupFactoryHelpBaseURL" oor:type="xs:string">
				<info>
    				<author>AS</author>
					<desc>Describe the base part of a help URL, which can be used to show the start help page according to the used office factory.</desc>
				</info>
			</prop>
			<prop oor:name="ooSetupFactoryHelpOnOpen" oor:type="xs:boolean">
				<info>
    				<author>AS</author>
					<desc>Enable/disable automatic showing of the start help page for this office factory, if any document suitable for this factory is opened.</desc>
				</info>
				<!-- Attention: Because this feature must be enabled explicitly, we define the following:
                     a) value = NIL        => feature disabled
                     b) value = false/true => feature enabled but inactive/active
                     default = a) => no value inside xcs!
                -->
			</prop>
		</group>
	</templates>
	<component>
		<group oor:name="Product">
			<info>
				<author>MBA</author>
				<desc>Contains common product and version information</desc>
			</info>
			<!--The default must be written by the setup.-->
			<prop oor:name="ooName" oor:type="xs:string">
				<info>
					<desc>Specifies the name of a product.</desc>
				</info>
				<value/>
				<!-- JB: Empty default inserted into empty property node. Remove if NIL was intended -->
			</prop>
			<prop oor:name="ooXMLFileFormatVersion" oor:type="xs:string">
				<info>
					<desc>Specifies the version of the SO 6/7 or OOo 1.0 xml file formats.</desc>
				</info>
				<value/>
				<!-- JB: Empty default inserted into empty property node. Remove if NIL was intended -->
			</prop>
			<prop oor:name="ooXMLFileFormatName" oor:type="xs:string">
				<info>
					<desc>Specifies the name of the SO6/7 or OOo1.0 xml file formats.</desc>
				</info>
				<value/>
				<!-- JB: Empty default inserted into empty property node. Remove if NIL was intended -->
			</prop>
			<prop oor:name="ooSetupVersion" oor:type="xs:string">
				<info>
					<desc>Specifies the version number of the product that appears on the user interface.</desc>
				</info>
				<value/>
				<!-- JB: Empty default inserted into empty property node. Remove if NIL was intended -->
			</prop>
			<prop oor:name="ooSetupVersionAboutBox" oor:type="xs:string">
				<info>
					<author>PB</author>
					<desc>Specifies the complete (major.minor.micro) version number of the product that appears only on the about box.</desc>
				</info>
				<value/>
			</prop>
			<prop oor:name="ooSetupExtension" oor:type="xs:string">
				<info>
					<desc>Specifies the version number that appears on the user interface.</desc>
				</info>
				<value/>
				<!-- JB: Empty default inserted into empty property node. Remove if NIL was intended -->
			</prop>
            <prop oor:name="ooOpenSourceContext" oor:type="xs:int">
                <info>
                    <desc>Specifies the context of the product. A value greater than 0 is specifying an OpenSource context.</desc>
                </info>
                <value>0</value>
            </prop>
		</group>
		<group oor:name="Office">
			<!--The default must be written by the setup.-->
			<info>
				<desc>Specifies the installation location, locales and the available factories for creating documents.</desc>
			</info>
			<prop oor:name="ooSetupInstallPath" oor:type="xs:string">
				<!-- OldPath: Service User/[username] -->
				<!-- OldLocation: userdb.ini -->
				<info>
					<deprecated/>
					<author>AS/BEI</author>
					<desc>Specifies the path to where the user data is installed. User data can only be installed in a valid directory.</desc>
				</info>
				<value/>
				<!-- JB: Empty default inserted into empty property node. Remove if NIL was intended -->
			</prop>
			<prop oor:name="ooSetupInstallURL" oor:type="xs:string">
				<!-- OldPath: Service User/[username] -->
				<!-- OldLocation: userdb.ini -->
				<info>
					<deprecated/>
					<author>AS/BEI</author>
					<desc>Specifies the user install path as a URL. The path must match the UCB configuration.</desc>
				</info>
				<value/>
				<!-- JB: Empty default inserted into empty property node. Remove if NIL was intended -->
			</prop>
			<prop oor:name="ooSetupInstCompleted" oor:type="xs:boolean">
				<!-- OldPath: Service User/[username] -->
				<!-- OldLocation: userdb.ini -->
				<info>
					<deprecated/>
					<author>IS/BEI</author>
					<desc>Indicates if the user data is copied successfully.</desc>
				</info>
			</prop>
			<prop oor:name="ooSetupLocales" oor:type="oor:string-list">
				<!-- OldLocation: setup.inf-->
				<!-- UIHints: setup -->
				<!--The default list must be deleted, as soon as the setup writes the values (#79254).-->
				<info>
                    <deprecated>This list value was replaced by the Installedlanguages set.</deprecated>
					<author>PB / IS</author>
					<desc>Specifies the application languages that are installed, if a multilingual version is used.</desc>
				</info>
			</prop>
			<set oor:name="InstalledLocales" oor:node-type="InstalledLocale">
				<info>
					<author>JB / IS</author>
					<desc>Enumerates the application languages that are installed, if a multilingual version is used.</desc>
				</info>
            </set>
			<prop oor:name="ooSetupShowIntro" oor:type="xs:boolean">
				<!-- OldPath: Common/Show-Intro -->
				<!-- OldLocation: soffice.ini -->
				<!-- UIHints: Tools - Options - General - View -->
				<info>
					<deprecated>This feature is controlled by an entry in the soffice.ini or the -nologo command line parameter.</deprecated>
					<author>CD</author>
					<desc>Specifies whether the splash screen is displayed during startup.</desc>
				</info>
			</prop>
			<prop oor:name="ooSetupConnectionURL" oor:type="xs:string">
				<!-- OldPath: Common-->
				<!-- OldLocation: soffice.ini -->
				<info>
					<author>CD</author>
					<desc>Specifies the URL for an UNO connection that can be used to script the office from outside.</desc>
				</info>
				<value/>
				<!-- JB: Empty default inserted into empty property node. Remove if NIL was intended -->
			</prop>
			<prop oor:name="LicenseAcceptDate" oor:type="xs:string">
				<info>
					<author>LO</author>
					<desc>The xsd:datetime (YYYY-MM-DDTHH:MM:SS) on which the user has accepted the license. If the current installation has a license that is newer then this date, the license has to be accepted again.</desc>
				</info>
			</prop>
			<prop oor:name="FirstStartWizardCompleted" oor:type="xs:boolean">
				<info>
					<author>LO</author>
					<desc>is set to true, when the FirstStartWizard has been completed</desc>
				</info>
				<value>false</value>
			</prop>
			<prop oor:name="MigrationCompleted" oor:type="xs:boolean">
				<info>
					<author>LO</author>
					<desc>This should be set to true, as soon as settings from
                    nother version have been imported into this installation
                    in order to prevent multiple migrations</desc>
				</info>
				<value>false</value>
			</prop>
			<prop oor:name="LastCompatibilityCheckID" oor:type="xs:string">
				<info>
					<author>DV</author>
					<desc>The build ID of the office. On startup the office will compare this ID with the current build id to decide if the extensions dependencies need to be checked.</desc>
				</info>
				<value>not checked</value>
			</prop>
			<set oor:name="Factories" oor:node-type="Factory">
				<info>
					<author>AS</author>
					<desc>Contains all of the document factories that were installed during setup.</desc>
				</info>
			</set>
		</group>
		<group oor:name="L10N">
			<info>
				<author>PB</author>
				<desc>Specifies the installation locales.</desc>
			</info>
			<!--The default must be written by the setup.-->
			<prop oor:name="ooLocale" oor:type="xs:string">
				<!-- OldPath: User/Language -->
				<!-- OldLocation: soffice.ini -->
				<!-- UIHints: Tools - Options - General - Other -->
				<!--The initial default should be written by the setup.-->
				<info>
					<author>PB</author>
					<desc>Indicates the Office language selected by the user.</desc>
					<label>Locale</label>
				</info>
				<value/>
				<!-- JB: Empty default inserted into empty property node. Remove if NIL was intended -->
			</prop>
			<prop oor:name="ooSetupSystemLocale" oor:type="xs:string">
				<!-- UIHints: Tools - Options - Language Settings - Languages - Language of - Locale setting -->
				<info>
					<author>ER</author>
					<desc>Indicates the locale setting defined by the user. By default, this label is empty and the system locale is used.</desc>
				</info>
				<value/>
				<!-- JB: Empty default inserted into empty property node. Remove if NIL was intended -->
			</prop>
			<prop oor:name="ooSetupCurrency" oor:type="xs:string">
				<!-- UIHints: Tools - Options - Language Settings - Languages - Language of - Default currency -->
				<info>
					<author>ER</author>
					<desc>Indicates the currency settings defined by the user. By default, this label is empty and the currency defined in the ooSetupSystemLocale is used.</desc>
				</info>
				<value/>
				<!-- JB: Empty default inserted into empty property node. Remove if NIL was intended -->
			</prop>
            <prop oor:name="DecimalSeparatorAsLocale" oor:type="xs:boolean" oor:nillable="false">
                <info>
                    <author>OS</author>
                    <desc>Indicates that the decimal separator (dot or commma) is used as appropriate for the selected locale instead of the one related to the default keyboard layout.</desc>
                    <label>Decimal separator key same as locale setting.</label>
                </info>
                <value>true</value>
			</prop>
		</group>
		<group oor:name="Configuration">
			<info>
				<author>JB</author>
				<desc>Contains settings that control configuration data access.</desc>
			</info>
			<prop oor:name="TransferUserSettingsOnce" oor:type="xs:boolean" oor:nillable="false">
				<info>
          <deprecated>This feature is not supported any more since OOo 2.0</deprecated>
					<author>JB</author>
          <desc>Deprecated</desc>
				</info>
			</prop>
		</group>
    <group oor:name="Migration">
      <info>
        <desc>Contains settings that control the migration process for certain versions.</desc>
      </info>
      <set oor:name="SupportedVersions" oor:node-type="MigrateVersion">
        <info>
          <desc>Define migration steps for supported versions</desc>
        </info>
      </set>
    </group>
  </component>
</oor:component-schema><|MERGE_RESOLUTION|>--- conflicted
+++ resolved
@@ -53,11 +53,6 @@
           <desc>an optional uno service that is called after files and nodes have been copied in order to perform custom migration actions. The service needs to support XInitializable and XJob interfaces according do http://specs.openoffice.org/appwide/migration/spec_migration.sxw</desc>
         </info>
       </prop>
-      <prop oor:name="ServiceConfigComponents" oor:type="oor:string-list">
-        <info>
-          <desc>a list of config components that are to be passed to service</desc>
-        </info>
-      </prop>
       <prop oor:name="IncludedFiles" oor:type="oor:string-list">
         <info>
           <desc>a list of wildcards relative to the old userdata origin that are to be copied</desc>
@@ -113,47 +108,7 @@
     </group>
     <group oor:name="Factory">
 			<info>
-<<<<<<< HEAD
         <author>AS</author>
-=======
-				<author>LO</author>
-				<desc>Describes one step of migration</desc>
-			</info>
-			<prop oor:name="MigrationService" oor:type="xs:string">
-				<info>
-					<author>LO</author>
-					<desc>an optional uno service that is called after files and nodes have been copied in order to perform custom migration actions. The service needs to support XInitializable and XJob interfaces according do http://specs.openoffice.org/appwide/migration/spec_migration.sxw</desc>
-				</info>
-			</prop>
-			<prop oor:name="IncludedFiles" oor:type="oor:string-list">
-				<info>
-					<author>LO</author>
-					<desc>a list of wildcards relative to the old userdata origin that are to be copied</desc>
-				</info>
-			</prop>
-			<prop oor:name="ExcludedFiles" oor:type="oor:string-list">
-				<info>
-					<author>LO</author>
-					<desc>a list of wildcards relative to the old userdata origin that are to be copied</desc>
-				</info>
-			</prop>
-			<prop oor:name="IncludedNodes" oor:type="oor:string-list">
-				<info>
-					<author>LO</author>
-					<desc>a list of configuration node paths that are to be moved from the old user layer to the new user layer</desc>
-				</info>
-			</prop>
-			<prop oor:name="ExcludedNodes" oor:type="oor:string-list">
-				<info>
-					<author>LO</author>
-					<desc>a list of configuration node paths that are not to be moved from the old user layer to the new user layer</desc>
-				</info>
-			</prop>
-		</group>
-		<group oor:name="Factory">
-			<info>
-                <author>AS</author>
->>>>>>> 755d2672
 				<desc>Describes an application module (a document factory, such as Writer).</desc>
 			</info>
 			<prop oor:name="ooSetupFactoryActualFilter" oor:type="xs:string">
