<?xml version="1.0" encoding="UTF-8"?>
<!--***********************************************************************
 *
 * DO NOT ALTER OR REMOVE COPYRIGHT NOTICES OR THIS FILE HEADER.
 * 
 * Copyright 2008 by Sun Microsystems, Inc.
 *
 * OpenOffice.org - a multi-platform office productivity suite
 *
 * $RCSfile: Common.xcs,v $
 * $Revision: 1.156.14.1 $
 *
 * This file is part of OpenOffice.org.
 *
 * OpenOffice.org is free software: you can redistribute it and/or modify
 * it under the terms of the GNU Lesser General Public License version 3
 * only, as published by the Free Software Foundation.
 *
 * OpenOffice.org is distributed in the hope that it will be useful,
 * but WITHOUT ANY WARRANTY; without even the implied warranty of
 * MERCHANTABILITY or FITNESS FOR A PARTICULAR PURPOSE.  See the
 * GNU Lesser General Public License version 3 for more details
 * (a copy is included in the LICENSE file that accompanied this code).
 *
 * You should have received a copy of the GNU Lesser General Public License
 * version 3 along with OpenOffice.org.  If not, see
 * <http://www.openoffice.org/license.html>
 * for a copy of the LGPLv3 License.
 *
 ************************************************************************ -->
<!DOCTYPE oor:component-schema SYSTEM "../../../../component-schema.dtd">
<oor:component-schema xmlns:oor="http://openoffice.org/2001/registry" xmlns:xs="http://www.w3.org/2001/XMLSchema" xmlns:xsi="http://www.w3.org/2001/XMLSchema-instance" oor:name="Common" oor:package="org.openoffice.Office" xml:lang="en-US">
  <info>
    <desc>Contains common settings which are potentially shared by other components.</desc>
  </info>
  <templates>
    <group oor:name="Passwordstorage">
      <info>
        <author>MAV</author>
        <desc>Contains a container for passwords.</desc>
      </info>
      <prop oor:name="Password" oor:type="xs:string" oor:localized="false">
        <info>
          <desc>Contains a password encoded with the master password.</desc>
        </info>
      </prop>
    </group>
    <group oor:name="HistoryType">
      <info>
        <author>AS</author>
        <desc>Contains settings for a history entry in the history list.</desc>
      </info>
      <prop oor:name="URL" oor:type="xs:string">
        <info>
          <desc>Specifies the document URL.</desc>
        </info>
      </prop>
      <prop oor:name="Filter" oor:type="xs:string">
        <info>
          <desc>Specifies the filter name that was chosen to load the document.</desc>
        </info>
      </prop>
      <prop oor:name="Title" oor:type="xs:string">
        <info>
          <desc>Indicates the title of the URL that is displayed on the user-interface.</desc>
        </info>
      </prop>
      <prop oor:name="Password" oor:type="xs:string">
        <info>
          <desc>Contains an encoded password used to open the document.</desc>
        </info>
      </prop>
    </group>
    <group oor:name="MenuType">
      <info>
        <author>AS</author>
        <desc>Describes a menu entry for configurable office menus (e.g. file new).</desc>
      </info>
      <prop oor:name="URL" oor:type="xs:string">
        <info>
          <desc>Specifies the URL for dispatch.</desc>
        </info>
      </prop>
      <prop oor:name="Title" oor:type="xs:string" oor:localized="true">
        <info>
          <desc>Specifies the label of a menu entry.</desc>
        </info>
      </prop>
      <prop oor:name="ImageIdentifier" oor:type="xs:string">
        <info>
          <desc>Specifies the identifier of an assigned icon.</desc>
        </info>
      </prop>
      <prop oor:name="TargetName" oor:type="xs:string">
        <info>
          <desc>Specifies the dispatch target (for example, _blank to open URL in new frame).</desc>
        </info>
      </prop>
    </group>
    <group oor:name="DialogSize">
      <info>
        <author>PB</author>
        <desc>Contains the width and height of the dialog size.</desc>
      </info>
      <prop oor:name="Height" oor:type="xs:int">
        <info>
          <desc>Contains the height of the dialog [UNIT=pixel].</desc>
        </info>
      </prop>
      <prop oor:name="Width" oor:type="xs:int">
        <info>
          <desc>Contains the width of the dialog [UNIT=pixel].</desc>
        </info>
      </prop>
    </group>
    <group oor:name="Font">
      <info>
        <author>OJ</author>
        <desc>Describes the characteristics of a font.</desc>
      </info>
      <prop oor:name="Name" oor:type="xs:string">
        <info>
          <desc>Specifies the exact name of the font (&quot;Arial&quot;,&quot;Courier&quot;, &quot;Frutiger&quot;).</desc>
        </info>
      </prop>
      <prop oor:name="Height" oor:type="xs:short">
        <info>
          <desc>Specifies the height of the font in the measure of the destination.</desc>
        </info>
      </prop>
      <prop oor:name="Width" oor:type="xs:short">
        <info>
          <desc>Specifies the width of the font in the measure of the destination.</desc>
        </info>
      </prop>
      <prop oor:name="StyleName" oor:type="xs:string">
        <info>
          <desc>Specifies the style name of the font (&quot;Bold&quot;, &quot;Italic&quot;, &quot;Italic Bold&quot;).</desc>
        </info>
      </prop>
      <prop oor:name="Family" oor:type="xs:short">
        <info>
          <desc>Specifies the general style of the font.</desc>
        </info>
        <constraints>
          <enumeration oor:value="0">
            <info>
              <desc>DONTKNOW</desc>
            </info>
          </enumeration>
          <enumeration oor:value="1">
            <info>
              <desc>DECORATIVE</desc>
            </info>
          </enumeration>
          <enumeration oor:value="2">
            <info>
              <desc>MODERN</desc>
            </info>
          </enumeration>
          <enumeration oor:value="3">
            <info>
              <desc>ROMAN</desc>
            </info>
          </enumeration>
          <enumeration oor:value="4">
            <info>
              <desc>SCRIPT</desc>
            </info>
          </enumeration>
          <enumeration oor:value="5">
            <info>
              <desc>SWISS</desc>
            </info>
          </enumeration>
          <enumeration oor:value="6">
            <info>
              <desc>SYSTEM</desc>
            </info>
          </enumeration>
          <enumeration oor:value="7">
            <info>
              <desc>DONTKNOW</desc>
            </info>
          </enumeration>
        </constraints>
      </prop>
      <prop oor:name="CharSet" oor:type="xs:short">
        <info>
          <desc>Specifies the character set which is supported by the font.</desc>
        </info>
        <constraints>
          <enumeration oor:value="0">
            <info>
              <desc>DONTKNOW</desc>
            </info>
          </enumeration>
          <enumeration oor:value="1">
            <info>
              <desc>ANSI</desc>
            </info>
          </enumeration>
          <enumeration oor:value="2">
            <info>
              <desc>MAC</desc>
            </info>
          </enumeration>
          <enumeration oor:value="3">
            <info>
              <desc>IBMPC_437</desc>
            </info>
          </enumeration>
          <enumeration oor:value="4">
            <info>
              <desc>IBMPC_850</desc>
            </info>
          </enumeration>
          <enumeration oor:value="5">
            <info>
              <desc>IBMPC_860</desc>
            </info>
          </enumeration>
          <enumeration oor:value="6">
            <info>
              <desc>IBMPC_861</desc>
            </info>
          </enumeration>
          <enumeration oor:value="7">
            <info>
              <desc>IBMPC_863</desc>
            </info>
          </enumeration>
          <enumeration oor:value="8">
            <info>
              <desc>IBMPC_865</desc>
            </info>
          </enumeration>
          <enumeration oor:value="9">
            <info>
              <desc>SYSTEM</desc>
            </info>
          </enumeration>
          <enumeration oor:value="10">
            <info>
              <desc>SYMBOL</desc>
            </info>
          </enumeration>
        </constraints>
      </prop>
      <prop oor:name="Pitch" oor:type="xs:short">
        <info>
          <desc>Specifies the pitch of the font.</desc>
        </info>
        <constraints>
          <enumeration oor:value="0">
            <info>
              <desc>DONTKNOW</desc>
            </info>
          </enumeration>
          <enumeration oor:value="1">
            <info>
              <desc>FIXED</desc>
            </info>
          </enumeration>
          <enumeration oor:value="2">
            <info>
              <desc>VARIABLE</desc>
            </info>
          </enumeration>
        </constraints>
      </prop>
      <prop oor:name="CharacterWidth" oor:type="xs:double">
        <info>
          <desc>Specifies the character width. Depending on the specified width, a font that supports this width may be selected. [UNIT=%].</desc>
        </info>
      </prop>
      <prop oor:name="Weight" oor:type="xs:double">
        <info>
          <desc>Specifies the thickness of the line.</desc>
        </info>
      </prop>
      <prop oor:name="Slant" oor:type="xs:short">
        <info>
          <desc>Specifies if there is a character slant (italic).</desc>
        </info>
        <constraints>
          <enumeration oor:value="0">
            <info>
              <desc>NONE</desc>
            </info>
          </enumeration>
          <enumeration oor:value="1">
            <info>
              <desc>OBLIQUE</desc>
            </info>
          </enumeration>
          <enumeration oor:value="2">
            <info>
              <desc> ITALIC</desc>
            </info>
          </enumeration>
          <enumeration oor:value="3">
            <info>
              <desc>DONTKNOW</desc>
            </info>
          </enumeration>
          <enumeration oor:value="4">
            <info>
              <desc>REVERSE_OBLIQUE</desc>
            </info>
          </enumeration>
          <enumeration oor:value="5">
            <info>
              <desc>REVERSE_ITALIC</desc>
            </info>
          </enumeration>
        </constraints>
      </prop>
      <prop oor:name="UnderLine" oor:type="xs:short">
        <info>
          <desc>Specifies the type of underline.</desc>
        </info>
        <constraints>
          <enumeration oor:value="0">
            <info>
              <desc>NONE</desc>
            </info>
          </enumeration>
          <enumeration oor:value="1">
            <info>
              <desc>SINGLE</desc>
            </info>
          </enumeration>
          <enumeration oor:value="2">
            <info>
              <desc>DOUBLE</desc>
            </info>
          </enumeration>
          <enumeration oor:value="3">
            <info>
              <desc>DOTTED</desc>
            </info>
          </enumeration>
          <enumeration oor:value="4">
            <info>
              <desc>DONTKNOW</desc>
            </info>
          </enumeration>
          <enumeration oor:value="5">
            <info>
              <desc>DASH</desc>
            </info>
          </enumeration>
          <enumeration oor:value="6">
            <info>
              <desc>LONGDASH</desc>
            </info>
          </enumeration>
          <enumeration oor:value="7">
            <info>
              <desc>DASHDOT</desc>
            </info>
          </enumeration>
          <enumeration oor:value="8">
            <info>
              <desc>DASHDOTDOT</desc>
            </info>
          </enumeration>
          <enumeration oor:value="9">
            <info>
              <desc>SMALLWAVE</desc>
            </info>
          </enumeration>
          <enumeration oor:value="10">
            <info>
              <desc>WAVE</desc>
            </info>
          </enumeration>
          <enumeration oor:value="11">
            <info>
              <desc>DOUBLEWAVE</desc>
            </info>
          </enumeration>
          <enumeration oor:value="12">
            <info>
              <desc>BOLD</desc>
            </info>
          </enumeration>
          <enumeration oor:value="13">
            <info>
              <desc>BOLDDOTTED</desc>
            </info>
          </enumeration>
          <enumeration oor:value="14">
            <info>
              <desc>BOLDDASH</desc>
            </info>
          </enumeration>
          <enumeration oor:value="15">
            <info>
              <desc>BOLDLONGDASH</desc>
            </info>
          </enumeration>
          <enumeration oor:value="16">
            <info>
              <desc>BOLDDASHDOT</desc>
            </info>
          </enumeration>
          <enumeration oor:value="17">
            <info>
              <desc>BOLDDASHDOTDOT</desc>
            </info>
          </enumeration>
          <enumeration oor:value="18">
            <info>
              <desc>BOLDWAVE</desc>
            </info>
          </enumeration>
        </constraints>
      </prop>
      <prop oor:name="Strikeout" oor:type="xs:short">
        <info>
          <desc>Specifies the type of strikeout.</desc>
        </info>
        <constraints>
          <enumeration oor:value="0">
            <info>
              <desc>NONE</desc>
            </info>
          </enumeration>
          <enumeration oor:value="1">
            <info>
              <desc>SINGLE</desc>
            </info>
          </enumeration>
          <enumeration oor:value="2">
            <info>
              <desc>DOUBLE</desc>
            </info>
          </enumeration>
          <enumeration oor:value="3">
            <info>
              <desc>DONTKNOW</desc>
            </info>
          </enumeration>
          <enumeration oor:value="4">
            <info>
              <desc>BOLD</desc>
            </info>
          </enumeration>
          <enumeration oor:value="5">
            <info>
              <desc>SLASH</desc>
            </info>
          </enumeration>
          <enumeration oor:value="6">
            <info>
              <desc>X</desc>
            </info>
          </enumeration>
        </constraints>
      </prop>
      <prop oor:name="Orientation" oor:type="xs:double">
        <info>
          <desc>Specifies the rotation of the font. [UNIT=degree].</desc>
        </info>
      </prop>
      <prop oor:name="Kerning" oor:type="xs:boolean">
        <info>
          <desc>Specifies if a kerning table is available (for requesting). For selecting, specifies if the kerning table is to be used.</desc>
        </info>
      </prop>
      <prop oor:name="WordLineMode" oor:type="xs:boolean">
        <info>
          <desc>Specifies if only words get underlined.</desc>
        </info>
      </prop>
      <prop oor:name="Type" oor:type="xs:short">
        <info>
          <desc>Specifies the technology of the font representation.</desc>
        </info>
        <constraints>
          <enumeration oor:value="0">
            <info>
              <desc>DONTKNOW</desc>
            </info>
          </enumeration>
          <enumeration oor:value="1">
            <info>
              <desc>RASTER</desc>
            </info>
          </enumeration>
          <enumeration oor:value="2">
            <info>
              <desc>DEVICE</desc>
            </info>
          </enumeration>
          <enumeration oor:value="3">
            <info>
              <desc>SCALABLE</desc>
            </info>
          </enumeration>
        </constraints>
      </prop>
    </group>
    <group oor:name="FontReplacement">
      <info>
        <author>OS</author>
        <desc>Contains settings for the font replacement.</desc>
      </info>
      <prop oor:name="ReplaceFont" oor:type="xs:string">
        <info>
          <desc>Contains the name of font that is to be replaced.</desc>
        </info>
      </prop>
      <prop oor:name="SubstituteFont" oor:type="xs:string">
        <info>
          <desc>Contains the name of the replacing font.</desc>
        </info>
      </prop>
      <prop oor:name="OnScreenOnly" oor:type="xs:boolean">
        <info>
          <desc>Determines if the font pair replacement is applied on the screen.</desc>
        </info>
        <value>false</value>
      </prop>
      <prop oor:name="Always" oor:type="xs:boolean">
        <info>
          <desc>Determines if the font pair replacement is applied on the printer.</desc>
        </info>
        <value>false</value>
      </prop>
    </group>
    <group oor:name="GraphicSize">
      <info>
        <deprecated>Use LogicalGraphicSize instead of this.</deprecated>
        <author>SJ</author>
        <desc>Specifies the size of a graphic. [UNIT=1/100 mm].</desc>
      </info>
      <prop oor:name="Width" oor:type="xs:int">
        <info>
          <desc>Specifies the width of graphic. [UNIT=1/100 mm].</desc>
        </info>
        <constraints>
          <minInclusive oor:value="100">
            <info>
              <desc>Represents the highest value that can be entered in the dialog.</desc>
            </info>
          </minInclusive>
          <maxInclusive oor:value="99999">
            <info>
              <desc>Represents the lowest value that can be entered in the dialog.</desc>
            </info>
          </maxInclusive>
        </constraints>
        <value>10000</value>
      </prop>
      <prop oor:name="Height" oor:type="xs:int">
        <info>
          <desc>Specifies the height of graphic. [UNIT=1/100 mm].</desc>
        </info>
        <constraints>
          <minInclusive oor:value="100">
            <info>
              <desc>Represents the lowest value that can be entered in the dialog.</desc>
            </info>
          </minInclusive>
          <maxInclusive oor:value="99999">
            <info>
              <desc>Represents the highest value that can be entered in the dialog.</desc>
            </info>
          </maxInclusive>
        </constraints>
        <value>10000</value>
      </prop>
    </group>
    <group oor:name="LogicalGraphicSize">
      <info>
        <author>SJ</author>
        <desc>Specifies the logical size of a graphic. [UNIT=1/100 mm].</desc>
      </info>
      <prop oor:name="LogicalWidth" oor:type="xs:int">
        <info>
          <desc>Specifies the logical width of a graphic. [UNIT=1/100 mm].</desc>
        </info>
        <constraints>
          <minInclusive oor:value="100">
            <info>
              <desc>Represents the lowest value that can be entered in the dialog.</desc>
            </info>
          </minInclusive>
          <maxInclusive oor:value="99999">
            <info>
              <desc>Represents the highest value that can be entered in the dialog.</desc>
            </info>
          </maxInclusive>
        </constraints>
        <value>10000</value>
      </prop>
      <prop oor:name="LogicalHeight" oor:type="xs:int">
        <info>
          <desc>Specifies the logical height of graphic. [UNIT=1/100 mm].</desc>
        </info>
        <constraints>
          <minInclusive oor:value="100">
            <info>
              <desc>Represents the lowest value that can be entered in the dialog.</desc>
            </info>
          </minInclusive>
          <maxInclusive oor:value="99999">
            <info>
              <desc>Represents the highest value that can be entered in the dialog.</desc>
            </info>
          </maxInclusive>
        </constraints>
        <value>10000</value>
      </prop>
    </group>
    <group oor:name="ObjectNames">
      <info>
        <deprecated>Replaced by org.openoffice.Office.Embedding/ObjectName.</deprecated>
        <author>MAV</author>
        <desc>Deprecated</desc>
      </info>
      <prop oor:name="Name" oor:type="xs:string" oor:localized="true">
        <info>
          <deprecated/>
          <author>MAV</author>
          <desc>Deprecated</desc>
        </info>
      </prop>
      <prop oor:name="Key" oor:type="xs:string">
        <info>
          <deprecated/>
          <author>MAV</author>
          <desc>Deprecated</desc>
        </info>
      </prop>
    </group>
    <group oor:name="RecoveryEntry">
      <info>
        <author>AS</author>
        <desc>Specifies an entry of the recovery list which is then used by CrashGuard to save information about the last opened files.</desc>
      </info>
      <prop oor:name="URL" oor:type="xs:string">
        <info>
          <desc>Specifies an URL that should be recovered after the next Office start.</desc>
        </info>
      </prop>
      <prop oor:name="Filter" oor:type="xs:string">
        <info>
          <desc>Specifies a filter that should be used to open the document referenced by the URL property.</desc>
        </info>
      </prop>
      <prop oor:name="TempName" oor:type="xs:string">
        <info>
          <desc>Contains the name of the temporary file which represents the document.</desc>
        </info>
      </prop>
    </group>
    <group oor:name="StartEndCharacters">
      <info>
        <author>OS</author>
        <desc>Contains the characters (so called forbidden characters) that are not allowed at the beginning or end of a line.</desc>
      </info>
      <prop oor:name="StartCharacters" oor:type="xs:string">
        <info>
          <desc>Contains the characters that are not allowed at the beginning of a line.</desc>
        </info>
      </prop>
      <prop oor:name="EndCharacters" oor:type="xs:string">
        <info>
          <desc>Contains the characters that are not allowed at the end of a line.</desc>
        </info>
      </prop>
    </group>
    <group oor:name="NameCounter">
      <info>
        <author>MBA</author>
        <desc>Stores an association between a numeric value and a name.</desc>
      </info>
      <prop oor:name="Name" oor:type="xs:string">
        <info>
          <desc>Specifies a name that is associated with a counter.</desc>
        </info>
      </prop>
      <prop oor:name="Counter" oor:type="xs:int">
        <info>
          <desc>Specifies a number that is associated with a name.</desc>
        </info>
      </prop>
    </group>
    <group oor:name="MailCommandLineProfile">
      <info>
        <deprecated>Without replacement.</deprecated>
        <author>OBR</author>
        <desc>Contains the command line profile for external mail applications.</desc>
      </info>
      <group oor:name="FormatStrings">
        <info>
          <desc>Contains the different string tokens for &quot;to&quot; and &quot;cc&quot; etc. Addresses will be concatenated to create the command line.</desc>
        </info>
        <prop oor:name="base" oor:type="xs:string">
          <info>
            <desc>Contains the fixed text (optional) preceding the mail arguments.</desc>
          </info>
        </prop>
<<<<<<< HEAD
      </group>
			<group oor:name="Current">
				<info>
					<author>MBA</author>
					<desc>Contains the global path settings, mainly those of the Options dialog.</desc>
				</info>
				<prop oor:name="OfficeInstall" oor:type="xs:string">
					<!-- OldLocation:NEW-->
					<info>
						<deprecated/>
						<author>MBA</author>
						<desc>Contains the Office installation path.</desc>
					</info>
					<value/>
					<!-- JB: Empty default inserted into empty property node. Remove if NIL was intended -->
				</prop>
				<prop oor:name="OfficeInstallURL" oor:type="xs:string">
					<!-- OldLocation:NEW-->
					<info>
						<deprecated/>
						<author>MBA</author>
						<desc>Contains the Office installation path in URL notation. Must match the UCB configuration.</desc>
					</info>
					<value/>
					<!-- JB: Empty default inserted into empty property node. Remove if NIL was intended -->
				</prop>
				<prop oor:name="Addin" oor:type="xs:string">
					<info>
						<author>NN</author>
						<desc>Specifies the directory that contains spreadsheet add-ins which use the old add-in API.</desc>
					</info>
					<value>$(progpath)/addin</value>
				</prop>
				<prop oor:name="AutoCorrect" oor:type="oor:string-list">
					<info>
						<author>OS</author>
						<desc>Specifies the settings of the AutoCorrect dialog.</desc>
					</info>
					<value oor:separator=":">$(insturl)/share/autocorr:$(userurl)/autocorr</value>
				</prop>
				<prop oor:name="AutoText" oor:type="oor:string-list">
					<info>
						<author>OS</author>
						<desc>Contains the directory which contains the AutoText modules.</desc>
					</info>
					<value oor:separator=":">$(insturl)/share/autotext/$(vlang):$(userurl)/autotext</value>
				</prop>
				<prop oor:name="Backup" oor:type="xs:string">
					<info>
						<author>MBA</author>
						<desc>Stores the automatic backup copies of documents.</desc>
					</info>
					<value>$(userurl)/backup</value>
				</prop>
				<prop oor:name="Basic" oor:type="oor:string-list">
					<info>
						<author>MBA</author>
						<desc>Contains the Basic files, which are used by the AutoPilots.</desc>
					</info>
					<value oor:separator=":">$(insturl)/share/basic:$(userurl)/basic</value>
				</prop>
				<prop oor:name="Bitmap" oor:type="xs:string">
					<info>
						<author>MBA</author>
						<desc>Contains the bitmap files which can be used for menu and toolbar icons.</desc>
					</info>
					<value>$(insturl)/share/config/symbol</value>
				</prop>
				<prop oor:name="Config" oor:type="xs:string">
					<info>
						<author>MBA</author>
						<desc>Contains the configuration files. This value cannot be changed through the user interface.</desc>
					</info>
					<value>$(insturl)/share/config</value>
				</prop>
				<prop oor:name="Dictionary" oor:type="xs:string">
					<info>
						<author>TL</author>
						<desc>Contains the provided dictionaries.</desc>
					</info>
					<value>$(insturl)/share/wordbook/$(vlang)</value>
				</prop>
				<prop oor:name="Favorite" oor:type="xs:string">
					<info>
						<author>PB</author>
						<desc>Specifies the path to save folder bookmarks.</desc>
					</info>
					<value>$(userurl)/config/folders</value>
				</prop>
				<prop oor:name="Filter" oor:type="xs:string">
					<info>
						<author>MBA</author>
						<desc>Specifies the directory where all the filters are stored.</desc>
					</info>
					<value>$(progpath)/filter</value>
				</prop>
				<prop oor:name="Gallery" oor:type="oor:string-list">
					<info>
						<author>AF</author>
						<desc>Specifies the directory which contains the Gallery database and multimedia files.</desc>
					</info>
					<value oor:separator=":">$(insturl)/share/gallery:$(userurl)/gallery</value>
				</prop>
				<prop oor:name="Graphic" oor:type="xs:string">
					<info>
						<author>DL</author>
						<desc>Specifies the directory that is displayed when the dialog for opening a graphic or for saving a new graphic is called.</desc>
					</info>
                    <value>$(userurl)/gallery</value>
				</prop>
				<prop oor:name="Help" oor:type="xs:string">
					<info>
						<author>ABI</author>
						<desc>Specifies the path to the Office help files.</desc>
					</info>
					<value>$(instpath)/help</value>
				</prop>
				<prop oor:name="Linguistic" oor:type="xs:string">
					<info>
						<author>TL</author>
						<desc>Contains the files that are necessary for the spellcheck.</desc>
					</info>
					<value>$(insturl)/share/dict</value>
				</prop>
				<prop oor:name="Module" oor:type="xs:string">
					<info>
						<author>MBA</author>
						<desc>Contains the Office modules.</desc>
					</info>
					<value>$(progpath)</value>
				</prop>
				<prop oor:name="Palette" oor:type="xs:string">
					<info>
						<author>DL</author>
						<desc>Specifies the path to the palette files *.SOB to *.SOF containing user-defined colors and patterns.</desc>
					</info>
					<value>$(userurl)/config</value>
				</prop>
				<prop oor:name="Plugin" oor:type="oor:string-list">
					<info>
						<author>MBA</author>
						<desc>Specifies the directory in which the plugins are saved.</desc>
					</info>
					<value oor:separator=":">$(progpath)/plugin</value>
				</prop>
				<prop oor:name="Storage" oor:type="xs:string">
					<info>
						<deprecated>Without replacement.</deprecated>
						<author>ABI</author>
						<desc>Specifies the location where misc data are stored.</desc>
					</info>
					<value>$(userpath)/store</value>
				</prop>
				<prop oor:name="Temp" oor:type="xs:string">
					<info>
						<deprecated>Replaced by org.openoffice.Office.Paths/Temp</deprecated>
						<author>MBA</author>
						<desc>Specifies the base directory used by the Office to store temp files.</desc>
					</info>
					<value/>
				</prop>
				<prop oor:name="Template" oor:type="oor:string-list">
					<info>
						<author>MBA</author>
						<desc>Specifies the templates originate from these folders and sub-folders.</desc>
					</info>
					<value oor:separator=":">$(insturl)/share/template/$(vlang):$(userurl)/template</value>
				</prop>
				<prop oor:name="UIConfig" oor:type="oor:string-list">
					<info>
						<author>MBA</author>
						<desc>Specifies additional folders containing a global user interface configuration. The final user interface configuration is merged from UserConfig and from these folders.</desc>
					</info>
					<value oor:separator=":">$(insturl)/share/config</value>
				</prop>
				<prop oor:name="UserConfig" oor:type="xs:string">
					<info>
						<author>MBA</author>
						<desc>Specifies the folder with the user settings.</desc>
					</info>
					<value>$(userurl)/config</value>
				</prop>
				<prop oor:name="UserDictionary" oor:type="xs:string">
					<info>
						<author>TL</author>
						<desc>Contains the custom dictionaries.</desc>
					</info>
					<value>$(userurl)/wordbook</value>
				</prop>
				<prop oor:name="Work" oor:type="xs:string">
					<info>
						<author>MBA</author>
						<desc>Specifies the path of the work folder, which can be modified according to the user's needs. The path specified here can be seen in the Open or Save dialog.</desc>
					</info>
					<value>$(work)</value>
				</prop>
			</group>
			<group oor:name="Default">
				<info>
					<author>MBA</author>
					<desc>Contains the default values of all the paths, which can be modified according to the user's needs. They are used when pressing the Standard-button in the Options dialog.</desc>
				</info>
				<prop oor:name="Addin" oor:type="xs:string">
					<info>
						<desc>Specifies the default directory that contains spreadsheet add-ins which use the old add-in API.</desc>
					</info>
					<value>$(progpath)/addin</value>
				</prop>
				<prop oor:name="AutoCorrect" oor:type="oor:string-list">
					<info>
						<desc>Specifies the default directory for the settings of the AutoCorrect dialog.</desc>
					</info>
					<value oor:separator=":">$(insturl)/share/autocorr:$(userurl)/autocorr</value>
				</prop>
				<prop oor:name="AutoText" oor:type="oor:string-list">
					<info>
						<desc>Specifies the default directory where the AutoText modules are located.</desc>
					</info>
					<value oor:separator=":">$(insturl)/share/autotext/$(vlang):$(userurl)/autotext</value>
				</prop>
				<prop oor:name="Backup" oor:type="xs:string">
					<info>
						<desc>Specifies the default directory for the automatic backup copies of documents.</desc>
					</info>
					<value>$(userurl)/backup</value>
				</prop>
				<prop oor:name="Basic" oor:type="oor:string-list">
					<info>
						<desc>Specifies the default directory where the Basic files, used by the AutoPilots, are located.</desc>
					</info>
					<value oor:separator=":">$(insturl)/share/basic:$(userurl)/basic</value>
				</prop>
				<prop oor:name="Bitmap" oor:type="xs:string">
					<info>
						<desc>Specifies the default directory where the bitmap files, which can be used for the menu and toolbar icons, are located.</desc>
					</info>
					<value>$(insturl)/share/config/symbol</value>
				</prop>
				<prop oor:name="Config" oor:type="xs:string">
					<info>
						<desc>Specifies the default directory where the configuration files are stored.</desc>
					</info>
					<value>$(insturl)/share/config</value>
				</prop>
				<prop oor:name="Dictionary" oor:type="xs:string">
					<info>
						<desc>Specifies the default directory where the provided dictionaries are located.</desc>
					</info>
					<value>$(insturl)/share/wordbook/$(vlang)</value>
				</prop>
				<prop oor:name="Favorite" oor:type="xs:string">
					<info>
						<desc>Specifies the default directory where folder bookmarks are stored.</desc>
					</info>
					<value>$(userurl)/config/folders</value>
				</prop>
				<prop oor:name="Filter" oor:type="xs:string">
					<info>
						<desc>Specifies the default directory where all the filters are stored.</desc>
					</info>
					<value>$(progpath)/filter</value>
				</prop>
				<prop oor:name="Gallery" oor:type="oor:string-list">
					<info>
						<desc>Specifies the default directory where the Gallery database and multimedia files are located.</desc>
					</info>
					<value oor:separator=":">$(insturl)/share/gallery:$(userurl)/gallery</value>
				</prop>
				<prop oor:name="Graphic" oor:type="xs:string">
					<info>
						<desc>Specifies the default directory used by the dialog for opening a graphic or for saving a new graphic.</desc>
					</info>
					<value>$(userurl)/gallery</value>
				</prop>
				<prop oor:name="Help" oor:type="xs:string">
					<info>
						<desc>Specifies the default directory where Office help files are located.</desc>
					</info>
					<value>$(instpath)/help</value>
				</prop>
				<prop oor:name="Linguistic" oor:type="xs:string">
					<info>
						<desc>Specifies the default directory where the files that are necessary for the spellcheck are saved.</desc>
					</info>
					<value>$(insturl)/share/dict</value>
				</prop>
				<prop oor:name="Module" oor:type="xs:string">
					<info>
						<desc>Specifies the default directory which contains the Office modules.</desc>
					</info>
					<value>$(progpath)</value>
				</prop>
				<prop oor:name="Palette" oor:type="xs:string">
					<info>
						<desc>Specifies the default directory for the palette files *.SOB to *.SOF containing user-defined colors and patterns.</desc>
					</info>
					<value>$(userurl)/config</value>
				</prop>
				<prop oor:name="Plugin" oor:type="oor:string-list">
					<info>
						<desc>Specifies the default directory where the Office plugins are located.</desc>
					</info>
					<value oor:separator=":">$(progpath)/plugin</value>
				</prop>
				<prop oor:name="Temp" oor:type="xs:string">
					<info>
						<desc>Specifies the default directory that is used as a base directory for all temporary Office files.</desc>
					</info>
					<value>$(temp)</value>
				</prop>
				<prop oor:name="Template" oor:type="oor:string-list">
					<info>
						<desc>Specifies the default directory where all provided templates are located in folders and sub-folders.</desc>
					</info>
					<value oor:separator=":">$(insturl)/share/template/$(vlang):$(userurl)/template</value>
				</prop>
				<prop oor:name="UIConfig" oor:type="oor:string-list">
					<info>
						<desc>Specifies the default directories for the global user interface configuration. The final user interface configuration is merged from UserConfig and from these folders.</desc>
					</info>
					<value oor:separator=":"/>
				</prop>
				<prop oor:name="UserConfig" oor:type="xs:string">
					<info>
						<desc>Specifies the default directory which stores the user settings.</desc>
					</info>
					<value>$(userurl)/config</value>
				</prop>
				<prop oor:name="UserDictionary" oor:type="xs:string">
					<info>
						<desc>Specifies the default directory which stores the custom dictionaries.</desc>
					</info>
					<value>$(userurl)/wordbook</value>
				</prop>
				<prop oor:name="Work" oor:type="xs:string">
					<info>
						<desc>Specifies the default working directory where user stores documents.</desc>
					</info>
					<value>$(work)</value>
				</prop>
			</group>
		</group>
		<group oor:name="Font">
			<info>
				<author>OS</author>
				<desc>Contains some common settings for fonts.</desc>
			</info>
			<group oor:name="Substitution">
				<info>
					<author>OS</author>
					<desc>Contains settings for the font substitution.</desc>
				</info>
				<prop oor:name="Replacement" oor:type="xs:boolean">
					<!-- OldPath: FontSubstitution -->
					<!-- OldLocation: fntsubst.ini -->
					<!-- UIHints: Tools - Options - General - Font replacement -->
					<info>
						<author>OS</author>
						<desc>Determines if the list of font replacements is applied or not</desc>
						<label>Apply replacement table</label>
					</info>
					<value>false</value>
				</prop>
				<set oor:name="FontPairs" oor:node-type="FontReplacement">
					<!-- OldPath: FontSubstitution-->
					<!-- OldLocation: fntsubst.ini-->
					<!-- UIHints: Tools - Options - General - Font replacement -->
					<info>
						<author>OS</author>
						<desc>Specifies a substitution of the requested font, even if this font is available on the user's system.</desc>
					</info>
				</set>
			</group>
			<group oor:name="View">
				<info>
					<author>PB</author>
					<desc>Contains the settings for the font selection box in the object bar.</desc>
				</info>
				<prop oor:name="History" oor:type="xs:boolean">
					<!-- OldPath: Desktop/FontHistory -->
					<!-- OldLocation: soffice.ini -->
					<!-- UIHints: Tools - Options - General - View -->
					<info>
						<author>PB</author>
						<desc>Contains the last five fonts, which are shown on the top of a list, beginning with the last one. This list will be displayed on the font-name-box of the object bar.</desc>
					</info>
					<value>true</value>
				</prop>
				<prop oor:name="ShowFontBoxWYSIWYG" oor:type="xs:boolean">
					<!-- OldPath: Desktop/ShowFontBoxWYSIWYG -->
					<!-- OldLocation: soffice.ini -->
					<!-- UIHints: Tools - Options - General - View -->
					<info>
						<author>PB</author>
						<desc>Specifies that the names of the selectable fonts will be displayed with this font.</desc>
					</info>
					<value>true</value>
				</prop>
			</group>
			<group oor:name="SourceViewFont">
				<info>
					<author>OS</author>
					<desc>Specifies the font name and height used in HTML source view</desc>
				</info>
				<prop oor:name="FontName" oor:type="xs:string">
					<info>
						<desc>Specifies the name of the font that is used in source views (HTML source view or BASIC IDE)</desc>
					</info>
				</prop>
				<prop oor:name="FontHeight" oor:type="xs:short">
					<info>
						<desc>Specifies the height, in points, of the font that is used in source views (HTML source view or BASIC IDE)</desc>
					</info>
					<value>10</value>
				</prop>
				<prop oor:name="NonProportionalFontsOnly" oor:type="xs:boolean">
					<info>
						<desc>Specifies whether only non-proportional font should be presented on the dialog page.</desc>
					</info>
					<value>true</value>
				</prop>
			</group>
		</group>
		<group oor:name="Gallery">
			<info>
				<author>AF</author>
				<desc>Specifies Gallery options.</desc>
				<label>Gallery Options</label>
			</info>
			<prop oor:name="ID_Dialog" oor:type="xs:boolean">
				<!-- OldPath: Common/Peets-ID-Dialog -->
				<!-- OldLocation: soffice.ini -->
				<!-- UIHints: If entry is set to True, activate context menu on gallery theme -->
				<info>
					<deprecated/>
					<author>AF</author>
					<desc>Deprecated.</desc>
				</info>
				<value>false</value>
			</prop>
		</group>
		<group oor:name="Menus">
			<info>
				<author>AS</author>
				<desc>Contains information about configurable menus.</desc>
			</info>
			<set oor:name="New" oor:node-type="MenuType">
				<info>
					<desc>Contains all entries of new menu.</desc>
				</info>
			</set>
			<set oor:name="Wizard" oor:node-type="MenuType">
				<info>
					<desc>Contains all entries of wizard menu.</desc>
				</info>
			</set>
			<set oor:name="HelpBookmarks" oor:node-type="MenuType">
				<info>
					<author>PB</author>
					<desc>Contains all help bookmarks.</desc>
				</info>
			</set>
		</group>
		<group oor:name="History">
			<!-- OldLocation: soffice.ini -->
			<info>
				<author>AS</author>
				<desc>Contains history information.</desc>
			</info>
			<prop oor:name="HelpBookmarkSize" oor:type="xs:int">
				<info>
					<author>PB</author>
					<desc>Describes the range and current size of the help bookmark history list.</desc>
				</info>
				<constraints>
					<minInclusive oor:value="0">
						<info>
							<desc>Defines the minimum range of the help bookmark history list.</desc>
						</info>
					</minInclusive>
					<maxInclusive oor:value="10000">
						<info>
							<desc>Defines the maximum range of the help bookmark history list.</desc>
						</info>
					</maxInclusive>
				</constraints>
				<value>10000</value>
			</prop>
			<prop oor:name="Size" oor:type="xs:int">
				<info>
					<desc>Describes the range and current size of the history list.</desc>
				</info>
				<constraints>
					<minInclusive oor:value="0">
						<info>
							<desc>Defines the min range for the history size.</desc>
						</info>
					</minInclusive>
					<maxInclusive oor:value="100">
						<info>
							<desc>Defines the max range for the history size.</desc>
						</info>
					</maxInclusive>
				</constraints>
				<value>100</value>
			</prop>
			<prop oor:name="PickListSize" oor:type="xs:int">
				<!--UI hints: File menu-->
				<info>
					<desc>Describes the range and current size of the picklist shown inside the menu.</desc>
				</info>
				<constraints>
					<minInclusive oor:value="0">
						<info>
							<desc>Defines the min range for the picklist size.</desc>
						</info>
					</minInclusive>
					<maxInclusive oor:value="100">
						<info>
							<desc>Defines the max range for the picklist size.</desc>
						</info>
					</maxInclusive>
				</constraints>
				<value>10</value>
			</prop>
			<set oor:name="HelpBookmarks" oor:node-type="HistoryType">
				<info>
					<desc>Contains the most recently opened help documents.</desc>
				</info>
			</set>
			<set oor:name="List" oor:node-type="HistoryType">
				<info>
					<desc>Contains the most recently opened documents.</desc>
				</info>
			</set>
			<set oor:name="PickList" oor:node-type="HistoryType">
				<!--UI hints: File menu-->
				<info>
					<desc>Contains the most recently used documents displayed in the file menu.</desc>
				</info>
			</set>
		</group>
		<group oor:name="Internal">
			<info>
				<author>MBA</author>
				<desc>Contains settings which are used during the Office startup to check for unfinished work.</desc>
			</info>
			<prop oor:name="SendCrashMail" oor:type="xs:boolean">
				<!-- OldPath: Common/SendCrashMail -->
				<!-- OldLocation: soffice.ini -->
				<info>
					<deprecated/>
					<author>MBA</author>
					<desc>Sends a mail that includes the stack trace after a crash.</desc>
				</info>
				<value>false</value>
			</prop>
			<prop oor:name="UseMailUI" oor:type="xs:boolean">
				<info>
					<deprecated/>
					<author>MBA</author>
					<desc>Enables UI for sending document as e-mail</desc>
				</info>
				<value>false</value>
			</prop>
			<prop oor:name="Slot" oor:type="xs:boolean">
				<!-- OldPath: Common/Slots -->
				<!-- OldLocation: soffice.ini -->
				<info>
					<deprecated/>
					<author>MBA</author>
					<desc>Enables mechanism for centralized disabling of functionality</desc>
				</info>
				<value>false</value>
			</prop>
			<prop oor:name="DevelopmentChart" oor:type="xs:boolean">
				<info>
					<author>BM</author>
					<desc>Specifies that If this option is set to true, the new development chart library is used instead of the standard one. Do not set this option to true unless you know exactly what to do. This new library will be unstable and incomplete most of the time. This flag will be removed when the new library is in a stable state.</desc>
				</info>
				<value>false</value>
			</prop>
			<prop oor:name="CurrentTempURL" oor:type="xs:string">
				<info>
					<author>CD</author>
					<desc>Specifies the current or last temp directory. This directory will be removed during shutdown or next office start.</desc>
				</info>
				<value/>
				<!-- JB: Empty default inserted into empty property node. Remove if NIL was intended -->
			</prop>
			<set oor:name="RecoveryList" oor:node-type="RecoveryEntry">
				<info>
					<author>AS</author>
					<desc>Contains the documents that were opened when the office crashed.</desc>
				</info>
			</set>
		</group>
    <group oor:name="Save">
			<info>
				<author>MBA</author>
				<desc>Contains general settings about the saving process.</desc>
			</info>
			<prop oor:name="WorkingSet" oor:type="xs:boolean">
				<!-- OldPath: General/Restore -->
				<!-- OldLocation: soffice.cfg -->
				<!-- UIHints: Tools  Options - General  Save - [Section] Restore editing view - Open documents-->
				<info>
					<author>MBA</author>
					<desc>Specifies if the all open windows and documents should be saved. If set to true, the URLs of all open documents and all view properties of all open views are saved when terminating the application.</desc>
					<label>Open documents</label>
				</info>
				<value>false</value>
			</prop>
			<group oor:name="Document">
				<info>
					<author>MBA</author>
					<desc>Contains settings which specify how documents are saved.</desc>
				</info>
				<prop oor:name="Unpacked" oor:type="xs:boolean">
					<!-- UIHints: File - Save/Save As -->
					<info>
						<author>MBA</author>
						<desc>Saves OOo 6.0 XML file documents unpacked into a directory. Documents are represented by the directory content and not by a single file.</desc>
						<label>Save XML files unpacked</label>
					</info>
					<value>false</value>
				</prop>
				<prop oor:name="UseUserData" oor:type="xs:boolean">
					<!-- OldLocation: soffice.ini -->
					<!-- UIHints: File - Save/Save As -->
					<info>
						<author>PB</author>
						<desc>Specifies if the user's name should be written into the Properties dialog of the document when saving the document.</desc>
						<label>Use data for document properties</label>
					</info>
					<value>true</value>
				</prop>
				<prop oor:name="AutoSave" oor:type="xs:boolean">
					<!-- OldPath: General/Save/Documents -->
					<!-- OldLocation: soffice.cfg -->
					<!-- UIHints: Tools  Options - General  Save - [Section] Save -->
					<info>
						<author>MBA</author>
						<desc>Specifies whether all modified documents are automatically saved in a time interval.</desc>
						<label>AutoSave every</label>
					</info>
					<value>false</value>
				</prop>
				<prop oor:name="CreateBackup" oor:type="xs:boolean">
					<!-- OldPath: General/Save/Documents -->
					<!-- OldLocation: soffice.cfg -->
					<!-- UIHints: Tools  Options - General  Save - [Section] Save -->
					<info>
						<author>MBA</author>
						<desc>Specifies whether to create a backup copy when a modified document is saved.</desc>
						<label>Always create backup copy</label>
					</info>
					<value>false</value>
				</prop>
				<prop oor:name="EditProperty" oor:type="xs:boolean">
					<!-- OldPath: General/Save/Documents -->
					<!-- OldLocation: soffice.cfg -->
					<!-- UIHints: Tools  Options - General  Save - [Section] Save -->
					<info>
						<author>MBA</author>
						<desc>Specifies if the document properties dialog will be opened for editing every time a document is saved under a new filename.</desc>
						<label>Edit document properties before saving</label>
					</info>
					<value>false</value>
				</prop>
				<prop oor:name="AutoSavePrompt" oor:type="xs:boolean">
					<!-- OldPath: General/Save/Documents -->
					<!-- OldLocation: soffice.cfg -->
					<!-- UIHints: Tools  Options - General  Save - [Section] Save -->
					<info>
						<author>MBA</author>
						<desc>Shows a prompt during AutoSave,even when the document has a filename.</desc>
						<label>Prompt to save</label>
					</info>
					<value>true</value>
				</prop>
				<prop oor:name="AutoSaveTimeIntervall" oor:type="xs:int">
					<!-- OldPath: General/Save/Documents -->
					<!-- OldLocation: soffice.cfg -->
					<!-- UIHints: Tools  Options - General  Save - [Section] Save -->
					<info>
						<author>MBA</author>
						<desc>Specifies the AutoSave time interval in minutes.</desc>
						<label>Minutes</label>
					</info>
					<constraints>
						<minInclusive oor:value="1">
							<info>
								<desc>Specifies that the minimum time interval is 1 minute.</desc>
							</info>
						</minInclusive>
						<maxInclusive oor:value="60">
							<info>
								<desc>Specifies that the maximum time interval is 60 minutes.</desc>
							</info>
						</maxInclusive>
					</constraints>
					<value>15</value>
				</prop>
				<prop oor:name="ViewInfo" oor:type="xs:boolean">
					<!-- OldPath: General/Restore -->
					<!-- OldLocation: soffice.cfg -->
					<!-- UIHints: Tools  Options - General  Save - [Section] Restore editing view - Document view-->
					<info>
						<author>MBA</author>
						<desc>Saves view properties of last active document view when saving a document.</desc>
						<label>Document view</label>
					</info>
					<value>true</value>
				</prop>
				<prop oor:name="DocumentWindows" oor:type="xs:boolean">
					<!-- OldPath: General/Restore -->
					<!-- OldLocation: soffice.cfg -->
					<!-- UIHints: Tools  Options - General  Save - [Section] Restore editing view - Open windows-->
					<info>
						<author>MBA</author>
						<desc>Specifies whether all currently open windows of a document should be saved. If true the view properties for all open document views of that document are saved.</desc>
						<label>Open windows</label>
					</info>
					<value>false</value>
				</prop>
				<prop oor:name="PrettyPrinting" oor:type="xs:boolean">
					<!-- UIHints: Tools  Options - General  Save - optimize XML file size-->
					<!--the UI setting is inverse to this setting-->
					<info>
						<author>MBA</author>
						<desc>Specifies if files saved in the OOo 6.0 XML file formats should be in pretty printing format. Saving and loading the document takes more time in pretty printing format.</desc>
						<label>Open windows</label>
					</info>
					<value>false</value>
				</prop>
                                <prop oor:name="WarnAlienFormat" oor:type="xs:boolean">
                                        <!-- UIHints: Tools  Options - General  Save - -->
					<info>
						<author>MBA</author>
                                                <desc>Specifies if a warning message is shown if a file is going to be saved to an alien format.</desc>
						<label>Open windows</label>
					</info>
                                        <value>true</value>
				</prop>
				<prop oor:name="AlwaysSaveAs" oor:type="xs:boolean">
					<info>
						<author>MAV</author>
						<desc>If the option is set, every time a user triggers a plain Save operation, SaveAs operation with possible additional user notifications will be started.</desc>
					</info>
					<value>false</value>
				</prop>
				<prop oor:name="SaveBackwardCompatibleODF" oor:type="xs:boolean">
					<info>
						<author>PB</author>
						<desc>If the  value is "true", then the ODF that is saved by OpenOffice.org will be backward compatible to previous minor versions.</desc>
					</info>
					<value>true</value>
				</prop>
				<prop oor:name="LoadPrinter" oor:type="xs:boolean">
					<!-- UIHints: Tools - Options - Load/Save - General - Load - Load printer settings with the document -->
					<info>
						<author>PB</author>
						<desc>Specifies if the printer settings will be loaded with the document.</desc>
					</info>
					<value>true</value>
				</prop>
			</group>
			<group oor:name="Graphic">
				<info>
					<author>MBA</author>
					<desc>Contains settings on how graphics contained in a document should be saved.</desc>
				</info>
				<prop oor:name="Format" oor:type="xs:int">
					<!-- OldPath: General/Save/Graphics -->
					<!-- OldLocation: soffice.cfg -->
					<!-- UIHints: Tools  Options - General  Save - [Section] Save graphics -->
					<info>
						<author>AF</author>
						<desc>Specifies how graphics contained in a document are saved.</desc>
						<label>Save graphics Normal/Compressed/Original format</label>
					</info>
					<constraints>
						<enumeration oor:value="0">
							<info>
								<desc>Normal</desc>
							</info>
						</enumeration>
						<enumeration oor:value="1">
							<info>
								<desc>Compressed</desc>
							</info>
						</enumeration>
						<enumeration oor:value="2">
							<info>
								<desc>Original format</desc>
							</info>
						</enumeration>
					</constraints>
					<value>1</value>
				</prop>
			</group>
			<group oor:name="URL">
				<info>
					<author>MBA</author>
					<desc>Specifies how URLs in documents should be processed during save.</desc>
				</info>
				<prop oor:name="FileSystem" oor:type="xs:boolean">
					<!-- OldPath: General/Save/URL -->
					<!-- OldLocation: soffice.cfg -->
					<!-- UIHints: Tools  Options - General  Save - [Section] Save URLs relative to -->
					<info>
						<author>MBA</author>
						<desc>Specifies whether URLs in documents should be saved relative to the file system.</desc>
						<label>File system</label>
					</info>
					<value>true</value>
				</prop>
				<prop oor:name="Internet" oor:type="xs:boolean">
					<!-- OldPath: General/Save/URL -->
					<!-- OldLocation: soffice.cfg -->
					<!-- UIHints: Tools  Options - General  Save - [Section] Save URLs relative to -->
					<info>
						<author>MBA</author>
						<desc>Specifies if URLs in documents should be saved relative to the Internet.</desc>
						<label>Internet</label>
					</info>
					<value>true</value>
				</prop>
			</group>
            <group oor:name="ODF">
                <info>
                    <author>PB</author>
                    <desc>Specifies ODF settings.</desc>
                </info>
                <prop oor:name="DefaultVersion" oor:type="xs:short">
                    <!-- UIHints: Tools - Options - Load/Save - General - ODF version -->
                    <info>
                        <author>PB</author>
                        <desc>Specifies the default ODF version for saving documents.</desc>
                    </info>
                    <constraints>
                        <enumeration oor:value="0">
                            <info>
                                <desc>ODFVER_UNKNOWN</desc>
                            </info>
                        </enumeration>
                        <enumeration oor:value="1">
                            <info>
                                <desc>ODFVER_010</desc>
                            </info>
                        </enumeration>
                        <enumeration oor:value="2">
                            <info>
                                <desc>ODFVER_011</desc>
                            </info>
                        </enumeration>
                        <enumeration oor:value="4">
                            <info>
                                <desc>ODFVER_012</desc>
                            </info>
                        </enumeration>
                        <enumeration oor:value="3">
                          <info>
                            <desc>ODFVER_LATEST</desc>
                          </info>
                        </enumeration>
                      </constraints>
                      <value>3</value>
                  </prop>
            </group>
		</group>
		<group oor:name="Load">
			<info>
				<author>MBA</author>
				<desc>Contains settings regarding the loading of documents.</desc>
			</info>
			<prop oor:name="UserDefinedSettings" oor:type="xs:boolean">
				<!-- UIHints: Tools  Options - General  Load/Save - General [Section] Load - Load user-defined with the document-->
				<info>
					<author>MBA</author>
					<desc>Specifies whether the user defined configuration settings are loaded together with the document.</desc>
					<label>Load user-defined settings</label>
				</info>
				<value>true</value>
			</prop>
			<prop oor:name="ShowOfficeUpdateDialog" oor:type="xs:boolean">
				<info>
					<author>MAV</author>
					<desc>Specifies whether the office update dialog should be shown in case the loaded document has newer ODF version than the maximal supported one.</desc>
				</info>
				<value>true</value>
			</prop>
		</group>
		<group oor:name="Security">
			<info>
				<author>MBA</author>
				<desc>Contains security specific Office settings.</desc>
			</info>
			<group oor:name="Scripting">
				<info>
					<author>MBA</author>
					<desc>Contains security settings regarding Basic scripts.</desc>
				</info>
				<prop oor:name="SecureURL" oor:type="oor:string-list">
					<!-- OldPath: Security/SecureURL -->
					<!-- OldLocation: soffice.ini -->
					<!-- UIHints: Tools - Options - Browser -->
					<info>
						<author>MBA</author>
						<desc>Lists all trustworthy URLs: file: All scripts from the local file system including a LAN; private:explorer: Scripts from the Explorer; private:help: Scripts in the help system; private:newmenu: Scripts that are executed by the commands File-New and AutoPilot; private:schedule: Scripts of the scheduler; private:searchfolder: Scripts of the searchfolder; private:user: Scripts that are entered in the URL field.</desc>
					</info>
					<value/>
				</prop>
				<prop oor:name="OfficeBasic" oor:type="xs:int">
					<!-- OldPath: Security/StarBASIC -->
					<!-- OldLocation: soffice.ini -->
					<!-- UIHints: Tools - Options - Browser -->
					<info>
						<author>MBA</author>
						<desc>Determines how Office Basic scripts should be handled.</desc>
					</info>
					<constraints>
						<enumeration oor:value="0">
							<info>
								<desc>Never</desc>
							</info>
						</enumeration>
						<enumeration oor:value="1">
							<info>
								<desc>According to Path List</desc>
							</info>
						</enumeration>
						<enumeration oor:value="2">
							<info>
								<desc>Always</desc>
							</info>
						</enumeration>
					</constraints>
					<value>1</value>
				</prop>
				<prop oor:name="ExecutePlugins" oor:type="xs:boolean">
					<info>
						<author>MBA</author>
						<desc>Specifies whether execution of plugins found inside a document is allowed.</desc>
					</info>
					<value>true</value>
				</prop>
				<prop oor:name="Warning" oor:type="xs:boolean">
					<info>
						<author>MBA</author>
						<desc>Specifies whether a warning box should be displayed before executing a script.</desc>
					</info>
					<value>false</value>
				</prop>
				<prop oor:name="Confirmation" oor:type="xs:boolean">
					<info>
						<author>MBA</author>
						<desc>Specifies whether the user must confirm before a basic script can be executed.</desc>
					</info>
					<value>true</value>
				</prop>
				<prop oor:name="WarnSaveOrSendDoc" oor:type="xs:boolean">
					<info>
						<author>GT</author>
						<desc>Specifies wether to warn when saving or sending documents with personal/hidden data.</desc>
					</info>
					<value>false</value>
				</prop>
				<prop oor:name="WarnSignDoc" oor:type="xs:boolean">
					<info>
						<author>GT</author>
						<desc>Specifies wether to warn when signing documents with personal/hidden data.</desc>
					</info>
					<value>true</value>
				</prop>
				<prop oor:name="WarnPrintDoc" oor:type="xs:boolean">
					<info>
						<author>GT</author>
						<desc>Specifies wether to warn when printing documents with personal/hidden data.</desc>
					</info>
					<value>false</value>
				</prop>
				<prop oor:name="WarnCreatePDF" oor:type="xs:boolean">
					<info>
						<author>GT</author>
						<desc>Specifies wether to warn when creating PDF documents with personal/hidden data.</desc>
					</info>
					<value>false</value>
				</prop>
				<prop oor:name="RemovePersonalInfoOnSaving" oor:type="xs:boolean">
					<info>
						<author>GT</author>
						<desc>Specifies wether to remove personal information on saving.</desc>
					</info>
					<value>false</value>
				</prop>
				<prop oor:name="RecommendPasswordProtection" oor:type="xs:boolean">
					<info>
						<author>GT</author>
						<desc>Specifies wether to recommend password protection when saving documents.</desc>
					</info>
					<value>false</value>
				</prop>
                                <prop oor:name="HyperlinksWithCtrlClick" oor:type="xs:boolean">
                                        <info>
                                                <author>PB</author>
                                                <desc>Specifies whether ctrl-click is required to follow hyperlinks.</desc>
                                        </info>
                                        <value>true</value>
                                </prop>
				<prop oor:name="MacroSecurityLevel" oor:type="xs:int">
					<info>
						<author>GT</author>
						<desc>Level of Macro security.</desc>
					</info>
					<constraints>
						<minInclusive oor:value="0">
							<info>
								<desc>Lowest level.</desc>
							</info>
						</minInclusive>
						<maxInclusive oor:value="3">
							<info>
								<desc>Highest level.</desc>
							</info>
						</maxInclusive>
					</constraints>
					<value>2</value>
				</prop>
				<prop oor:name="DisableMacrosExecution" oor:type="xs:boolean">
					<info>
						<author>MAV</author>
						<desc>Specifies whether the macro execution is disabled in general. If it is set to true, the "MacroSecurityLevel" is ignored. If it is set to false, the mentioned entry specified the level of macro security.</desc>
					</info>
					<value>false</value>
				</prop>
				<set oor:name="TrustedAuthors" oor:node-type="TrustedAuthor">
					<info>
						<author>GT</author>
						<desc>List with trusted authors.</desc>
					</info>
				</set>
			</group>
		</group>
		<group oor:name="View">
			<info>
				<author>MBA</author>
				<desc>Contains window and dialog settings.</desc>
			</info>
			<prop oor:name="FontScaling" oor:type="xs:short">
				<!--OldPath: General/View -->
				<!--OldLocation: soffice.cfg-->
				<!--UIHints: Tools  Options - General  View  [Section] Display-->
				<info>
					<author>PB</author>
					<desc>Specifies the scaling only of the screen representation [UNIT=%].</desc>
					<label>Scaling</label>
				</info>
				<constraints>
					<minInclusive oor:value="50">
						<info>
							<author>PB</author>
							<desc>Specifies the minimum range of the scaling.</desc>
						</info>
					</minInclusive>
					<maxInclusive oor:value="200">
						<info>
							<author>PB</author>
							<desc>Specifies the maximum range of the scaling.</desc>
						</info>
					</maxInclusive>
				</constraints>
				<value>100</value>
			</prop>
			<prop oor:name="LookAndFeel" oor:type="xs:short">
				<!-- OldPath: General/View -->
				<!-- OldLocation: soffice.cfg -->
				<!-- UIHints: Tools  Options - General  View  [Section] Display -->
				<info>
					<author>PB</author>
					<desc>Determines the look and feel of the application.</desc>
					<label>Look &amp; Feel</label>
				</info>
				<constraints>
					<enumeration oor:value="0">
						<info>
							<desc>Standard</desc>
						</info>
					</enumeration>
					<enumeration oor:value="1">
						<info>
							<desc>Macintosh</desc>
						</info>
					</enumeration>
					<enumeration oor:value="2">
						<info>
							<desc>X Window</desc>
						</info>
					</enumeration>
					<enumeration oor:value="3">
						<info>
							<desc>OS/2</desc>
						</info>
					</enumeration>
				</constraints>
				<value>0</value>
			</prop>
			<group oor:name="NewDocumentHandling">
				<info>
					<author>CD</author>
					<desc>Contains settings to change new document window behavior.</desc>
				</info>
				<prop oor:name="ForceFocusAndToFront" oor:type="xs:boolean">
					<info>
						<author>CD</author>
						<desc>Every new document window will be forced to front and grabs the focus.</desc>
					</info>
					<value>true</value>
				</prop>
			</group>
			<group oor:name="AppWindow">
				<info>
					<author>MBA</author>
					<desc>Contains settings on how the application window should be displayed.</desc>
				</info>
				<prop oor:name="FullScreen" oor:type="xs:boolean">
					<!-- OldPath: soffice-view/App-Window -->
					<!-- OldLocation: soffice.ini -->
					<info>
						<author>MBA</author>
						<desc>Specifies whether the application window should be opened in Fullscreen mode.</desc>
					</info>
					<value>false</value>
				</prop>
				<prop oor:name="Preference" oor:type="xs:int">
					<!-- OldPath: soffice-view/App-Window -->
					<!-- OldLocation: soffice.ini -->
					<info>
						<author>MBA</author>
						<desc>Specifies the preferred view of the application window.</desc>
					</info>
					<constraints>
						<enumeration oor:value="0">
							<info>
								<desc>Use last setting</desc>
							</info>
						</enumeration>
						<enumeration oor:value="1">
							<info>
								<desc>Show in task bar</desc>
							</info>
						</enumeration>
						<enumeration oor:value="2">
							<info>
								<desc>Open in Fullscreen mode</desc>
							</info>
						</enumeration>
					</constraints>
					<value>0</value>
				</prop>
			</group>
			<group oor:name="Dialog">
				<info>
					<author>MBA</author>
					<desc>Contains settings which specify how dialogs and toolbars should be displayed.</desc>
				</info>
				<prop oor:name="ButtonLarge" oor:type="xs:boolean">
					<!-- OldPath: General/View -->
					<!-- OldLocation: soffice.cfg -->
					<!-- UIHints: Tools  Options - General  View  [Section] Buttons -->
					<info>
						<author>MBA</author>
						<desc>Specifies whether toolbar buttons should be drawn large or small. True means large.</desc>
						<label>Large buttons</label>
					</info>
					<value>false</value>
				</prop>
				<prop oor:name="ButtonFlat" oor:type="xs:boolean">
					<!-- OldPath: General/View -->
					<!-- OldLocation: soffice.cfg -->
					<!-- UIHints: Tools  Options - General  View  [Section] Buttons -->
					<info>
						<author>MBA</author>
						<desc>Specifies whether toolbox buttons should be drawn with a flat or 3D design. True means flat design.</desc>
						<label>Flat buttons</label>
					</info>
					<value>true</value>
				</prop>
				<prop oor:name="ColoredTab" oor:type="xs:boolean">
					<!-- OldPath: General/View -->
					<!-- OldLocation: soffice.cfg -->
					<!-- UIHints: Tools  Options - General  View  [Section] Options -->
					<info>
						<author>PB</author>
						<desc>Specifies TabDialogs with colored tab control (True)</desc>
						<label>Colored tab controls</label>
					</info>
					<value>false</value>
				</prop>
				<prop oor:name="MousePositioning" oor:type="xs:short">
					<!-- OldPath: General/View -->
					<!-- OldLocation: soffice.cfg -->
					<!-- UIHints: Tools  Options - General  View  [Section] Mouse positioning -->
					<info>
						<author>PB</author>
						<desc>Determines the automatic mouse positioning on dialogs: 0 - Default button 1 - Dialog center 2 - No automatic positioning</desc>
						<label>Mouse positioning</label>
					</info>
					<constraints>
						<enumeration oor:value="0">
							<info>
								<desc>Snap To Button</desc>
							</info>
						</enumeration>
						<enumeration oor:value="1">
							<info>
								<desc>Snap To Middle</desc>
							</info>
						</enumeration>
						<enumeration oor:value="2">
							<info>
								<desc>No Snap</desc>
							</info>
						</enumeration>
					</constraints>
					<value>2</value>
				</prop>
				<prop oor:name="MiddleMouseButton" oor:type="xs:short">
					<!-- OldPath: General/View -->
					<!-- UIHints: Tools  Options - General  View  [Section] Middle mouse button -->
					<info>
						<author>OS</author>
						<desc>Determines the action assigned to the middle mouse button: 0 - No action 1 -Auto scroll 2 - Paste selection.</desc>
						<label>Middle mouse button</label>
					</info>
					<constraints>
						<enumeration oor:value="0">
							<info>
								<desc>No action</desc>
							</info>
						</enumeration>
						<enumeration oor:value="1">
							<info>
								<desc>Auto scroll</desc>
							</info>
						</enumeration>
						<enumeration oor:value="2">
							<info>
								<desc>Paste selection</desc>
							</info>
						</enumeration>
					</constraints>
					<value>1</value>
				</prop>
				<prop oor:name="SingleLineTab" oor:type="xs:boolean">
					<!-- OldPath: General/View -->
					<!-- OldLocation: soffice.cfg -->
					<!-- UIHints: Tools  Options - General  View  [Section] Options -->
					<info>
						<author>PB</author>
						<desc>Specifies TabDialogs with single line tab control (True).</desc>
						<label>Single line tab controls</label>
					</info>
					<value>false</value>
				</prop>
			</group>
			<group oor:name="Localisation">
				<info>
					<author>SSA</author>
					<desc>Contains localization specific settings.</desc>
				</info>
				<prop oor:name="AutoMnemonic" oor:type="xs:boolean" oor:localized="true">
					<!-- OldPath: International/AutoMnemonic -->
					<!-- OldLocation: soffice.ini -->
					<info>
						<author>SSA</author>
						<desc>Specifies if shortcuts are assigned automatically.</desc>
					</info>
				</prop>
				<prop oor:name="DialogScale" oor:type="xs:int" oor:localized="true">
					<!-- OldPath: International/DialogScaleX -->
					<!-- OldLocation: soffice.ini -->
					<info>
						<author>SSA</author>
						<desc>Specifies the percentage for enlarging controls.</desc>
					</info>
					<constraints>
						<minInclusive oor:value="0">
							<info>
								<author>SSA</author>
								<desc>Specifies the upper limit for enlarging the controls is 100%.</desc>
							</info>
						</minInclusive>
						<maxInclusive oor:value="100">
							<info>
								<author>SSA</author>
								<desc>Specifies the upper limit for enlarging the controls is 100%.</desc>
							</info>
						</maxInclusive>
					</constraints>
				</prop>
			</group>
			<group oor:name="Menu">
				<info>
					<author>PB</author>
					<desc>Contains menu view settings.</desc>
				</info>
				<prop oor:name="DontHideDisabledEntry" oor:type="xs:boolean">
					<!-- OldPath: Desktop/DontHideDisabledEntry -->
					<!-- OldLocation: soffice.ini -->
					<!-- UIHints: Tools - Options - General - View -->
					<info>
						<author>PB</author>
						<desc>Shows all deactivated menu entries. Menu commands that are normally not necessary are hidden by default.</desc>
					</info>
					<value>true</value>
				</prop>
				<prop oor:name="IsSystemIconsInMenus" oor:type="xs:boolean">
					<info>
						<author>CMC</author>
						<desc>Indicates whether icons in the office menus should shown/hidden by following the System theme.</desc>
					</info>
					<value>true</value>
				</prop>
				<prop oor:name="ShowIconsInMenues" oor:type="xs:boolean">
					<!-- OldPath: General/View -->
					<!-- UIHints: Tools  Options - General  View  [Section] Options -->
					<info>
						<author>CD</author>
						<desc>Indicates whether icons in the office menus should be displayed.</desc>
					</info>
					<value>true</value>
				</prop>
				<prop oor:name="FollowMouse" oor:type="xs:boolean">
					<!-- OldPath: General/View -->
					<!-- OldLocation: soffice.cfg -->
					<!-- UIHints: Tools  Options - General  View  [Section] Options -->
					<info>
						<author>PB</author>
						<desc>Specifies automatic selection while moving the mouse over a menu (True).</desc>
						<label>Menu follows mouse pointer</label>
					</info>
					<value>true</value>
				</prop>
			</group>
			<group oor:name="Window">
				<info>
					<author>MBA</author>
					<desc>Contains settings for general windows used by the Office.</desc>
				</info>
				<prop oor:name="Drag" oor:type="xs:short">
					<!-- OldPath: General/View -->
					<!-- OldLocation: soffice.cfg -->
					<!-- UIHints: Tools  Options - General  View  [Section] Display -->
					<info>
						<author>PB</author>
						<desc>Specifies the representation of the window while dragging.</desc>
						<label>Window Drag</label>
					</info>
					<constraints>
						<enumeration oor:value="0">
							<info>
								<desc>With window contents</desc>
							</info>
						</enumeration>
						<enumeration oor:value="1">
							<info>
								<desc>Frame only</desc>
							</info>
						</enumeration>
						<enumeration oor:value="2">
							<info>
								<desc>From system settings</desc>
							</info>
						</enumeration>
					</constraints>
					<value>2</value>
				</prop>
				<prop oor:name="Key" oor:type="xs:int">
					<!-- OldPath: soffice_View/Window -->
					<!-- OldLocation: soffice.ini -->
					<!-- Notice: LM: Description is missing 5962Window=V1,995/150/280/321,H,0,AL:(16,4,0/0/400/250)#100 -->
					<info>
						<deprecated/>
						<author>MBA</author>
						<desc>Deprecated.</desc>
					</info>
				</prop>
				<prop oor:name="Version" oor:type="xs:string">
					<!-- OldPath: soffice_View/Window -->
					<!-- OldLocation: soffice.ini -->
					<!-- Notice: LM: Description is missing -->
					<info>
						<deprecated/>
						<desc>Deprecated.</desc>
					</info>
					<value/>
					<!-- JB: Empty default inserted into empty property node. Remove if NIL was intended -->
				</prop>
				<prop oor:name="State" oor:type="xs:boolean">
					<!-- OldPath: soffice_View/Window -->
					<!-- OldLocation: soffice.ini -->
					<!-- Notice: LM: Description is missing -->
					<info>
						<deprecated/>
						<desc>Deprecated.</desc>
					</info>
					<value>false</value>
				</prop>
				<prop oor:name="Flag" oor:type="xs:int">
					<!-- OldPath: soffice_View/Window -->
					<!-- OldLocation: soffice.ini -->
					<!-- Notice: LM: Description is missing -->
					<info>
						<deprecated/>
						<desc>Deprecated.</desc>
					</info>
					<constraints>
						<enumeration oor:value="01">
							<info>
								<desc>ZoomIn</desc>
							</info>
						</enumeration>
						<enumeration oor:value="02">
							<info>
								<desc>Small</desc>
							</info>
						</enumeration>
						<enumeration oor:value="04">
							<info>
								<desc>ForceDock</desc>
							</info>
						</enumeration>
						<enumeration oor:value="08">
							<info>
								<desc>AutoHide</desc>
							</info>
						</enumeration>
						<enumeration oor:value="10">
							<info>
								<desc>Task</desc>
							</info>
						</enumeration>
						<enumeration oor:value="20">
							<info>
								<desc>CantGetFocus</desc>
							</info>
						</enumeration>
					</constraints>
				</prop>
				<prop oor:name="UserData" oor:type="xs:string">
					<!-- OldPath: soffice_View/Window -->
					<!-- OldLocation: soffice.ini -->
					<!-- Notice: LM: Description is missing -->
					<info>
						<deprecated/>
						<desc>Deprecated.</desc>
					</info>
					<value/>
					<!-- JB: Empty default inserted into empty property node. Remove if NIL was intended -->
				</prop>
			</group>
			<group oor:name="SplitWindow">
				<info>
					<deprecated/>
					<author>MBA</author>
					<desc>Specifies the properties of window containers for docked windows.</desc>
				</info>
				<prop oor:name="Key" oor:type="xs:string">
					<!-- OldPath: soffice_View/SplitWindow -->
					<!-- OldLocation: soffice.ini -->
					<!-- Notice: LM: Description is missing 0SplitWindow=V1,2,1,0,6308 -->
					<info>
						<deprecated/>
						<author>MBA</author>
						<desc>Deprecated.</desc>
					</info>
					<value/>
					<!-- JB: Empty default inserted into empty property node. Remove if NIL was intended -->
				</prop>
				<prop oor:name="Version" oor:type="xs:int">
					<!-- OldPath: soffice_View/SplitWindow -->
					<!-- OldLocation: soffice.ini -->
					<!-- Notice: LM: Description is missing -->
					<info>
						<deprecated/>
						<author>MBA</author>
						<desc>Deprecated.</desc>
					</info>
				</prop>
				<prop oor:name="State" oor:type="xs:int">
					<!-- OldPath: soffice_View/SplitWindow -->
					<!-- OldLocation: soffice.ini -->
					<info>
						<deprecated/>
						<author>MBA</author>
						<desc>Deprecated.</desc>
					</info>
					<constraints>
						<enumeration oor:value="0">
							<info>
								<desc>Stick/Hidden</desc>
							</info>
						</enumeration>
						<enumeration oor:value="1">
							<info>
								<desc>Floating/Hidden</desc>
							</info>
						</enumeration>
						<enumeration oor:value="2">
							<info>
								<desc>Stick/Visible</desc>
							</info>
						</enumeration>
						<enumeration oor:value="3">
							<info>
								<desc>Floating/Visible</desc>
							</info>
						</enumeration>
					</constraints>
				</prop>
				<prop oor:name="Count" oor:type="xs:int">
					<info>
						<deprecated/>
						<desc>Deprecated.</desc>
					</info>
					<!-- OldPath: soffice_View/SplitWindow -->
					<!-- OldLocation: soffice.ini -->
					<!-- Notice: LM: Description is missing -->
				</prop>
				<prop oor:name="Sequence" oor:type="xs:int">
					<info>
						<deprecated/>
						<desc>Deprecated.</desc>
					</info>
					<!-- OldPath: soffice_View/SplitWindow -->
					<!-- OldLocation: soffice.ini -->
					<!-- Notice: LM: Description is missing -->
				</prop>
			</group>
			<group oor:name="FontAntiAliasing">
				<info>
					<desc>Font antialiasing properties</desc>
				</info>
				<prop oor:name="Enabled" oor:type="xs:boolean">
					<info>
						<desc>Specifies font antialiasing properties</desc>
						<label>Font Antialiasing Enabled</label>
					</info>
					<value>true</value>
				</prop>
				<prop oor:name="MinPixelHeight" oor:type="xs:short">
					<info>
						<desc>Specifies an additional limit if Font Antialiasing is enabled. Fonts that are smaller than the specified limit are not anti-aliased.</desc>
						<label>Font Antialiasing Minimum Pixel Height</label>
					</info>
					<value>8</value>
				</prop>
			</group>
		</group>
		<group oor:name="Undo">
			<info>
				<author>MBA</author>
				<desc>Contains the settings regarding the undo operation in the Office.</desc>
			</info>
			<prop oor:name="Steps" oor:type="xs:int">
				<!-- OldPath: General/Undo -->
				<!-- OldLocation: soffice.cfg -->
				<!-- UIHints: Tools  Options - General  Save - [Section] Undo -->
				<info>
					<author>MBA</author>
					<desc>Specifies how many operations can be undone in a row.</desc>
					<label>Number of steps</label>
				</info>
				<constraints>
					<minInclusive oor:value="1">
						<info>
							<desc>Specifies the lowest number of undo steps possible.</desc>
						</info>
					</minInclusive>
					<maxInclusive oor:value="1000">
						<info>
							<desc>Specifies the highest number of undo steps possible.</desc>
						</info>
					</maxInclusive>
				</constraints>
				<value>100</value>
			</prop>
		</group>
		<group oor:name="Setup">
			<info>
				<author>PB</author>
				<desc>Specifies options related to the setup.</desc>
			</info>
			<group oor:name="Language">
				<info>
					<desc>Specifies options related to the installed languages.</desc>
				</info>
				<prop oor:name="Locales" oor:type="oor:string-list">
					<!--OldPath: OfficeLanguage/[Code]=Installed -->
					<!--OldLocation: soffice.ini -->
					<!--The string list has to be filled by the setup-->
					<info>
						<desc>Contains the installed Office languages for the menus and dialogs.</desc>
					</info>
				</prop>
			</group>
		</group>
		<group oor:name="Print">
			<info>
				<author>AF</author>
				<desc>Specifies options related to printing.</desc>
			</info>
			<prop oor:name="PrintingModifiesDocument" oor:type="xs:boolean">
				<!-- UIHints: Tools  Options - General  Print  [Section] PrinterOptions-->
				<info>
					<author>MBA</author>
					<desc>Specifies if printing a document can modify a document due to reformatting</desc>
					<label>(PrinterOptions) PrintingModifiesDocument</label>
				</info>
				<value>false</value>
			</prop>
			<group oor:name="Warning">
				<info>
					<author>OS</author>
					<desc>Contains settings for print specific warnings.</desc>
				</info>
				<prop oor:name="PaperSize" oor:type="xs:boolean">
					<!-- OldPath: General/Print/Warning -->
					<!-- OldLocation: soffice.cfg -->
					<!-- UIHints: Tools  Options - General  Print  [Section] Warnings -->
					<info>
						<author>OS</author>
						<desc>Specifies if a warning should be displayed in case the printout requires a specific paper size</desc>
						<label>(Warnings) Paper size</label>
					</info>
					<value>false</value>
				</prop>
				<prop oor:name="PaperOrientation" oor:type="xs:boolean">
					<!-- OldPath: General/Print/Warning -->
					<!-- OldLocation: soffice.cfg -->
					<!-- UIHints: Tools  Options - General  Print  [Section] Warnings -->
					<info>
						<author>OS</author>
						<desc>Specifies if a warning should be displayed in case the printout requires a specific paper orientation</desc>
						<label>(Warnings) Paper orientation</label>
					</info>
					<value>false</value>
				</prop>
				<prop oor:name="NotFound" oor:type="xs:boolean">
					<!-- OldPath: General/Print/Warning -->
					<!-- OldLocation: soffice.cfg -->
					<!-- UIHints: Tools  Options - General  Print  [Section] Warnings -->
					<info>
						<author>OS</author>
						<desc>Specifies if a warning should be displayed in case the printer defined in the document was not found</desc>
						<label>(Warnings) Not found</label>
					</info>
					<value>false</value>
				</prop>
				<prop oor:name="Transparency" oor:type="xs:boolean">
					<!-- UIHints: Tools  Options - General  Print  [Section] Warnings -->
					<info>
						<author>AF</author>
						<desc>Specifies if a warning should be displayed in case the printout contains transparent objects.</desc>
						<label>(Warnings) Transparency</label>
					</info>
					<value>true</value>
				</prop>
			</group>
			<group oor:name="Option">
				<info>
					<author>AF</author>
					<desc>Specifies the options related to printing.</desc>
				</info>
				<group oor:name="Printer">
					<info>
						<desc>Specifies the options related to printing.</desc>
					</info>
					<prop oor:name="ReduceTransparency" oor:type="xs:boolean">
						<!-- UIHints: Tools  Options - General  Print  [Section] PrinterOptions-->
						<info>
							<author>AF</author>
							<desc>Indicates whether to ignore transparency for the output of objects.</desc>
							<label>(PrinterOptions) ReduceTransparency</label>
						</info>
						<value>false</value>
					</prop>
					<prop oor:name="ReducedTransparencyMode" oor:type="xs:short">
						<!-- UIHints: Tools  Options - General  Print  [Section] PrinterOptions-->
						<info>
							<author>AF</author>
							<desc>Specifies type of transparency reduction: 0 - Automatically determine reduction, 1 - Always disabled.</desc>
							<label>(PrinterOptions) ReducedTransparencyMode</label>
						</info>
						<value>0</value>
					</prop>
					<prop oor:name="ReduceGradients" oor:type="xs:boolean">
						<!-- UIHints: Tools  Options - General  Print  [Section] PrinterOptions-->
						<info>
							<author>AF</author>
							<desc>Indicates whether to reduce memory usage for output of gradients by limiting the number of gradient steps.</desc>
							<label>(PrinterOptions) ReduceGradients</label>
						</info>
						<value>false</value>
					</prop>
					<prop oor:name="ReducedGradientMode" oor:type="xs:short">
						<!-- UIHints: Tools  Options - General  Print  [Section] PrinterOptions-->
						<info>
							<author>AF</author>
							<desc>Specifies type of gradient reduction: 0 - reduce the number of stripes, 1 - reduce to color.</desc>
							<label>(PrinterOptions) ReducedGradientMode</label>
						</info>
						<value>0</value>
					</prop>
					<prop oor:name="ReducedGradientStepCount" oor:type="xs:short">
						<!-- UIHints: Tools  Options - General  Print  [Section] PrinterOptions-->
						<info>
							<author>AF</author>
							<desc>Specifies the maximum number stripes used for output of gradients.</desc>
							<label>(PrinterOptions) ReducedGradientStepCount</label>
						</info>
						<value>64</value>
					</prop>
					<prop oor:name="ReduceBitmaps" oor:type="xs:boolean">
						<!-- UIHints: Tools  Options - General  Print  [Section] PrinterOptions-->
						<info>
							<author>AF</author>
							<desc>Indicates whether to reduce the memory usage of bitmaps for print process by limiting the resolution.</desc>
							<label>(PrinterOptions) ReduceBitmaps</label>
						</info>
						<value>false</value>
					</prop>
					<prop oor:name="ReducedBitmapMode" oor:type="xs:short">
						<!-- UIHints: Tools  Options - General  Print  [Section] PrinterOptions-->
						<info>
							<author>AF</author>
							<desc>Specifies type of bitmap reduction: 0 - Automatically determine optimal resolution, 1 - Use original resolution, 2 - User defined resolution.</desc>
							<label>(PrinterOptions) ReducedBitmapMode</label>
						</info>
						<value>1</value>
					</prop>
					<prop oor:name="ReducedBitmapResolution" oor:type="xs:short">
						<!-- UIHints: Tools  Options - General  Print  [Section] PrinterOptions-->
						<info>
							<author>AF</author>
							<desc>Specifies resolution of reduced bitmaps: 0 - 72DPI, 1 - 96DPI, 2 - 150DPI, 3 - 200DPI, 4 - 300DPI, 5 - 600DPI.</desc>
							<label>(PrinterOptions) ReducedBitmapResolution</label>
						</info>
						<value>3</value>
					</prop>
					<prop oor:name="ReducedBitmapIncludesTransparency" oor:type="xs:boolean">
						<!-- UIHints: Tools  Options - General  Print  [Section] PrinterOptions-->
						<info>
							<author>AF</author>
							<desc>Indicates whether to reduce the resolution of automatically created substitution bitmaps of transparent objects.</desc>
							<label>(PrinterOptions) ReducedBitmapIncludesTransparency</label>
						</info>
						<value>true</value>
					</prop>
					<prop oor:name="ConvertToGreyscales" oor:type="xs:boolean">
						<!-- UIHints: Tools  Options - General  Print  [Section] PrinterOptions-->
						<info>
							<author>AF</author>
							<desc>Indicates whether to create only grayscale output of all objects.</desc>
							<label>(PrinterOptions) ConvertToGreyscales</label>
						</info>
						<value>false</value>
					</prop>
				</group>
				<group oor:name="File">
					<info>
						<desc>Specifies the options for printing to a file.</desc>
						<label>Print File</label>
					</info>
					<prop oor:name="ReduceTransparency" oor:type="xs:boolean">
						<!-- UIHints: Tools  Options - General  Print  [Section] PrintFileOptions-->
						<info>
							<author>AF</author>
							<desc>Indicates whether to ignore transparency for the output of objects.</desc>
							<label>(PrintFileOptions) ReduceTransparency</label>
						</info>
						<value>false</value>
					</prop>
					<prop oor:name="ReducedTransparencyMode" oor:type="xs:short">
						<!-- UIHints: Tools  Options - General  Print  [Section] PrintFileOptions-->
						<info>
							<author>AF</author>
							<desc>Indicates the type of transparency reduction: 0 - Automatically determine reduction, 1 - Always disabled.</desc>
							<label>(PrintFileOptions) ReducedTransparencyMode</label>
						</info>
						<value>0</value>
					</prop>
					<prop oor:name="ReduceGradients" oor:type="xs:boolean">
						<!-- UIHints: Tools  Options - General  Print  [Section] PrintFileOptions-->
						<info>
							<author>AF</author>
							<desc>Indicates whether to reduce memory usage for output of gradients by limiting the number of gradient steps.</desc>
							<label>(PrintFileOptions) ReduceGradients</label>
						</info>
						<value>false</value>
					</prop>
					<prop oor:name="ReducedGradientMode" oor:type="xs:short">
						<!-- UIHints: Tools  Options - General  Print  [Section] PrintFileOptions-->
						<info>
							<author>AF</author>
							<desc>Indicates the type of gradient reduction: 0 - Reduce the number of stripes, 1 - Reduce to color.</desc>
							<label>(PrintFileOptions) ReducedGradientMode</label>
						</info>
						<value>0</value>
					</prop>
					<prop oor:name="ReducedGradientStepCount" oor:type="xs:short">
						<!-- UIHints: Tools  Options - General  Print  [Section] PrintFileOptions-->
						<info>
							<author>AF</author>
							<desc>Specifies the maximum number stripes used for output of gradients.</desc>
							<label>(PrintFileOptions) ReducedGradientStepCount</label>
						</info>
						<value>64</value>
					</prop>
					<prop oor:name="ReduceBitmaps" oor:type="xs:boolean">
						<!-- UIHints: Tools  Options - General  Print  [Section] PrintFileOptions-->
						<info>
							<author>AF</author>
							<desc>Indicates whether to reduce the memory usage of bitmaps for the print process by limiting the resolution.</desc>
							<label>(PrintFileOptions) ReduceBitmaps</label>
						</info>
						<value>false</value>
					</prop>
					<prop oor:name="ReducedBitmapMode" oor:type="xs:short">
						<!-- UIHints: Tools  Options - General  Print  [Section] PrintFileOptions-->
						<info>
							<author>AF</author>
							<desc>Specifies the type of bitmap reduction: 0 - Automatically determine optimal resolution, 1 - Use original resolution, 2 - User defined resolution.</desc>
							<label>(PrintFileOptions) ReducedBitmapMode</label>
						</info>
						<value>1</value>
					</prop>
					<prop oor:name="ReducedBitmapResolution" oor:type="xs:short">
						<!-- UIHints: Tools  Options - General  Print  [Section] PrintFileOptions-->
						<info>
							<author>AF</author>
							<desc>Specifies the resolution of reduced bitmaps: 0 - 72DPI, 1 - 96DPI, 2 - 150DPI, 3 - 200DPI, 4 - 300DPI, 5 - 600DPI.</desc>
							<label>(PrintFileOptions) ReducedBitmapResolution</label>
						</info>
						<value>3</value>
					</prop>
					<prop oor:name="ReducedBitmapIncludesTransparency" oor:type="xs:boolean">
						<!-- UIHints: Tools  Options - General  Print  [Section] PrintFileOptions-->
						<info>
							<author>AF</author>
							<desc>Indicates whether to reduce the resolution of automatically created substitution bitmaps of transparent objects.</desc>
							<label>(PrintFileOptions) ReducedBitmapIncludesTransparency</label>
						</info>
						<value>true</value>
					</prop>
					<prop oor:name="ConvertToGreyscales" oor:type="xs:boolean">
						<!-- UIHints: Tools  Options - General  Print  [Section] PrintFileOptions-->
						<info>
							<author>AF</author>
							<desc>Indicates whether to create only grayscale output of all objects.</desc>
							<label>(PrintFileOptions) ConvertToGreyscales</label>
						</info>
						<value>false</value>
					</prop>
				</group>
			</group>
		</group>
		<group oor:name="WorkingSet">
			<info>
				<deprecated/>
				<author>MBA</author>
				<desc>Lists open documents or windows.</desc>
			</info>
			<prop oor:name="WindowList" oor:type="oor:string-list">
				<!-- OldPath: SavedWorkingSet -->
				<!-- OldLocation: soffice.ini -->
				<!-- UIHints: Tools  Options - General  Save -->
				<info>
					<deprecated/>
					<author>MBA</author>
					<desc>Lists open documents or windows.</desc>
				</info>
			</prop>
		</group>
		<group oor:name="AddXMLToStorage">
			<info>
				<author>OS</author>
				<desc>Contains settings specifying if a XML package is added to the applications binary files.</desc>
			</info>
			<prop oor:name="Writer" oor:type="xs:boolean">
				<!-- OldPath: AddXMLToStorage_Writer -->
				<!-- OldLocation: soffice.ini -->
				<!-- UIHints: no -->
				<info>
					<author>OS</author>
					<desc>Defines if a XML package is added to the Writer binary files.</desc>
				</info>
			</prop>
			<prop oor:name="Calc" oor:type="xs:boolean">
				<!-- OldPath: AddXMLToStorage_Calc -->
				<!-- OldLocation: soffice.ini -->
				<!-- UIHints: no -->
				<info>
					<author>OS</author>
					<desc>Defines if a XML package is added to the Calc binary files.</desc>
				</info>
			</prop>
			<prop oor:name="Impress" oor:type="xs:boolean">
				<!-- OldPath: AddXMLToStorage_Impress -->
				<!-- OldLocation: soffice.ini -->
				<!-- UIHints: no -->
				<info>
					<author>OS</author>
					<desc>Defines if a XML package is added to the Impress binary files.</desc>
				</info>
			</prop>
			<prop oor:name="Draw" oor:type="xs:boolean">
				<!-- OldPath: AddXMLToStorage_Draw -->
				<!-- OldLocation: soffice.ini -->
				<!-- UIHints: no -->
				<info>
					<author>OS</author>
					<desc>Defines if a XML package is added to the Draw binary files.</desc>
				</info>
			</prop>
		</group>
		<group oor:name="Help">
			<info>
				<author>FS</author>
				<desc>Contains settings that specify the common help settings.</desc>
			</info>
			<prop oor:name="ShowBasic" oor:type="xs:boolean">
				<info>
					<author>ABI</author>
					<desc>Determines wether basic help should be shown.</desc>
				</info>
				<value>true</value>
			</prop>
			<prop oor:name="Locale" oor:type="xs:string">
				<info>
					<author>ABI</author>
					<desc>Determines the locale for the help pages.</desc>
				</info>
				<value/>
				<!-- JB: Empty default inserted into empty property node. Remove if NIL was intended -->
			</prop>
			<prop oor:name="System" oor:type="xs:string">
				<info>
					<author>ABI</author>
					<desc>Determines the operating system on which the help system is displayed.</desc>
				</info>
				<value/>
				<!-- JB: Empty default inserted into empty property node. Remove if NIL was intended -->
			</prop>
			<prop oor:name="Tip" oor:type="xs:boolean">
				<!-- OldLocation: Soffice.cfg -->
				<!-- UIHints: Help menu-->
				<info>
					<author>MBA</author>
					<desc>Activates the Tip help.</desc>
					<label>Tips</label>
				</info>
				<value>true</value>
			</prop>
			<prop oor:name="ExtendedTip" oor:type="xs:boolean">
				<!-- OldLocation: Soffice.cfg -->
				<!-- UIHints: Help menu-->
				<info>
					<author>MBA</author>
					<desc>Activates the Extended help.</desc>
					<label>Extended Tips</label>
				</info>
				<value>false</value>
			</prop>
			<prop oor:name="HelpStyleSheet" oor:type="xs:string">
				<info>
					<author>ABI</author>
					<desc>Specifies the name of the stylesheet used to display help content.</desc>
				</info>
				<value>Default</value>
			</prop>
			<group oor:name="HelpAgent">
				<info>
					<author>MBA</author>
					<desc>Specifies the properties of the HelpAgent.</desc>
				</info>
				<prop oor:name="Enabled" oor:type="xs:boolean">
					<info>
						<desc>Specifies whether the HelpAgent is enabled.</desc>
						<label>enable HelpAgent</label>
					</info>
					<value>true</value>
				</prop>
				<prop oor:name="Timeout" oor:type="xs:int">
					<info>
						<desc>Specifies the time-out value in seconds after which the HelpAgent is closed automatically if ignored by the user.</desc>
						<label>HelpAgent timeout</label>
					</info>
					<value>30</value>
				</prop>
				<prop oor:name="RetryLimit" oor:type="xs:int">
					<info>
						<desc>Specifies how often the user must ignore a given HelpAgent topic until it is disregarded in the future (any requests for this topic will be dropped silently).</desc>
						<label>HelpAgent retry limit</label>
					</info>
					<value>3</value>
				</prop>
				<set oor:name="IgnoreList" oor:node-type="NameCounter">
					<info>
						<desc>Contains the help URLs which have been ignored at least once by the user, together with a counter of how often they have been ignored.</desc>
						<label>HelpAgent ignore list</label>
					</info>
				</set>
			</group>
            <group oor:name="StartCenter">
                <info>
                    <author>PL</author>
                    <desc>Contains settings for the start center.</desc>
                </info>
				<prop oor:name="AddFeatureURL" oor:type="xs:string">
					<info>
						<desc>Contains a string specifying the URL to be browsed for additional features (e.g. extensions)</desc>
					</info>
					<value/>
				</prop>
				<prop oor:name="InfoURL" oor:type="xs:string">
					<info>
						<desc>Contains a string specifying the URL to be browsed for information about the product</desc>
					</info>
					<value/>
				</prop>
				<prop oor:name="TemplateRepositoryURL" oor:type="xs:string">
					<info>
						<desc>Contains a string specifying the URL to be browsed for additional template documents</desc>
					</info>
					<value/>
				</prop>
            </group>
			<group oor:name="Registration">
				<info>
					<author>FS</author>
					<desc>Contains various settings regarding the product registration feature.</desc>
				</info>
				<prop oor:name="TemplateURL" oor:type="xs:string">
					<info>
						<desc>Contains a string specifying the URL with placeholders to be used for online registration.</desc>
					</info>
					<value/>
					<!-- JB: Empty default inserted into empty property node. Remove if NIL was intended -->
				</prop>
				<prop oor:name="URL" oor:type="xs:string">
					<info>
						<desc>Contains a string specifying the real URL to be used for online registration.</desc>
					</info>
					<value/>
					<!-- JB: Empty default inserted into empty property node. Remove if NIL was intended -->
				</prop>
				<prop oor:name="ReminderDate" oor:type="xs:string">
					<info>
						<desc>Contains a string representation of the date on which the user receives a reminder (e.g. "13.02.2002").</desc>
					</info>
					<value/>
					<!-- JB: Empty default inserted into empty property node. Remove if NIL was intended -->
				</prop>
				<prop oor:name="RequestDialog" oor:type="xs:int">
					<info>
						<desc>Contains the number used internally to determine when the dialog should be started.</desc>
					</info>
					<value>1</value>
				</prop>
				<prop oor:name="ShowMenuItem" oor:type="xs:boolean">
					<info>
						<desc>Contains a Boolean that specifies if the "Registration..." menu item is available.</desc>
					</info>
					<value>true</value>
				</prop>
				<prop oor:name="ProductVersionID" oor:type="xs:string">
					<info>
						<author>CD/OBR</author>
						<desc>Current product ID.</desc>
						<deprecated>This data is saved in a dedicated file since OOo 3.0 FCS</deprecated>
					</info>
				</prop>
				<set oor:name="ProductVersions" oor:node-type="ProductVersionID">
					<info>
						<author>CD/OBR</author>
						<desc>Specifies product specific IDs and associated instance UUIDs</desc>
						<deprecated>This data is saved in a dedicated file since OOo 3.0 FCS</deprecated>
					</info>
				</set>
			</group>
		</group>
		<group oor:name="Java">
			<info>
				<author>JL</author>
				<desc>Contains Java related settings.</desc>
			</info>
			<group oor:name="Applet">
				<info>
					<desc>Contains Applet related settings.</desc>
				</info>
				<prop oor:name="Enable" oor:type="xs:boolean">
					<!-- OldPath: Java -->
					<!-- OldLocation: java.ini -->
					<!-- UIHints: Tools  Options  Security Enable Applets -->
					<info>
						<desc>Enables/disables Java applets in Office documents.</desc>
						<label>Enable Applets</label>
					</info>
					<value>false</value>
				</prop>
			</group>
		</group>
		<group oor:name="Vectorize">
			<info>
				<author>AF</author>
				<desc>Specifies the options related to the vectorization of bitmaps.</desc>
			</info>
			<prop oor:name="ColorCount" oor:type="xs:short">
				<!-- OldPath: Draw_Impress/Vectorize -->
				<!-- OldLocation: drawing.cfg -->
				<!-- UIHints: Select bitmap =&gt; context menu  convert  To polygon -->
				<info>
					<author>AF</author>
					<desc>Specifies the number of colors that are used to create a vector graphic in Draw/Impress [UNIT=count].</desc>
					<label>Number of colors</label>
				</info>
				<constraints>
					<minInclusive oor:value="8">
						<info>
							<desc>Specifies that the lowest number that can be used to create a vector graphic is 8.</desc>
						</info>
					</minInclusive>
					<maxInclusive oor:value="32">
						<info>
							<desc>Specifies that the lowest number that can be used to create a vector graphic is 32.</desc>
						</info>
					</maxInclusive>
				</constraints>
				<value>8</value>
			</prop>
			<prop oor:name="PointReduce" oor:type="xs:short">
				<!-- OldPath: Draw_Impress/Vectorize -->
				<!-- OldLocation: drawing.cfg -->
				<!-- UIHints: Select bitmap =&gt; context menu  convert  To polygon -->
				<info>
					<author>AF</author>
					<desc>Specifies the number of pixels that you want to combine as a single pixel when creating a vector graphic.</desc>
					<label>Point reduction</label>
				</info>
				<constraints>
					<minInclusive oor:value="0">
						<info>
							<desc>Specifies the minimum value to reduce point is 0 pixels.</desc>
						</info>
					</minInclusive>
					<maxInclusive oor:value="32">
						<info>
							<desc>Specifies the maximum value to reduce point is 32 pixels.</desc>
						</info>
					</maxInclusive>
				</constraints>
				<value>0</value>
			</prop>
			<prop oor:name="FillHole" oor:type="xs:boolean">
				<!-- OldPath: Draw_Impress/Vectorize -->
				<!-- OldLocation: drawing.cfg -->
				<!-- UIHints: Select bitmap =&gt; context menu  convert  To polygon -->
				<info>
					<author>AF</author>
					<desc>Indicates whether to create a tiled background before vectorizing.</desc>
					<label>Fill holes</label>
				</info>
				<value>false</value>
			</prop>
			<prop oor:name="TileExtent" oor:type="xs:short">
				<!-- OldPath: Draw_Impress/Vectorize -->
				<!-- OldLocation: drawing.cfg -->
				<!-- UIHints: Select bitmap =&gt; context menu  convert  To polygon -->
				<info>
					<author>AF</author>
					<desc>Specifies the extent of background tiles that are used for vectorizing [UNIT=pixel].</desc>
					<label>Tile extent</label>
				</info>
				<constraints>
					<minInclusive oor:value="8">
						<info>
							<desc>Specifies that the minimum extent is 8 pixels.</desc>
						</info>
					</minInclusive>
					<maxInclusive oor:value="128">
						<info>
							<desc>Specifies that the maximum extent is 128 pixels.</desc>
						</info>
					</maxInclusive>
				</constraints>
				<value>32</value>
			</prop>
		</group>
		<group oor:name="Image">
			<info>
				<author>AF</author>
				<desc>Specifies the options for images.</desc>
				<label>Image</label>
			</info>
			<group oor:name="Color">
				<info>
					<desc>Specifies the color options for images.</desc>
					<label>Image Color</label>
				</info>
				<prop oor:name="Grayscale" oor:type="xs:short">
					<!-- OldPath: Image/Colors -->
					<!-- OldLocation: Soffice.cfg -->
					<!-- UIHints: Tools  Options - Picture  Colors  [Section] Grayscale -->
					<info>
						<deprecated/>
						<author>AF</author>
						<desc>Deprecated.</desc>
						<label>Number</label>
					</info>
					<constraints>
						<minInclusive oor:value="4">
							<info>
								<desc>Deprecated.</desc>
							</info>
						</minInclusive>
						<maxInclusive oor:value="256">
							<info>
								<desc>Deprecated.</desc>
							</info>
						</maxInclusive>
					</constraints>
					<value>256</value>
				</prop>
				<prop oor:name="PosterColor" oor:type="xs:short">
					<!-- OldPath: Image/Colors -->
					<!-- OldLocation: Soffice.cfg -->
					<!-- UIHints: Tools  Options - Picture  Colors  [Section] Poster colors -->
					<info>
						<deprecated/>
						<author>AF</author>
						<desc>Deprecated.</desc>
						<label>Number</label>
					</info>
					<constraints>
						<minInclusive oor:value="1">
							<info>
								<desc>Deprecated.</desc>
							</info>
						</minInclusive>
						<maxInclusive oor:value="64">
							<info>
								<desc>Deprecated.</desc>
							</info>
						</maxInclusive>
					</constraints>
					<value>16</value>
				</prop>
				<prop oor:name="Brightness" oor:type="xs:int">
					<!-- OldPath: Image/Colors -->
					<!-- OldLocation: Soffice.cfg -->
					<!-- UIHints: Tools  Options - Picture  Colors  [Section] Brightness and Contrast -->
					<info>
						<deprecated/>
						<author>AF</author>
						<desc>Deprecated.</desc>
						<label>Brightness</label>
					</info>
					<constraints>
						<minInclusive oor:value="0">
							<info>
								<desc>Deprecated.</desc>
							</info>
						</minInclusive>
						<maxInclusive oor:value="100">
							<info>
								<desc>Deprecated.</desc>
							</info>
						</maxInclusive>
					</constraints>
					<value>10</value>
				</prop>
				<prop oor:name="Contrast" oor:type="xs:int">
					<!-- OldPath: Image/Colors -->
					<!-- OldLocation: Soffice.cfg -->
					<!-- UIHints: Tools  Options - Picture  Colors  [Section] Brightness and Contrast -->
					<info>
						<deprecated/>
						<author>AF</author>
						<desc>Deprecated.</desc>
						<label>Contrast</label>
					</info>
					<constraints>
						<minInclusive oor:value="0">
							<info>
								<desc>Deprecated.</desc>
							</info>
						</minInclusive>
						<maxInclusive oor:value="100">
							<info>
								<desc>Deprecated.</desc>
							</info>
						</maxInclusive>
					</constraints>
					<value>10</value>
				</prop>
				<prop oor:name="RotationAngle" oor:type="xs:int">
					<!-- OldPath: Image/Colors -->
					<!-- OldLocation: Soffice.cfg -->
					<!-- UIHints: Tools  Options - Picture  Colors  [Section] Rotation -->
					<info>
						<deprecated/>
						<author>AF</author>
						<desc>Deprecated.</desc>
						<label>Angle</label>
					</info>
					<constraints>
						<minInclusive oor:value="0">
							<info>
								<desc>Deprecated.</desc>
							</info>
						</minInclusive>
						<maxInclusive oor:value="36000">
							<info>
								<desc>Deprecated.</desc>
							</info>
						</maxInclusive>
					</constraints>
					<value>4500</value>
				</prop>
				<prop oor:name="LeftRight" oor:type="xs:boolean">
					<!-- OldPath: Image/Colors -->
					<!-- OldLocation: Soffice.cfg -->
					<!-- UIHints: Tools  Options - Picture  Colors  [Section] Rotation -->
					<info>
						<deprecated/>
						<author>AF</author>
						<desc>Deprecated.</desc>
						<label>To the left / To the right</label>
					</info>
					<value>true</value>
				</prop>
				<prop oor:name="BlackWhiteThreshold" oor:type="xs:int">
					<!-- OldPath: Image/Colors -->
					<!-- OldLocation: Soffice.cfg -->
					<!-- UIHints: Tools  Options - Picture  Colors  [Section] Black &amp; White -->
					<info>
						<deprecated/>
						<author>AF</author>
						<desc>Deprecated.</desc>
						<label>Threshold value</label>
					</info>
					<constraints>
						<minInclusive oor:value="0">
							<info>
								<desc>Deprecated.</desc>
							</info>
						</minInclusive>
						<maxInclusive oor:value="100">
							<info>
								<desc>Deprecated.</desc>
							</info>
						</maxInclusive>
					</constraints>
					<value>50</value>
				</prop>
				<group oor:name="RGB">
					<info>
						<desc>Specifies the RGB color options for images.</desc>
						<label>Image RGB Color</label>
					</info>
					<prop oor:name="Red" oor:type="xs:int">
						<!-- OldPath: Image/Colors/RGB -->
						<!-- OldLocation: Soffice.cfg -->
						<!-- UIHints: Tools  Options - Picture  Colors - [Section] RGB values -->
						<info>
							<deprecated/>
							<author>AF</author>
							<desc>Deprecated.</desc>
							<label>Red</label>
						</info>
						<constraints>
							<minInclusive oor:value="0">
								<info>
									<desc>Deprecated.</desc>
								</info>
							</minInclusive>
							<maxInclusive oor:value="100">
								<info>
									<desc>Deprecated.</desc>
								</info>
							</maxInclusive>
						</constraints>
						<value>10</value>
					</prop>
					<prop oor:name="Green" oor:type="xs:int">
						<!-- OldPath: Image/Colors/RGB -->
						<!-- OldLocation: Soffice.cfg -->
						<!-- UIHints: Tools  Options - Picture  Colors - [Section] RGB values -->
						<info>
							<deprecated/>
							<author>AF</author>
							<desc>Deprecated.</desc>
							<label>Green</label>
						</info>
						<constraints>
							<minInclusive oor:value="0">
								<info>
									<desc>Deprecated.</desc>
								</info>
							</minInclusive>
							<maxInclusive oor:value="100">
								<info>
									<desc>Deprecated.</desc>
								</info>
							</maxInclusive>
						</constraints>
						<value>10</value>
					</prop>
					<prop oor:name="Blue" oor:type="xs:int">
						<!-- OldPath: Image/Colors/RGB -->
						<!-- OldLocation: Soffice.cfg -->
						<!-- UIHints: Tools  Options - Picture  Colors - [Section] RGB values -->
						<info>
							<deprecated/>
							<author>AF</author>
							<desc>Deprecated.</desc>
							<label>Blue</label>
						</info>
						<constraints>
							<minInclusive oor:value="0">
								<info>
									<desc>Deprecated.</desc>
								</info>
							</minInclusive>
							<maxInclusive oor:value="100">
								<info>
									<desc>Deprecated.</desc>
								</info>
							</maxInclusive>
						</constraints>
						<value>10</value>
					</prop>
				</group>
			</group>
			<group oor:name="Effect">
				<info>
					<desc>Specifies the effects options for images.</desc>
					<label>Image Effects</label>
				</info>
				<prop oor:name="MosaicX_Tile" oor:type="xs:short">
					<!-- OldPath: Image/Effects -->
					<!-- OldLocation: Soffice.cfg -->
					<!-- UIHints: Tools  Options - Picture  Effects - [Section] Mosaic -->
					<info>
						<deprecated/>
						<author>AF</author>
						<desc>Deprecated.</desc>
						<label>X Tile</label>
					</info>
					<constraints>
						<minInclusive oor:value="1">
							<info>
								<desc>Deprecated.</desc>
							</info>
						</minInclusive>
						<maxInclusive oor:value="999">
							<info>
								<desc>Deprecated.</desc>
							</info>
						</maxInclusive>
					</constraints>
					<value>4</value>
				</prop>
				<prop oor:name="MosaicY_Tile" oor:type="xs:short">
					<!-- OldPath: Image/Effects -->
					<!-- OldLocation: Soffice.cfg -->
					<!-- UIHints: Tools  Options - Picture  Effects - [Section] Mosaic -->
					<info>
						<deprecated/>
						<author>AF</author>
						<desc>Deprecated.</desc>
						<label>Y Tile</label>
					</info>
					<constraints>
						<minInclusive oor:value="1">
							<info>
								<desc>Deprecated.</desc>
							</info>
						</minInclusive>
						<maxInclusive oor:value="999">
							<info>
								<desc>Deprecated.</desc>
							</info>
						</maxInclusive>
					</constraints>
					<value>4</value>
				</prop>
				<prop oor:name="Definition" oor:type="xs:short">
					<!-- OldPath: Image/Effects -->
					<!-- OldLocation: Soffice.cfg -->
					<!-- UIHints: Tools  Options - Picture  Effects - [Section] Mosaic -->
					<info>
						<deprecated/>
						<author>AF</author>
						<desc>Deprecated.</desc>
						<label>Definition</label>
					</info>
					<constraints>
						<enumeration oor:value="0">
							<info>
								<desc>Deprecated</desc>
							</info>
						</enumeration>
						<enumeration oor:value="1">
							<info>
								<desc>Deprecated</desc>
							</info>
						</enumeration>
						<enumeration oor:value="2">
							<info>
								<desc>Deprecated</desc>
							</info>
						</enumeration>
						<enumeration oor:value="3">
							<info>
								<desc>Deprecated</desc>
							</info>
						</enumeration>
					</constraints>
					<value>2</value>
				</prop>
				<prop oor:name="SolarizationThreshold" oor:type="xs:int">
					<!-- OldPath: Image/Effects -->
					<!-- OldLocation: Soffice.cfg -->
					<!-- UIHints: Tools  Options - Picture  Effects - [Section] Solarization -->
					<info>
						<deprecated/>
						<author>AF</author>
						<desc>Deprecated.</desc>
						<label>Threshold value</label>
					</info>
					<constraints>
						<minInclusive oor:value="0">
							<info>
								<desc>Deprecated.</desc>
							</info>
						</minInclusive>
						<maxInclusive oor:value="100">
							<info>
								<desc>Deprecated.</desc>
							</info>
						</maxInclusive>
					</constraints>
					<value>10</value>
				</prop>
				<prop oor:name="Invert" oor:type="xs:boolean">
					<!-- OldPath: Image/Effects -->
					<!-- OldLocation: Soffice.cfg -->
					<!-- UIHints: Tools  Options - Picture  Effects - [Section] Solarization -->
					<info>
						<deprecated/>
						<author>AF</author>
						<desc>Deprecated.</desc>
						<label>Invert</label>
					</info>
					<value>false</value>
				</prop>
				<prop oor:name="TileX_Tile" oor:type="xs:short">
					<!-- OldPath: Image/Effects -->
					<!-- OldLocation: Soffice.cfg -->
					<!-- UIHints: Tools  Options - Picture  Effects - [Section] Tile -->
					<info>
						<deprecated/>
						<author>AF</author>
						<desc>Deprecated.</desc>
						<label>X Tile</label>
					</info>
					<constraints>
						<minInclusive oor:value="1">
							<info>
								<desc>Deprecated.</desc>
							</info>
						</minInclusive>
						<maxInclusive oor:value="999">
							<info>
								<desc>Deprecated.</desc>
							</info>
						</maxInclusive>
					</constraints>
					<value>4</value>
				</prop>
				<prop oor:name="TileY_Tile" oor:type="xs:short">
					<!-- OldPath: Image/Effects -->
					<!-- OldLocation: Soffice.cfg -->
					<!-- UIHints: Tools  Options - Picture  Effects - [Section] Tile -->
					<info>
						<deprecated/>
						<author>AF</author>
						<desc>Deprecated.</desc>
						<label>Y Tile</label>
					</info>
					<constraints>
						<minInclusive oor:value="1">
							<info>
								<desc>Deprecated.</desc>
							</info>
						</minInclusive>
						<maxInclusive oor:value="999">
							<info>
								<desc>Deprecated.</desc>
							</info>
						</maxInclusive>
					</constraints>
					<value>4</value>
				</prop>
				<prop oor:name="Degree" oor:type="xs:short">
					<!-- OldPath: Image/Effects -->
					<!-- OldLocation: Soffice.cfg -->
					<!-- UIHints: Tools  Options - Picture  Effects - [Section] Definition -->
					<!-- Notice: Description in the enumeration is missing -->
					<info>
						<deprecated/>
						<author>AF</author>
						<desc>Deprecated.</desc>
						<label>Degree</label>
					</info>
					<constraints>
						<enumeration oor:value="0">
							<info>
								<desc>Deprecated</desc>
							</info>
						</enumeration>
						<enumeration oor:value="1">
							<info>
								<desc>Deprecated</desc>
							</info>
						</enumeration>
						<enumeration oor:value="2">
							<info>
								<desc>Deprecated</desc>
							</info>
						</enumeration>
						<enumeration oor:value="3">
							<info>
								<desc>Deprecated</desc>
							</info>
						</enumeration>
					</constraints>
					<value>2</value>
				</prop>
				<prop oor:name="Intensity" oor:type="xs:int">
					<!-- OldPath: Image/Effects -->
					<!-- OldLocation: Soffice.cfg -->
					<!-- UIHints: Tools  Options - Picture  Effects - [Section] Aging -->
					<info>
						<deprecated/>
						<author>AF</author>
						<desc>Deprecated.</desc>
						<label>Intensity</label>
					</info>
					<constraints>
						<minInclusive oor:value="0">
							<info>
								<desc>Specifies that the minimum intensity is 0.</desc>
							</info>
						</minInclusive>
						<maxInclusive oor:value="100">
							<info>
								<desc>Specifies that the maximum intensity is 100.</desc>
							</info>
						</maxInclusive>
					</constraints>
					<value>10</value>
				</prop>
			</group>
		</group>
		<group oor:name="DateFormat">
			<info>
				<author>NN</author>
				<desc>Specifies settings for the date formats used.</desc>
			</info>
			<prop oor:name="TwoDigitYear" oor:type="xs:int">
				<!-- OldPath: General/Other -->
				<!-- OldLocation: Soffice.cfg -->
				<!-- UIHints: Tools - Options - General - Other - Year (two digits) -->
=======
        <prop oor:name="from" oor:type="xs:string">
          <info>
            <desc>Contains the string token describing the &quot;from&quot; address field.</desc>
          </info>
        </prop>
        <prop oor:name="to" oor:type="xs:string">
          <info>
            <desc>Contains the string token describing the &quot;to&quot; address field.</desc>
          </info>
        </prop>
        <prop oor:name="cc" oor:type="xs:string">
          <info>
            <desc>Contains the string token describing the &quot;cc&quot; address field.</desc>
          </info>
        </prop>
        <prop oor:name="bcc" oor:type="xs:string">
          <info>
            <desc>Contains the string token describing the &quot;bcc&quot; address field.</desc>
          </info>
        </prop>
        <prop oor:name="subject" oor:type="xs:string">
          <info>
            <desc>Contains the string token describing the subject.</desc>
          </info>
        </prop>
        <prop oor:name="attachment" oor:type="xs:string">
          <info>
            <desc>Contains the string token describing the attachments of the message.</desc>
          </info>
        </prop>
        <prop oor:name="body" oor:type="xs:string">
          <info>
            <desc>Contains the string token describing the body of the message.</desc>
          </info>
        </prop>
      </group>
      <group oor:name="EnumDelimiters">
        <info>
          <desc>Contains the delimiters used to separate values for various command line parameters of the external mailer.</desc>
        </info>
        <prop oor:name="base" oor:type="xs:string">
          <info>
            <desc>Contains the delimiter used between the external mailer name and the &quot;to&quot; field.</desc>
          </info>
        </prop>
        <prop oor:name="cc" oor:type="xs:string">
          <info>
            <desc>Contains the delimiters between different cc addressees.</desc>
          </info>
        </prop>
        <prop oor:name="bcc" oor:type="xs:string">
          <info>
            <desc>Contains the delimiters between different bcc addressees.</desc>
          </info>
        </prop>
        <prop oor:name="attachment" oor:type="xs:string">
          <info>
            <desc>Contains the delimiters between different attachments.</desc>
          </info>
        </prop>
      </group>
    </group>
    <group oor:name="JobDescription">
      <info>
        <deprecated>Use cfg package Jobs instead of this.</deprecated>
        <author>AS</author>
        <desc>Use cfg package Jobs instead of this.</desc>
      </info>
      <prop oor:name="ServiceName" oor:type="xs:string">
        <info>
          <desc>Use cfg package Jobs instead of this.</desc>
        </info>
      </prop>
      <prop oor:name="UserInteraction" oor:type="xs:boolean">
        <info>
          <desc>Use cfg package Jobs instead of this.</desc>
        </info>
      </prop>
      <prop oor:name="AllowAsync" oor:type="xs:boolean">
        <info>
          <desc>Use cfg package Jobs instead of this.</desc>
        </info>
      </prop>
      <group oor:name="ExecutionArguments" oor:extensible="true">
        <info>
          <desc>Use cfg package Jobs instead of this.</desc>
        </info>
      </group>
    </group>
    <group oor:name="TrustedAuthor">
      <info>
        <author>GT</author>
        <desc>All Certificate informations needed to handle and identify the signature.</desc>
      </info>
      <prop oor:name="SubjectName" oor:type="xs:string">
        <info>
          <desc>Subject name of Certificate.</desc>
        </info>
      </prop>
      <prop oor:name="SerialNumber" oor:type="xs:string">
        <info>
          <desc>Serial Number of Certificate.</desc>
        </info>
      </prop>
      <prop oor:name="RawData" oor:type="xs:string">
        <info>
          <desc>Raw of Certificate.</desc>
        </info>
      </prop>
    </group>
    <group oor:name="ApplicationControlLayout">
      <info>
        <author>FS</author>
        <desc>specifies, on a per-application-type basis, certain defaults for layouting form controls</desc>
      </info>
      <prop oor:name="VisualEffect" oor:type="xs:string" oor:nillable="true">
        <info>
          <desc>specifies the default visual effect for form controls</desc>
        </info>
        <constraints>
          <enumeration oor:value="none">
            <info>
              <desc>specifies no special visual effect</desc>
            </info>
          </enumeration>
          <enumeration oor:value="flat">
            <info>
              <desc>specifies a flat appearance</desc>
            </info>
          </enumeration>
          <enumeration oor:value="3D">
            <info>
              <desc>specifies a 3D appearance</desc>
            </info>
          </enumeration>
        </constraints>
      </prop>
      <prop oor:name="DynamicBorderColors" oor:type="xs:boolean">
        <info>
          <desc>
            specifies whether the controls should use dynamic border coloring, if possible.
            Dymamic border coloring means that when the mouse is hovered over a control, and when a control receives the focus, this is indicated with special border colors.
          </desc>
        </info>
        <value>false</value>
      </prop>
      <prop oor:name="UseDocumentTextMetrics" oor:type="xs:boolean">
        <info>
          <desc>
            controls whether form controls, when they render their text, use the same metrics as the document
            does. If this is set to &lt;true&gt;, then the control text's appearance better matches the text
            in the surrounding document.&lt;/p&gt;
            &lt;p&gt;Technically, documents use a reference device for formatting, which usually has a higher
            resolution than the actual output device. The option decides whether form controls should use
            the same reference device as the surrounding document. However, some of OOo's document implementations
            do not properly use their reference device in all situations, in which case the option might better
            be disabled.&lt;p&gt;
          </desc>
        </info>
        <value>true</value>
      </prop>
    </group>
    <group oor:name="ProductVersionID">
      <info>
        <desc>Stores registration data which is related to a specific product version.</desc>
      </info>
      <prop oor:name="InstanceUUID" oor:type="xs:string">
        <info>
          <desc>An instance UUID associated with the product version ID.</desc>
        </info>
        <value/>
      </prop>
    </group>
  </templates>
  <component>
    <group oor:name="InternalMSExport">
      <info>
        <author>MAV</author>
        <desc>Contains internal MSExport settings that are common for all apps.</desc>
      </info>
      <prop oor:name="UseOldExport" oor:type="xs:boolean">
        <info>
          <desc>Specifies if an old ( 5.0 format )way instead of a new one ( 6.0 OLE embedded document ) should be used for export of inplace objects in case MS-filters are not used for them.</desc>
        </info>
        <value>false</value>
      </prop>
    </group>
    <group oor:name="Passwords">
      <info>
        <author>MAV</author>
        <desc>Contains a description of the persistent password container.</desc>
      </info>
      <prop oor:name="UseStorage" oor:type="xs:boolean">
        <info>
          <desc>Specifies if passwords can be stored persistently.</desc>
        </info>
        <value>false</value>
      </prop>
      <prop oor:name="HasMaster" oor:type="xs:boolean">
        <info>
          <desc>Specifies if there is a valid master password.</desc>
        </info>
        <value>false</value>
      </prop>
      <prop oor:name="Master" oor:type="xs:string">
        <info>
          <desc>Contains the master password encrypted by itself.</desc>
        </info>
        <value/>
      </prop>
      <set oor:name="Store" oor:node-type="Passwordstorage">
        <info>
          <desc>Contains a list of passwords encoded with the master password.</desc>
        </info>
      </set>
			<prop oor:name="AuthenticateUsingSystemCredentials" oor:type="oor:string-list">
>>>>>>> fcac7b76
				<info>
					<author>KSO</author>
					<desc>Contains a list of URLs that should be accessed using system credentials of the user.</desc>
				</info>
			</prop>
<<<<<<< HEAD
		</group>
		<group oor:name="Filter">
			<info>
				<author>SJ / OS / KA</author>
				<desc>Specifies default settings of Microsoft-, Graphic- and HTML filters.</desc>
			</info>
			<group oor:name="Microsoft">
				<info>
					<author>SJ</author>
					<desc>Specifies default settings of Microsoft filters.</desc>
				</info>
				<group oor:name="Import">
					<info>
						<desc>Specifies default settings of Microsoft import filters.</desc>
					</info>
					<prop oor:name="MathTypeToMath" oor:type="xs:boolean">
						<info>
							<desc>Specifies if convertible MathType OLE objects are converted into Math objects.</desc>
						</info>
						<value>false</value>
					</prop>
					<prop oor:name="WinWordToWriter" oor:type="xs:boolean">
						<info>
							<desc>Specifies if convertible WinWord OLE objects are converted into Writer objects.</desc>
						</info>
						<value>false</value>
					</prop>
					<prop oor:name="ExcelToCalc" oor:type="xs:boolean">
						<info>
							<desc>Specifies if convertible Excel OLE objects are converted into Calc objects.</desc>
						</info>
						<value>false</value>
					</prop>
					<prop oor:name="PowerPointToImpress" oor:type="xs:boolean">
						<info>
							<desc>Specifies if convertible PowerPoint OLE objects are converted into Impress objects.</desc>
						</info>
						<value>false</value>
					</prop>
					<prop oor:name="ImportWWFieldsAsEnhancedFields" oor:type="xs:boolean">
						<info>
							<desc>Flag to control use of enhanced fields.</desc>
						</info>
						<value>true</value>
					</prop>
				</group>
				<group oor:name="Export">
					<info>
						<desc>Specifies default settings of Microsoft export filters.</desc>
					</info>
					<prop oor:name="MathToMathType" oor:type="xs:boolean">
						<info>
							<desc>Specifies if embedded Math objects are converted into MathType objects.</desc>
						</info>
						<value>false</value>
					</prop>
					<prop oor:name="WriterToWinWord" oor:type="xs:boolean">
						<info>
							<desc>Specifies if embedded Writer objects are converted into WinWord objects.</desc>
						</info>
						<value>false</value>
					</prop>
					<prop oor:name="CalcToExcel" oor:type="xs:boolean">
						<info>
							<desc>Specifies if embedded Calc objects are converted into Excel objects.</desc>
						</info>
						<value>false</value>
					</prop>
					<prop oor:name="ImpressToPowerPoint" oor:type="xs:boolean">
						<info>
							<desc>Specifies if embedded Impress objects are converted into PowerPoint objects.</desc>
						</info>
						<value>false</value>
					</prop>
                    <prop oor:name="EnablePowerPointPreview" oor:type="xs:boolean">
                        <info>
                            <author>SJ</author>
                            <desc>Specifies if previews are created when saving PowerPoint documents.</desc>
                        </info>
                        <value>true</value>
                    </prop>
                    <prop oor:name="EnableExcelPreview" oor:type="xs:boolean">
                        <info>
                          <author>SJ</author>
                          <desc>Specifies if previews are created when saving Excel documents.</desc>
                        </info>
                        <value>false</value>
                    </prop>
                    <prop oor:name="EnableWordPreview" oor:type="xs:boolean">
                        <info>
                            <author>SJ</author>
                            <desc>Specifies if previews are created when saving Word documents.</desc>
                        </info>
                        <value>false</value>
                    </prop>
                </group>
			</group>
			<group oor:name="Graphic">
				<info>
					<author>SJ</author>
					<desc>Specifies default settings of graphic import and export dialogs.</desc>
				</info>
				<group oor:name="Import">
					<info>
						<desc>Specifies default settings of graphic import dialogs.</desc>
					</info>
					<group oor:name="PCD">
						<info>
							<desc>Specifies default settings of the PCD - Photo CD Base import dialog.</desc>
						</info>
						<prop oor:name="Resolution" oor:type="xs:int">
							<!-- OldPath: PCD-IMPORT-RESOLUTION -->
							<!-- OldLocation: fltopt.ini -->
							<info>
								<desc>Specifies import resolution of PCD graphics.</desc>
								<label>Resolution - Base16 / Base4 / Base</label>
							</info>
							<constraints>
								<enumeration oor:value="0">
									<info>
										<desc>PCD-Base16, 192*128 PCD graphic.</desc>
									</info>
								</enumeration>
								<enumeration oor:value="1">
									<info>
										<desc>PCD-Base4, 384*256 PCD graphic.</desc>
									</info>
								</enumeration>
								<enumeration oor:value="2">
									<info>
										<desc>PCD-Base, 768*512 PCD graphic.</desc>
									</info>
								</enumeration>
							</constraints>
							<value>2</value>
						</prop>
					</group>
				</group>
				<group oor:name="Export">
					<info>
						<desc>Specifies default settings of graphic export dialogs.</desc>
					</info>
					<group oor:name="BMP">
						<info>
							<desc>Specifies default settings of the Windows Bitmap export dialog.</desc>
						</info>
						<prop oor:name="ExportMode" oor:type="xs:int">
							<!-- OldPath: BMP-EXPORT-MODE -->
							<!-- OldLocation: fltopt.ini -->
							<!-- UIHints: File  Export  Filetype  BMP-MS Windows - [dialog] BMP Options -->
							<info>
								<desc>Specifies usable export modes.</desc>
								<label>Mode - Original / Resolution / Size</label>
							</info>
							<constraints>
								<enumeration oor:value="0">
									<info>
										<desc>Original size</desc>
									</info>
								</enumeration>
								<enumeration oor:value="1">
									<info>
										<desc>Logical size (dpi/pixel ratio)</desc>
									</info>
								</enumeration>
								<enumeration oor:value="2">
									<info>
										<desc>Given size</desc>
									</info>
								</enumeration>
							</constraints>
							<value>0</value>
						</prop>
						<prop oor:name="Resolution" oor:type="xs:int">
							<!-- OldPath: BMP-EXPORT-RES -->
							<!-- OldLocation: fltopt.ini -->
							<!-- UIHints: File  Export  Filetype  BMP-MS Windows - [dialog] BMP Options -->
							<info>
								<desc>Specifies resolution which is to be used if export mode is 1. [UNIT=dpi]</desc>
								<label>Resolution</label>
							</info>
							<constraints>
								<enumeration oor:value="75">
									<info>
										<desc>75</desc>
									</info>
								</enumeration>
								<enumeration oor:value="150">
									<info>
										<desc>150</desc>
									</info>
								</enumeration>
								<enumeration oor:value="300">
									<info>
										<desc>300</desc>
									</info>
								</enumeration>
								<enumeration oor:value="600">
									<info>
										<desc>600</desc>
									</info>
								</enumeration>
							</constraints>
							<value>75</value>
						</prop>
						<prop oor:name="Color" oor:type="xs:int">
							<!-- OldLocation: fltopt.ini -->
							<!-- UIHints: File  Export  Filetype  BMP-MS Windows - [dialog] BMP Options -->
							<info>
								<desc>Specifies the number of colors that are to be used for the export.</desc>
								<label>Color resolution</label>
							</info>
							<constraints>
								<enumeration oor:value="0">
									<info>
										<desc>Original</desc>
									</info>
								</enumeration>
								<enumeration oor:value="1">
									<info>
										<desc>1 bit, 1 bit threshold</desc>
									</info>
								</enumeration>
								<enumeration oor:value="2">
									<info>
										<desc>1 bit, 1 bit dithered</desc>
									</info>
								</enumeration>
								<enumeration oor:value="3">
									<info>
										<desc>4 bit, 4 bit grayscale</desc>
									</info>
								</enumeration>
								<enumeration oor:value="4">
									<info>
										<desc>4 bit, 4 bit color palette</desc>
									</info>
								</enumeration>
								<enumeration oor:value="5">
									<info>
										<desc>8 bit, 8 bit grayscale color</desc>
									</info>
								</enumeration>
								<enumeration oor:value="6">
									<info>
										<desc>8 bit, 8 bit color palette</desc>
									</info>
								</enumeration>
								<enumeration oor:value="7">
									<info>
										<desc>24 bit, 24 bit true color</desc>
									</info>
								</enumeration>
							</constraints>
							<value>0</value>
						</prop>
						<prop oor:name="RLE_Coding" oor:type="xs:boolean">
							<!-- OldPath: BMP-RLE_CODING -->
							<!-- OldLocation: fltopt.ini -->
							<!-- UIHints: File  Export  Filetype  BMP-MS Windows - [dialog] BMP Options -->
							<info>
								<desc>Specifies if Run-Length-Encoding should be used in the export.</desc>
								<label>RLE coding</label>
							</info>
							<value>true</value>
						</prop>
						<node-ref oor:name="Size" oor:node-type="LogicalGraphicSize">
							<info>
								<desc>Specifies the logical size of a graphic. [UNIT=1/100 mm].</desc>
							</info>
							<!-- OldLocation: fltopt.ini -->
							<!-- UIHints: File  Export  Filetype  BMP-MS Windows - [dialog] BMP Options -->
						</node-ref>
					</group>
					<group oor:name="EPS">
						<!-- OldLocation: fltopt.ini -->
						<!-- UIHints: File  Export  Filetype File  Export  Filetype  EPS-Encapsulated Postscript -->
						<info>
							<desc>Specifies default settings of the EPS - Encapsulated Postscript export dialog.</desc>
						</info>
						<prop oor:name="Preview" oor:type="xs:int">
							<info>
								<desc>Specifies if a preview graphic should be exported together with the Encapsulated PostScript file. Due to the fact that most programs can't render eps graphics, it is useful to provide a preview that can be displayed as replacement. The preview graphic will also be printed if the printer is not capable of Postscript.</desc>
								<label>Preview - Picture preview (TIFF) / Interchange (EPSI)</label>
							</info>
							<constraints>
								<enumeration oor:value="0">
									<info>
										<desc>None</desc>
									</info>
								</enumeration>
								<enumeration oor:value="1">
									<info>
										<desc>TIFF</desc>
									</info>
								</enumeration>
								<enumeration oor:value="2">
									<info>
										<desc>Interchange (EPSI) - 1 bit color resolution</desc>
									</info>
								</enumeration>
								<enumeration oor:value="3">
									<info>
										<desc>TIFF and EPSI</desc>
									</info>
								</enumeration>
							</constraints>
							<value>0</value>
						</prop>
						<prop oor:name="Version" oor:type="xs:int">
							<info>
								<desc>Specifies the PostScript version that has to be used for the EPS export. Because not every PostScript printer is capable of version 2 PostScript, it is sometimes necessary to create version 1 PostScript graphics. PostScript Level 1 does not support color and bitmap compression.</desc>
								<label>Version - Level 1 / Level 2</label>
							</info>
							<constraints>
								<enumeration oor:value="1">
									<info>
										<desc>Version 1 PostScript</desc>
									</info>
								</enumeration>
								<enumeration oor:value="2">
									<info>
										<desc>Version 2 PostScript</desc>
									</info>
								</enumeration>
							</constraints>
							<value>2</value>
						</prop>
						<prop oor:name="ColorFormat" oor:type="xs:int">
							<info>
								<desc>Specifies if color or grayscale format is used for the EPS export. This option is not available for version 1 PostScript files.</desc>
								<label>Color format - Color / Grayscale</label>
							</info>
							<constraints>
								<enumeration oor:value="1">
									<info>
										<desc>Color format</desc>
									</info>
								</enumeration>
								<enumeration oor:value="2">
									<info>
										<desc>Grayscale format</desc>
									</info>
								</enumeration>
							</constraints>
							<value>2</value>
						</prop>
						<prop oor:name="CompressionMode" oor:type="xs:int">
							<info>
								<desc>Specifies if bitmaps are exported by using the LZW (Lempel - Ziv - Welch) compression algorithm. Compression is only available for level 2 PostScript files.</desc>
								<label>Compression - LZW encoding / None</label>
							</info>
							<constraints>
								<enumeration oor:value="1">
									<info>
										<desc>LZW compression</desc>
									</info>
								</enumeration>
								<enumeration oor:value="2">
									<info>
										<desc>No compression</desc>
									</info>
								</enumeration>
							</constraints>
							<value>2</value>
						</prop>
						<prop oor:name="TextMode" oor:type="xs:int">
							<info>
								<desc>Specifies if glyph outlines are exported. They produce the highest quality and it is the only possible way to create EPS files that are CJK compliant. Not using glyphs will produce smaller files, but it might lead to problems if not all fonts are available during printing.</desc>
								<label>Export text using glyph outlines - always / never</label>
							</info>
							<constraints>
								<enumeration oor:value="0">
									<info>
										<desc>Glyph outlines</desc>
									</info>
								</enumeration>
								<enumeration oor:value="1">
									<info>
										<desc>No glyph outlines</desc>
									</info>
								</enumeration>
							</constraints>
							<value>0</value>
						</prop>
					</group>
					<group oor:name="GIF">
						<info>
							<desc>Specifies default settings of the GIF - Graphics Interchange export dialog.</desc>
						</info>
						<prop oor:name="Interlaced" oor:type="xs:int">
							<!-- OldPath: GIF-EXPORT-INTERLACED -->
							<!-- OldLocation: fltopt.ini -->
							<!-- UIHints: File  Export  Filetype  GIF-Graphics Interchange -->
							<info>
								<desc>Specifies if graphics should be exported using interlace. It is recommended for big pictures to activate interlace, so the content can be displayed immediately when loading the picture.</desc>
							</info>
							<constraints>
								<enumeration oor:value="0">
									<info>
										<desc>Deactivate</desc>
									</info>
								</enumeration>
								<enumeration oor:value="1">
									<info>
										<desc>Activate</desc>
									</info>
								</enumeration>
							</constraints>
							<value>1</value>
						</prop>
						<prop oor:name="Translucent" oor:type="xs:int">
							<!-- OldPath: GIF-EXPORT-TRANSLUCENT -->
							<!-- OldLocation: fltopt.ini -->
							<!-- UIHints: File  Export  Filetype  GIF-Graphics Interchange -->
							<info>
								<desc>Specifies if the graphic background is stored as transparent.</desc>
							</info>
							<constraints>
								<enumeration oor:value="0">
									<info>
										<desc>No transparency</desc>
									</info>
								</enumeration>
								<enumeration oor:value="1">
									<info>
										<desc>Transparency</desc>
									</info>
								</enumeration>
							</constraints>
							<value>1</value>
						</prop>
					</group>
					<group oor:name="JPG">
						<info>
							<desc>Specifies default settings of the JPEG - Joint Photographic Experts Group export dialog.</desc>
						</info>
						<prop oor:name="Quality" oor:type="xs:int">
							<!-- OldPath: JPG-EXPORT-QUALITY -->
							<!-- OldLocation: fltopt.ini -->
							<!-- UIHints: File  Export  Filetype  JPG-JPEG -->
							<info>
								<desc>Specifies quality of the JPG export. A higher value results in higher quality and file size.</desc>
							</info>
							<constraints>
								<minInclusive oor:value="1">
									<info>
										<desc>Represents lowest value that can be used. The lower the value, the less good is the compression quality and the bigger is be the file size.</desc>
									</info>
								</minInclusive>
								<maxInclusive oor:value="100">
									<info>
										<desc>Represents highest value that can be used. The higher the value, the better is the compression quality and the smaller is the file size.</desc>
									</info>
								</maxInclusive>
							</constraints>
							<value>75</value>
						</prop>
						<prop oor:name="ColorMode" oor:type="xs:int">
							<!-- OldPath: JPG_EXPORT_COLORMODE -->
							<!-- OldLocation: fltopt.ini -->
							<!-- UIHints: File  Export  Filetype  JPG-JPEG -->
							<info>
								<desc>Specifies if graphics are exported using true color or grayscale.</desc>
							</info>
							<constraints>
								<enumeration oor:value="0">
									<info>
										<desc>True colors</desc>
									</info>
								</enumeration>
								<enumeration oor:value="1">
									<info>
										<desc>Grayscale</desc>
									</info>
								</enumeration>
							</constraints>
							<value>0</value>
						</prop>
					</group>
					<group oor:name="MET">
						<info>
							<desc>Specifies if graphics are exported with the original- or selected size.</desc>
						</info>
						<prop oor:name="ExportMode" oor:type="xs:int">
							<!-- OldPath: MET-EXPORT-MODE -->
							<!-- OldLocation: fltopt.ini -->
							<!-- UIHints: File  Export  Filetype  MET-OS/2 Metafile -->
							<info>
								<desc>Specifies if graphics are exported with the original- or selected size.</desc>
							</info>
							<constraints>
								<enumeration oor:value="0">
									<info>
										<desc>Original size</desc>
									</info>
								</enumeration>
								<enumeration oor:value="1">
									<info>
										<desc>Given size</desc>
									</info>
								</enumeration>
							</constraints>
							<value>0</value>
						</prop>
						<node-ref oor:name="Size" oor:node-type="LogicalGraphicSize">
							<info>
								<desc>Specifies the logical size of a graphic. [UNIT=1/100 mm].</desc>
							</info>
							<!-- OldLocation: fltopt.ini -->
							<!-- UIHints: File  Export  Filetype  MET-MS Windows - [dialog] MET Options -->
						</node-ref>
					</group>
					<group oor:name="PCT">
						<info>
							<desc>Specifies default settings of the PCT - Mac Pict export dialog.</desc>
						</info>
						<prop oor:name="ExportMode" oor:type="xs:int">
							<!-- OldPath: PCT-EXPORT-MODE -->
							<!-- OldLocation: fltopt.ini -->
							<!-- UIHints: File  Export  Filetype  PCT-Mac Pict -->
							<info>
								<desc>Specifies if graphics are exported with original- or selected size.</desc>
							</info>
							<constraints>
								<enumeration oor:value="0">
									<info>
										<desc>Original size</desc>
									</info>
								</enumeration>
								<enumeration oor:value="1">
									<info>
										<desc>Given size</desc>
									</info>
								</enumeration>
							</constraints>
							<value>0</value>
						</prop>
						<node-ref oor:name="Size" oor:node-type="LogicalGraphicSize">
							<info>
								<desc>Specifies the logical size of a graphic. [UNIT=1/100 mm].</desc>
							</info>
							<!-- OldLocation: fltopt.ini -->
							<!-- UIHints: File  Export  Filetype  PCT-MS Windows - [dialog] PCT Options -->
						</node-ref>
					</group>
					<group oor:name="PBM">
						<info>
							<desc>Specifies default settings of the PBM - Portable Bitmap export dialog.</desc>
						</info>
						<prop oor:name="FileFormat" oor:type="xs:int">
							<!-- OldPath: PBM-EXPORT-FORMAT -->
							<!-- OldLocation: fltopt.ini -->
							<!-- UIHints: File  Export  Filetype  PBM-Portable Bitmap -->
							<info>
								<desc>Specifies if graphics are exported to binary- or ASCII format.</desc>
							</info>
							<constraints>
								<enumeration oor:value="0">
									<info>
										<desc>Binary</desc>
									</info>
								</enumeration>
								<enumeration oor:value="1">
									<info>
										<desc>ASCII</desc>
									</info>
								</enumeration>
							</constraints>
							<value>1</value>
						</prop>
					</group>
					<group oor:name="PGM">
						<info>
							<desc>Specifies default settings of the PGM - Portable Graymap export dialog.</desc>
						</info>
						<prop oor:name="FileFormat" oor:type="xs:int">
							<!-- OldPath: PGM-EXPORT-FORMAT -->
							<!-- OldLocation: fltopt.ini -->
							<!-- UIHints: File  Export  Filetype  PGM-Portable Graymap -->
							<info>
								<desc>Specifies if graphics are exported to a binary- or ASCII format.</desc>
							</info>
							<constraints>
								<enumeration oor:value="0">
									<info>
										<desc>Binary</desc>
									</info>
								</enumeration>
								<enumeration oor:value="1">
									<info>
										<desc>ASCII</desc>
									</info>
								</enumeration>
							</constraints>
							<value>1</value>
						</prop>
					</group>
					<group oor:name="PPM">
						<info>
							<desc>Specifies default settings of the PPM - Portable Pixelmap export dialog.</desc>
						</info>
						<prop oor:name="FileFormat" oor:type="xs:int">
							<!-- OldPath: PPM-EXPORT-FORMAT -->
							<!-- OldLocation: fltopt.ini -->
							<!-- UIHints: File  Export  Filetype  PPM-Portable Pixelmap -->
							<info>
								<desc>Specifies if graphics are exported to a binary- or ASCII format.</desc>
							</info>
							<constraints>
								<enumeration oor:value="0">
									<info>
										<desc>Binary</desc>
									</info>
								</enumeration>
								<enumeration oor:value="1">
									<info>
										<desc>ASCII</desc>
									</info>
								</enumeration>
							</constraints>
							<value>1</value>
						</prop>
					</group>
					<group oor:name="SVM">
						<info>
							<desc>Specifies default settings of the SVM - StarView Meta File export dialog.</desc>
						</info>
						<prop oor:name="ExportMode" oor:type="xs:int">
							<!-- OldPath: SVM-EXPORT-MODE -->
							<!-- OldLocation: fltopt.ini -->
							<!-- UIHints: File  Export  Filetype  SVM - StarView Metafile -->
							<info>
								<desc>Specifies if graphics should be exported with the original- or selected size.</desc>
							</info>
							<constraints>
								<enumeration oor:value="0">
									<info>
										<desc>Original size</desc>
									</info>
								</enumeration>
								<enumeration oor:value="1">
									<info>
										<desc>Given size</desc>
									</info>
								</enumeration>
							</constraints>
							<value>0</value>
						</prop>
						<node-ref oor:name="Size" oor:node-type="LogicalGraphicSize">
							<info>
								<desc>Specifies the logical size of a graphic. [UNIT=1/100 mm].</desc>
							</info>
							<!-- OldLocation: fltopt.ini -->
							<!-- UIHints: File  Export  Filetype  SVM  - StarView Metafile - [dialog] SVM Options -->
						</node-ref>
					</group>
					<group oor:name="WMF">
						<info>
							<desc>Specifies default settings of the WMF - Windows Metafile export dialog.</desc>
						</info>
						<prop oor:name="ExportMode" oor:type="xs:int">
							<!-- OldPath: WMF-EXPORT-MODE -->
							<!-- OldLocation: fltopt.ini -->
							<!-- UIHints: File  Export  Filetype  WMF -MS Windows Metafile -->
							<info>
								<desc>Specifies if graphics should be exported with the original- or selected size.</desc>
							</info>
							<constraints>
								<enumeration oor:value="0">
									<info>
										<desc>Original size</desc>
									</info>
								</enumeration>
								<enumeration oor:value="1">
									<info>
										<desc>Given size</desc>
									</info>
								</enumeration>
							</constraints>
							<value>0</value>
						</prop>
						<node-ref oor:name="Size" oor:node-type="LogicalGraphicSize">
							<info>
								<desc>Specifies the logical size of a graphic. [UNIT=1/100 mm].</desc>
							</info>
							<!-- OldLocation: fltopt.ini -->
							<!-- UIHints: File  Export  Filetype  WMF - MS Windows Metafile - [dialog] WMF Options -->
						</node-ref>
					</group>
					<group oor:name="EMF">
						<info>
							<desc>Specifies default settings of the EMF - Enhanced Metafile export dialog.</desc>
						</info>
						<prop oor:name="ExportMode" oor:type="xs:int">
							<!-- OldPath: EMF-EXPORT-MODE -->
							<!-- OldLocation: fltopt.ini -->
							<!-- UIHints: File - Export -->
							<info>
								<desc>Specifies if graphics should be exported with the original- or selected size.</desc>
							</info>
							<constraints>
								<enumeration oor:value="0">
									<info>
										<desc>Original size</desc>
									</info>
								</enumeration>
								<enumeration oor:value="1">
									<info>
										<desc>Given size</desc>
									</info>
								</enumeration>
							</constraints>
							<value>0</value>
						</prop>
						<node-ref oor:name="Size" oor:node-type="LogicalGraphicSize">
							<info>
								<desc>Specifies the logical size of a graphic. [UNIT=1/100 mm].</desc>
							</info>
							<!-- OldLocation: fltopt.ini -->
							<!-- UIHints: File  Export  Filetype  EMF - Enhanced Metafile - [dialog] EMF Options -->
						</node-ref>
					</group>
					<group oor:name="PNG">
						<info>
							<desc>Specifies default settings of the PNG - Portable Network Graphic export dialog.</desc>
						</info>
						<prop oor:name="Compression" oor:type="xs:int">
							<!-- OldPath: PNG-EXPORT-COMPRESSION -->
							<!-- OldLocation: fltopt.ini -->
							<!-- UIHints: File  Export  Filetype  PNG-Portable Network Graphic -->
							<info>
								<desc>Specifies export compression settings which ranges from 0 (no compression) to 9 (maximum compression). The calculating time increases with an ascending compression value.</desc>
							</info>
							<constraints>
								<minInclusive oor:value="0">
									<info>
										<desc>Represents lowest value that can be used. The lower the value, the lower the compression quality and the larger the file size.</desc>
									</info>
								</minInclusive>
								<maxInclusive oor:value="9">
									<info>
										<desc>Represents the highest value that can be used. The higher the value, the higher the compression quality and the smaller the file size.</desc>
									</info>
								</maxInclusive>
							</constraints>
							<value>6</value>
						</prop>
						<prop oor:name="Interlaced" oor:type="xs:int">
							<!-- OldPath: PNG-EXPORT-INTERLACED -->
							<!-- OldLocation: fltopt.ini -->
							<!-- UIHints: File  Export  Filetype  PNG-Portable Network Graphic -->
							<info>
								<desc>Specifies if graphics should be exported using interlace. It is recommended for big pictures to activate interlace, so the content can be displayed immediately when loading the picture.</desc>
							</info>
							<constraints>
								<enumeration oor:value="0">
									<info>
										<desc>Deactivate interlace mode</desc>
									</info>
								</enumeration>
								<enumeration oor:value="1">
									<info>
										<desc>Activate interlace mode</desc>
									</info>
								</enumeration>
							</constraints>
							<value>1</value>
						</prop>
					</group>
				</group>
			</group>
			<group oor:name="HTML">
				<info>
					<author>OS</author>
					<desc>Contains settings for HTML import/export.</desc>
				</info>
				<group oor:name="Import">
					<info>
						<desc>Contains settings for HTML import.</desc>
					</info>
					<prop oor:name="NumbersEnglishUS" oor:type="xs:boolean">
                        <!-- UIHints: Tools  Options  Load/Save - HTML Compability [Section] Import -->
						<info>
							<author>ER</author>
							<desc>Specifies if numbers should be parsed according to the en-US locale instead of the user's locale.</desc>
							<label>Use 'English (USA)' locale for numbers</label>
						</info>
						<value>false</value>
					</prop>
					<prop oor:name="UnknownTag" oor:type="xs:boolean">
						<!-- OldPath: Browser/HTML/Import -->
						<!-- OldLocation: soffice.cfg -->
						<!-- UIHints: Tools  Options - Browser  HTML [Section] Import -->
						<info>
							<author>OS</author>
							<desc>Specifies if unknown tags should be imported as fields.</desc>
							<label>Import unknown HTML tags as fields</label>
						</info>
						<value>false</value>
					</prop>
					<prop oor:name="FontSetting" oor:type="xs:boolean">
						<!-- OldPath: Browser/HTML/Import -->
						<!-- OldLocation: soffice.cfg -->
						<!-- UIHints: Tools  Options - Browser  HTML [Section] Import -->
						<info>
							<author>OS</author>
							<desc>Specifies if font settings should be ignored when importing.</desc>
							<label>Ignore font settings</label>
						</info>
						<value>false</value>
					</prop>
					<group oor:name="FontSize">
						<info>
							<desc>Specifies font size for HTML.</desc>
						</info>
						<prop oor:name="Size_1" oor:type="xs:int">
							<!-- OldPath: Browser/HTML/Font_Sizes -->
							<!-- OldLocation: soffice.cfg -->
							<!-- UIHints: Tools  Options - Browser  HTML [Section] Font sizes -->
							<info>
								<author>OS</author>
								<desc>Specifies font size for HTML as Token Font 1.</desc>
								<label>Size 1</label>
							</info>
							<value>7</value>
						</prop>
						<prop oor:name="Size_2" oor:type="xs:int">
							<!-- OldPath: Browser/HTML/Font_Sizes -->
							<!-- OldLocation: soffice.cfg -->
							<!-- UIHints: Tools  Options - Browser  HTML [Section] Font sizes -->
							<info>
								<author>OS</author>
								<desc>Specifies font size for HTML as Token Font 2.</desc>
								<label>Size 2</label>
							</info>
							<value>10</value>
						</prop>
						<prop oor:name="Size_3" oor:type="xs:int">
							<!-- OldPath: Browser/HTML/Font_Sizes -->
							<!-- OldLocation: soffice.cfg -->
							<!-- UIHints: Tools  Options - Browser  HTML [Section] Font sizes -->
							<info>
								<author>OS</author>
								<desc>Specifies font size for HTML as Token Font 3.</desc>
								<label>Size 3</label>
							</info>
							<value>12</value>
						</prop>
						<prop oor:name="Size_4" oor:type="xs:int">
							<!-- OldPath: Browser/HTML/Font_Sizes -->
							<!-- OldLocation: soffice.cfg -->
							<!-- UIHints: Tools  Options - Browser  HTML [Section] Font sizes -->
							<info>
								<author>OS</author>
								<desc>Specifies font size for HTML as Token Font 4.</desc>
								<label>Size 4</label>
							</info>
							<value>14</value>
						</prop>
						<prop oor:name="Size_5" oor:type="xs:int">
							<!-- OldPath: Browser/HTML/Font_Sizes -->
							<!-- OldLocation: soffice.cfg -->
							<!-- UIHints: Tools  Options - Browser  HTML [Section] Font sizes -->
							<info>
								<author>OS</author>
								<desc>Specifies font size for HTML as Token Font 5.</desc>
								<label>Size 5</label>
							</info>
							<value>18</value>
						</prop>
						<prop oor:name="Size_6" oor:type="xs:int">
							<!-- OldPath: Browser/HTML/Font_Sizes -->
							<!-- OldLocation: soffice.cfg -->
							<!-- UIHints: Tools  Options - Browser  HTML [Section] Font sizes -->
							<info>
								<author>OS</author>
								<desc>Specifies font size for HTML as Token Font 6.</desc>
								<label>Size 6</label>
							</info>
							<value>24</value>
						</prop>
						<prop oor:name="Size_7" oor:type="xs:int">
							<!-- OldPath: Browser/HTML/Font_Sizes -->
							<!-- OldLocation: soffice.cfg -->
							<!-- UIHints: Tools  Options - Browser  HTML [Section] Font sizes -->
							<info>
								<author>OS</author>
								<desc>Specifies font size for HTML as Token Font 7.</desc>
								<label>Size 7</label>
							</info>
							<value>36</value>
						</prop>
					</group>
				</group>
				<group oor:name="Export">
					<info>
						<desc>Contains settings for HTML export.</desc>
					</info>
					<prop oor:name="Browser" oor:type="xs:int">
						<!-- OldPath: Browser/HTML/Export -->
						<!-- OldLocation: soffice.cfg -->
						<!-- UIHints: Tools  Options - Browser  HTML [Section] Export -->
						<info>
							<author>OS</author>
							<desc>Specifies the browser for which the HTML export should be optimized</desc>
							<label>Browser</label>
						</info>
						<constraints>
							<enumeration oor:value="0">
								<info>
									<desc>Html 3.2</desc>
								</info>
							</enumeration>
							<enumeration oor:value="1">
								<info>
									<desc>MSIE 4.0</desc>
								</info>
							</enumeration>
							<enumeration oor:value="2">
								<info>
									<desc>Netscape 3.0</desc>
								</info>
							</enumeration>
							<enumeration oor:value="3">
								<info>
									<desc>Writer</desc>
								</info>
							</enumeration>
							<enumeration oor:value="4">
								<info>
									<desc>Netscape 4.0</desc>
								</info>
							</enumeration>
						</constraints>
						<value>4</value>
					</prop>
					<prop oor:name="Basic" oor:type="xs:boolean">
						<!-- OldPath: Browser/HTML/Export -->
						<!-- OldLocation: soffice.cfg -->
						<!-- UIHints: Tools  Options - Browser  HTML [Section] Export -->
						<info>
							<author>OS</author>
							<desc>Specifies if Office Basic instructions are considered when exporting in HTML format.</desc>
							<label>(Productname) Basic</label>
						</info>
						<value>false</value>
					</prop>
					<prop oor:name="PrintLayout" oor:type="xs:boolean">
						<!-- OldPath: Browser/HTML/Export -->
						<!-- OldLocation: soffice.cfg -->
						<!-- UIHints: Tools  Options - Browser  HTML [Section] Export -->
						<info>
							<author>OS</author>
							<desc>Specifies if the print layout of the current document should also be exported.</desc>
							<label>Print layout</label>
						</info>
						<value>false</value>
					</prop>
					<prop oor:name="LocalGraphic" oor:type="xs:boolean">
						<!-- OldPath: Browser/HTML/Export -->
						<!-- OldLocation: soffice.cfg -->
						<!-- UIHints: Tools  Options - Browser  HTML [Section] Export -->
						<info>
							<author>OS</author>
							<desc>Specifies if graphics are copied to the Internet server when uploading via FTP.</desc>
							<label>Copy local graphics to Internet</label>
						</info>
						<value>true</value>
					</prop>
					<prop oor:name="Warning" oor:type="xs:boolean">
						<!-- OldPath: Browser/HTML/Export -->
						<!-- OldLocation: soffice.cfg -->
						<!-- UIHints: Tools  Options - Browser  HTML [Section] Export -->
						<info>
							<author>OS</author>
							<desc>Specifies if a warning should be displayed to point out that the available Basic macros will be lost when exporting in HTML format.</desc>
							<label>Display warning</label>
						</info>
						<value>true</value>
					</prop>
					<prop oor:name="Encoding" oor:type="xs:int">
						<!-- UIHints: Tools  Options - Browser  HTML [Section] Export -->
						<info>
							<author>OS</author>
							<desc>Specifies the mimetype for the text encoding.</desc>
							<label>Encoding export</label>
						</info>
					</prop>
				</group>
			</group>

            <group oor:name="PDF">
				<info>
					<author>KA</author>
					<desc>Specifies default settings of PDF export dialog.</desc>
				</info>
				<group oor:name="Export">
					<!-- UIHints: File Export as PDF -->
					<info>
						<desc>Specifies default settings of PDF export dialog.</desc>
					</info>
					<prop oor:name="CompressMode" oor:type="xs:int">
						<info>
							<deprecated>Use following properties instead: UseLosslessCompression, Quality, UseResolutionReduction, ResolutionReduction</deprecated>
							<author>SJ</author>
							<desc>Deprecated.</desc>
						</info>
						<value>1</value>
					</prop>
					<prop oor:name="UseLosslessCompression" oor:type="xs:boolean">
						<info>
							<author>SJ</author>
							<desc>Specifies if graphics are exported to PDF using a lossless compression eg. PNG or if they are compressed using the JPEG format.</desc>
						</info>
						<value>false</value>
					</prop>
					<prop oor:name="Quality" oor:type="xs:int">
						<info>
							<author>SJ</author>
							<desc>Specifies quality of the JPG export. A higher value results in higher quality and file size.</desc>
						</info>
						<constraints>
							<minInclusive oor:value="1">
								<info>
									<desc>Represents lowest value that can be used. The lower the value, the less good is the compression quality and the bigger is be the file size.</desc>
								</info>
							</minInclusive>
							<maxInclusive oor:value="100">
								<info>
									<desc>Represents highest value that can be used. The higher the value, the better is the compression quality and the smaller is the file size.</desc>
								</info>
							</maxInclusive>
						</constraints>
						<value>90</value>
					</prop>
					<prop oor:name="ReduceImageResolution" oor:type="xs:boolean">
						<info>
							<author>SJ</author>
							<desc>Specifies if the resolution of each image is reduced to the resolution specified by the property MaxImageResolution.</desc>
						</info>
						<value>false</value>
					</prop>
					<prop oor:name="MaxImageResolution" oor:type="xs:int">
						<info>
							<desc>If the property ReduceImageResolution is set to true all images will be reduced to the given value in DPI.</desc>
						</info>
						<constraints>
							<enumeration oor:value="75">
								<info>
									<desc>75</desc>
								</info>
							</enumeration>
							<enumeration oor:value="150">
								<info>
									<desc>150</desc>
								</info>
							</enumeration>
							<enumeration oor:value="300">
								<info>
									<desc>300</desc>
								</info>
							</enumeration>
							<enumeration oor:value="600">
								<info>
									<desc>600</desc>
								</info>
							</enumeration>
							<enumeration oor:value="1200">
								<info>
									<desc>1200</desc>
								</info>
							</enumeration>
						</constraints>
						<value>300</value>
					</prop>
					<prop oor:name="UseTaggedPDF" oor:type="xs:boolean">
						<info>
							<author>SJ</author>
							<desc>Determines if PDF are created by using special tags also known as Tagged PDF.</desc>
						</info>
						<value>false</value>
					</prop>
					<prop oor:name="ExportNotes" oor:type="xs:boolean">
						<info>
							<author>SJ</author>
							<desc>Specifies if notes are exported to PDF.</desc>
						</info>
						<value>false</value>
					</prop>
					<prop oor:name="ExportBookmarks" oor:type="xs:boolean">
						<info>
							<author>PL</author>
							<desc>Specifies if bookmarks are exported to PDF.</desc>
						</info>
						<value>true</value>
					</prop>
					<prop oor:name="OpenBookmarkLevels" oor:type="xs:int">
						<info>
							<author>PL</author>
							<desc>Specifies how many bookmark levels should be opened in the reader application when the PDF gets opened.</desc>
						</info>
						<value>-1</value>
					</prop>
					<prop oor:name="ExportNotesPages" oor:type="xs:boolean">
						<info>
							<author>SJ</author>
							<desc>Specifies if notes pages are exported to PDF. (Notes pages are available in Impress documents only).</desc>
						</info>
						<value>false</value>
					</prop>
					<prop oor:name="UseTransitionEffects" oor:type="xs:boolean">
						<info>
							<author>SJ</author>
							<desc>Specifies slide transitions are exported to PDF. This option is active only if storing Impress documents.</desc>
						</info>
						<value>true</value>
					</prop>
                    <prop oor:name="ExportFormFields" oor:type="xs:boolean">
						<info>
							<author>pl</author>
							<desc>Specifies whether form fields are exported as widgets or only their fixed print representation is exported.</desc>
						</info>
						<value>true</value>
                    </prop>
					<prop oor:name="FormsType" oor:type="xs:int">
						<info>
							<desc>Specifies the submitted format of a PDF form.</desc>
						</info>
						<constraints>
							<enumeration oor:value="0">
								<info>
									<desc>Specifies that forms type FDF is used.</desc>
								</info>
							</enumeration>
							<enumeration oor:value="1">
								<info>
									<desc>Specifies that forms type PDF is used.</desc>
								</info>
							</enumeration>
							<enumeration oor:value="2">
								<info>
									<desc>Specifies that forms type HTML is used.</desc>
								</info>
							</enumeration>
							<enumeration oor:value="3">
								<info>
									<desc>Specifies that forms type XML is used.</desc>
								</info>
							</enumeration>
						</constraints>
						<value>0</value>
					</prop>
                    <prop oor:name="AllowDuplicateFieldNames" oor:type="xs:boolean">
						<info>
							<author>pl</author>
							<desc>Specifies whether multiple form fields exported are allowed to have the same field name.</desc>
						</info>
						<value>false</value>
                    </prop>
                    <prop oor:name="IsSkipEmptyPages" oor:type="xs:boolean">
                            <info>
                                    <author>FME</author>
                                    <desc>Specifies that automatically inserted empty pages are suppressed. This option is active only if storing Writer documents.</desc>
                            </info>
                            <value>true</value>
                    </prop>
                    <prop oor:name="IsAddStream" oor:type="xs:boolean">
                            <info>
                                    <author>PL</author>
                                    <desc>Specifies that a stream is inserted to the PDF file which contains the original document for archiving purposes.</desc>
                            </info>
                            <value>false</value>
                    </prop>
					<prop oor:name="HideViewerMenubar" oor:type="xs:boolean">
						<info>
							<author>beppec56</author>
							<desc>Specifies whether to hide the PDF viewer menubar when the document is active.</desc>
						</info>
						<value>false</value>
					</prop>
					<prop oor:name="HideViewerToolbar" oor:type="xs:boolean">
						<info>
							<author>beppec56</author>
							<desc>Specifies whether to hide the PDF viewer toolbar when the document is active.</desc>
						</info>
						<value>false</value>
					</prop>
					<prop oor:name="HideViewerWindowControls" oor:type="xs:boolean">
						<info>
							<author>beppec56</author>
							<desc>Specifies whether to hide the PDF viewer controls when the document is active.</desc>
						</info>
						<value>false</value>
					</prop>
					<prop oor:name="ResizeWindowToInitialPage" oor:type="xs:boolean">
						<info>
							<author>beppec56</author>
							<desc>Specifies that the PDF viewer window is opened full screen when the document is opened.</desc>
						</info>
						<value>false</value>
					</prop>
					<prop oor:name="CenterWindow" oor:type="xs:boolean">
						<info>
							<author>beppec56</author>
							<desc>Specifies that the PDF viewer window is centered to the screen when the PDF document is opened.</desc>
						</info>
						<value>false</value>
					</prop>
					<prop oor:name="OpenInFullScreenMode" oor:type="xs:boolean">
						<info>
							<author>beppec56</author>
							<desc>Specifies that the PDF viewer window is opened full screen, on top of all windows..</desc>
						</info>
						<value>false</value>
					</prop>
					<prop oor:name="DisplayPDFDocumentTitle" oor:type="xs:boolean">
						<info>
							<author>beppec56</author>
							<desc>Specifies that the title of the document, if present in the document properties, is displayed in the PDF viewer window title bar.</desc>
						</info>
						<value>true</value>
					</prop>
					<prop oor:name="InitialView" oor:type="xs:int">
						<info>
							<author>beppec56</author>
							<desc>Specifies how the PDF document should be displayed when opened.</desc>
						</info>
						<constraints>
							<enumeration oor:value="0">
								<info>
									<desc>Select the default viewer mode, neither outlines or thumbnails.</desc>
								</info>
							</enumeration>
							<enumeration oor:value="1">
								<info>
									<desc>The document is opened with outline pane opened</desc>
								</info>
							</enumeration>
							<enumeration oor:value="2">
								<info>
									<desc>The document is opened with thumbnail pane opened</desc>
								</info>
							</enumeration>
						</constraints>
						<value>0</value>
					</prop>
					<prop oor:name="Magnification" oor:type="xs:int">
						<info>
							<author>beppec56</author>
							<desc>Specifies the action to be performed when the PDF document is opened.</desc>
						</info>
						<constraints>
							<enumeration oor:value="0">
								<info>
									<desc>Opens with default zoom magnification.</desc>
								</info>
							</enumeration>
							<enumeration oor:value="1">
								<info>
									<desc>Opens magnified to fit the entire page within the window.</desc>
								</info>
							</enumeration>
							<enumeration oor:value="2">
								<info>
									<desc>Opens magnified to fit the entire page width within the window.</desc>
								</info>
							</enumeration>
							<enumeration oor:value="3">
								<info>
									<desc>Opens magnified to fit the entire width of its boundig box within the window (cuts out margins).</desc>
								</info>
							</enumeration>
							<enumeration oor:value="4">
								<info>
									<desc>Opens with the zoom level specified in the Zoom property.</desc>
								</info>
							</enumeration>
						</constraints>
						<value>0</value>
					</prop>
                    <prop oor:name="Zoom" oor:type="xs:int">
						<info>
							<author>pl</author>
							<desc>specifies the zoom level a PDF document is opened with. Only valid if "Magnification" is set to "4".</desc>
						</info>
                        <value>100</value>
                    </prop>
                    <prop oor:name="InitialPage" oor:type="xs:int">
						<info>
							<author>pl</author>
							<desc>Specifies the page on which a PDF document should be opened in the viewer application.</desc>
						</info>
                        <value>1</value>
                    </prop>
					<prop oor:name="PageLayout" oor:type="xs:int">
						<info>
							<author>beppec56</author>
							<desc>Specifies the page layout to be used when the document is opened.</desc>
						</info>
						<constraints>
							<enumeration oor:value="0">
								<info>
									<desc>Display the pages according to the reader configuration.</desc>
								</info>
							</enumeration>
							<enumeration oor:value="1">
								<info>
									<desc>Display one page at a time.</desc>
								</info>
							</enumeration>
							<enumeration oor:value="2">
								<info>
									<desc>Display the pages in one column.</desc>
								</info>
							</enumeration>
							<enumeration oor:value="3">
								<info>
									<desc>Display the pages in two columns odd pages on the right, to have the odd pages on the left the FirstPageOnLeft property should be used as well.</desc>
								</info>
							</enumeration>
						</constraints>
						<value>0</value>
					</prop>
					<prop oor:name="FirstPageOnLeft" oor:type="xs:boolean">
						<info>
							<author>beppec56</author>
							<desc>Used with the value 3 of the PageLayout property above, true if the first page (odd) should be on the left side of the screen.</desc>
						</info>
						<value>false</value>
					</prop>
                                        <!-- PDF Encryption -->
					<prop oor:name="Printing" oor:type="xs:int">
						<info>
							<author>beppec56</author>
							<desc>Specifies what printing is allowed.</desc>
						</info>
						<constraints>
							<enumeration oor:value="0">
								<info>
									<desc>The document cannot be printed.</desc>
								</info>
							</enumeration>
							<enumeration oor:value="1">
								<info>
									<desc>The document can be printed at low resolution only.</desc>
								</info>
							</enumeration>
							<enumeration oor:value="2">
								<info>
									<desc>The document can be printed at maximum resolution.</desc>
								</info>
							</enumeration>
						</constraints>
						<value>2</value>
					</prop>
					<prop oor:name="Changes" oor:type="xs:int">
						<info>
							<author>beppec56</author>
							<desc>Specifies the change allowed to the document.</desc>
						</info>
						<constraints>
							<enumeration oor:value="0">
								<info>
									<desc>The document cannot be changed.</desc>
								</info>
							</enumeration>
							<enumeration oor:value="1">
								<info>
									<desc>Inserting deleting and rotating pages is allowed.</desc>
								</info>
							</enumeration>
							<enumeration oor:value="2">
								<info>
									<desc>Filling of form field is allowed.</desc>
								</info>
							</enumeration>
							<enumeration oor:value="3">
								<info>
									<desc>Both filling of form field and commenting is allowed.</desc>
								</info>
							</enumeration>
							<enumeration oor:value="4">
								<info>
									<desc>All the changes of the previous selections are permitted, with the only exclusion of page extraction (copy).</desc>
								</info>
							</enumeration>
						</constraints>
						<value>4</value>
					</prop>
					<prop oor:name="EnableCopyingOfContent" oor:type="xs:boolean">
						<info>
							<author>beppec56</author>
							<desc>Specifies that the pages and the document content can be extracted to be used in other documents (copy and paste).</desc>
						</info>
						<value>true</value>
					</prop>
					<prop oor:name="EnableTextAccessForAccessibilityTools" oor:type="xs:boolean">
						<info>
							<author>beppec56</author>
							<desc>Specifies that the document content can be extracted to be used in accessibility applications.</desc>
						</info>
						<value>true</value>
					</prop>
					<!-- END PDF Encryption -->
                                         <!-- PDF Version selection -->
					<prop oor:name="SelectPdfVersion" oor:type="xs:int">
						<info>
							<author>beppec56</author>
							<desc>Specifies the version of PDF to emit.</desc>
						</info>
						<constraints>
							<enumeration oor:value="0">
								<info>
									<desc>PDF 1.4 (default selection).</desc>
								</info>
							</enumeration>
							<enumeration oor:value="1">
								<info>
									<desc>PDF/A-1 (ISO 19005-1:2005)</desc>
								</info>
							</enumeration>
						</constraints>
						<value>0</value>
					</prop>
					<!-- END PDF Version selection -->
                                        <!-- PDF Relative Link -->
					<prop oor:name="ExportLinksRelativeFsys" oor:type="xs:boolean">
						<info>
							<author>beppec56</author>
							<desc>Specifies that the file system related hyperlinks (file:// protocol) present in the document will be exported as relative to the source document location.</desc>
						</info>
						<value>false</value>
					</prop>
					<prop oor:name="PDFViewSelection" oor:type="xs:int">
						<info>
							<author>beppec56</author>
							<desc>Specifies the way the exported PDF will be viewed (experienced) by the user.</desc>
						</info>
						<constraints>
							<enumeration oor:value="0">
								<info>
									<desc>Specifies that the PDF will be exported with all the links external to the document treated as URI. This is the Default</desc>
								</info>
							</enumeration>
							<enumeration oor:value="1">
								<info>
									<desc>Specifies that the PDF will be exported in order to be viewed through a PDF reader application only. Valid only if not exporting to PDF/A-1 (e.g. SelectPdfVersion not set to 1).</desc>
								</info>
							</enumeration>
							<enumeration oor:value="2">
								<info>
									<desc>Specifies that the PDF will be exported in order to be viewed through an Internet browser, using the PDF plug-in provided with it. The bookmark of the URI will be rendered compatible with the target bookmark generated with OOo PDF Export feature (see ExportBookmarksToPDFDestination, below).</desc>
								</info>
							</enumeration>
						</constraints>
						<value>0</value>
					</prop>
					<prop oor:name="ConvertOOoTargetToPDFTarget" oor:type="xs:boolean">
						<info>
							<author>beppec56</author>
							<desc>Specifies that the target documents with .od[tpgs] extension, will have that extension changed to .pdf when the link is exported to PDF. The source document remains untouched.</desc>
						</info>
						<value>false</value>
					</prop>
					<prop oor:name="ExportBookmarksToPDFDestination" oor:type="xs:boolean">
						<info>
							<author>beppec56</author>
							<desc>Specifies that the bookmarks contained in the source OpenOffice.org file should be exported to the PDF file as Named Destination (see PDF 1.4 section 8.2.1).</desc>
						</info>
						<value>false</value>
					</prop>
                                        <!-- END PDF Relative Link -->
				</group>
			</group>
		</group>
		<group oor:name="Misc">
			<info>
				<author>MBA</author>
				<desc>Determines the miscellaneous entries for the common group.</desc>
			</info>
			<prop oor:name="MaxOpenDocuments" oor:type="xs:int">
				<info>
					<author>AS</author>
					<desc>Determines the maximum count of documents, which are allowed to be open at the same time. NIL will be interpreted as infinite!</desc>
				</info>
			</prop>
			<prop oor:name="PluginsEnabled" oor:type="xs:boolean">
				<!-- OldPath: ? -->
				<!-- OldLocation: soffice.ini -->
				<!-- UIHints: Tools  Options  Browser  Other  Plug-Ins  Enable -->
				<info>
					<author>PB</author>
					<desc>Enables/Disables Plugins.</desc>
					<label>PluginsEnabled</label>
				</info>
				<value>true</value>
			</prop>
			<prop oor:name="UseSystemFileDialog" oor:type="xs:boolean">
				<info>
					<author>FS</author>
					<desc>Determines if the system's file and folder pickers should be used. If false, the proprietary file/folder picker implementations will be used. Relevant on platforms where file/folder picker integration is implemented.</desc>
				</info>
				<value>true</value>
			</prop>
			<prop oor:name="UseDocumentSystemFileLocking" oor:type="xs:boolean">
				<info>
					<author>MAV</author>
					<desc>Allows to specify whether the OOo document file locking mechanics should use the system file locking.</desc>
				</info>
				<value>true</value>
			</prop>
			<prop oor:name="UseDocumentOOoLockFile" oor:type="xs:boolean">
				<info>
					<author>MAV</author>
					<desc>Allows to specify whether the OOo document file locking mechanics should use the lock file for locking.</desc>
				</info>
				<value>true</value>
			</prop>
			<prop oor:name="UseSystemPrintDialog" oor:type="xs:boolean">
				<info>
					<author>PL</author>
					<desc>Determines if the system's print dialog should be used. If false, the platform independent print dialog implementation will be used. Relevant on platforms where print dialog integration is implemented.</desc>
				</info>
				<value>false</value>
			</prop>
			<prop oor:name="SymbolSet" oor:type="xs:short">
				<!-- UIHints: Tools  Options General View -->
				<info>
					<author>MBA</author>
					<desc>Specifies which size of the symbols is used for the toolbars.</desc>
				</info>
				<constraints>
					<enumeration oor:value="0">
						<info>
							<desc>16x16 pixel icons</desc>
						</info>
					</enumeration>
					<enumeration oor:value="1">
						<info>
							<desc>32x32 pixel icons</desc>
						</info>
					</enumeration>
				</constraints>
				<value>0</value>
			</prop>
			<prop oor:name="SymbolStyle" oor:type="xs:string">
				<!-- UIHints: Tools  Options General View -->
				<info>
					<author>kendy</author>
					<desc>Specifies which style of the symbols is used for the toolbars, menus, etc.</desc>
				</info>
				<constraints>
					<enumeration oor:value="auto">
						<info>
							<desc>Automatic, chosen according to the desktop</desc>
						</info>
					</enumeration>
					<enumeration oor:value="default">
						<info>
							<desc>Default - the OpenOffice.org default theme</desc>
						</info>
					</enumeration>
					<enumeration oor:value="hicontrast">
						<info>
							<desc>HiContrast</desc>
						</info>
					</enumeration>
					<enumeration oor:value="industrial">
						<info>
							<desc>Industrial</desc>
						</info>
					</enumeration>
					<enumeration oor:value="crystal">
						<info>
							<desc>Crystal - the KDE default theme</desc>
						</info>
					</enumeration>
					<enumeration oor:value="tango">
						<info>
							<desc>Tango - the Gnome default theme</desc>
						</info>
					</enumeration>
					<enumeration oor:value="classic">
						<info>
							<desc>Classic - the OpenOffice.org 2.0 default theme</desc>
						</info>
					</enumeration>
				</constraints>
				<value>auto</value>
			</prop>
			<prop oor:name="ToolboxStyle" oor:type="xs:short">
				<!-- UIHints: Tools  Options General View -->
				<info>
					<author>MBA</author>
					<desc>Specifies which button style the toolbars should use.</desc>
				</info>
				<constraints>
					<enumeration oor:value="0">
						<info>
							<desc>3D style</desc>
						</info>
					</enumeration>
					<enumeration oor:value="1">
						<info>
							<desc>Flat style</desc>
						</info>
					</enumeration>
				</constraints>
				<value>1</value>
			</prop>
			<prop oor:name="FormControlPilotsEnabled" oor:type="xs:boolean">
				<info>
					<author>FS</author>
					<desc>Enables/Disables the usage of AutoPilots for form controls.</desc>
				</info>
				<value>true</value>
			</prop>
			<prop oor:name="FirstRun" oor:type="xs:boolean">
				<info>
					<author>MBA</author>
					<desc>Specifies if the office has never before been started.</desc>
					<label>FirstRun</label>
				</info>
				<value>true</value>
			</prop>
		</group>
		<group oor:name="Forms">
			<info>
				<author>FS</author>
				<desc>contains settings for the form layer of the applications.</desc>
			</info>
			<group oor:name="ControlLayout">
				<info>
					<desc>specifies certain default layout settings for form controls. All those settings can be overruled in concrete documents, they specify creation-time defaults only.</desc>
				</info>
                <node-ref oor:name="com.sun.star.text.TextDocument" oor:node-type="ApplicationControlLayout">
					<info>
						<desc>specifies certain default layout settings for form controls in text documents</desc>
					</info>
				</node-ref>
                <node-ref oor:name="com.sun.star.text.WebDocument" oor:node-type="ApplicationControlLayout">
					<info>
						<desc>specifies certain default layout settings for form controls in web pages</desc>
					</info>
				</node-ref>
                <node-ref oor:name="com.sun.star.sheet.SpreadsheetDocument" oor:node-type="ApplicationControlLayout">
					<info>
						<desc>specifies certain default layout settings for form controls in spreadsheet documents</desc>
					</info>
				</node-ref>
                <node-ref oor:name="com.sun.star.drawing.DrawingDocument" oor:node-type="ApplicationControlLayout">
					<info>
						<desc>specifies certain default layout settings for form controls in drawing documents</desc>
					</info>
				</node-ref>
                <node-ref oor:name="com.sun.star.presentation.PresentationDocument" oor:node-type="ApplicationControlLayout">
					<info>
						<desc>specifies certain default layout settings for form controls in presentation documents</desc>
					</info>
				</node-ref>
                <node-ref oor:name="com.sun.star.xforms.XMLFormDocument" oor:node-type="ApplicationControlLayout">
					<info>
						<desc>specifies certain default layout settings for form controls in XML form documents</desc>
					</info>
				</node-ref>
                <node-ref oor:name="com.sun.star.sdb.FormDesign" oor:node-type="ApplicationControlLayout">
					<info>
						<desc>specifies certain default layout settings for form controls in database form documents</desc>
					</info>
				</node-ref>
                <node-ref oor:name="com.sun.star.sdb.TextReportDesign" oor:node-type="ApplicationControlLayout">
					<info>
						<desc>specifies certain default layout settings for form controls in database text report documents.</desc>
					</info>
				</node-ref>
			</group>
            <group oor:name="PropertyBrowser">
=======
    </group>
    <group oor:name="_3D_Engine">
      <info>
        <author>AW</author>
        <desc>Specifies settings for the 3D engine.</desc>
      </info>
      <prop oor:name="Dithering" oor:type="xs:boolean">
        <!-- OldPath: 3D-Engine/Dithering -->
        <!-- OldLocation: soffice.ini -->
        <!-- UIHints: Tools - Options - General - Other - [Section] 3D-View -->
        <info>
          <author>AW</author>
          <desc>Specifies if dithering is used to display more colors with few colors available.</desc>
          <label>Use Dithering</label>
        </info>
        <value>true</value>
      </prop>
      <prop oor:name="OpenGL" oor:type="xs:boolean">
        <!-- OldPath: 3D-Engine/OpenGL -->
        <!-- OldLocation: soffice.ini -->
        <!-- UIHints: Tools - Options - General - Other - [Section] 3D-View -->
        <info>
          <author>AW</author>
          <desc>Specifies if 3D graphics from Draw and Impress will be displayed on the user&apos;s system using an OpenGL capable hardware. If the system does not have an OpenGL capable hardware, this setting will be ignored. The 3D display is always done per software.</desc>
          <label>Use OpenGL</label>
        </info>
        <value>false</value>
      </prop>
      <prop oor:name="OpenGL_Faster" oor:type="xs:boolean">
        <!-- OldPath: 3D-Engine/OpenGL_Faster -->
        <!-- OldLocation: soffice.ini -->
        <!-- UIHints: Tools - Options - General - Other - [Section] 3D-View -->
        <info>
          <author>AW</author>
          <desc>Specifies whether all geometry data will be simultaneously transferred in an array to the graphic driver. Not every graphic driver correctly supports this OpenGL capability. For this reason, this option can be deactivated in case of presentation errors of 3D output. All geometry data will be then transferred as single components. This option is only available if OpenGL is used, otherwise it is disabled.</desc>
          <label>Optimized output</label>
        </info>
        <value>true</value>
      </prop>
      <prop oor:name="ShowFull" oor:type="xs:boolean">
        <!-- OldPath: 3D-Engine/ShowFull -->
        <!-- OldLocation: soffice.ini -->
        <!-- UIHints: Tools - Options - General - Other - [Section] 3D-View -->
        <info>
          <author>AW</author>
          <desc>Specifies interaction with full display. If a 3-D object is rotated or moved, the full display is rotated or moved and not a grid frame.</desc>
          <label>Object refresh during interaction</label>
        </info>
        <value>false</value>
      </prop>
    </group>
    <group oor:name="Drawinglayer">
      <info>
        <author>AW</author>
        <desc>Specifies settings for the Drawinglayer.</desc>
      </info>
      <prop oor:name="OverlayBuffer" oor:type="xs:boolean">
        <info>
          <author>AW</author>
          <desc>Specifies if the Overlay pane is allowed to use an own buffer. If on, Overlay is fast but a buffer (graphics memory) is used. If off, Overlay is slow, but no Buffer is needed. This is the global switch which will enable/disable overlay for all Applications. This is the global switch for the whole office.</desc>
          <label>Overlay is allowed to use a Background Buffer in all Applications</label>
        </info>
        <value>true</value>
      </prop>
      <prop oor:name="OverlayBuffer_Calc" oor:type="xs:boolean">
        <info>
          <author>AW</author>
          <desc>Similar to OverlayBuffer, but only for Calc Application</desc>
          <label>Calc Overlay is allowed to use a Background Buffer</label>
        </info>
        <value>true</value>
      </prop>
      <prop oor:name="OverlayBuffer_Writer" oor:type="xs:boolean">
        <info>
          <author>AW</author>
          <desc>Similar to OverlayBuffer, but only for Writer Application</desc>
          <label>Writer Overlay is allowed to use a Background Buffer</label>
        </info>
        <value>true</value>
      </prop>
      <prop oor:name="OverlayBuffer_DrawImpress" oor:type="xs:boolean">
        <info>
          <author>AW</author>
          <desc>Similar to OverlayBuffer, but only for Draw/Impress Applications</desc>
          <label>Draw/Impress Overlay is allowed to use a Background Buffer</label>
        </info>
        <value>true</value>
      </prop>
      <prop oor:name="PaintBuffer" oor:type="xs:boolean">
        <info>
          <author>AW</author>
          <desc>Specifies if the Application Repaint shall use a buffer for Pre-Rendering. If on, screen flicker is greatly reduced and remote display is fast, but a buffer (graphics memory) is needed. If off, screen flicker will occurr and remote display is slow, but no buffer is needed. This is the global switch for the whole office.</desc>
          <label>Application Repaint is allowed to use Pre-Rendering Buffer.</label>
        </info>
        <value>true</value>
      </prop>
      <prop oor:name="PaintBuffer_Calc" oor:type="xs:boolean">
        <info>
          <author>AW</author>
          <desc>Similar to PaintBuffer, but only for Calc Application. PaintBuffer is the global switch.</desc>
          <label>Calc Repaint is allowed to use Pre-Rendering Buffer</label>
        </info>
        <value>true</value>
      </prop>
      <prop oor:name="PaintBuffer_Writer" oor:type="xs:boolean">
        <info>
          <author>AW</author>
          <desc>Similar to PaintBuffer, but only for Writer Application. PaintBuffer is the global switch.</desc>
          <label>Writer Repaint is allowed to use Pre-Rendering Buffer</label>
        </info>
        <value>true</value>
      </prop>
      <prop oor:name="PaintBuffer_DrawImpress" oor:type="xs:boolean">
        <info>
          <author>AW</author>
          <desc>Similar to PaintBuffer, but only for Draw/Impress Applications. PaintBuffer is the global switch.</desc>
          <label>Draw/Impress Repaint is allowed to use Pre-Rendering Buffer</label>
        </info>
        <value>true</value>
      </prop>
      <prop oor:name="StripeColorA" oor:type="xs:int">
        <info>
          <author>AW</author>
          <desc>Specifies the first one of two colors used from overlay to display striped lines as helplines. Default is black.</desc>
          <label>Use given color as first stripe color</label>
        </info>
        <value>0</value>
      </prop>
      <prop oor:name="StripeColorB" oor:type="xs:int">
        <info>
          <author>AW</author>
          <desc>Specifies the second one of two colors used from overlay to display striped lines as helplines. Default is white.</desc>
          <label>Use given color as second stripe color</label>
        </info>
        <value>16777215</value>
      </prop>
      <prop oor:name="StripeLength" oor:type="xs:short">
        <info>
          <author>AW</author>
          <desc>Specifies the length in pixels of a single stripe used from overlay to display striped lines as helplines. Default is four.</desc>
          <label>Use given length as stripe length</label>
        </info>
        <value>4</value>
      </prop>
      <prop oor:name="MaximumPaperWidth" oor:type="xs:int">
        <info>
          <author>AW</author>
          <desc>Specifies the maximum allowed Paper Width for page definitions in cm. Default is 3m, i.e. 300 cm. When this is changed to higher values, it is done on own risk.</desc>
          <label>Maximum allowed Paper Width for page definitions</label>
        </info>
        <value>300</value>
      </prop>
      <prop oor:name="MaximumPaperHeight" oor:type="xs:int">
        <info>
          <author>AW</author>
          <desc>Specifies the maximum allowed Paper Height for page definitions in cm. Default is 3m, i.e. 300 cm. When this is changed to higher values, it is done on own risk.</desc>
          <label>Maximum allowed Paper Height for page definitions</label>
        </info>
        <value>300</value>
      </prop>
      <prop oor:name="MaximumPaperLeftMargin" oor:type="xs:int">
        <info>
          <author>AW</author>
          <desc>Specifies the maximum allowed Left Margin for the page definitions in 1/100th cm.</desc>
          <label>Maximum allowed Left margin for page definitions</label>
        </info>
        <value>9999</value>
      </prop>
      <prop oor:name="MaximumPaperRightMargin" oor:type="xs:int">
        <info>
          <author>AW</author>
          <desc>Specifies the maximum allowed Right Margin for the page definitions in 1/100th cm.</desc>
          <label>Maximum allowed Right margin for page definitions</label>
        </info>
        <value>9999</value>
      </prop>
      <prop oor:name="MaximumPaperTopMargin" oor:type="xs:int">
        <info>
          <author>AW</author>
          <desc>Specifies the maximum allowed Top Margin for the page definitions in 1/100th cm.</desc>
          <label>Maximum allowed Top margin for page definitions</label>
        </info>
        <value>9999</value>
      </prop>
      <prop oor:name="MaximumPaperBottomMargin" oor:type="xs:int">
        <info>
          <author>AW</author>
          <desc>Specifies the maximum allowed Bottom Margin for the page definitions in 1/100th cm.</desc>
          <label>Maximum allowed Bottom margin for page definitions</label>
        </info>
        <value>9999</value>
      </prop>
      <prop oor:name="AntiAliasing" oor:type="xs:boolean">
        <info>
          <author>AW</author>
          <desc>
            This switch allows to switch DrawingLayer based views to be rendered using AntiAliasing or not.
            Of course this takes only effect when AntiAliasing is supported for the System OOo is running on.
          </desc>
          <label>This switch determines if DrawingLayer based views use AntiAliasing.</label>
        </info>
        <value>true</value>
      </prop>
      <prop oor:name="SnapHorVerLinesToDiscrete" oor:type="xs:boolean">
        <info>
          <author>AW</author>
          <desc>
            This switch allows to enhance visualisation of graphics which use Horizontal or Vertical Hairlines
            combined with AntiAliased mode (e.g. in 2D charts). When not used, those lines will be AntiAliased
            as everything else. Since this is not pleasing for the eye, this option allows to force those lines
            to snap to discrete points (pixels) when activated and thus avoids AntiAliasing of pure Horizontal or
            Vertical Hairlines.
          </desc>
          <label>Determines if Horizontal and Vertical HairLines in AntiAliased mode are snapped to discrete pixles to enhance visualisation</label>
        </info>
        <value>true</value>
      </prop>
      <prop oor:name="RenderDecoratedTextDirect" oor:type="xs:boolean">
        <info>
          <author>AW</author>
          <desc>
            This switch determines if the decorations of decorated text portions (e.g. underline, strike through)
            are rendered using VCL direct rendering or if the primitive is decomposed into simple text and the
            corresponding geometrical representations of the decorations. Default is true since VCL's usage
            of the diverse System's hinting possibilities for decorations is useful.
          </desc>
          <label>Determines if decorated texts are decomposed at render time or directly rendered using VCL</label>
        </info>
        <value>true</value>
      </prop>
      <prop oor:name="RenderSimpleTextDirect" oor:type="xs:boolean">
        <info>
          <author>AW</author>
          <desc>
            This switch determines if simple text is directly rendered using VCL or not. If not, the simple text
            is decomposed into PolyPolygons which will be painted then. Default is true, since VCL will use the
            hinting for font rendering on the diverse supported systems, which gives better quality than rendering
            the text as Polygons.
          </desc>
          <label>Determines if simple texts are decomposed at render time or directly rendered using VCL</label>
        </info>
        <value>true</value>
      </prop>
      <prop oor:name="SolidDragCreate" oor:type="xs:boolean">
        <info>
          <author>AW</author>
          <desc>
            This switch decides if Interactions in the DrawingLayer are visualized using Wireframe or Full-Object
            previews. If false, only Wireframe will be used. If true, Full-Object preview which gives a much better
            feedback about the object interaction will be used. This mode is used for modification and creation of
            objects. During interaction, a geometric copy of the object(s) is shown with 50% transparence in the
            foreground. That copy shows exactly what You will get when You end the interaction.
          </desc>
          <label>This switch determines if DrawingLayer Interactions show Wireframe or Full-Object preview.</label>
        </info>
        <value>true</value>
      </prop>
      <prop oor:name="Quadratic3DRenderLimit" oor:type="xs:int">
        <info>
          <author>AW</author>
          <desc>
            This defines a Limitation for the default raster conversion from 3D Scenes to Bitmaps.
            The number is the maximum number of pixels to use, e.g. 1000x1000 Pixels is allowed as default.
            When Scenes would need more Pixels than this, the Bitmap will be limited and scaled to the needed pixel size at paint time.
          </desc>
          <label>A Pixel limitation for the creation of 3D Scenes with the default renderer.</label>
        </info>
        <value>1000000</value>
      </prop>
      <prop oor:name="QuadraticFormControlRenderLimit" oor:type="xs:int">
        <info>
          <author>AW</author>
          <desc>
            This defines a Limitation for the default raster conversion of FormControls in edit mode.
            These have the ability to be displayed using this fallback to Bitmaps.
            The number is the maximum number of pixels to use, e.g. 300x150 Pixels is allowed as default.
            When FormControls would need more Pixels than this, the Bitmap will be limited and scaled to the needed pixel size at paint time.
          </desc>
          <label>A Pixel limitation for the creation of FormControl fallback display.</label>
        </info>
        <value>45000</value>
      </prop>
      <prop oor:name="TransparentSelection" oor:type="xs:boolean">
        <info>
          <author>AW</author>
          <desc>
            This switch defines if the selections in the applications (text or cells) are visualized using
            inverse (XOR) when set to false (the old selection method, also used when in HighContrast mode)
            or a transparent overlay selection using the system's selection color.
          </desc>
          <label>This switch defines if for text/cell selections the old inverse or the new transparent selection is to be used.</label>
        </info>
        <value>true</value>
      </prop>
      <prop oor:name="TransparentSelectionPercent" oor:type="xs:short">
        <info>
          <author>AW</author>
          <desc>
            Specifies the degree of transparence to be used when transparent selection is used. The value is a percent
            value. Since neither no transparence nor complete transparence makes sense, the value is limited to a range
            of 10% - 90%. If the given value is outside this range, it is cropped to it.
          </desc>
          <label>Specifies the percent of transparence to use if transparent selection is used.</label>
        </info>
        <value>75</value>
      </prop>
      <prop oor:name="SelectionMaximumLuminancePercent" oor:type="xs:short">
        <info>
          <author>AW</author>
          <desc>
            Specifies the maximum allowed luminance the system's selection color may have. When the color
            fetched from the system is brighter (luminacne is bigger), it will be scaled to a luminance
            of exactly this given value.
          </desc>
          <label>Specifies the maximum allowed luminance for the system's selection color.</label>
        </info>
        <value>70</value>
      </prop>
    </group>
    <group oor:name="AutoCorrect">
      <info>
        <author>OS</author>
        <desc>Contains miscellaneous settings for the auto correction.</desc>
      </info>
      <prop oor:name="UseReplacementTable" oor:type="xs:boolean">
        <!-- OldPath: AutoCorrect/Options/All -->
        <!-- OldLocation: Soffice.cfg -->
        <!-- UIHints: Tools  AutoCorrect/AutoFormat  Options - Use replacement table -->
        <info>
          <author>OS</author>
          <desc>Specifies if the replacement table should be used to replace letter combinations with defined text</desc>
          <label>Use replacement table</label>
        </info>
        <value>true</value>
      </prop>
      <prop oor:name="TwoCapitalsAtStart" oor:type="xs:boolean">
        <!-- OldPath: AutoCorrect/Options/All -->
        <!-- OldLocation: Soffice.cfg -->
        <!-- UIHints: Tools  AutoCorrect/AutoFormat  Options - Correct TWo INitial Capitals -->
        <info>
          <author>OS</author>
          <desc>Specifies if two initial capitals should be corrected automatically.</desc>
          <label>Correct two initial capitals</label>
        </info>
        <value>true</value>
      </prop>
      <prop oor:name="CapitalAtStartSentence" oor:type="xs:boolean">
        <!-- OldPath: AutoCorrect/Options/All -->
        <!-- OldLocation: Soffice.cfg -->
        <!-- UIHints: Tools  AutoCorrect/AutoFormat  Options - Capitalize first letter of every sentence -->
        <info>
          <author>OS</author>
          <desc>Specifies if the letter at the beginning of a sentence should be capitalized automatically.</desc>
          <label>Capitalize first letter of every sentence</label>
        </info>
        <value>true</value>
      </prop>
      <prop oor:name="ChangeUnderlineWeight" oor:type="xs:boolean">
        <!-- OldPath: AutoCorrect/Options/All -->
        <!-- OldLocation: Soffice.cfg -->
        <!-- UIHints: Tools  AutoCorrect/AutoFormat  Options - Automatic *bold* and _underline_ -->
        <info>
          <author>OS</author>
          <desc>Specifies if text should be formatted in bold or underlined when the corresponding characters are entered (*bold*, _underline_).</desc>
          <label>Apply underline or bold</label>
        </info>
        <value>true</value>
      </prop>
      <prop oor:name="SetInetAttribute" oor:type="xs:boolean">
        <!-- OldPath: AutoCorrect/Options/All -->
        <!-- OldLocation: Soffice.cfg -->
        <!-- UIHints: Tools  AutoCorrect/AutoFormat  Options - URL regocnition -->
        <info>
          <author>OS</author>
          <desc>Specifies if character strings which could represent an URL should be converted to a hyperlink.</desc>
          <label>Detect URL</label>
        </info>
        <value>true</value>
      </prop>
      <prop oor:name="ChangeOrdinalNumber" oor:type="xs:boolean">
        <!-- OldPath: AutoCorrect/Options/All -->
        <!-- OldLocation: Soffice.cfg -->
        <!-- UIHints: Tools  AutoCorrect/AutoFormat  Options - Replace 1st... -->
        <info>
          <author>OS</author>
          <desc>Specifies if ordinal numbers should be displayed with raised endings.</desc>
          <label>Replace ordinal numbers</label>
        </info>
        <value>true</value>
      </prop>
      <prop oor:name="ChangeFraction" oor:type="xs:boolean">
        <!-- OldPath: AutoCorrect/Options/All -->
        <!-- OldLocation: Soffice.cfg -->
        <!-- UIHints: Tools  AutoCorrect/AutoFormat  Options  Replace 1/2... -->
        <info>
          <author>OS</author>
          <desc>Specifies if character combinations for fractions should be replaced with a corresponding single character.</desc>
          <label>Replace fractions</label>
        </info>
        <value>true</value>
      </prop>
      <prop oor:name="ChangeDash" oor:type="xs:boolean">
        <!-- OldPath: AutoCorrect/Options/All -->
        <!-- OldLocation: Soffice.cfg -->
        <!-- UIHints: Tools  AutoCorrect/AutoFormat  Options - Replace dashes -->
        <info>
          <author>OS</author>
          <desc>Specifies if minus signs should be replaced by dashes automatically.</desc>
          <label>Replace dashes</label>
        </info>
        <value>true</value>
      </prop>
      <prop oor:name="RemoveDoubleSpaces" oor:type="xs:boolean">
        <!-- OldPath: AutoCorrect/Options/All -->
        <!-- OldLocation: Soffice.cfg -->
        <!-- UIHints: Tools  AutoCorrect/AutoFormat  Options  Ignore Double Spaces -->
        <info>
          <author>OS</author>
          <desc>Specifies if multiple spaces should be combined into one.</desc>
          <label>Ignore double spaces</label>
        </info>
        <value>false</value>
      </prop>
      <prop oor:name="ReplaceSingleQuote" oor:type="xs:boolean">
        <!-- OldPath: AutoCorrect/Options/All -->
        <!-- OldLocation: Soffice.cfg -->
        <!-- UIHints: Tools  AutoCorrect/AutoFormat  Custom Quotes  Single quotes -->
        <info>
          <author>OS</author>
          <desc>Specifies if single quotes should be replaced.</desc>
          <label>Single quotes - Replace</label>
        </info>
        <value>false</value>
      </prop>
      <prop oor:name="SingleQuoteAtStart" oor:type="xs:int">
        <!-- OldPath: AutoCorrect/Options/All -->
        <!-- OldLocation: Soffice.cfg -->
        <!-- UIHints: Tools  AutoCorrect/AutoFormat  Custom Quotes  Single quotes -->
        <info>
          <author>OS</author>
          <desc>Specifies the start single quote.</desc>
          <label>Start single quote</label>
        </info>
      </prop>
      <prop oor:name="SingleQuoteAtEnd" oor:type="xs:int">
        <!-- OldPath: AutoCorrect/Options/All -->
        <!-- OldLocation: Soffice.cfg -->
        <!-- UIHints: Tools  AutoCorrect/AutoFormat  Custom Quotes  Single quotes -->
        <info>
          <author>OS</author>
          <desc>Specifies the end single quote.</desc>
          <label>End Single quote</label>
        </info>
      </prop>
      <prop oor:name="ReplaceDoubleQuote" oor:type="xs:boolean">
        <!-- OldPath: AutoCorrect/Options/All -->
        <!-- OldLocation: Soffice.cfg -->
        <!-- UIHints: Tools  AutoCorrect/AutoFormat  Custom Quotes  Double quotes -->
        <info>
          <author>OS</author>
          <desc>Specifies if double quotes should be replaced.</desc>
          <label>Double quotes - Replace</label>
        </info>
        <value>true</value>
      </prop>
      <prop oor:name="DoubleQuoteAtStart" oor:type="xs:int">
        <!-- OldPath: AutoCorrect/Options/All -->
        <!-- OldLocation: Soffice.cfg -->
        <!-- UIHints: Tools  AutoCorrect/AutoFormat  Custom Quotes  Double quotes -->
        <info>
          <author>OS</author>
          <desc>Specifies the start quote.</desc>
          <label>Start quote</label>
        </info>
      </prop>
      <prop oor:name="DoubleQuoteAtEnd" oor:type="xs:int">
        <!-- OldPath: AutoCorrect/Options/All -->
        <!-- OldLocation: Soffice.cfg -->
        <!-- UIHints: Tools  AutoCorrect/AutoFormat  Custom Quotes  Double quotes -->
        <info>
          <author>OS</author>
          <desc>Specifies the end quote.</desc>
          <label>End quote</label>
        </info>
      </prop>
      <group oor:name="Exceptions">
        <info>
          <desc>Contains settings to apply replacement rules and exceptions.</desc>
        </info>
        <prop oor:name="TwoCapitalsAtStart" oor:type="xs:boolean">
          <!-- OldPath: AutoCorrect/Options/All -->
          <!-- OldLocation: Soffice.cfg -->
          <!-- UIHints: Tools - AutoCorrect/AutoFormat - Exceptions - Words with 2 initial capitals -->
          <info>
            <author>OS</author>
            <desc>Specifies if defined words with two initial capital letters should not be included in the AutoCorrect replacement.</desc>
            <label>Words with two initial capital letters - Add automatically</label>
          </info>
          <value>true</value>
        </prop>
        <prop oor:name="CapitalAtStartSentence" oor:type="xs:boolean">
          <!-- OldPath: AutoCorrect/Options/All -->
          <!-- OldLocation: Soffice.cfg -->
          <!-- UIHints: Tools - AutoCorrect/AutoFormat - Exceptions - Abbrevation -->
          <info>
            <author>OS</author>
            <desc>Specifies if defined abbreviations should be taken into account to exclude a preceding capital letter.</desc>
            <label>Abbreviations (no subsequent capital letter) - Add automatically</label>
          </info>
          <value>true</value>
        </prop>
      </group>
    </group>
    <group oor:name="Cache">
      <info>
        <author>AF</author>
        <desc>Specifies cache related options.</desc>
      </info>
      <group oor:name="DrawingEngine">
        <info>
          <author>AF</author>
          <desc>Specifies the cache related options for the drawing engine.</desc>
        </info>
        <prop oor:name="OLE_Objects" oor:type="xs:int">
          <!-- OldPath: soffice-WorkingSet -->
          <!-- OldLocation: soffice.ini -->
          <!-- Notice: MaxOLEObjectsInDrawingEngineMemory -->
          <info>
            <author>AF</author>
            <desc>Determines the maximum number of OLE objects that can be held in RAM for drawings, presentations and inserted drawing objects. The fewer OLE objects contained in RAM, the more space is available for other functions. The more OLE objects in RAM, the faster you can page through the objects since they do not always need to be loaded from the hard drive.</desc>
          </info>
          <value>20</value>
        </prop>
      </group>
      <group oor:name="Writer">
        <info>
          <author>AF</author>
          <desc>Specifies the cache related options for Writer.</desc>
        </info>
        <prop oor:name="OLE_Objects" oor:type="xs:int">
          <!-- OldPath: soffice-WorkingSet -->
          <!-- OldLocation: soffice.ini -->
          <!-- Notice: MaxOLEObjectsInSWMemory -->
          <info>
            <author>AF</author>
            <desc>Determines the maximum number of OLE objects that can be held in RAM for the writer. The fewer OLE objects contained in RAM, the more space is available for other functions. The more OLE objects in RAM, the faster you can page through the objects since they do not always need to be loaded from the hard drive.</desc>
          </info>
          <value>20</value>
        </prop>
      </group>
      <group oor:name="GraphicManager">
        <info>
          <desc>Specifies a group of graphic manager cache options.</desc>
          <label>Graphic Manager Cache</label>
        </info>
        <prop oor:name="TotalCacheSize" oor:type="xs:int">
          <info>
            <author>AF</author>
            <desc>Specifies the maximum cache size for all graphical display objects.</desc>
            <label>Total Graphic Cache Size</label>
          </info>
          <value>22000000</value>
        </prop>
        <prop oor:name="ObjectCacheSize" oor:type="xs:int">
          <info>
            <author>AF</author>
            <desc>Specifies the maximum cache size for a single graphic display object.</desc>
            <label>Graphic Object Cache Size</label>
          </info>
          <value>5500000</value>
        </prop>
        <prop oor:name="ObjectReleaseTime" oor:type="xs:int">
          <info>
            <author>AF</author>
            <desc>Specifies the time in seconds after which a cached object is freed from the cache.</desc>
            <label>Graphic Object Release Timeout</label>
          </info>
          <value>600</value>
        </prop>
      </group>
    </group>
    <group oor:name="Path">
      <!--OldLocation: soffice.ini -->
      <!--OldPath: Directories and BackupDirectories -->
      <!-- UIHints: Tools - Options - General - Paths -->
      <info>
        <author>MBA</author>
        <desc>Contains the current and default path settings used by the Office.</desc>
      </info>
      <group oor:name="Info">
        <info>
          <author>CD</author>
          <desc>Contains various properties information purpose only.</desc>
        </info>
        <prop oor:name="WorkPathChanged" oor:type="xs:boolean">
          <info>
            <desc>A flag which is set by the tools options dialog whenever a user changed the work path.</desc>
          </info>
          <value>true</value>
        </prop>
      </group>
      <group oor:name="Current">
        <info>
          <author>MBA</author>
          <desc>Contains the global path settings, mainly those of the Options dialog.</desc>
        </info>
        <prop oor:name="OfficeInstall" oor:type="xs:string">
          <!-- OldLocation:NEW-->
          <info>
            <deprecated/>
            <author>MBA</author>
            <desc>Contains the Office installation path.</desc>
          </info>
          <value/>
          <!-- JB: Empty default inserted into empty property node. Remove if NIL was intended -->
        </prop>
        <prop oor:name="OfficeInstallURL" oor:type="xs:string">
          <!-- OldLocation:NEW-->
          <info>
            <deprecated/>
            <author>MBA</author>
            <desc>Contains the Office installation path in URL notation. Must match the UCB configuration.</desc>
          </info>
          <value/>
          <!-- JB: Empty default inserted into empty property node. Remove if NIL was intended -->
        </prop>
        <prop oor:name="Addin" oor:type="xs:string">
          <info>
            <author>NN</author>
            <desc>Specifies the directory that contains spreadsheet add-ins which use the old add-in API.</desc>
          </info>
          <value>$(progpath)/addin</value>
        </prop>
        <prop oor:name="AutoCorrect" oor:type="oor:string-list">
          <info>
            <author>OS</author>
            <desc>Specifies the settings of the AutoCorrect dialog.</desc>
          </info>
          <value oor:separator=":">$(insturl)/share/autocorr:$(userurl)/autocorr</value>
        </prop>
        <prop oor:name="AutoText" oor:type="oor:string-list">
          <info>
            <author>OS</author>
            <desc>Contains the directory which contains the AutoText modules.</desc>
          </info>
          <value oor:separator=":">$(insturl)/share/autotext/$(vlang):$(userurl)/autotext</value>
        </prop>
        <prop oor:name="Backup" oor:type="xs:string">
          <info>
            <author>MBA</author>
            <desc>Stores the automatic backup copies of documents.</desc>
          </info>
          <value>$(userurl)/backup</value>
        </prop>
        <prop oor:name="Basic" oor:type="oor:string-list">
          <info>
            <author>MBA</author>
            <desc>Contains the Basic files, which are used by the AutoPilots.</desc>
          </info>
          <value oor:separator=":">$(insturl)/share/basic:$(userurl)/basic</value>
        </prop>
        <prop oor:name="Bitmap" oor:type="xs:string">
          <info>
            <author>MBA</author>
            <desc>Contains the bitmap files which can be used for menu and toolbar icons.</desc>
          </info>
          <value>$(insturl)/share/config/symbol</value>
        </prop>
        <prop oor:name="Config" oor:type="xs:string">
          <info>
            <author>MBA</author>
            <desc>Contains the configuration files. This value cannot be changed through the user interface.</desc>
          </info>
          <value>$(insturl)/share/config</value>
        </prop>
        <prop oor:name="Dictionary" oor:type="xs:string">
          <info>
            <author>TL</author>
            <desc>Contains the provided dictionaries.</desc>
          </info>
          <value>$(insturl)/share/wordbook/$(vlang)</value>
        </prop>
        <prop oor:name="Favorite" oor:type="xs:string">
          <info>
            <author>PB</author>
            <desc>Specifies the path to save folder bookmarks.</desc>
          </info>
          <value>$(userurl)/config/folders</value>
        </prop>
        <prop oor:name="Filter" oor:type="xs:string">
          <info>
            <author>MBA</author>
            <desc>Specifies the directory where all the filters are stored.</desc>
          </info>
          <value>$(progpath)/filter</value>
        </prop>
        <prop oor:name="Gallery" oor:type="oor:string-list">
          <info>
            <author>AF</author>
            <desc>Specifies the directory which contains the Gallery database and multimedia files.</desc>
          </info>
          <value oor:separator=":">$(insturl)/share/gallery:$(userurl)/gallery</value>
        </prop>
        <prop oor:name="Graphic" oor:type="xs:string">
          <info>
            <author>DL</author>
            <desc>Specifies the directory that is displayed when the dialog for opening a graphic or for saving a new graphic is called.</desc>
          </info>
          <value>$(userurl)/gallery</value>
        </prop>
        <prop oor:name="Help" oor:type="xs:string">
          <info>
            <author>ABI</author>
            <desc>Specifies the path to the Office help files.</desc>
          </info>
          <value>$(instpath)/help</value>
        </prop>
        <prop oor:name="Linguistic" oor:type="xs:string">
          <info>
            <author>TL</author>
            <desc>Contains the files that are necessary for the spellcheck.</desc>
          </info>
          <value>$(insturl)/share/dict</value>
        </prop>
        <prop oor:name="Module" oor:type="xs:string">
          <info>
            <author>MBA</author>
            <desc>Contains the Office modules.</desc>
          </info>
          <value>$(progpath)</value>
        </prop>
        <prop oor:name="Palette" oor:type="xs:string">
          <info>
            <author>DL</author>
            <desc>Specifies the path to the palette files *.SOB to *.SOF containing user-defined colors and patterns.</desc>
          </info>
          <value>$(userurl)/config</value>
        </prop>
        <prop oor:name="Plugin" oor:type="oor:string-list">
          <info>
            <author>MBA</author>
            <desc>Specifies the directory in which the plugins are saved.</desc>
          </info>
          <value oor:separator=":">$(progpath)/plugin</value>
        </prop>
        <prop oor:name="Storage" oor:type="xs:string">
          <info>
            <deprecated>Without replacement.</deprecated>
            <author>ABI</author>
            <desc>Specifies the location where misc data are stored.</desc>
          </info>
          <value>$(userpath)/store</value>
        </prop>
        <prop oor:name="Temp" oor:type="xs:string">
          <info>
            <deprecated>Replaced by org.openoffice.Office.Paths/Temp</deprecated>
            <author>MBA</author>
            <desc>Specifies the base directory used by the Office to store temp files.</desc>
          </info>
          <value/>
        </prop>
        <prop oor:name="Template" oor:type="oor:string-list">
          <info>
            <author>MBA</author>
            <desc>Specifies the templates originate from these folders and sub-folders.</desc>
          </info>
          <value oor:separator=":">$(insturl)/share/template/$(vlang):$(userurl)/template</value>
        </prop>
        <prop oor:name="UIConfig" oor:type="oor:string-list">
          <info>
            <author>MBA</author>
            <desc>Specifies additional folders containing a global user interface configuration. The final user interface configuration is merged from UserConfig and from these folders.</desc>
          </info>
          <value oor:separator=":">$(insturl)/share/config</value>
        </prop>
        <prop oor:name="UserConfig" oor:type="xs:string">
          <info>
            <author>MBA</author>
            <desc>Specifies the folder with the user settings.</desc>
          </info>
          <value>$(userurl)/config</value>
        </prop>
        <prop oor:name="UserDictionary" oor:type="xs:string">
          <info>
            <author>TL</author>
            <desc>Contains the custom dictionaries.</desc>
          </info>
          <value>$(userurl)/wordbook</value>
        </prop>
        <prop oor:name="Work" oor:type="xs:string">
          <info>
            <author>MBA</author>
            <desc>Specifies the path of the work folder, which can be modified according to the user's needs. The path specified here can be seen in the Open or Save dialog.</desc>
          </info>
          <value>$(work)</value>
        </prop>
      </group>
      <group oor:name="Default">
        <info>
          <author>MBA</author>
          <desc>Contains the default values of all the paths, which can be modified according to the user's needs. They are used when pressing the Standard-button in the Options dialog.</desc>
        </info>
        <prop oor:name="Addin" oor:type="xs:string">
          <info>
            <desc>Specifies the default directory that contains spreadsheet add-ins which use the old add-in API.</desc>
          </info>
          <value>$(progpath)/addin</value>
        </prop>
        <prop oor:name="AutoCorrect" oor:type="oor:string-list">
          <info>
            <desc>Specifies the default directory for the settings of the AutoCorrect dialog.</desc>
          </info>
          <value oor:separator=":">$(insturl)/share/autocorr:$(userurl)/autocorr</value>
        </prop>
        <prop oor:name="AutoText" oor:type="oor:string-list">
          <info>
            <desc>Specifies the default directory where the AutoText modules are located.</desc>
          </info>
          <value oor:separator=":">$(insturl)/share/autotext/$(vlang):$(userurl)/autotext</value>
        </prop>
        <prop oor:name="Backup" oor:type="xs:string">
          <info>
            <desc>Specifies the default directory for the automatic backup copies of documents.</desc>
          </info>
          <value>$(userurl)/backup</value>
        </prop>
        <prop oor:name="Basic" oor:type="oor:string-list">
          <info>
            <desc>Specifies the default directory where the Basic files, used by the AutoPilots, are located.</desc>
          </info>
          <value oor:separator=":">$(insturl)/share/basic:$(userurl)/basic</value>
        </prop>
        <prop oor:name="Bitmap" oor:type="xs:string">
          <info>
            <desc>Specifies the default directory where the bitmap files, which can be used for the menu and toolbar icons, are located.</desc>
          </info>
          <value>$(insturl)/share/config/symbol</value>
        </prop>
        <prop oor:name="Config" oor:type="xs:string">
          <info>
            <desc>Specifies the default directory where the configuration files are stored.</desc>
          </info>
          <value>$(insturl)/share/config</value>
        </prop>
        <prop oor:name="Dictionary" oor:type="xs:string">
          <info>
            <desc>Specifies the default directory where the provided dictionaries are located.</desc>
          </info>
          <value>$(insturl)/share/wordbook/$(vlang)</value>
        </prop>
        <prop oor:name="Favorite" oor:type="xs:string">
          <info>
            <desc>Specifies the default directory where folder bookmarks are stored.</desc>
          </info>
          <value>$(userurl)/config/folders</value>
        </prop>
        <prop oor:name="Filter" oor:type="xs:string">
          <info>
            <desc>Specifies the default directory where all the filters are stored.</desc>
          </info>
          <value>$(progpath)/filter</value>
        </prop>
        <prop oor:name="Gallery" oor:type="oor:string-list">
          <info>
            <desc>Specifies the default directory where the Gallery database and multimedia files are located.</desc>
          </info>
          <value oor:separator=":">$(insturl)/share/gallery:$(userurl)/gallery</value>
        </prop>
        <prop oor:name="Graphic" oor:type="xs:string">
          <info>
            <desc>Specifies the default directory used by the dialog for opening a graphic or for saving a new graphic.</desc>
          </info>
          <value>$(userurl)/gallery</value>
        </prop>
        <prop oor:name="Help" oor:type="xs:string">
          <info>
            <desc>Specifies the default directory where Office help files are located.</desc>
          </info>
          <value>$(instpath)/help</value>
        </prop>
        <prop oor:name="Linguistic" oor:type="xs:string">
          <info>
            <desc>Specifies the default directory where the files that are necessary for the spellcheck are saved.</desc>
          </info>
          <value>$(insturl)/share/dict</value>
        </prop>
        <prop oor:name="Module" oor:type="xs:string">
          <info>
            <desc>Specifies the default directory which contains the Office modules.</desc>
          </info>
          <value>$(progpath)</value>
        </prop>
        <prop oor:name="Palette" oor:type="xs:string">
          <info>
            <desc>Specifies the default directory for the palette files *.SOB to *.SOF containing user-defined colors and patterns.</desc>
          </info>
          <value>$(userurl)/config</value>
        </prop>
        <prop oor:name="Plugin" oor:type="oor:string-list">
          <info>
            <desc>Specifies the default directory where the Office plugins are located.</desc>
          </info>
          <value oor:separator=":">$(progpath)/plugin</value>
        </prop>
        <prop oor:name="Temp" oor:type="xs:string">
          <info>
            <desc>Specifies the default directory that is used as a base directory for all temporary Office files.</desc>
          </info>
          <value>$(temp)</value>
        </prop>
        <prop oor:name="Template" oor:type="oor:string-list">
          <info>
            <desc>Specifies the default directory where all provided templates are located in folders and sub-folders.</desc>
          </info>
          <value oor:separator=":">$(insturl)/share/template/$(vlang):$(userurl)/template</value>
        </prop>
        <prop oor:name="UIConfig" oor:type="oor:string-list">
          <info>
            <desc>Specifies the default directories for the global user interface configuration. The final user interface configuration is merged from UserConfig and from these folders.</desc>
          </info>
          <value oor:separator=":"/>
        </prop>
        <prop oor:name="UserConfig" oor:type="xs:string">
          <info>
            <desc>Specifies the default directory which stores the user settings.</desc>
          </info>
          <value>$(userurl)/config</value>
        </prop>
        <prop oor:name="UserDictionary" oor:type="xs:string">
          <info>
            <desc>Specifies the default directory which stores the custom dictionaries.</desc>
          </info>
          <value>$(userurl)/wordbook</value>
        </prop>
        <prop oor:name="Work" oor:type="xs:string">
          <info>
            <desc>Specifies the default working directory where user stores documents.</desc>
          </info>
          <value>$(work)</value>
        </prop>
      </group>
    </group>
    <group oor:name="Font">
      <info>
        <author>OS</author>
        <desc>Contains some common settings for fonts.</desc>
      </info>
      <group oor:name="Substitution">
        <info>
          <author>OS</author>
          <desc>Contains settings for the font substitution.</desc>
        </info>
        <prop oor:name="Replacement" oor:type="xs:boolean">
          <!-- OldPath: FontSubstitution -->
          <!-- OldLocation: fntsubst.ini -->
          <!-- UIHints: Tools - Options - General - Font replacement -->
          <info>
            <author>OS</author>
            <desc>Determines if the list of font replacements is applied or not</desc>
            <label>Apply replacement table</label>
          </info>
          <value>false</value>
        </prop>
        <set oor:name="FontPairs" oor:node-type="FontReplacement">
          <!-- OldPath: FontSubstitution-->
          <!-- OldLocation: fntsubst.ini-->
          <!-- UIHints: Tools - Options - General - Font replacement -->
          <info>
            <author>OS</author>
            <desc>Specifies a substitution of the requested font, even if this font is available on the user's system.</desc>
          </info>
        </set>
      </group>
      <group oor:name="View">
        <info>
          <author>PB</author>
          <desc>Contains the settings for the font selection box in the object bar.</desc>
        </info>
        <prop oor:name="History" oor:type="xs:boolean">
          <!-- OldPath: Desktop/FontHistory -->
          <!-- OldLocation: soffice.ini -->
          <!-- UIHints: Tools - Options - General - View -->
          <info>
            <author>PB</author>
            <desc>Contains the last five fonts, which are shown on the top of a list, beginning with the last one. This list will be displayed on the font-name-box of the object bar.</desc>
          </info>
          <value>true</value>
        </prop>
        <prop oor:name="ShowFontBoxWYSIWYG" oor:type="xs:boolean">
          <!-- OldPath: Desktop/ShowFontBoxWYSIWYG -->
          <!-- OldLocation: soffice.ini -->
          <!-- UIHints: Tools - Options - General - View -->
          <info>
            <author>PB</author>
            <desc>Specifies that the names of the selectable fonts will be displayed with this font.</desc>
          </info>
          <value>true</value>
        </prop>
      </group>
      <group oor:name="SourceViewFont">
        <info>
          <author>OS</author>
          <desc>Specifies the font name and height used in HTML source view</desc>
        </info>
        <prop oor:name="FontName" oor:type="xs:string">
          <info>
            <desc>Specifies the name of the font that is used in source views (HTML source view or BASIC IDE)</desc>
          </info>
        </prop>
        <prop oor:name="FontHeight" oor:type="xs:short">
          <info>
            <desc>Specifies the height, in points, of the font that is used in source views (HTML source view or BASIC IDE)</desc>
          </info>
          <value>10</value>
        </prop>
        <prop oor:name="NonProportionalFontsOnly" oor:type="xs:boolean">
          <info>
            <desc>Specifies whether only non-proportional font should be presented on the dialog page.</desc>
          </info>
          <value>true</value>
        </prop>
      </group>
    </group>
    <group oor:name="Gallery">
      <info>
        <author>AF</author>
        <desc>Specifies Gallery options.</desc>
        <label>Gallery Options</label>
      </info>
      <prop oor:name="ID_Dialog" oor:type="xs:boolean">
        <!-- OldPath: Common/Peets-ID-Dialog -->
        <!-- OldLocation: soffice.ini -->
        <!-- UIHints: If entry is set to True, activate context menu on gallery theme -->
        <info>
          <deprecated/>
          <author>AF</author>
          <desc>Deprecated.</desc>
        </info>
        <value>false</value>
      </prop>
    </group>
    <group oor:name="Menus">
      <info>
        <author>AS</author>
        <desc>Contains information about configurable menus.</desc>
      </info>
      <set oor:name="New" oor:node-type="MenuType">
        <info>
          <desc>Contains all entries of new menu.</desc>
        </info>
      </set>
      <set oor:name="Wizard" oor:node-type="MenuType">
        <info>
          <desc>Contains all entries of wizard menu.</desc>
        </info>
      </set>
      <set oor:name="HelpBookmarks" oor:node-type="MenuType">
        <info>
          <author>PB</author>
          <desc>Contains all help bookmarks.</desc>
        </info>
      </set>
    </group>
    <group oor:name="History">
      <!-- OldLocation: soffice.ini -->
      <info>
        <author>AS</author>
        <desc>Contains history information.</desc>
      </info>
      <prop oor:name="HelpBookmarkSize" oor:type="xs:int">
        <info>
          <author>PB</author>
          <desc>Describes the range and current size of the help bookmark history list.</desc>
        </info>
        <constraints>
          <minInclusive oor:value="0">
            <info>
              <desc>Defines the minimum range of the help bookmark history list.</desc>
            </info>
          </minInclusive>
          <maxInclusive oor:value="10000">
            <info>
              <desc>Defines the maximum range of the help bookmark history list.</desc>
            </info>
          </maxInclusive>
        </constraints>
        <value>10000</value>
      </prop>
      <prop oor:name="Size" oor:type="xs:int">
        <info>
          <desc>Describes the range and current size of the history list.</desc>
        </info>
        <constraints>
          <minInclusive oor:value="0">
            <info>
              <desc>Defines the min range for the history size.</desc>
            </info>
          </minInclusive>
          <maxInclusive oor:value="100">
            <info>
              <desc>Defines the max range for the history size.</desc>
            </info>
          </maxInclusive>
        </constraints>
        <value>100</value>
      </prop>
      <prop oor:name="PickListSize" oor:type="xs:int">
        <!--UI hints: File menu-->
        <info>
          <desc>Describes the range and current size of the picklist shown inside the menu.</desc>
        </info>
        <constraints>
          <minInclusive oor:value="0">
            <info>
              <desc>Defines the min range for the picklist size.</desc>
            </info>
          </minInclusive>
          <maxInclusive oor:value="100">
            <info>
              <desc>Defines the max range for the picklist size.</desc>
            </info>
          </maxInclusive>
        </constraints>
        <value>10</value>
      </prop>
      <set oor:name="HelpBookmarks" oor:node-type="HistoryType">
        <info>
          <desc>Contains the most recently opened help documents.</desc>
        </info>
      </set>
      <set oor:name="List" oor:node-type="HistoryType">
        <info>
          <desc>Contains the most recently opened documents.</desc>
        </info>
      </set>
      <set oor:name="PickList" oor:node-type="HistoryType">
        <!--UI hints: File menu-->
        <info>
          <desc>Contains the most recently used documents displayed in the file menu.</desc>
        </info>
      </set>
    </group>
    <group oor:name="Internal">
      <info>
        <author>MBA</author>
        <desc>Contains settings which are used during the Office startup to check for unfinished work.</desc>
      </info>
      <prop oor:name="SendCrashMail" oor:type="xs:boolean">
        <!-- OldPath: Common/SendCrashMail -->
        <!-- OldLocation: soffice.ini -->
        <info>
          <deprecated/>
          <author>MBA</author>
          <desc>Sends a mail that includes the stack trace after a crash.</desc>
        </info>
        <value>false</value>
      </prop>
      <prop oor:name="UseMailUI" oor:type="xs:boolean">
        <info>
          <deprecated/>
          <author>MBA</author>
          <desc>Enables UI for sending document as e-mail</desc>
        </info>
        <value>false</value>
      </prop>
      <prop oor:name="Slot" oor:type="xs:boolean">
        <!-- OldPath: Common/Slots -->
        <!-- OldLocation: soffice.ini -->
        <info>
          <deprecated/>
          <author>MBA</author>
          <desc>Enables mechanism for centralized disabling of functionality</desc>
        </info>
        <value>false</value>
      </prop>
      <prop oor:name="DevelopmentChart" oor:type="xs:boolean">
        <info>
          <author>BM</author>
          <desc>Specifies that If this option is set to true, the new development chart library is used instead of the standard one. Do not set this option to true unless you know exactly what to do. This new library will be unstable and incomplete most of the time. This flag will be removed when the new library is in a stable state.</desc>
        </info>
        <value>false</value>
      </prop>
      <prop oor:name="CurrentTempURL" oor:type="xs:string">
        <info>
          <author>CD</author>
          <desc>Specifies the current or last temp directory. This directory will be removed during shutdown or next office start.</desc>
        </info>
        <value/>
        <!-- JB: Empty default inserted into empty property node. Remove if NIL was intended -->
      </prop>
      <set oor:name="RecoveryList" oor:node-type="RecoveryEntry">
        <info>
          <author>AS</author>
          <desc>Contains the documents that were opened when the office crashed.</desc>
        </info>
      </set>
    </group>
    <group oor:name="Save">
      <info>
        <author>MBA</author>
        <desc>Contains general settings about the saving process.</desc>
      </info>
      <prop oor:name="WorkingSet" oor:type="xs:boolean">
        <!-- OldPath: General/Restore -->
        <!-- OldLocation: soffice.cfg -->
        <!-- UIHints: Tools  Options - General  Save - [Section] Restore editing view - Open documents-->
        <info>
          <author>MBA</author>
          <desc>Specifies if the all open windows and documents should be saved. If set to true, the URLs of all open documents and all view properties of all open views are saved when terminating the application.</desc>
          <label>Open documents</label>
        </info>
        <value>false</value>
      </prop>
      <group oor:name="Document">
        <info>
          <author>MBA</author>
          <desc>Contains settings which specify how documents are saved.</desc>
        </info>
        <prop oor:name="Unpacked" oor:type="xs:boolean">
          <!-- UIHints: File - Save/Save As -->
          <info>
            <author>MBA</author>
            <desc>Saves OOo 6.0 XML file documents unpacked into a directory. Documents are represented by the directory content and not by a single file.</desc>
            <label>Save XML files unpacked</label>
          </info>
          <value>false</value>
        </prop>
        <prop oor:name="UseUserData" oor:type="xs:boolean">
          <!-- OldLocation: soffice.ini -->
          <!-- UIHints: File - Save/Save As -->
          <info>
            <author>PB</author>
            <desc>Specifies if the user's name should be written into the Properties dialog of the document when saving the document.</desc>
            <label>Use data for document properties</label>
          </info>
          <value>true</value>
        </prop>
        <prop oor:name="AutoSave" oor:type="xs:boolean">
          <!-- OldPath: General/Save/Documents -->
          <!-- OldLocation: soffice.cfg -->
          <!-- UIHints: Tools  Options - General  Save - [Section] Save -->
          <info>
            <author>MBA</author>
            <desc>Specifies whether all modified documents are automatically saved in a time interval.</desc>
            <label>AutoSave every</label>
          </info>
          <value>false</value>
        </prop>
        <prop oor:name="CreateBackup" oor:type="xs:boolean">
          <!-- OldPath: General/Save/Documents -->
          <!-- OldLocation: soffice.cfg -->
          <!-- UIHints: Tools  Options - General  Save - [Section] Save -->
          <info>
            <author>MBA</author>
            <desc>Specifies whether to create a backup copy when a modified document is saved.</desc>
            <label>Always create backup copy</label>
          </info>
          <value>false</value>
        </prop>
        <prop oor:name="EditProperty" oor:type="xs:boolean">
          <!-- OldPath: General/Save/Documents -->
          <!-- OldLocation: soffice.cfg -->
          <!-- UIHints: Tools  Options - General  Save - [Section] Save -->
          <info>
            <author>MBA</author>
            <desc>Specifies if the document properties dialog will be opened for editing every time a document is saved under a new filename.</desc>
            <label>Edit document properties before saving</label>
          </info>
          <value>false</value>
        </prop>
        <prop oor:name="AutoSavePrompt" oor:type="xs:boolean">
          <!-- OldPath: General/Save/Documents -->
          <!-- OldLocation: soffice.cfg -->
          <!-- UIHints: Tools  Options - General  Save - [Section] Save -->
          <info>
            <author>MBA</author>
            <desc>Shows a prompt during AutoSave,even when the document has a filename.</desc>
            <label>Prompt to save</label>
          </info>
          <value>true</value>
        </prop>
        <prop oor:name="AutoSaveTimeIntervall" oor:type="xs:int">
          <!-- OldPath: General/Save/Documents -->
          <!-- OldLocation: soffice.cfg -->
          <!-- UIHints: Tools  Options - General  Save - [Section] Save -->
          <info>
            <author>MBA</author>
            <desc>Specifies the AutoSave time interval in minutes.</desc>
            <label>Minutes</label>
          </info>
          <constraints>
            <minInclusive oor:value="1">
              <info>
                <desc>Specifies that the minimum time interval is 1 minute.</desc>
              </info>
            </minInclusive>
            <maxInclusive oor:value="60">
              <info>
                <desc>Specifies that the maximum time interval is 60 minutes.</desc>
              </info>
            </maxInclusive>
          </constraints>
          <value>15</value>
        </prop>
        <prop oor:name="ViewInfo" oor:type="xs:boolean">
          <!-- OldPath: General/Restore -->
          <!-- OldLocation: soffice.cfg -->
          <!-- UIHints: Tools  Options - General  Save - [Section] Restore editing view - Document view-->
          <info>
            <author>MBA</author>
            <desc>Saves view properties of last active document view when saving a document.</desc>
            <label>Document view</label>
          </info>
          <value>true</value>
        </prop>
        <prop oor:name="DocumentWindows" oor:type="xs:boolean">
          <!-- OldPath: General/Restore -->
          <!-- OldLocation: soffice.cfg -->
          <!-- UIHints: Tools  Options - General  Save - [Section] Restore editing view - Open windows-->
          <info>
            <author>MBA</author>
            <desc>Specifies whether all currently open windows of a document should be saved. If true the view properties for all open document views of that document are saved.</desc>
            <label>Open windows</label>
          </info>
          <value>false</value>
        </prop>
        <prop oor:name="PrettyPrinting" oor:type="xs:boolean">
          <!-- UIHints: Tools  Options - General  Save - optimize XML file size-->
          <!--the UI setting is inverse to this setting-->
          <info>
            <author>MBA</author>
            <desc>Specifies if files saved in the OOo 6.0 XML file formats should be in pretty printing format. Saving and loading the document takes more time in pretty printing format.</desc>
            <label>Open windows</label>
          </info>
          <value>false</value>
        </prop>
        <prop oor:name="WarnAlienFormat" oor:type="xs:boolean">
          <!-- UIHints: Tools  Options - General  Save - -->
          <info>
            <author>MBA</author>
            <desc>Specifies if a warning message is shown if a file is going to be saved to an alien format.</desc>
            <label>Open windows</label>
          </info>
          <value>true</value>
        </prop>
        <prop oor:name="AlwaysSaveAs" oor:type="xs:boolean">
          <info>
            <author>MAV</author>
            <desc>If the option is set, every time a user triggers a plain Save operation, SaveAs operation with possible additional user notifications will be started.</desc>
          </info>
          <value>false</value>
        </prop>
        <prop oor:name="SaveBackwardCompatibleODF" oor:type="xs:boolean">
          <info>
            <author>PB</author>
            <desc>If the  value is "true", then the ODF that is saved by OpenOffice.org will be backward compatible to previous minor versions.</desc>
          </info>
          <value>true</value>
        </prop>
        <prop oor:name="LoadPrinter" oor:type="xs:boolean">
          <!-- UIHints: Tools - Options - Load/Save - General - Load - Load printer settings with the document -->
          <info>
            <author>PB</author>
            <desc>Specifies if the printer settings will be loaded with the document.</desc>
          </info>
          <value>true</value>
        </prop>
      </group>
      <group oor:name="Graphic">
        <info>
          <author>MBA</author>
          <desc>Contains settings on how graphics contained in a document should be saved.</desc>
        </info>
        <prop oor:name="Format" oor:type="xs:int">
          <!-- OldPath: General/Save/Graphics -->
          <!-- OldLocation: soffice.cfg -->
          <!-- UIHints: Tools  Options - General  Save - [Section] Save graphics -->
          <info>
            <author>AF</author>
            <desc>Specifies how graphics contained in a document are saved.</desc>
            <label>Save graphics Normal/Compressed/Original format</label>
          </info>
          <constraints>
            <enumeration oor:value="0">
              <info>
                <desc>Normal</desc>
              </info>
            </enumeration>
            <enumeration oor:value="1">
              <info>
                <desc>Compressed</desc>
              </info>
            </enumeration>
            <enumeration oor:value="2">
              <info>
                <desc>Original format</desc>
              </info>
            </enumeration>
          </constraints>
          <value>1</value>
        </prop>
      </group>
      <group oor:name="URL">
        <info>
          <author>MBA</author>
          <desc>Specifies how URLs in documents should be processed during save.</desc>
        </info>
        <prop oor:name="FileSystem" oor:type="xs:boolean">
          <!-- OldPath: General/Save/URL -->
          <!-- OldLocation: soffice.cfg -->
          <!-- UIHints: Tools  Options - General  Save - [Section] Save URLs relative to -->
          <info>
            <author>MBA</author>
            <desc>Specifies whether URLs in documents should be saved relative to the file system.</desc>
            <label>File system</label>
          </info>
          <value>true</value>
        </prop>
        <prop oor:name="Internet" oor:type="xs:boolean">
          <!-- OldPath: General/Save/URL -->
          <!-- OldLocation: soffice.cfg -->
          <!-- UIHints: Tools  Options - General  Save - [Section] Save URLs relative to -->
          <info>
            <author>MBA</author>
            <desc>Specifies if URLs in documents should be saved relative to the Internet.</desc>
            <label>Internet</label>
          </info>
          <value>true</value>
        </prop>
      </group>
      <group oor:name="ODF">
        <info>
          <author>PB</author>
          <desc>Specifies ODF settings.</desc>
        </info>
        <prop oor:name="DefaultVersion" oor:type="xs:short">
          <!-- UIHints: Tools - Options - Load/Save - General - ODF version -->
          <info>
            <author>PB</author>
            <desc>Specifies the default ODF version for saving documents.</desc>
          </info>
          <constraints>
            <enumeration oor:value="0">
              <info>
                <desc>ODFVER_UNKNOWN</desc>
              </info>
            </enumeration>
            <enumeration oor:value="1">
              <info>
                <desc>ODFVER_010</desc>
              </info>
            </enumeration>
            <enumeration oor:value="2">
              <info>
                <desc>ODFVER_011</desc>
              </info>
            </enumeration>
            <enumeration oor:value="4">
              <info>
                <desc>ODFVER_012</desc>
              </info>
            </enumeration>
            <enumeration oor:value="3">
              <info>
                <desc>ODFVER_LATEST</desc>
              </info>
            </enumeration>
          </constraints>
          <value>3</value>
        </prop>
      </group>
    </group>
    <group oor:name="Load">
      <info>
        <author>MBA</author>
        <desc>Contains settings regarding the loading of documents.</desc>
      </info>
      <prop oor:name="UserDefinedSettings" oor:type="xs:boolean">
        <!-- UIHints: Tools  Options - General  Load/Save - General [Section] Load - Load user-defined with the document-->
        <info>
          <author>MBA</author>
          <desc>Specifies whether the user defined configuration settings are loaded together with the document.</desc>
          <label>Load user-defined settings</label>
        </info>
        <value>true</value>
      </prop>
      <prop oor:name="ShowOfficeUpdateDialog" oor:type="xs:boolean">
        <info>
          <author>MAV</author>
          <desc>Specifies whether the office update dialog should be shown in case the loaded document has newer ODF version than the maximal supported one.</desc>
        </info>
        <value>true</value>
      </prop>
    </group>
    <group oor:name="Security">
      <info>
        <author>MBA</author>
        <desc>Contains security specific Office settings.</desc>
      </info>
      <group oor:name="Scripting">
        <info>
          <author>MBA</author>
          <desc>Contains security settings regarding Basic scripts.</desc>
        </info>
        <prop oor:name="SecureURL" oor:type="oor:string-list">
          <!-- OldPath: Security/SecureURL -->
          <!-- OldLocation: soffice.ini -->
          <!-- UIHints: Tools - Options - Browser -->
          <info>
            <author>MBA</author>
            <desc>Lists all trustworthy URLs: file: All scripts from the local file system including a LAN; private:explorer: Scripts from the Explorer; private:help: Scripts in the help system; private:newmenu: Scripts that are executed by the commands File-New and AutoPilot; private:schedule: Scripts of the scheduler; private:searchfolder: Scripts of the searchfolder; private:user: Scripts that are entered in the URL field.</desc>
          </info>
          <value/>
        </prop>
        <prop oor:name="OfficeBasic" oor:type="xs:int">
          <!-- OldPath: Security/StarBASIC -->
          <!-- OldLocation: soffice.ini -->
          <!-- UIHints: Tools - Options - Browser -->
          <info>
            <author>MBA</author>
            <desc>Determines how Office Basic scripts should be handled.</desc>
          </info>
          <constraints>
            <enumeration oor:value="0">
              <info>
                <desc>Never</desc>
              </info>
            </enumeration>
            <enumeration oor:value="1">
              <info>
                <desc>According to Path List</desc>
              </info>
            </enumeration>
            <enumeration oor:value="2">
              <info>
                <desc>Always</desc>
              </info>
            </enumeration>
          </constraints>
          <value>1</value>
        </prop>
        <prop oor:name="ExecutePlugins" oor:type="xs:boolean">
          <info>
            <author>MBA</author>
            <desc>Specifies whether execution of plugins found inside a document is allowed.</desc>
          </info>
          <value>true</value>
        </prop>
        <prop oor:name="Warning" oor:type="xs:boolean">
          <info>
            <author>MBA</author>
            <desc>Specifies whether a warning box should be displayed before executing a script.</desc>
          </info>
          <value>false</value>
        </prop>
        <prop oor:name="Confirmation" oor:type="xs:boolean">
          <info>
            <author>MBA</author>
            <desc>Specifies whether the user must confirm before a basic script can be executed.</desc>
          </info>
          <value>true</value>
        </prop>
        <prop oor:name="WarnSaveOrSendDoc" oor:type="xs:boolean">
          <info>
            <author>GT</author>
            <desc>Specifies wether to warn when saving or sending documents with personal/hidden data.</desc>
          </info>
          <value>false</value>
        </prop>
        <prop oor:name="WarnSignDoc" oor:type="xs:boolean">
          <info>
            <author>GT</author>
            <desc>Specifies wether to warn when signing documents with personal/hidden data.</desc>
          </info>
          <value>true</value>
        </prop>
        <prop oor:name="WarnPrintDoc" oor:type="xs:boolean">
          <info>
            <author>GT</author>
            <desc>Specifies wether to warn when printing documents with personal/hidden data.</desc>
          </info>
          <value>false</value>
        </prop>
        <prop oor:name="WarnCreatePDF" oor:type="xs:boolean">
          <info>
            <author>GT</author>
            <desc>Specifies wether to warn when creating PDF documents with personal/hidden data.</desc>
          </info>
          <value>false</value>
        </prop>
        <prop oor:name="RemovePersonalInfoOnSaving" oor:type="xs:boolean">
          <info>
            <author>GT</author>
            <desc>Specifies wether to remove personal information on saving.</desc>
          </info>
          <value>false</value>
        </prop>
        <prop oor:name="RecommendPasswordProtection" oor:type="xs:boolean">
          <info>
            <author>GT</author>
            <desc>Specifies wether to recommend password protection when saving documents.</desc>
          </info>
          <value>false</value>
        </prop>
        <prop oor:name="HyperlinksWithCtrlClick" oor:type="xs:boolean">
          <info>
            <author>PB</author>
            <desc>Specifies whether ctrl-click is required to follow hyperlinks.</desc>
          </info>
          <value>true</value>
        </prop>
        <prop oor:name="MacroSecurityLevel" oor:type="xs:int">
          <info>
            <author>GT</author>
            <desc>Level of Macro security.</desc>
          </info>
          <constraints>
            <minInclusive oor:value="0">
              <info>
                <desc>Lowest level.</desc>
              </info>
            </minInclusive>
            <maxInclusive oor:value="3">
              <info>
                <desc>Highest level.</desc>
              </info>
            </maxInclusive>
          </constraints>
          <value>2</value>
        </prop>
        <prop oor:name="DisableMacrosExecution" oor:type="xs:boolean">
          <info>
            <author>MAV</author>
            <desc>Specifies whether the macro execution is disabled in general. If it is set to true, the "MacroSecurityLevel" is ignored. If it is set to false, the mentioned entry specified the level of macro security.</desc>
          </info>
          <value>false</value>
        </prop>
        <set oor:name="TrustedAuthors" oor:node-type="TrustedAuthor">
          <info>
            <author>GT</author>
            <desc>List with trusted authors.</desc>
          </info>
        </set>
      </group>
    </group>
    <group oor:name="View">
      <info>
        <author>MBA</author>
        <desc>Contains window and dialog settings.</desc>
      </info>
      <prop oor:name="FontScaling" oor:type="xs:short">
        <!--OldPath: General/View -->
        <!--OldLocation: soffice.cfg-->
        <!--UIHints: Tools  Options - General  View  [Section] Display-->
        <info>
          <author>PB</author>
          <desc>Specifies the scaling only of the screen representation [UNIT=%].</desc>
          <label>Scaling</label>
        </info>
        <constraints>
          <minInclusive oor:value="50">
            <info>
              <author>PB</author>
              <desc>Specifies the minimum range of the scaling.</desc>
            </info>
          </minInclusive>
          <maxInclusive oor:value="200">
            <info>
              <author>PB</author>
              <desc>Specifies the maximum range of the scaling.</desc>
            </info>
          </maxInclusive>
        </constraints>
        <value>100</value>
      </prop>
      <prop oor:name="LookAndFeel" oor:type="xs:short">
        <!-- OldPath: General/View -->
        <!-- OldLocation: soffice.cfg -->
        <!-- UIHints: Tools  Options - General  View  [Section] Display -->
        <info>
          <author>PB</author>
          <desc>Determines the look and feel of the application.</desc>
          <label>Look &amp; Feel</label>
        </info>
        <constraints>
          <enumeration oor:value="0">
            <info>
              <desc>Standard</desc>
            </info>
          </enumeration>
          <enumeration oor:value="1">
            <info>
              <desc>Macintosh</desc>
            </info>
          </enumeration>
          <enumeration oor:value="2">
            <info>
              <desc>X Window</desc>
            </info>
          </enumeration>
          <enumeration oor:value="3">
            <info>
              <desc>OS/2</desc>
            </info>
          </enumeration>
        </constraints>
        <value>0</value>
      </prop>
      <group oor:name="AppWindow">
        <info>
          <author>MBA</author>
          <desc>Contains settings on how the application window should be displayed.</desc>
        </info>
        <prop oor:name="FullScreen" oor:type="xs:boolean">
          <!-- OldPath: soffice-view/App-Window -->
          <!-- OldLocation: soffice.ini -->
          <info>
            <author>MBA</author>
            <desc>Specifies whether the application window should be opened in Fullscreen mode.</desc>
          </info>
          <value>false</value>
        </prop>
        <prop oor:name="Preference" oor:type="xs:int">
          <!-- OldPath: soffice-view/App-Window -->
          <!-- OldLocation: soffice.ini -->
          <info>
            <author>MBA</author>
            <desc>Specifies the preferred view of the application window.</desc>
          </info>
          <constraints>
            <enumeration oor:value="0">
              <info>
                <desc>Use last setting</desc>
              </info>
            </enumeration>
            <enumeration oor:value="1">
              <info>
                <desc>Show in task bar</desc>
              </info>
            </enumeration>
            <enumeration oor:value="2">
              <info>
                <desc>Open in Fullscreen mode</desc>
              </info>
            </enumeration>
          </constraints>
          <value>0</value>
        </prop>
      </group>
      <group oor:name="Dialog">
        <info>
          <author>MBA</author>
          <desc>Contains settings which specify how dialogs and toolbars should be displayed.</desc>
        </info>
        <prop oor:name="ButtonLarge" oor:type="xs:boolean">
          <!-- OldPath: General/View -->
          <!-- OldLocation: soffice.cfg -->
          <!-- UIHints: Tools  Options - General  View  [Section] Buttons -->
          <info>
            <author>MBA</author>
            <desc>Specifies whether toolbar buttons should be drawn large or small. True means large.</desc>
            <label>Large buttons</label>
          </info>
          <value>false</value>
        </prop>
        <prop oor:name="ButtonFlat" oor:type="xs:boolean">
          <!-- OldPath: General/View -->
          <!-- OldLocation: soffice.cfg -->
          <!-- UIHints: Tools  Options - General  View  [Section] Buttons -->
          <info>
            <author>MBA</author>
            <desc>Specifies whether toolbox buttons should be drawn with a flat or 3D design. True means flat design.</desc>
            <label>Flat buttons</label>
          </info>
          <value>true</value>
        </prop>
        <prop oor:name="ColoredTab" oor:type="xs:boolean">
          <!-- OldPath: General/View -->
          <!-- OldLocation: soffice.cfg -->
          <!-- UIHints: Tools  Options - General  View  [Section] Options -->
          <info>
            <author>PB</author>
            <desc>Specifies TabDialogs with colored tab control (True)</desc>
            <label>Colored tab controls</label>
          </info>
          <value>false</value>
        </prop>
        <prop oor:name="MousePositioning" oor:type="xs:short">
          <!-- OldPath: General/View -->
          <!-- OldLocation: soffice.cfg -->
          <!-- UIHints: Tools  Options - General  View  [Section] Mouse positioning -->
          <info>
            <author>PB</author>
            <desc>Determines the automatic mouse positioning on dialogs: 0 - Default button 1 - Dialog center 2 - No automatic positioning</desc>
            <label>Mouse positioning</label>
          </info>
          <constraints>
            <enumeration oor:value="0">
              <info>
                <desc>Snap To Button</desc>
              </info>
            </enumeration>
            <enumeration oor:value="1">
              <info>
                <desc>Snap To Middle</desc>
              </info>
            </enumeration>
            <enumeration oor:value="2">
              <info>
                <desc>No Snap</desc>
              </info>
            </enumeration>
          </constraints>
          <value>2</value>
        </prop>
        <prop oor:name="MiddleMouseButton" oor:type="xs:short">
          <!-- OldPath: General/View -->
          <!-- UIHints: Tools  Options - General  View  [Section] Middle mouse button -->
          <info>
            <author>OS</author>
            <desc>Determines the action assigned to the middle mouse button: 0 - No action 1 -Auto scroll 2 - Paste selection.</desc>
            <label>Middle mouse button</label>
          </info>
          <constraints>
            <enumeration oor:value="0">
              <info>
                <desc>No action</desc>
              </info>
            </enumeration>
            <enumeration oor:value="1">
              <info>
                <desc>Auto scroll</desc>
              </info>
            </enumeration>
            <enumeration oor:value="2">
              <info>
                <desc>Paste selection</desc>
              </info>
            </enumeration>
          </constraints>
          <value>1</value>
        </prop>
        <prop oor:name="SingleLineTab" oor:type="xs:boolean">
          <!-- OldPath: General/View -->
          <!-- OldLocation: soffice.cfg -->
          <!-- UIHints: Tools  Options - General  View  [Section] Options -->
          <info>
            <author>PB</author>
            <desc>Specifies TabDialogs with single line tab control (True).</desc>
            <label>Single line tab controls</label>
          </info>
          <value>false</value>
        </prop>
      </group>
      <group oor:name="Localisation">
        <info>
          <author>SSA</author>
          <desc>Contains localization specific settings.</desc>
        </info>
        <prop oor:name="AutoMnemonic" oor:type="xs:boolean" oor:localized="true">
          <!-- OldPath: International/AutoMnemonic -->
          <!-- OldLocation: soffice.ini -->
          <info>
            <author>SSA</author>
            <desc>Specifies if shortcuts are assigned automatically.</desc>
          </info>
        </prop>
        <prop oor:name="DialogScale" oor:type="xs:int" oor:localized="true">
          <!-- OldPath: International/DialogScaleX -->
          <!-- OldLocation: soffice.ini -->
          <info>
            <author>SSA</author>
            <desc>Specifies the percentage for enlarging controls.</desc>
          </info>
          <constraints>
            <minInclusive oor:value="0">
              <info>
                <author>SSA</author>
                <desc>Specifies the upper limit for enlarging the controls is 100%.</desc>
              </info>
            </minInclusive>
            <maxInclusive oor:value="100">
              <info>
                <author>SSA</author>
                <desc>Specifies the upper limit for enlarging the controls is 100%.</desc>
              </info>
            </maxInclusive>
          </constraints>
        </prop>
      </group>
      <group oor:name="Menu">
        <info>
          <author>PB</author>
          <desc>Contains menu view settings.</desc>
        </info>
        <prop oor:name="DontHideDisabledEntry" oor:type="xs:boolean">
          <!-- OldPath: Desktop/DontHideDisabledEntry -->
          <!-- OldLocation: soffice.ini -->
          <!-- UIHints: Tools - Options - General - View -->
          <info>
            <author>PB</author>
            <desc>Shows all deactivated menu entries. Menu commands that are normally not necessary are hidden by default.</desc>
          </info>
          <value>true</value>
        </prop>
        <prop oor:name="IsSystemIconsInMenus" oor:type="xs:boolean">
          <info>
            <author>CMC</author>
            <desc>Indicates whether icons in the office menus should shown/hidden by following the System theme.</desc>
          </info>
          <value>true</value>
        </prop>
        <prop oor:name="ShowIconsInMenues" oor:type="xs:boolean">
          <!-- OldPath: General/View -->
          <!-- UIHints: Tools  Options - General  View  [Section] Options -->
          <info>
            <author>CD</author>
            <desc>Indicates whether icons in the office menus should be displayed.</desc>
          </info>
          <value>true</value>
        </prop>
        <prop oor:name="FollowMouse" oor:type="xs:boolean">
          <!-- OldPath: General/View -->
          <!-- OldLocation: soffice.cfg -->
          <!-- UIHints: Tools  Options - General  View  [Section] Options -->
          <info>
            <author>PB</author>
            <desc>Specifies automatic selection while moving the mouse over a menu (True).</desc>
            <label>Menu follows mouse pointer</label>
          </info>
          <value>true</value>
        </prop>
      </group>
      <group oor:name="Window">
        <info>
          <author>MBA</author>
          <desc>Contains settings for general windows used by the Office.</desc>
        </info>
        <prop oor:name="Drag" oor:type="xs:short">
          <!-- OldPath: General/View -->
          <!-- OldLocation: soffice.cfg -->
          <!-- UIHints: Tools  Options - General  View  [Section] Display -->
          <info>
            <author>PB</author>
            <desc>Specifies the representation of the window while dragging.</desc>
            <label>Window Drag</label>
          </info>
          <constraints>
            <enumeration oor:value="0">
              <info>
                <desc>With window contents</desc>
              </info>
            </enumeration>
            <enumeration oor:value="1">
              <info>
                <desc>Frame only</desc>
              </info>
            </enumeration>
            <enumeration oor:value="2">
              <info>
                <desc>From system settings</desc>
              </info>
            </enumeration>
          </constraints>
          <value>2</value>
        </prop>
        <prop oor:name="Key" oor:type="xs:int">
          <!-- OldPath: soffice_View/Window -->
          <!-- OldLocation: soffice.ini -->
          <!-- Notice: LM: Description is missing 5962Window=V1,995/150/280/321,H,0,AL:(16,4,0/0/400/250)#100 -->
          <info>
            <deprecated/>
            <author>MBA</author>
            <desc>Deprecated.</desc>
          </info>
        </prop>
        <prop oor:name="Version" oor:type="xs:string">
          <!-- OldPath: soffice_View/Window -->
          <!-- OldLocation: soffice.ini -->
          <!-- Notice: LM: Description is missing -->
          <info>
            <deprecated/>
            <desc>Deprecated.</desc>
          </info>
          <value/>
          <!-- JB: Empty default inserted into empty property node. Remove if NIL was intended -->
        </prop>
        <prop oor:name="State" oor:type="xs:boolean">
          <!-- OldPath: soffice_View/Window -->
          <!-- OldLocation: soffice.ini -->
          <!-- Notice: LM: Description is missing -->
          <info>
            <deprecated/>
            <desc>Deprecated.</desc>
          </info>
          <value>false</value>
        </prop>
        <prop oor:name="Flag" oor:type="xs:int">
          <!-- OldPath: soffice_View/Window -->
          <!-- OldLocation: soffice.ini -->
          <!-- Notice: LM: Description is missing -->
          <info>
            <deprecated/>
            <desc>Deprecated.</desc>
          </info>
          <constraints>
            <enumeration oor:value="01">
              <info>
                <desc>ZoomIn</desc>
              </info>
            </enumeration>
            <enumeration oor:value="02">
              <info>
                <desc>Small</desc>
              </info>
            </enumeration>
            <enumeration oor:value="04">
              <info>
                <desc>ForceDock</desc>
              </info>
            </enumeration>
            <enumeration oor:value="08">
              <info>
                <desc>AutoHide</desc>
              </info>
            </enumeration>
            <enumeration oor:value="10">
              <info>
                <desc>Task</desc>
              </info>
            </enumeration>
            <enumeration oor:value="20">
              <info>
                <desc>CantGetFocus</desc>
              </info>
            </enumeration>
          </constraints>
        </prop>
        <prop oor:name="UserData" oor:type="xs:string">
          <!-- OldPath: soffice_View/Window -->
          <!-- OldLocation: soffice.ini -->
          <!-- Notice: LM: Description is missing -->
          <info>
            <deprecated/>
            <desc>Deprecated.</desc>
          </info>
          <value/>
          <!-- JB: Empty default inserted into empty property node. Remove if NIL was intended -->
        </prop>
      </group>
      <group oor:name="SplitWindow">
        <info>
          <deprecated/>
          <author>MBA</author>
          <desc>Specifies the properties of window containers for docked windows.</desc>
        </info>
        <prop oor:name="Key" oor:type="xs:string">
          <!-- OldPath: soffice_View/SplitWindow -->
          <!-- OldLocation: soffice.ini -->
          <!-- Notice: LM: Description is missing 0SplitWindow=V1,2,1,0,6308 -->
          <info>
            <deprecated/>
            <author>MBA</author>
            <desc>Deprecated.</desc>
          </info>
          <value/>
          <!-- JB: Empty default inserted into empty property node. Remove if NIL was intended -->
        </prop>
        <prop oor:name="Version" oor:type="xs:int">
          <!-- OldPath: soffice_View/SplitWindow -->
          <!-- OldLocation: soffice.ini -->
          <!-- Notice: LM: Description is missing -->
          <info>
            <deprecated/>
            <author>MBA</author>
            <desc>Deprecated.</desc>
          </info>
        </prop>
        <prop oor:name="State" oor:type="xs:int">
          <!-- OldPath: soffice_View/SplitWindow -->
          <!-- OldLocation: soffice.ini -->
          <info>
            <deprecated/>
            <author>MBA</author>
            <desc>Deprecated.</desc>
          </info>
          <constraints>
            <enumeration oor:value="0">
              <info>
                <desc>Stick/Hidden</desc>
              </info>
            </enumeration>
            <enumeration oor:value="1">
              <info>
                <desc>Floating/Hidden</desc>
              </info>
            </enumeration>
            <enumeration oor:value="2">
              <info>
                <desc>Stick/Visible</desc>
              </info>
            </enumeration>
            <enumeration oor:value="3">
              <info>
                <desc>Floating/Visible</desc>
              </info>
            </enumeration>
          </constraints>
        </prop>
        <prop oor:name="Count" oor:type="xs:int">
          <info>
            <deprecated/>
            <desc>Deprecated.</desc>
          </info>
          <!-- OldPath: soffice_View/SplitWindow -->
          <!-- OldLocation: soffice.ini -->
          <!-- Notice: LM: Description is missing -->
        </prop>
        <prop oor:name="Sequence" oor:type="xs:int">
          <info>
            <deprecated/>
            <desc>Deprecated.</desc>
          </info>
          <!-- OldPath: soffice_View/SplitWindow -->
          <!-- OldLocation: soffice.ini -->
          <!-- Notice: LM: Description is missing -->
        </prop>
      </group>
      <group oor:name="FontAntiAliasing">
        <info>
          <desc>Font antialiasing properties</desc>
        </info>
        <prop oor:name="Enabled" oor:type="xs:boolean">
          <info>
            <desc>Specifies font antialiasing properties</desc>
            <label>Font Antialiasing Enabled</label>
          </info>
          <value>true</value>
        </prop>
        <prop oor:name="MinPixelHeight" oor:type="xs:short">
          <info>
            <desc>Specifies an additional limit if Font Antialiasing is enabled. Fonts that are smaller than the specified limit are not anti-aliased.</desc>
            <label>Font Antialiasing Minimum Pixel Height</label>
          </info>
          <value>8</value>
        </prop>
      </group>
    </group>
    <group oor:name="Undo">
      <info>
        <author>MBA</author>
        <desc>Contains the settings regarding the undo operation in the Office.</desc>
      </info>
      <prop oor:name="Steps" oor:type="xs:int">
        <!-- OldPath: General/Undo -->
        <!-- OldLocation: soffice.cfg -->
        <!-- UIHints: Tools  Options - General  Save - [Section] Undo -->
        <info>
          <author>MBA</author>
          <desc>Specifies how many operations can be undone in a row.</desc>
          <label>Number of steps</label>
        </info>
        <constraints>
          <minInclusive oor:value="1">
            <info>
              <desc>Specifies the lowest number of undo steps possible.</desc>
            </info>
          </minInclusive>
          <maxInclusive oor:value="1000">
            <info>
              <desc>Specifies the highest number of undo steps possible.</desc>
            </info>
          </maxInclusive>
        </constraints>
        <value>100</value>
      </prop>
    </group>
    <group oor:name="Setup">
      <info>
        <author>PB</author>
        <desc>Specifies options related to the setup.</desc>
      </info>
      <group oor:name="Language">
        <info>
          <desc>Specifies options related to the installed languages.</desc>
        </info>
        <prop oor:name="Locales" oor:type="oor:string-list">
          <!--OldPath: OfficeLanguage/[Code]=Installed -->
          <!--OldLocation: soffice.ini -->
          <!--The string list has to be filled by the setup-->
          <info>
            <desc>Contains the installed Office languages for the menus and dialogs.</desc>
          </info>
        </prop>
      </group>
    </group>
    <group oor:name="Print">
      <info>
        <author>AF</author>
        <desc>Specifies options related to printing.</desc>
      </info>
      <prop oor:name="PrintingModifiesDocument" oor:type="xs:boolean">
        <!-- UIHints: Tools  Options - General  Print  [Section] PrinterOptions-->
        <info>
          <author>MBA</author>
          <desc>Specifies if printing a document can modify a document due to reformatting</desc>
          <label>(PrinterOptions) PrintingModifiesDocument</label>
        </info>
        <value>false</value>
      </prop>
      <group oor:name="Warning">
        <info>
          <author>OS</author>
          <desc>Contains settings for print specific warnings.</desc>
        </info>
        <prop oor:name="PaperSize" oor:type="xs:boolean">
          <!-- OldPath: General/Print/Warning -->
          <!-- OldLocation: soffice.cfg -->
          <!-- UIHints: Tools  Options - General  Print  [Section] Warnings -->
          <info>
            <author>OS</author>
            <desc>Specifies if a warning should be displayed in case the printout requires a specific paper size</desc>
            <label>(Warnings) Paper size</label>
          </info>
          <value>false</value>
        </prop>
        <prop oor:name="PaperOrientation" oor:type="xs:boolean">
          <!-- OldPath: General/Print/Warning -->
          <!-- OldLocation: soffice.cfg -->
          <!-- UIHints: Tools  Options - General  Print  [Section] Warnings -->
          <info>
            <author>OS</author>
            <desc>Specifies if a warning should be displayed in case the printout requires a specific paper orientation</desc>
            <label>(Warnings) Paper orientation</label>
          </info>
          <value>false</value>
        </prop>
        <prop oor:name="NotFound" oor:type="xs:boolean">
          <!-- OldPath: General/Print/Warning -->
          <!-- OldLocation: soffice.cfg -->
          <!-- UIHints: Tools  Options - General  Print  [Section] Warnings -->
          <info>
            <author>OS</author>
            <desc>Specifies if a warning should be displayed in case the printer defined in the document was not found</desc>
            <label>(Warnings) Not found</label>
          </info>
          <value>false</value>
        </prop>
        <prop oor:name="Transparency" oor:type="xs:boolean">
          <!-- UIHints: Tools  Options - General  Print  [Section] Warnings -->
          <info>
            <author>AF</author>
            <desc>Specifies if a warning should be displayed in case the printout contains transparent objects.</desc>
            <label>(Warnings) Transparency</label>
          </info>
          <value>true</value>
        </prop>
      </group>
      <group oor:name="Option">
        <info>
          <author>AF</author>
          <desc>Specifies the options related to printing.</desc>
        </info>
        <group oor:name="Printer">
          <info>
            <desc>Specifies the options related to printing.</desc>
          </info>
          <prop oor:name="ReduceTransparency" oor:type="xs:boolean">
            <!-- UIHints: Tools  Options - General  Print  [Section] PrinterOptions-->
            <info>
              <author>AF</author>
              <desc>Indicates whether to ignore transparency for the output of objects.</desc>
              <label>(PrinterOptions) ReduceTransparency</label>
            </info>
            <value>false</value>
          </prop>
          <prop oor:name="ReducedTransparencyMode" oor:type="xs:short">
            <!-- UIHints: Tools  Options - General  Print  [Section] PrinterOptions-->
            <info>
              <author>AF</author>
              <desc>Specifies type of transparency reduction: 0 - Automatically determine reduction, 1 - Always disabled.</desc>
              <label>(PrinterOptions) ReducedTransparencyMode</label>
            </info>
            <value>0</value>
          </prop>
          <prop oor:name="ReduceGradients" oor:type="xs:boolean">
            <!-- UIHints: Tools  Options - General  Print  [Section] PrinterOptions-->
            <info>
              <author>AF</author>
              <desc>Indicates whether to reduce memory usage for output of gradients by limiting the number of gradient steps.</desc>
              <label>(PrinterOptions) ReduceGradients</label>
            </info>
            <value>false</value>
          </prop>
          <prop oor:name="ReducedGradientMode" oor:type="xs:short">
            <!-- UIHints: Tools  Options - General  Print  [Section] PrinterOptions-->
            <info>
              <author>AF</author>
              <desc>Specifies type of gradient reduction: 0 - reduce the number of stripes, 1 - reduce to color.</desc>
              <label>(PrinterOptions) ReducedGradientMode</label>
            </info>
            <value>0</value>
          </prop>
          <prop oor:name="ReducedGradientStepCount" oor:type="xs:short">
            <!-- UIHints: Tools  Options - General  Print  [Section] PrinterOptions-->
            <info>
              <author>AF</author>
              <desc>Specifies the maximum number stripes used for output of gradients.</desc>
              <label>(PrinterOptions) ReducedGradientStepCount</label>
            </info>
            <value>64</value>
          </prop>
          <prop oor:name="ReduceBitmaps" oor:type="xs:boolean">
            <!-- UIHints: Tools  Options - General  Print  [Section] PrinterOptions-->
            <info>
              <author>AF</author>
              <desc>Indicates whether to reduce the memory usage of bitmaps for print process by limiting the resolution.</desc>
              <label>(PrinterOptions) ReduceBitmaps</label>
            </info>
            <value>false</value>
          </prop>
          <prop oor:name="ReducedBitmapMode" oor:type="xs:short">
            <!-- UIHints: Tools  Options - General  Print  [Section] PrinterOptions-->
            <info>
              <author>AF</author>
              <desc>Specifies type of bitmap reduction: 0 - Automatically determine optimal resolution, 1 - Use original resolution, 2 - User defined resolution.</desc>
              <label>(PrinterOptions) ReducedBitmapMode</label>
            </info>
            <value>1</value>
          </prop>
          <prop oor:name="ReducedBitmapResolution" oor:type="xs:short">
            <!-- UIHints: Tools  Options - General  Print  [Section] PrinterOptions-->
            <info>
              <author>AF</author>
              <desc>Specifies resolution of reduced bitmaps: 0 - 72DPI, 1 - 96DPI, 2 - 150DPI, 3 - 200DPI, 4 - 300DPI, 5 - 600DPI.</desc>
              <label>(PrinterOptions) ReducedBitmapResolution</label>
            </info>
            <value>3</value>
          </prop>
          <prop oor:name="ReducedBitmapIncludesTransparency" oor:type="xs:boolean">
            <!-- UIHints: Tools  Options - General  Print  [Section] PrinterOptions-->
            <info>
              <author>AF</author>
              <desc>Indicates whether to reduce the resolution of automatically created substitution bitmaps of transparent objects.</desc>
              <label>(PrinterOptions) ReducedBitmapIncludesTransparency</label>
            </info>
            <value>true</value>
          </prop>
          <prop oor:name="ConvertToGreyscales" oor:type="xs:boolean">
            <!-- UIHints: Tools  Options - General  Print  [Section] PrinterOptions-->
            <info>
              <author>AF</author>
              <desc>Indicates whether to create only grayscale output of all objects.</desc>
              <label>(PrinterOptions) ConvertToGreyscales</label>
            </info>
            <value>false</value>
          </prop>
        </group>
        <group oor:name="File">
          <info>
            <desc>Specifies the options for printing to a file.</desc>
            <label>Print File</label>
          </info>
          <prop oor:name="ReduceTransparency" oor:type="xs:boolean">
            <!-- UIHints: Tools  Options - General  Print  [Section] PrintFileOptions-->
            <info>
              <author>AF</author>
              <desc>Indicates whether to ignore transparency for the output of objects.</desc>
              <label>(PrintFileOptions) ReduceTransparency</label>
            </info>
            <value>false</value>
          </prop>
          <prop oor:name="ReducedTransparencyMode" oor:type="xs:short">
            <!-- UIHints: Tools  Options - General  Print  [Section] PrintFileOptions-->
            <info>
              <author>AF</author>
              <desc>Indicates the type of transparency reduction: 0 - Automatically determine reduction, 1 - Always disabled.</desc>
              <label>(PrintFileOptions) ReducedTransparencyMode</label>
            </info>
            <value>0</value>
          </prop>
          <prop oor:name="ReduceGradients" oor:type="xs:boolean">
            <!-- UIHints: Tools  Options - General  Print  [Section] PrintFileOptions-->
            <info>
              <author>AF</author>
              <desc>Indicates whether to reduce memory usage for output of gradients by limiting the number of gradient steps.</desc>
              <label>(PrintFileOptions) ReduceGradients</label>
            </info>
            <value>false</value>
          </prop>
          <prop oor:name="ReducedGradientMode" oor:type="xs:short">
            <!-- UIHints: Tools  Options - General  Print  [Section] PrintFileOptions-->
            <info>
              <author>AF</author>
              <desc>Indicates the type of gradient reduction: 0 - Reduce the number of stripes, 1 - Reduce to color.</desc>
              <label>(PrintFileOptions) ReducedGradientMode</label>
            </info>
            <value>0</value>
          </prop>
          <prop oor:name="ReducedGradientStepCount" oor:type="xs:short">
            <!-- UIHints: Tools  Options - General  Print  [Section] PrintFileOptions-->
            <info>
              <author>AF</author>
              <desc>Specifies the maximum number stripes used for output of gradients.</desc>
              <label>(PrintFileOptions) ReducedGradientStepCount</label>
            </info>
            <value>64</value>
          </prop>
          <prop oor:name="ReduceBitmaps" oor:type="xs:boolean">
            <!-- UIHints: Tools  Options - General  Print  [Section] PrintFileOptions-->
            <info>
              <author>AF</author>
              <desc>Indicates whether to reduce the memory usage of bitmaps for the print process by limiting the resolution.</desc>
              <label>(PrintFileOptions) ReduceBitmaps</label>
            </info>
            <value>false</value>
          </prop>
          <prop oor:name="ReducedBitmapMode" oor:type="xs:short">
            <!-- UIHints: Tools  Options - General  Print  [Section] PrintFileOptions-->
            <info>
              <author>AF</author>
              <desc>Specifies the type of bitmap reduction: 0 - Automatically determine optimal resolution, 1 - Use original resolution, 2 - User defined resolution.</desc>
              <label>(PrintFileOptions) ReducedBitmapMode</label>
            </info>
            <value>1</value>
          </prop>
          <prop oor:name="ReducedBitmapResolution" oor:type="xs:short">
            <!-- UIHints: Tools  Options - General  Print  [Section] PrintFileOptions-->
            <info>
              <author>AF</author>
              <desc>Specifies the resolution of reduced bitmaps: 0 - 72DPI, 1 - 96DPI, 2 - 150DPI, 3 - 200DPI, 4 - 300DPI, 5 - 600DPI.</desc>
              <label>(PrintFileOptions) ReducedBitmapResolution</label>
            </info>
            <value>3</value>
          </prop>
          <prop oor:name="ReducedBitmapIncludesTransparency" oor:type="xs:boolean">
            <!-- UIHints: Tools  Options - General  Print  [Section] PrintFileOptions-->
            <info>
              <author>AF</author>
              <desc>Indicates whether to reduce the resolution of automatically created substitution bitmaps of transparent objects.</desc>
              <label>(PrintFileOptions) ReducedBitmapIncludesTransparency</label>
            </info>
            <value>true</value>
          </prop>
          <prop oor:name="ConvertToGreyscales" oor:type="xs:boolean">
            <!-- UIHints: Tools  Options - General  Print  [Section] PrintFileOptions-->
            <info>
              <author>AF</author>
              <desc>Indicates whether to create only grayscale output of all objects.</desc>
              <label>(PrintFileOptions) ConvertToGreyscales</label>
            </info>
            <value>false</value>
          </prop>
        </group>
      </group>
    </group>
    <group oor:name="WorkingSet">
      <info>
        <deprecated/>
        <author>MBA</author>
        <desc>Lists open documents or windows.</desc>
      </info>
      <prop oor:name="WindowList" oor:type="oor:string-list">
        <!-- OldPath: SavedWorkingSet -->
        <!-- OldLocation: soffice.ini -->
        <!-- UIHints: Tools  Options - General  Save -->
        <info>
          <deprecated/>
          <author>MBA</author>
          <desc>Lists open documents or windows.</desc>
        </info>
      </prop>
    </group>
    <group oor:name="AddXMLToStorage">
      <info>
        <author>OS</author>
        <desc>Contains settings specifying if a XML package is added to the applications binary files.</desc>
      </info>
      <prop oor:name="Writer" oor:type="xs:boolean">
        <!-- OldPath: AddXMLToStorage_Writer -->
        <!-- OldLocation: soffice.ini -->
        <!-- UIHints: no -->
        <info>
          <author>OS</author>
          <desc>Defines if a XML package is added to the Writer binary files.</desc>
        </info>
      </prop>
      <prop oor:name="Calc" oor:type="xs:boolean">
        <!-- OldPath: AddXMLToStorage_Calc -->
        <!-- OldLocation: soffice.ini -->
        <!-- UIHints: no -->
        <info>
          <author>OS</author>
          <desc>Defines if a XML package is added to the Calc binary files.</desc>
        </info>
      </prop>
      <prop oor:name="Impress" oor:type="xs:boolean">
        <!-- OldPath: AddXMLToStorage_Impress -->
        <!-- OldLocation: soffice.ini -->
        <!-- UIHints: no -->
        <info>
          <author>OS</author>
          <desc>Defines if a XML package is added to the Impress binary files.</desc>
        </info>
      </prop>
      <prop oor:name="Draw" oor:type="xs:boolean">
        <!-- OldPath: AddXMLToStorage_Draw -->
        <!-- OldLocation: soffice.ini -->
        <!-- UIHints: no -->
        <info>
          <author>OS</author>
          <desc>Defines if a XML package is added to the Draw binary files.</desc>
        </info>
      </prop>
    </group>
    <group oor:name="Help">
      <info>
        <author>FS</author>
        <desc>Contains settings that specify the common help settings.</desc>
      </info>
      <prop oor:name="ShowBasic" oor:type="xs:boolean">
        <info>
          <author>ABI</author>
          <desc>Determines wether basic help should be shown.</desc>
        </info>
        <value>true</value>
      </prop>
      <prop oor:name="Locale" oor:type="xs:string">
        <info>
          <author>ABI</author>
          <desc>Determines the locale for the help pages.</desc>
        </info>
        <value/>
        <!-- JB: Empty default inserted into empty property node. Remove if NIL was intended -->
      </prop>
      <prop oor:name="System" oor:type="xs:string">
        <info>
          <author>ABI</author>
          <desc>Determines the operating system on which the help system is displayed.</desc>
        </info>
        <value/>
        <!-- JB: Empty default inserted into empty property node. Remove if NIL was intended -->
      </prop>
      <prop oor:name="Tip" oor:type="xs:boolean">
        <!-- OldLocation: Soffice.cfg -->
        <!-- UIHints: Help menu-->
        <info>
          <author>MBA</author>
          <desc>Activates the Tip help.</desc>
          <label>Tips</label>
        </info>
        <value>true</value>
      </prop>
      <prop oor:name="ExtendedTip" oor:type="xs:boolean">
        <!-- OldLocation: Soffice.cfg -->
        <!-- UIHints: Help menu-->
        <info>
          <author>MBA</author>
          <desc>Activates the Extended help.</desc>
          <label>Extended Tips</label>
        </info>
        <value>false</value>
      </prop>
      <prop oor:name="HelpStyleSheet" oor:type="xs:string">
        <info>
          <author>ABI</author>
          <desc>Specifies the name of the stylesheet used to display help content.</desc>
        </info>
        <value>Default</value>
      </prop>
      <group oor:name="HelpAgent">
        <info>
          <author>MBA</author>
          <desc>Specifies the properties of the HelpAgent.</desc>
        </info>
        <prop oor:name="Enabled" oor:type="xs:boolean">
          <info>
            <desc>Specifies whether the HelpAgent is enabled.</desc>
            <label>enable HelpAgent</label>
          </info>
          <value>true</value>
        </prop>
        <prop oor:name="Timeout" oor:type="xs:int">
          <info>
            <desc>Specifies the time-out value in seconds after which the HelpAgent is closed automatically if ignored by the user.</desc>
            <label>HelpAgent timeout</label>
          </info>
          <value>30</value>
        </prop>
        <prop oor:name="RetryLimit" oor:type="xs:int">
          <info>
            <desc>Specifies how often the user must ignore a given HelpAgent topic until it is disregarded in the future (any requests for this topic will be dropped silently).</desc>
            <label>HelpAgent retry limit</label>
          </info>
          <value>3</value>
        </prop>
        <set oor:name="IgnoreList" oor:node-type="NameCounter">
          <info>
            <desc>Contains the help URLs which have been ignored at least once by the user, together with a counter of how often they have been ignored.</desc>
            <label>HelpAgent ignore list</label>
          </info>
        </set>
      </group>
      <group oor:name="StartCenter">
        <info>
          <author>PL</author>
          <desc>Contains settings for the start center.</desc>
        </info>
        <prop oor:name="AddFeatureURL" oor:type="xs:string">
          <info>
            <desc>Contains a string specifying the URL to be browsed for additional features (e.g. extensions)</desc>
          </info>
          <value/>
        </prop>
        <prop oor:name="InfoURL" oor:type="xs:string">
          <info>
            <desc>Contains a string specifying the URL to be browsed for information about the product</desc>
          </info>
          <value/>
        </prop>
        <prop oor:name="TemplateRepositoryURL" oor:type="xs:string">
          <info>
            <desc>Contains a string specifying the URL to be browsed for additional template documents</desc>
          </info>
          <value/>
        </prop>
      </group>
      <group oor:name="Registration">
        <info>
          <author>FS</author>
          <desc>Contains various settings regarding the product registration feature.</desc>
        </info>
        <prop oor:name="TemplateURL" oor:type="xs:string">
          <info>
            <desc>Contains a string specifying the URL with placeholders to be used for online registration.</desc>
          </info>
          <value/>
          <!-- JB: Empty default inserted into empty property node. Remove if NIL was intended -->
        </prop>
        <prop oor:name="URL" oor:type="xs:string">
          <info>
            <desc>Contains a string specifying the real URL to be used for online registration.</desc>
          </info>
          <value/>
          <!-- JB: Empty default inserted into empty property node. Remove if NIL was intended -->
        </prop>
        <prop oor:name="ReminderDate" oor:type="xs:string">
          <info>
            <desc>Contains a string representation of the date on which the user receives a reminder (e.g. "13.02.2002").</desc>
          </info>
          <value/>
          <!-- JB: Empty default inserted into empty property node. Remove if NIL was intended -->
        </prop>
        <prop oor:name="RequestDialog" oor:type="xs:int">
          <info>
            <desc>Contains the number used internally to determine when the dialog should be started.</desc>
          </info>
          <value>1</value>
        </prop>
        <prop oor:name="ShowMenuItem" oor:type="xs:boolean">
          <info>
            <desc>Contains a Boolean that specifies if the "Registration..." menu item is available.</desc>
          </info>
          <value>true</value>
        </prop>
        <prop oor:name="ProductVersionID" oor:type="xs:string">
          <info>
            <author>CD/OBR</author>
            <desc>Current product ID.</desc>
            <deprecated>This data is saved in a dedicated file since OOo 3.0 FCS</deprecated>
          </info>
        </prop>
        <set oor:name="ProductVersions" oor:node-type="ProductVersionID">
          <info>
            <author>CD/OBR</author>
            <desc>Specifies product specific IDs and associated instance UUIDs</desc>
            <deprecated>This data is saved in a dedicated file since OOo 3.0 FCS</deprecated>
          </info>
        </set>
      </group>
    </group>
    <group oor:name="Java">
      <info>
        <author>JL</author>
        <desc>Contains Java related settings.</desc>
      </info>
      <group oor:name="Applet">
        <info>
          <desc>Contains Applet related settings.</desc>
        </info>
        <prop oor:name="Enable" oor:type="xs:boolean">
          <!-- OldPath: Java -->
          <!-- OldLocation: java.ini -->
          <!-- UIHints: Tools  Options  Security Enable Applets -->
          <info>
            <desc>Enables/disables Java applets in Office documents.</desc>
            <label>Enable Applets</label>
          </info>
          <value>false</value>
        </prop>
      </group>
    </group>
    <group oor:name="Vectorize">
      <info>
        <author>AF</author>
        <desc>Specifies the options related to the vectorization of bitmaps.</desc>
      </info>
      <prop oor:name="ColorCount" oor:type="xs:short">
        <!-- OldPath: Draw_Impress/Vectorize -->
        <!-- OldLocation: drawing.cfg -->
        <!-- UIHints: Select bitmap =&gt; context menu  convert  To polygon -->
        <info>
          <author>AF</author>
          <desc>Specifies the number of colors that are used to create a vector graphic in Draw/Impress [UNIT=count].</desc>
          <label>Number of colors</label>
        </info>
        <constraints>
          <minInclusive oor:value="8">
            <info>
              <desc>Specifies that the lowest number that can be used to create a vector graphic is 8.</desc>
            </info>
          </minInclusive>
          <maxInclusive oor:value="32">
            <info>
              <desc>Specifies that the lowest number that can be used to create a vector graphic is 32.</desc>
            </info>
          </maxInclusive>
        </constraints>
        <value>8</value>
      </prop>
      <prop oor:name="PointReduce" oor:type="xs:short">
        <!-- OldPath: Draw_Impress/Vectorize -->
        <!-- OldLocation: drawing.cfg -->
        <!-- UIHints: Select bitmap =&gt; context menu  convert  To polygon -->
        <info>
          <author>AF</author>
          <desc>Specifies the number of pixels that you want to combine as a single pixel when creating a vector graphic.</desc>
          <label>Point reduction</label>
        </info>
        <constraints>
          <minInclusive oor:value="0">
            <info>
              <desc>Specifies the minimum value to reduce point is 0 pixels.</desc>
            </info>
          </minInclusive>
          <maxInclusive oor:value="32">
            <info>
              <desc>Specifies the maximum value to reduce point is 32 pixels.</desc>
            </info>
          </maxInclusive>
        </constraints>
        <value>0</value>
      </prop>
      <prop oor:name="FillHole" oor:type="xs:boolean">
        <!-- OldPath: Draw_Impress/Vectorize -->
        <!-- OldLocation: drawing.cfg -->
        <!-- UIHints: Select bitmap =&gt; context menu  convert  To polygon -->
        <info>
          <author>AF</author>
          <desc>Indicates whether to create a tiled background before vectorizing.</desc>
          <label>Fill holes</label>
        </info>
        <value>false</value>
      </prop>
      <prop oor:name="TileExtent" oor:type="xs:short">
        <!-- OldPath: Draw_Impress/Vectorize -->
        <!-- OldLocation: drawing.cfg -->
        <!-- UIHints: Select bitmap =&gt; context menu  convert  To polygon -->
        <info>
          <author>AF</author>
          <desc>Specifies the extent of background tiles that are used for vectorizing [UNIT=pixel].</desc>
          <label>Tile extent</label>
        </info>
        <constraints>
          <minInclusive oor:value="8">
            <info>
              <desc>Specifies that the minimum extent is 8 pixels.</desc>
            </info>
          </minInclusive>
          <maxInclusive oor:value="128">
            <info>
              <desc>Specifies that the maximum extent is 128 pixels.</desc>
            </info>
          </maxInclusive>
        </constraints>
        <value>32</value>
      </prop>
    </group>
    <group oor:name="Image">
      <info>
        <author>AF</author>
        <desc>Specifies the options for images.</desc>
        <label>Image</label>
      </info>
      <group oor:name="Color">
        <info>
          <desc>Specifies the color options for images.</desc>
          <label>Image Color</label>
        </info>
        <prop oor:name="Grayscale" oor:type="xs:short">
          <!-- OldPath: Image/Colors -->
          <!-- OldLocation: Soffice.cfg -->
          <!-- UIHints: Tools  Options - Picture  Colors  [Section] Grayscale -->
          <info>
            <deprecated/>
            <author>AF</author>
            <desc>Deprecated.</desc>
            <label>Number</label>
          </info>
          <constraints>
            <minInclusive oor:value="4">
              <info>
                <desc>Deprecated.</desc>
              </info>
            </minInclusive>
            <maxInclusive oor:value="256">
              <info>
                <desc>Deprecated.</desc>
              </info>
            </maxInclusive>
          </constraints>
          <value>256</value>
        </prop>
        <prop oor:name="PosterColor" oor:type="xs:short">
          <!-- OldPath: Image/Colors -->
          <!-- OldLocation: Soffice.cfg -->
          <!-- UIHints: Tools  Options - Picture  Colors  [Section] Poster colors -->
          <info>
            <deprecated/>
            <author>AF</author>
            <desc>Deprecated.</desc>
            <label>Number</label>
          </info>
          <constraints>
            <minInclusive oor:value="1">
              <info>
                <desc>Deprecated.</desc>
              </info>
            </minInclusive>
            <maxInclusive oor:value="64">
              <info>
                <desc>Deprecated.</desc>
              </info>
            </maxInclusive>
          </constraints>
          <value>16</value>
        </prop>
        <prop oor:name="Brightness" oor:type="xs:int">
          <!-- OldPath: Image/Colors -->
          <!-- OldLocation: Soffice.cfg -->
          <!-- UIHints: Tools  Options - Picture  Colors  [Section] Brightness and Contrast -->
          <info>
            <deprecated/>
            <author>AF</author>
            <desc>Deprecated.</desc>
            <label>Brightness</label>
          </info>
          <constraints>
            <minInclusive oor:value="0">
              <info>
                <desc>Deprecated.</desc>
              </info>
            </minInclusive>
            <maxInclusive oor:value="100">
              <info>
                <desc>Deprecated.</desc>
              </info>
            </maxInclusive>
          </constraints>
          <value>10</value>
        </prop>
        <prop oor:name="Contrast" oor:type="xs:int">
          <!-- OldPath: Image/Colors -->
          <!-- OldLocation: Soffice.cfg -->
          <!-- UIHints: Tools  Options - Picture  Colors  [Section] Brightness and Contrast -->
          <info>
            <deprecated/>
            <author>AF</author>
            <desc>Deprecated.</desc>
            <label>Contrast</label>
          </info>
          <constraints>
            <minInclusive oor:value="0">
              <info>
                <desc>Deprecated.</desc>
              </info>
            </minInclusive>
            <maxInclusive oor:value="100">
              <info>
                <desc>Deprecated.</desc>
              </info>
            </maxInclusive>
          </constraints>
          <value>10</value>
        </prop>
        <prop oor:name="RotationAngle" oor:type="xs:int">
          <!-- OldPath: Image/Colors -->
          <!-- OldLocation: Soffice.cfg -->
          <!-- UIHints: Tools  Options - Picture  Colors  [Section] Rotation -->
          <info>
            <deprecated/>
            <author>AF</author>
            <desc>Deprecated.</desc>
            <label>Angle</label>
          </info>
          <constraints>
            <minInclusive oor:value="0">
              <info>
                <desc>Deprecated.</desc>
              </info>
            </minInclusive>
            <maxInclusive oor:value="36000">
              <info>
                <desc>Deprecated.</desc>
              </info>
            </maxInclusive>
          </constraints>
          <value>4500</value>
        </prop>
        <prop oor:name="LeftRight" oor:type="xs:boolean">
          <!-- OldPath: Image/Colors -->
          <!-- OldLocation: Soffice.cfg -->
          <!-- UIHints: Tools  Options - Picture  Colors  [Section] Rotation -->
          <info>
            <deprecated/>
            <author>AF</author>
            <desc>Deprecated.</desc>
            <label>To the left / To the right</label>
          </info>
          <value>true</value>
        </prop>
        <prop oor:name="BlackWhiteThreshold" oor:type="xs:int">
          <!-- OldPath: Image/Colors -->
          <!-- OldLocation: Soffice.cfg -->
          <!-- UIHints: Tools  Options - Picture  Colors  [Section] Black &amp; White -->
          <info>
            <deprecated/>
            <author>AF</author>
            <desc>Deprecated.</desc>
            <label>Threshold value</label>
          </info>
          <constraints>
            <minInclusive oor:value="0">
              <info>
                <desc>Deprecated.</desc>
              </info>
            </minInclusive>
            <maxInclusive oor:value="100">
              <info>
                <desc>Deprecated.</desc>
              </info>
            </maxInclusive>
          </constraints>
          <value>50</value>
        </prop>
        <group oor:name="RGB">
          <info>
            <desc>Specifies the RGB color options for images.</desc>
            <label>Image RGB Color</label>
          </info>
          <prop oor:name="Red" oor:type="xs:int">
            <!-- OldPath: Image/Colors/RGB -->
            <!-- OldLocation: Soffice.cfg -->
            <!-- UIHints: Tools  Options - Picture  Colors - [Section] RGB values -->
            <info>
              <deprecated/>
              <author>AF</author>
              <desc>Deprecated.</desc>
              <label>Red</label>
            </info>
            <constraints>
              <minInclusive oor:value="0">
                <info>
                  <desc>Deprecated.</desc>
                </info>
              </minInclusive>
              <maxInclusive oor:value="100">
                <info>
                  <desc>Deprecated.</desc>
                </info>
              </maxInclusive>
            </constraints>
            <value>10</value>
          </prop>
          <prop oor:name="Green" oor:type="xs:int">
            <!-- OldPath: Image/Colors/RGB -->
            <!-- OldLocation: Soffice.cfg -->
            <!-- UIHints: Tools  Options - Picture  Colors - [Section] RGB values -->
            <info>
              <deprecated/>
              <author>AF</author>
              <desc>Deprecated.</desc>
              <label>Green</label>
            </info>
            <constraints>
              <minInclusive oor:value="0">
                <info>
                  <desc>Deprecated.</desc>
                </info>
              </minInclusive>
              <maxInclusive oor:value="100">
                <info>
                  <desc>Deprecated.</desc>
                </info>
              </maxInclusive>
            </constraints>
            <value>10</value>
          </prop>
          <prop oor:name="Blue" oor:type="xs:int">
            <!-- OldPath: Image/Colors/RGB -->
            <!-- OldLocation: Soffice.cfg -->
            <!-- UIHints: Tools  Options - Picture  Colors - [Section] RGB values -->
            <info>
              <deprecated/>
              <author>AF</author>
              <desc>Deprecated.</desc>
              <label>Blue</label>
            </info>
            <constraints>
              <minInclusive oor:value="0">
                <info>
                  <desc>Deprecated.</desc>
                </info>
              </minInclusive>
              <maxInclusive oor:value="100">
                <info>
                  <desc>Deprecated.</desc>
                </info>
              </maxInclusive>
            </constraints>
            <value>10</value>
          </prop>
        </group>
      </group>
      <group oor:name="Effect">
        <info>
          <desc>Specifies the effects options for images.</desc>
          <label>Image Effects</label>
        </info>
        <prop oor:name="MosaicX_Tile" oor:type="xs:short">
          <!-- OldPath: Image/Effects -->
          <!-- OldLocation: Soffice.cfg -->
          <!-- UIHints: Tools  Options - Picture  Effects - [Section] Mosaic -->
          <info>
            <deprecated/>
            <author>AF</author>
            <desc>Deprecated.</desc>
            <label>X Tile</label>
          </info>
          <constraints>
            <minInclusive oor:value="1">
              <info>
                <desc>Deprecated.</desc>
              </info>
            </minInclusive>
            <maxInclusive oor:value="999">
              <info>
                <desc>Deprecated.</desc>
              </info>
            </maxInclusive>
          </constraints>
          <value>4</value>
        </prop>
        <prop oor:name="MosaicY_Tile" oor:type="xs:short">
          <!-- OldPath: Image/Effects -->
          <!-- OldLocation: Soffice.cfg -->
          <!-- UIHints: Tools  Options - Picture  Effects - [Section] Mosaic -->
          <info>
            <deprecated/>
            <author>AF</author>
            <desc>Deprecated.</desc>
            <label>Y Tile</label>
          </info>
          <constraints>
            <minInclusive oor:value="1">
              <info>
                <desc>Deprecated.</desc>
              </info>
            </minInclusive>
            <maxInclusive oor:value="999">
              <info>
                <desc>Deprecated.</desc>
              </info>
            </maxInclusive>
          </constraints>
          <value>4</value>
        </prop>
        <prop oor:name="Definition" oor:type="xs:short">
          <!-- OldPath: Image/Effects -->
          <!-- OldLocation: Soffice.cfg -->
          <!-- UIHints: Tools  Options - Picture  Effects - [Section] Mosaic -->
          <info>
            <deprecated/>
            <author>AF</author>
            <desc>Deprecated.</desc>
            <label>Definition</label>
          </info>
          <constraints>
            <enumeration oor:value="0">
              <info>
                <desc>Deprecated</desc>
              </info>
            </enumeration>
            <enumeration oor:value="1">
              <info>
                <desc>Deprecated</desc>
              </info>
            </enumeration>
            <enumeration oor:value="2">
              <info>
                <desc>Deprecated</desc>
              </info>
            </enumeration>
            <enumeration oor:value="3">
              <info>
                <desc>Deprecated</desc>
              </info>
            </enumeration>
          </constraints>
          <value>2</value>
        </prop>
        <prop oor:name="SolarizationThreshold" oor:type="xs:int">
          <!-- OldPath: Image/Effects -->
          <!-- OldLocation: Soffice.cfg -->
          <!-- UIHints: Tools  Options - Picture  Effects - [Section] Solarization -->
          <info>
            <deprecated/>
            <author>AF</author>
            <desc>Deprecated.</desc>
            <label>Threshold value</label>
          </info>
          <constraints>
            <minInclusive oor:value="0">
              <info>
                <desc>Deprecated.</desc>
              </info>
            </minInclusive>
            <maxInclusive oor:value="100">
              <info>
                <desc>Deprecated.</desc>
              </info>
            </maxInclusive>
          </constraints>
          <value>10</value>
        </prop>
        <prop oor:name="Invert" oor:type="xs:boolean">
          <!-- OldPath: Image/Effects -->
          <!-- OldLocation: Soffice.cfg -->
          <!-- UIHints: Tools  Options - Picture  Effects - [Section] Solarization -->
          <info>
            <deprecated/>
            <author>AF</author>
            <desc>Deprecated.</desc>
            <label>Invert</label>
          </info>
          <value>false</value>
        </prop>
        <prop oor:name="TileX_Tile" oor:type="xs:short">
          <!-- OldPath: Image/Effects -->
          <!-- OldLocation: Soffice.cfg -->
          <!-- UIHints: Tools  Options - Picture  Effects - [Section] Tile -->
          <info>
            <deprecated/>
            <author>AF</author>
            <desc>Deprecated.</desc>
            <label>X Tile</label>
          </info>
          <constraints>
            <minInclusive oor:value="1">
              <info>
                <desc>Deprecated.</desc>
              </info>
            </minInclusive>
            <maxInclusive oor:value="999">
              <info>
                <desc>Deprecated.</desc>
              </info>
            </maxInclusive>
          </constraints>
          <value>4</value>
        </prop>
        <prop oor:name="TileY_Tile" oor:type="xs:short">
          <!-- OldPath: Image/Effects -->
          <!-- OldLocation: Soffice.cfg -->
          <!-- UIHints: Tools  Options - Picture  Effects - [Section] Tile -->
          <info>
            <deprecated/>
            <author>AF</author>
            <desc>Deprecated.</desc>
            <label>Y Tile</label>
          </info>
          <constraints>
            <minInclusive oor:value="1">
              <info>
                <desc>Deprecated.</desc>
              </info>
            </minInclusive>
            <maxInclusive oor:value="999">
              <info>
                <desc>Deprecated.</desc>
              </info>
            </maxInclusive>
          </constraints>
          <value>4</value>
        </prop>
        <prop oor:name="Degree" oor:type="xs:short">
          <!-- OldPath: Image/Effects -->
          <!-- OldLocation: Soffice.cfg -->
          <!-- UIHints: Tools  Options - Picture  Effects - [Section] Definition -->
          <!-- Notice: Description in the enumeration is missing -->
          <info>
            <deprecated/>
            <author>AF</author>
            <desc>Deprecated.</desc>
            <label>Degree</label>
          </info>
          <constraints>
            <enumeration oor:value="0">
              <info>
                <desc>Deprecated</desc>
              </info>
            </enumeration>
            <enumeration oor:value="1">
              <info>
                <desc>Deprecated</desc>
              </info>
            </enumeration>
            <enumeration oor:value="2">
              <info>
                <desc>Deprecated</desc>
              </info>
            </enumeration>
            <enumeration oor:value="3">
              <info>
                <desc>Deprecated</desc>
              </info>
            </enumeration>
          </constraints>
          <value>2</value>
        </prop>
        <prop oor:name="Intensity" oor:type="xs:int">
          <!-- OldPath: Image/Effects -->
          <!-- OldLocation: Soffice.cfg -->
          <!-- UIHints: Tools  Options - Picture  Effects - [Section] Aging -->
          <info>
            <deprecated/>
            <author>AF</author>
            <desc>Deprecated.</desc>
            <label>Intensity</label>
          </info>
          <constraints>
            <minInclusive oor:value="0">
              <info>
                <desc>Specifies that the minimum intensity is 0.</desc>
              </info>
            </minInclusive>
            <maxInclusive oor:value="100">
              <info>
                <desc>Specifies that the maximum intensity is 100.</desc>
              </info>
            </maxInclusive>
          </constraints>
          <value>10</value>
        </prop>
      </group>
    </group>
    <group oor:name="DateFormat">
      <info>
        <author>NN</author>
        <desc>Specifies settings for the date formats used.</desc>
      </info>
      <prop oor:name="TwoDigitYear" oor:type="xs:int">
        <!-- OldPath: General/Other -->
        <!-- OldLocation: Soffice.cfg -->
        <!-- UIHints: Tools - Options - General - Other - Year (two digits) -->
        <info>
          <author>NN</author>
          <desc>Specifies the first year that can be entered using two-digit-year date formats.</desc>
          <label>First two-digit year</label>
        </info>
        <value>1930</value>
      </prop>
    </group>
    <group oor:name="Filter">
      <info>
        <author>SJ / OS / KA</author>
        <desc>Specifies default settings of Microsoft-, Graphic- and HTML filters.</desc>
      </info>
      <group oor:name="Microsoft">
        <info>
          <author>SJ</author>
          <desc>Specifies default settings of Microsoft filters.</desc>
        </info>
        <group oor:name="Import">
          <info>
            <desc>Specifies default settings of Microsoft import filters.</desc>
          </info>
          <prop oor:name="MathTypeToMath" oor:type="xs:boolean">
            <info>
              <desc>Specifies if convertible MathType OLE objects are converted into Math objects.</desc>
            </info>
            <value>false</value>
          </prop>
          <prop oor:name="WinWordToWriter" oor:type="xs:boolean">
            <info>
              <desc>Specifies if convertible WinWord OLE objects are converted into Writer objects.</desc>
            </info>
            <value>false</value>
          </prop>
          <prop oor:name="ExcelToCalc" oor:type="xs:boolean">
            <info>
              <desc>Specifies if convertible Excel OLE objects are converted into Calc objects.</desc>
            </info>
            <value>false</value>
          </prop>
          <prop oor:name="PowerPointToImpress" oor:type="xs:boolean">
            <info>
              <desc>Specifies if convertible PowerPoint OLE objects are converted into Impress objects.</desc>
            </info>
            <value>false</value>
          </prop>
          <prop oor:name="ImportWWFieldsAsEnhancedFields" oor:type="xs:boolean">
            <info>
              <desc>Flag to control use of enhanced fields.</desc>
            </info>
            <value>true</value>
          </prop>
        </group>
        <group oor:name="Export">
          <info>
            <desc>Specifies default settings of Microsoft export filters.</desc>
          </info>
          <prop oor:name="MathToMathType" oor:type="xs:boolean">
            <info>
              <desc>Specifies if embedded Math objects are converted into MathType objects.</desc>
            </info>
            <value>false</value>
          </prop>
          <prop oor:name="WriterToWinWord" oor:type="xs:boolean">
            <info>
              <desc>Specifies if embedded Writer objects are converted into WinWord objects.</desc>
            </info>
            <value>false</value>
          </prop>
          <prop oor:name="CalcToExcel" oor:type="xs:boolean">
            <info>
              <desc>Specifies if embedded Calc objects are converted into Excel objects.</desc>
            </info>
            <value>false</value>
          </prop>
          <prop oor:name="ImpressToPowerPoint" oor:type="xs:boolean">
            <info>
              <desc>Specifies if embedded Impress objects are converted into PowerPoint objects.</desc>
            </info>
            <value>false</value>
          </prop>
          <prop oor:name="EnablePowerPointPreview" oor:type="xs:boolean">
            <info>
              <author>SJ</author>
              <desc>Specifies if previews are created when saving PowerPoint documents.</desc>
            </info>
            <value>true</value>
          </prop>
          <prop oor:name="EnableExcelPreview" oor:type="xs:boolean">
            <info>
              <author>SJ</author>
              <desc>Specifies if previews are created when saving Excel documents.</desc>
            </info>
            <value>false</value>
          </prop>
          <prop oor:name="EnableWordPreview" oor:type="xs:boolean">
            <info>
              <author>SJ</author>
              <desc>Specifies if previews are created when saving Word documents.</desc>
            </info>
            <value>false</value>
          </prop>
        </group>
      </group>
      <group oor:name="Graphic">
        <info>
          <author>SJ</author>
          <desc>Specifies default settings of graphic import and export dialogs.</desc>
        </info>
        <group oor:name="Import">
          <info>
            <desc>Specifies default settings of graphic import dialogs.</desc>
          </info>
          <group oor:name="PCD">
            <info>
              <desc>Specifies default settings of the PCD - Photo CD Base import dialog.</desc>
            </info>
            <prop oor:name="Resolution" oor:type="xs:int">
              <!-- OldPath: PCD-IMPORT-RESOLUTION -->
              <!-- OldLocation: fltopt.ini -->
              <info>
                <desc>Specifies import resolution of PCD graphics.</desc>
                <label>Resolution - Base16 / Base4 / Base</label>
              </info>
              <constraints>
                <enumeration oor:value="0">
                  <info>
                    <desc>PCD-Base16, 192*128 PCD graphic.</desc>
                  </info>
                </enumeration>
                <enumeration oor:value="1">
                  <info>
                    <desc>PCD-Base4, 384*256 PCD graphic.</desc>
                  </info>
                </enumeration>
                <enumeration oor:value="2">
                  <info>
                    <desc>PCD-Base, 768*512 PCD graphic.</desc>
                  </info>
                </enumeration>
              </constraints>
              <value>2</value>
            </prop>
          </group>
        </group>
        <group oor:name="Export">
          <info>
            <desc>Specifies default settings of graphic export dialogs.</desc>
          </info>
          <group oor:name="BMP">
            <info>
              <desc>Specifies default settings of the Windows Bitmap export dialog.</desc>
            </info>
            <prop oor:name="ExportMode" oor:type="xs:int">
              <!-- OldPath: BMP-EXPORT-MODE -->
              <!-- OldLocation: fltopt.ini -->
              <!-- UIHints: File  Export  Filetype  BMP-MS Windows - [dialog] BMP Options -->
              <info>
                <desc>Specifies usable export modes.</desc>
                <label>Mode - Original / Resolution / Size</label>
              </info>
              <constraints>
                <enumeration oor:value="0">
                  <info>
                    <desc>Original size</desc>
                  </info>
                </enumeration>
                <enumeration oor:value="1">
                  <info>
                    <desc>Logical size (dpi/pixel ratio)</desc>
                  </info>
                </enumeration>
                <enumeration oor:value="2">
                  <info>
                    <desc>Given size</desc>
                  </info>
                </enumeration>
              </constraints>
              <value>0</value>
            </prop>
            <prop oor:name="Resolution" oor:type="xs:int">
              <!-- OldPath: BMP-EXPORT-RES -->
              <!-- OldLocation: fltopt.ini -->
              <!-- UIHints: File  Export  Filetype  BMP-MS Windows - [dialog] BMP Options -->
              <info>
                <desc>Specifies resolution which is to be used if export mode is 1. [UNIT=dpi]</desc>
                <label>Resolution</label>
              </info>
              <constraints>
                <enumeration oor:value="75">
                  <info>
                    <desc>75</desc>
                  </info>
                </enumeration>
                <enumeration oor:value="150">
                  <info>
                    <desc>150</desc>
                  </info>
                </enumeration>
                <enumeration oor:value="300">
                  <info>
                    <desc>300</desc>
                  </info>
                </enumeration>
                <enumeration oor:value="600">
                  <info>
                    <desc>600</desc>
                  </info>
                </enumeration>
              </constraints>
              <value>75</value>
            </prop>
            <prop oor:name="Color" oor:type="xs:int">
              <!-- OldLocation: fltopt.ini -->
              <!-- UIHints: File  Export  Filetype  BMP-MS Windows - [dialog] BMP Options -->
              <info>
                <desc>Specifies the number of colors that are to be used for the export.</desc>
                <label>Color resolution</label>
              </info>
              <constraints>
                <enumeration oor:value="0">
                  <info>
                    <desc>Original</desc>
                  </info>
                </enumeration>
                <enumeration oor:value="1">
                  <info>
                    <desc>1 bit, 1 bit threshold</desc>
                  </info>
                </enumeration>
                <enumeration oor:value="2">
                  <info>
                    <desc>1 bit, 1 bit dithered</desc>
                  </info>
                </enumeration>
                <enumeration oor:value="3">
                  <info>
                    <desc>4 bit, 4 bit grayscale</desc>
                  </info>
                </enumeration>
                <enumeration oor:value="4">
                  <info>
                    <desc>4 bit, 4 bit color palette</desc>
                  </info>
                </enumeration>
                <enumeration oor:value="5">
                  <info>
                    <desc>8 bit, 8 bit grayscale color</desc>
                  </info>
                </enumeration>
                <enumeration oor:value="6">
                  <info>
                    <desc>8 bit, 8 bit color palette</desc>
                  </info>
                </enumeration>
                <enumeration oor:value="7">
                  <info>
                    <desc>24 bit, 24 bit true color</desc>
                  </info>
                </enumeration>
              </constraints>
              <value>0</value>
            </prop>
            <prop oor:name="RLE_Coding" oor:type="xs:boolean">
              <!-- OldPath: BMP-RLE_CODING -->
              <!-- OldLocation: fltopt.ini -->
              <!-- UIHints: File  Export  Filetype  BMP-MS Windows - [dialog] BMP Options -->
              <info>
                <desc>Specifies if Run-Length-Encoding should be used in the export.</desc>
                <label>RLE coding</label>
              </info>
              <value>true</value>
            </prop>
            <node-ref oor:name="Size" oor:node-type="LogicalGraphicSize">
              <info>
                <desc>Specifies the logical size of a graphic. [UNIT=1/100 mm].</desc>
              </info>
              <!-- OldLocation: fltopt.ini -->
              <!-- UIHints: File  Export  Filetype  BMP-MS Windows - [dialog] BMP Options -->
            </node-ref>
          </group>
          <group oor:name="EPS">
            <!-- OldLocation: fltopt.ini -->
            <!-- UIHints: File  Export  Filetype File  Export  Filetype  EPS-Encapsulated Postscript -->
            <info>
              <desc>Specifies default settings of the EPS - Encapsulated Postscript export dialog.</desc>
            </info>
            <prop oor:name="Preview" oor:type="xs:int">
              <info>
                <desc>Specifies if a preview graphic should be exported together with the Encapsulated PostScript file. Due to the fact that most programs can't render eps graphics, it is useful to provide a preview that can be displayed as replacement. The preview graphic will also be printed if the printer is not capable of Postscript.</desc>
                <label>Preview - Picture preview (TIFF) / Interchange (EPSI)</label>
              </info>
              <constraints>
                <enumeration oor:value="0">
                  <info>
                    <desc>None</desc>
                  </info>
                </enumeration>
                <enumeration oor:value="1">
                  <info>
                    <desc>TIFF</desc>
                  </info>
                </enumeration>
                <enumeration oor:value="2">
                  <info>
                    <desc>Interchange (EPSI) - 1 bit color resolution</desc>
                  </info>
                </enumeration>
                <enumeration oor:value="3">
                  <info>
                    <desc>TIFF and EPSI</desc>
                  </info>
                </enumeration>
              </constraints>
              <value>0</value>
            </prop>
            <prop oor:name="Version" oor:type="xs:int">
              <info>
                <desc>Specifies the PostScript version that has to be used for the EPS export. Because not every PostScript printer is capable of version 2 PostScript, it is sometimes necessary to create version 1 PostScript graphics. PostScript Level 1 does not support color and bitmap compression.</desc>
                <label>Version - Level 1 / Level 2</label>
              </info>
              <constraints>
                <enumeration oor:value="1">
                  <info>
                    <desc>Version 1 PostScript</desc>
                  </info>
                </enumeration>
                <enumeration oor:value="2">
                  <info>
                    <desc>Version 2 PostScript</desc>
                  </info>
                </enumeration>
              </constraints>
              <value>2</value>
            </prop>
            <prop oor:name="ColorFormat" oor:type="xs:int">
              <info>
                <desc>Specifies if color or grayscale format is used for the EPS export. This option is not available for version 1 PostScript files.</desc>
                <label>Color format - Color / Grayscale</label>
              </info>
              <constraints>
                <enumeration oor:value="1">
                  <info>
                    <desc>Color format</desc>
                  </info>
                </enumeration>
                <enumeration oor:value="2">
                  <info>
                    <desc>Grayscale format</desc>
                  </info>
                </enumeration>
              </constraints>
              <value>2</value>
            </prop>
            <prop oor:name="CompressionMode" oor:type="xs:int">
              <info>
                <desc>Specifies if bitmaps are exported by using the LZW (Lempel - Ziv - Welch) compression algorithm. Compression is only available for level 2 PostScript files.</desc>
                <label>Compression - LZW encoding / None</label>
              </info>
              <constraints>
                <enumeration oor:value="1">
                  <info>
                    <desc>LZW compression</desc>
                  </info>
                </enumeration>
                <enumeration oor:value="2">
                  <info>
                    <desc>No compression</desc>
                  </info>
                </enumeration>
              </constraints>
              <value>2</value>
            </prop>
            <prop oor:name="TextMode" oor:type="xs:int">
              <info>
                <desc>Specifies if glyph outlines are exported. They produce the highest quality and it is the only possible way to create EPS files that are CJK compliant. Not using glyphs will produce smaller files, but it might lead to problems if not all fonts are available during printing.</desc>
                <label>Export text using glyph outlines - always / never</label>
              </info>
              <constraints>
                <enumeration oor:value="0">
                  <info>
                    <desc>Glyph outlines</desc>
                  </info>
                </enumeration>
                <enumeration oor:value="1">
                  <info>
                    <desc>No glyph outlines</desc>
                  </info>
                </enumeration>
              </constraints>
              <value>0</value>
            </prop>
          </group>
          <group oor:name="GIF">
            <info>
              <desc>Specifies default settings of the GIF - Graphics Interchange export dialog.</desc>
            </info>
            <prop oor:name="Interlaced" oor:type="xs:int">
              <!-- OldPath: GIF-EXPORT-INTERLACED -->
              <!-- OldLocation: fltopt.ini -->
              <!-- UIHints: File  Export  Filetype  GIF-Graphics Interchange -->
              <info>
                <desc>Specifies if graphics should be exported using interlace. It is recommended for big pictures to activate interlace, so the content can be displayed immediately when loading the picture.</desc>
              </info>
              <constraints>
                <enumeration oor:value="0">
                  <info>
                    <desc>Deactivate</desc>
                  </info>
                </enumeration>
                <enumeration oor:value="1">
                  <info>
                    <desc>Activate</desc>
                  </info>
                </enumeration>
              </constraints>
              <value>1</value>
            </prop>
            <prop oor:name="Translucent" oor:type="xs:int">
              <!-- OldPath: GIF-EXPORT-TRANSLUCENT -->
              <!-- OldLocation: fltopt.ini -->
              <!-- UIHints: File  Export  Filetype  GIF-Graphics Interchange -->
              <info>
                <desc>Specifies if the graphic background is stored as transparent.</desc>
              </info>
              <constraints>
                <enumeration oor:value="0">
                  <info>
                    <desc>No transparency</desc>
                  </info>
                </enumeration>
                <enumeration oor:value="1">
                  <info>
                    <desc>Transparency</desc>
                  </info>
                </enumeration>
              </constraints>
              <value>1</value>
            </prop>
          </group>
          <group oor:name="JPG">
            <info>
              <desc>Specifies default settings of the JPEG - Joint Photographic Experts Group export dialog.</desc>
            </info>
            <prop oor:name="Quality" oor:type="xs:int">
              <!-- OldPath: JPG-EXPORT-QUALITY -->
              <!-- OldLocation: fltopt.ini -->
              <!-- UIHints: File  Export  Filetype  JPG-JPEG -->
              <info>
                <desc>Specifies quality of the JPG export. A higher value results in higher quality and file size.</desc>
              </info>
              <constraints>
                <minInclusive oor:value="1">
                  <info>
                    <desc>Represents lowest value that can be used. The lower the value, the less good is the compression quality and the bigger is be the file size.</desc>
                  </info>
                </minInclusive>
                <maxInclusive oor:value="100">
                  <info>
                    <desc>Represents highest value that can be used. The higher the value, the better is the compression quality and the smaller is the file size.</desc>
                  </info>
                </maxInclusive>
              </constraints>
              <value>75</value>
            </prop>
            <prop oor:name="ColorMode" oor:type="xs:int">
              <!-- OldPath: JPG_EXPORT_COLORMODE -->
              <!-- OldLocation: fltopt.ini -->
              <!-- UIHints: File  Export  Filetype  JPG-JPEG -->
              <info>
                <desc>Specifies if graphics are exported using true color or grayscale.</desc>
              </info>
              <constraints>
                <enumeration oor:value="0">
                  <info>
                    <desc>True colors</desc>
                  </info>
                </enumeration>
                <enumeration oor:value="1">
                  <info>
                    <desc>Grayscale</desc>
                  </info>
                </enumeration>
              </constraints>
              <value>0</value>
            </prop>
          </group>
          <group oor:name="MET">
            <info>
              <desc>Specifies if graphics are exported with the original- or selected size.</desc>
            </info>
            <prop oor:name="ExportMode" oor:type="xs:int">
              <!-- OldPath: MET-EXPORT-MODE -->
              <!-- OldLocation: fltopt.ini -->
              <!-- UIHints: File  Export  Filetype  MET-OS/2 Metafile -->
              <info>
                <desc>Specifies if graphics are exported with the original- or selected size.</desc>
              </info>
              <constraints>
                <enumeration oor:value="0">
                  <info>
                    <desc>Original size</desc>
                  </info>
                </enumeration>
                <enumeration oor:value="1">
                  <info>
                    <desc>Given size</desc>
                  </info>
                </enumeration>
              </constraints>
              <value>0</value>
            </prop>
            <node-ref oor:name="Size" oor:node-type="LogicalGraphicSize">
              <info>
                <desc>Specifies the logical size of a graphic. [UNIT=1/100 mm].</desc>
              </info>
              <!-- OldLocation: fltopt.ini -->
              <!-- UIHints: File  Export  Filetype  MET-MS Windows - [dialog] MET Options -->
            </node-ref>
          </group>
          <group oor:name="PCT">
            <info>
              <desc>Specifies default settings of the PCT - Mac Pict export dialog.</desc>
            </info>
            <prop oor:name="ExportMode" oor:type="xs:int">
              <!-- OldPath: PCT-EXPORT-MODE -->
              <!-- OldLocation: fltopt.ini -->
              <!-- UIHints: File  Export  Filetype  PCT-Mac Pict -->
              <info>
                <desc>Specifies if graphics are exported with original- or selected size.</desc>
              </info>
              <constraints>
                <enumeration oor:value="0">
                  <info>
                    <desc>Original size</desc>
                  </info>
                </enumeration>
                <enumeration oor:value="1">
                  <info>
                    <desc>Given size</desc>
                  </info>
                </enumeration>
              </constraints>
              <value>0</value>
            </prop>
            <node-ref oor:name="Size" oor:node-type="LogicalGraphicSize">
              <info>
                <desc>Specifies the logical size of a graphic. [UNIT=1/100 mm].</desc>
              </info>
              <!-- OldLocation: fltopt.ini -->
              <!-- UIHints: File  Export  Filetype  PCT-MS Windows - [dialog] PCT Options -->
            </node-ref>
          </group>
          <group oor:name="PBM">
            <info>
              <desc>Specifies default settings of the PBM - Portable Bitmap export dialog.</desc>
            </info>
            <prop oor:name="FileFormat" oor:type="xs:int">
              <!-- OldPath: PBM-EXPORT-FORMAT -->
              <!-- OldLocation: fltopt.ini -->
              <!-- UIHints: File  Export  Filetype  PBM-Portable Bitmap -->
              <info>
                <desc>Specifies if graphics are exported to binary- or ASCII format.</desc>
              </info>
              <constraints>
                <enumeration oor:value="0">
                  <info>
                    <desc>Binary</desc>
                  </info>
                </enumeration>
                <enumeration oor:value="1">
                  <info>
                    <desc>ASCII</desc>
                  </info>
                </enumeration>
              </constraints>
              <value>1</value>
            </prop>
          </group>
          <group oor:name="PGM">
            <info>
              <desc>Specifies default settings of the PGM - Portable Graymap export dialog.</desc>
            </info>
            <prop oor:name="FileFormat" oor:type="xs:int">
              <!-- OldPath: PGM-EXPORT-FORMAT -->
              <!-- OldLocation: fltopt.ini -->
              <!-- UIHints: File  Export  Filetype  PGM-Portable Graymap -->
              <info>
                <desc>Specifies if graphics are exported to a binary- or ASCII format.</desc>
              </info>
              <constraints>
                <enumeration oor:value="0">
                  <info>
                    <desc>Binary</desc>
                  </info>
                </enumeration>
                <enumeration oor:value="1">
                  <info>
                    <desc>ASCII</desc>
                  </info>
                </enumeration>
              </constraints>
              <value>1</value>
            </prop>
          </group>
          <group oor:name="PPM">
            <info>
              <desc>Specifies default settings of the PPM - Portable Pixelmap export dialog.</desc>
            </info>
            <prop oor:name="FileFormat" oor:type="xs:int">
              <!-- OldPath: PPM-EXPORT-FORMAT -->
              <!-- OldLocation: fltopt.ini -->
              <!-- UIHints: File  Export  Filetype  PPM-Portable Pixelmap -->
              <info>
                <desc>Specifies if graphics are exported to a binary- or ASCII format.</desc>
              </info>
              <constraints>
                <enumeration oor:value="0">
                  <info>
                    <desc>Binary</desc>
                  </info>
                </enumeration>
                <enumeration oor:value="1">
                  <info>
                    <desc>ASCII</desc>
                  </info>
                </enumeration>
              </constraints>
              <value>1</value>
            </prop>
          </group>
          <group oor:name="SVM">
            <info>
              <desc>Specifies default settings of the SVM - StarView Meta File export dialog.</desc>
            </info>
            <prop oor:name="ExportMode" oor:type="xs:int">
              <!-- OldPath: SVM-EXPORT-MODE -->
              <!-- OldLocation: fltopt.ini -->
              <!-- UIHints: File  Export  Filetype  SVM - StarView Metafile -->
              <info>
                <desc>Specifies if graphics should be exported with the original- or selected size.</desc>
              </info>
              <constraints>
                <enumeration oor:value="0">
                  <info>
                    <desc>Original size</desc>
                  </info>
                </enumeration>
                <enumeration oor:value="1">
                  <info>
                    <desc>Given size</desc>
                  </info>
                </enumeration>
              </constraints>
              <value>0</value>
            </prop>
            <node-ref oor:name="Size" oor:node-type="LogicalGraphicSize">
              <info>
                <desc>Specifies the logical size of a graphic. [UNIT=1/100 mm].</desc>
              </info>
              <!-- OldLocation: fltopt.ini -->
              <!-- UIHints: File  Export  Filetype  SVM  - StarView Metafile - [dialog] SVM Options -->
            </node-ref>
          </group>
          <group oor:name="WMF">
            <info>
              <desc>Specifies default settings of the WMF - Windows Metafile export dialog.</desc>
            </info>
            <prop oor:name="ExportMode" oor:type="xs:int">
              <!-- OldPath: WMF-EXPORT-MODE -->
              <!-- OldLocation: fltopt.ini -->
              <!-- UIHints: File  Export  Filetype  WMF -MS Windows Metafile -->
              <info>
                <desc>Specifies if graphics should be exported with the original- or selected size.</desc>
              </info>
              <constraints>
                <enumeration oor:value="0">
                  <info>
                    <desc>Original size</desc>
                  </info>
                </enumeration>
                <enumeration oor:value="1">
                  <info>
                    <desc>Given size</desc>
                  </info>
                </enumeration>
              </constraints>
              <value>0</value>
            </prop>
            <node-ref oor:name="Size" oor:node-type="LogicalGraphicSize">
              <info>
                <desc>Specifies the logical size of a graphic. [UNIT=1/100 mm].</desc>
              </info>
              <!-- OldLocation: fltopt.ini -->
              <!-- UIHints: File  Export  Filetype  WMF - MS Windows Metafile - [dialog] WMF Options -->
            </node-ref>
          </group>
          <group oor:name="EMF">
            <info>
              <desc>Specifies default settings of the EMF - Enhanced Metafile export dialog.</desc>
            </info>
            <prop oor:name="ExportMode" oor:type="xs:int">
              <!-- OldPath: EMF-EXPORT-MODE -->
              <!-- OldLocation: fltopt.ini -->
              <!-- UIHints: File - Export -->
              <info>
                <desc>Specifies if graphics should be exported with the original- or selected size.</desc>
              </info>
              <constraints>
                <enumeration oor:value="0">
                  <info>
                    <desc>Original size</desc>
                  </info>
                </enumeration>
                <enumeration oor:value="1">
                  <info>
                    <desc>Given size</desc>
                  </info>
                </enumeration>
              </constraints>
              <value>0</value>
            </prop>
            <node-ref oor:name="Size" oor:node-type="LogicalGraphicSize">
              <info>
                <desc>Specifies the logical size of a graphic. [UNIT=1/100 mm].</desc>
              </info>
              <!-- OldLocation: fltopt.ini -->
              <!-- UIHints: File  Export  Filetype  EMF - Enhanced Metafile - [dialog] EMF Options -->
            </node-ref>
          </group>
          <group oor:name="PNG">
            <info>
              <desc>Specifies default settings of the PNG - Portable Network Graphic export dialog.</desc>
            </info>
            <prop oor:name="Compression" oor:type="xs:int">
              <!-- OldPath: PNG-EXPORT-COMPRESSION -->
              <!-- OldLocation: fltopt.ini -->
              <!-- UIHints: File  Export  Filetype  PNG-Portable Network Graphic -->
              <info>
                <desc>Specifies export compression settings which ranges from 0 (no compression) to 9 (maximum compression). The calculating time increases with an ascending compression value.</desc>
              </info>
              <constraints>
                <minInclusive oor:value="0">
                  <info>
                    <desc>Represents lowest value that can be used. The lower the value, the lower the compression quality and the larger the file size.</desc>
                  </info>
                </minInclusive>
                <maxInclusive oor:value="9">
                  <info>
                    <desc>Represents the highest value that can be used. The higher the value, the higher the compression quality and the smaller the file size.</desc>
                  </info>
                </maxInclusive>
              </constraints>
              <value>6</value>
            </prop>
            <prop oor:name="Interlaced" oor:type="xs:int">
              <!-- OldPath: PNG-EXPORT-INTERLACED -->
              <!-- OldLocation: fltopt.ini -->
              <!-- UIHints: File  Export  Filetype  PNG-Portable Network Graphic -->
              <info>
                <desc>Specifies if graphics should be exported using interlace. It is recommended for big pictures to activate interlace, so the content can be displayed immediately when loading the picture.</desc>
              </info>
              <constraints>
                <enumeration oor:value="0">
                  <info>
                    <desc>Deactivate interlace mode</desc>
                  </info>
                </enumeration>
                <enumeration oor:value="1">
                  <info>
                    <desc>Activate interlace mode</desc>
                  </info>
                </enumeration>
              </constraints>
              <value>1</value>
            </prop>
          </group>
        </group>
      </group>
      <group oor:name="HTML">
        <info>
          <author>OS</author>
          <desc>Contains settings for HTML import/export.</desc>
        </info>
        <group oor:name="Import">
          <info>
            <desc>Contains settings for HTML import.</desc>
          </info>
          <prop oor:name="NumbersEnglishUS" oor:type="xs:boolean">
            <!-- UIHints: Tools  Options  Load/Save - HTML Compability [Section] Import -->
            <info>
              <author>ER</author>
              <desc>Specifies if numbers should be parsed according to the en-US locale instead of the user's locale.</desc>
              <label>Use 'English (USA)' locale for numbers</label>
            </info>
            <value>false</value>
          </prop>
          <prop oor:name="UnknownTag" oor:type="xs:boolean">
            <!-- OldPath: Browser/HTML/Import -->
            <!-- OldLocation: soffice.cfg -->
            <!-- UIHints: Tools  Options - Browser  HTML [Section] Import -->
            <info>
              <author>OS</author>
              <desc>Specifies if unknown tags should be imported as fields.</desc>
              <label>Import unknown HTML tags as fields</label>
            </info>
            <value>false</value>
          </prop>
          <prop oor:name="FontSetting" oor:type="xs:boolean">
            <!-- OldPath: Browser/HTML/Import -->
            <!-- OldLocation: soffice.cfg -->
            <!-- UIHints: Tools  Options - Browser  HTML [Section] Import -->
            <info>
              <author>OS</author>
              <desc>Specifies if font settings should be ignored when importing.</desc>
              <label>Ignore font settings</label>
            </info>
            <value>false</value>
          </prop>
          <group oor:name="FontSize">
            <info>
              <desc>Specifies font size for HTML.</desc>
            </info>
            <prop oor:name="Size_1" oor:type="xs:int">
              <!-- OldPath: Browser/HTML/Font_Sizes -->
              <!-- OldLocation: soffice.cfg -->
              <!-- UIHints: Tools  Options - Browser  HTML [Section] Font sizes -->
              <info>
                <author>OS</author>
                <desc>Specifies font size for HTML as Token Font 1.</desc>
                <label>Size 1</label>
              </info>
              <value>7</value>
            </prop>
            <prop oor:name="Size_2" oor:type="xs:int">
              <!-- OldPath: Browser/HTML/Font_Sizes -->
              <!-- OldLocation: soffice.cfg -->
              <!-- UIHints: Tools  Options - Browser  HTML [Section] Font sizes -->
              <info>
                <author>OS</author>
                <desc>Specifies font size for HTML as Token Font 2.</desc>
                <label>Size 2</label>
              </info>
              <value>10</value>
            </prop>
            <prop oor:name="Size_3" oor:type="xs:int">
              <!-- OldPath: Browser/HTML/Font_Sizes -->
              <!-- OldLocation: soffice.cfg -->
              <!-- UIHints: Tools  Options - Browser  HTML [Section] Font sizes -->
              <info>
                <author>OS</author>
                <desc>Specifies font size for HTML as Token Font 3.</desc>
                <label>Size 3</label>
              </info>
              <value>12</value>
            </prop>
            <prop oor:name="Size_4" oor:type="xs:int">
              <!-- OldPath: Browser/HTML/Font_Sizes -->
              <!-- OldLocation: soffice.cfg -->
              <!-- UIHints: Tools  Options - Browser  HTML [Section] Font sizes -->
              <info>
                <author>OS</author>
                <desc>Specifies font size for HTML as Token Font 4.</desc>
                <label>Size 4</label>
              </info>
              <value>14</value>
            </prop>
            <prop oor:name="Size_5" oor:type="xs:int">
              <!-- OldPath: Browser/HTML/Font_Sizes -->
              <!-- OldLocation: soffice.cfg -->
              <!-- UIHints: Tools  Options - Browser  HTML [Section] Font sizes -->
              <info>
                <author>OS</author>
                <desc>Specifies font size for HTML as Token Font 5.</desc>
                <label>Size 5</label>
              </info>
              <value>18</value>
            </prop>
            <prop oor:name="Size_6" oor:type="xs:int">
              <!-- OldPath: Browser/HTML/Font_Sizes -->
              <!-- OldLocation: soffice.cfg -->
              <!-- UIHints: Tools  Options - Browser  HTML [Section] Font sizes -->
              <info>
                <author>OS</author>
                <desc>Specifies font size for HTML as Token Font 6.</desc>
                <label>Size 6</label>
              </info>
              <value>24</value>
            </prop>
            <prop oor:name="Size_7" oor:type="xs:int">
              <!-- OldPath: Browser/HTML/Font_Sizes -->
              <!-- OldLocation: soffice.cfg -->
              <!-- UIHints: Tools  Options - Browser  HTML [Section] Font sizes -->
              <info>
                <author>OS</author>
                <desc>Specifies font size for HTML as Token Font 7.</desc>
                <label>Size 7</label>
              </info>
              <value>36</value>
            </prop>
          </group>
        </group>
        <group oor:name="Export">
          <info>
            <desc>Contains settings for HTML export.</desc>
          </info>
          <prop oor:name="Browser" oor:type="xs:int">
            <!-- OldPath: Browser/HTML/Export -->
            <!-- OldLocation: soffice.cfg -->
            <!-- UIHints: Tools  Options - Browser  HTML [Section] Export -->
            <info>
              <author>OS</author>
              <desc>Specifies the browser for which the HTML export should be optimized</desc>
              <label>Browser</label>
            </info>
            <constraints>
              <enumeration oor:value="0">
>>>>>>> fcac7b76
                <info>
                  <desc>Html 3.2</desc>
                </info>
              </enumeration>
              <enumeration oor:value="1">
                <info>
                  <desc>MSIE 4.0</desc>
                </info>
              </enumeration>
              <enumeration oor:value="2">
                <info>
                  <desc>Netscape 3.0</desc>
                </info>
              </enumeration>
              <enumeration oor:value="3">
                <info>
                  <desc>Writer</desc>
                </info>
              </enumeration>
              <enumeration oor:value="4">
                <info>
                  <desc>Netscape 4.0</desc>
                </info>
              </enumeration>
            </constraints>
            <value>4</value>
          </prop>
          <prop oor:name="Basic" oor:type="xs:boolean">
            <!-- OldPath: Browser/HTML/Export -->
            <!-- OldLocation: soffice.cfg -->
            <!-- UIHints: Tools  Options - Browser  HTML [Section] Export -->
            <info>
              <author>OS</author>
              <desc>Specifies if Office Basic instructions are considered when exporting in HTML format.</desc>
              <label>(Productname) Basic</label>
            </info>
            <value>false</value>
          </prop>
          <prop oor:name="PrintLayout" oor:type="xs:boolean">
            <!-- OldPath: Browser/HTML/Export -->
            <!-- OldLocation: soffice.cfg -->
            <!-- UIHints: Tools  Options - Browser  HTML [Section] Export -->
            <info>
              <author>OS</author>
              <desc>Specifies if the print layout of the current document should also be exported.</desc>
              <label>Print layout</label>
            </info>
            <value>false</value>
          </prop>
          <prop oor:name="LocalGraphic" oor:type="xs:boolean">
            <!-- OldPath: Browser/HTML/Export -->
            <!-- OldLocation: soffice.cfg -->
            <!-- UIHints: Tools  Options - Browser  HTML [Section] Export -->
            <info>
              <author>OS</author>
              <desc>Specifies if graphics are copied to the Internet server when uploading via FTP.</desc>
              <label>Copy local graphics to Internet</label>
            </info>
            <value>true</value>
          </prop>
          <prop oor:name="Warning" oor:type="xs:boolean">
            <!-- OldPath: Browser/HTML/Export -->
            <!-- OldLocation: soffice.cfg -->
            <!-- UIHints: Tools  Options - Browser  HTML [Section] Export -->
            <info>
              <author>OS</author>
              <desc>Specifies if a warning should be displayed to point out that the available Basic macros will be lost when exporting in HTML format.</desc>
              <label>Display warning</label>
            </info>
            <value>true</value>
          </prop>
          <prop oor:name="Encoding" oor:type="xs:int">
            <!-- UIHints: Tools  Options - Browser  HTML [Section] Export -->
            <info>
              <author>OS</author>
              <desc>Specifies the mimetype for the text encoding.</desc>
              <label>Encoding export</label>
            </info>
          </prop>
        </group>
      </group>

      <group oor:name="PDF">
        <info>
          <author>KA</author>
          <desc>Specifies default settings of PDF export dialog.</desc>
        </info>
        <group oor:name="Export">
          <!-- UIHints: File Export as PDF -->
          <info>
            <desc>Specifies default settings of PDF export dialog.</desc>
          </info>
          <prop oor:name="CompressMode" oor:type="xs:int">
            <info>
              <deprecated>Use following properties instead: UseLosslessCompression, Quality, UseResolutionReduction, ResolutionReduction</deprecated>
              <author>SJ</author>
              <desc>Deprecated.</desc>
            </info>
            <value>1</value>
          </prop>
          <prop oor:name="UseLosslessCompression" oor:type="xs:boolean">
            <info>
              <author>SJ</author>
              <desc>Specifies if graphics are exported to PDF using a lossless compression eg. PNG or if they are compressed using the JPEG format.</desc>
            </info>
            <value>false</value>
          </prop>
          <prop oor:name="Quality" oor:type="xs:int">
            <info>
              <author>SJ</author>
              <desc>Specifies quality of the JPG export. A higher value results in higher quality and file size.</desc>
            </info>
            <constraints>
              <minInclusive oor:value="1">
                <info>
                  <desc>Represents lowest value that can be used. The lower the value, the less good is the compression quality and the bigger is be the file size.</desc>
                </info>
              </minInclusive>
              <maxInclusive oor:value="100">
                <info>
                  <desc>Represents highest value that can be used. The higher the value, the better is the compression quality and the smaller is the file size.</desc>
                </info>
              </maxInclusive>
            </constraints>
            <value>90</value>
          </prop>
          <prop oor:name="ReduceImageResolution" oor:type="xs:boolean">
            <info>
              <author>SJ</author>
              <desc>Specifies if the resolution of each image is reduced to the resolution specified by the property MaxImageResolution.</desc>
            </info>
            <value>false</value>
          </prop>
          <prop oor:name="MaxImageResolution" oor:type="xs:int">
            <info>
              <desc>If the property ReduceImageResolution is set to true all images will be reduced to the given value in DPI.</desc>
            </info>
            <constraints>
              <enumeration oor:value="75">
                <info>
                  <desc>75</desc>
                </info>
              </enumeration>
              <enumeration oor:value="150">
                <info>
                  <desc>150</desc>
                </info>
              </enumeration>
              <enumeration oor:value="300">
                <info>
                  <desc>300</desc>
                </info>
              </enumeration>
              <enumeration oor:value="600">
                <info>
                  <desc>600</desc>
                </info>
              </enumeration>
              <enumeration oor:value="1200">
                <info>
                  <desc>1200</desc>
                </info>
              </enumeration>
            </constraints>
            <value>300</value>
          </prop>
          <prop oor:name="UseTaggedPDF" oor:type="xs:boolean">
            <info>
              <author>SJ</author>
              <desc>Determines if PDF are created by using special tags also known as Tagged PDF.</desc>
            </info>
            <value>false</value>
          </prop>
          <prop oor:name="ExportNotes" oor:type="xs:boolean">
            <info>
              <author>SJ</author>
              <desc>Specifies if notes are exported to PDF.</desc>
            </info>
            <value>false</value>
          </prop>
          <prop oor:name="ExportBookmarks" oor:type="xs:boolean">
            <info>
              <author>PL</author>
              <desc>Specifies if bookmarks are exported to PDF.</desc>
            </info>
            <value>true</value>
          </prop>
          <prop oor:name="OpenBookmarkLevels" oor:type="xs:int">
            <info>
              <author>PL</author>
              <desc>Specifies how many bookmark levels should be opened in the reader application when the PDF gets opened.</desc>
            </info>
            <value>-1</value>
          </prop>
          <prop oor:name="ExportNotesPages" oor:type="xs:boolean">
            <info>
              <author>SJ</author>
              <desc>Specifies if notes pages are exported to PDF. (Notes pages are available in Impress documents only).</desc>
            </info>
            <value>false</value>
          </prop>
          <prop oor:name="UseTransitionEffects" oor:type="xs:boolean">
            <info>
              <author>SJ</author>
              <desc>Specifies slide transitions are exported to PDF. This option is active only if storing Impress documents.</desc>
            </info>
            <value>true</value>
          </prop>
          <prop oor:name="ExportFormFields" oor:type="xs:boolean">
            <info>
              <author>pl</author>
              <desc>Specifies whether form fields are exported as widgets or only their fixed print representation is exported.</desc>
            </info>
            <value>true</value>
          </prop>
          <prop oor:name="FormsType" oor:type="xs:int">
            <info>
              <desc>Specifies the submitted format of a PDF form.</desc>
            </info>
            <constraints>
              <enumeration oor:value="0">
                <info>
                  <desc>Specifies that forms type FDF is used.</desc>
                </info>
              </enumeration>
              <enumeration oor:value="1">
                <info>
                  <desc>Specifies that forms type PDF is used.</desc>
                </info>
              </enumeration>
              <enumeration oor:value="2">
                <info>
                  <desc>Specifies that forms type HTML is used.</desc>
                </info>
              </enumeration>
              <enumeration oor:value="3">
                <info>
                  <desc>Specifies that forms type XML is used.</desc>
                </info>
              </enumeration>
            </constraints>
            <value>0</value>
          </prop>
          <prop oor:name="IsSkipEmptyPages" oor:type="xs:boolean">
            <info>
              <author>FME</author>
              <desc>Specifies that automatically inserted empty pages are suppressed. This option is active only if storing Writer documents.</desc>
            </info>
            <value>true</value>
          </prop>
          <prop oor:name="IsAddStream" oor:type="xs:boolean">
            <info>
              <author>PL</author>
              <desc>Specifies that a stream is inserted to the PDF file which contains the original document for archiving purposes.</desc>
            </info>
            <value>false</value>
          </prop>
          <prop oor:name="HideViewerMenubar" oor:type="xs:boolean">
            <info>
              <author>beppec56</author>
              <desc>Specifies whether to hide the PDF viewer menubar when the document is active.</desc>
            </info>
            <value>false</value>
          </prop>
          <prop oor:name="HideViewerToolbar" oor:type="xs:boolean">
            <info>
              <author>beppec56</author>
              <desc>Specifies whether to hide the PDF viewer toolbar when the document is active.</desc>
            </info>
            <value>false</value>
          </prop>
          <prop oor:name="HideViewerWindowControls" oor:type="xs:boolean">
            <info>
              <author>beppec56</author>
              <desc>Specifies whether to hide the PDF viewer controls when the document is active.</desc>
            </info>
            <value>false</value>
          </prop>
          <prop oor:name="ResizeWindowToInitialPage" oor:type="xs:boolean">
            <info>
              <author>beppec56</author>
              <desc>Specifies that the PDF viewer window is opened full screen when the document is opened.</desc>
            </info>
            <value>false</value>
          </prop>
          <prop oor:name="CenterWindow" oor:type="xs:boolean">
            <info>
              <author>beppec56</author>
              <desc>Specifies that the PDF viewer window is centered to the screen when the PDF document is opened.</desc>
            </info>
            <value>false</value>
          </prop>
          <prop oor:name="OpenInFullScreenMode" oor:type="xs:boolean">
            <info>
              <author>beppec56</author>
              <desc>Specifies that the PDF viewer window is opened full screen, on top of all windows..</desc>
            </info>
            <value>false</value>
          </prop>
          <prop oor:name="DisplayPDFDocumentTitle" oor:type="xs:boolean">
            <info>
              <author>beppec56</author>
              <desc>Specifies that the title of the document, if present in the document properties, is displayed in the PDF viewer window title bar.</desc>
            </info>
            <value>true</value>
          </prop>
          <prop oor:name="InitialView" oor:type="xs:int">
            <info>
              <author>beppec56</author>
              <desc>Specifies how the PDF document should be displayed when opened.</desc>
            </info>
            <constraints>
              <enumeration oor:value="0">
                <info>
                  <desc>Select the default viewer mode, neither outlines or thumbnails.</desc>
                </info>
              </enumeration>
              <enumeration oor:value="1">
                <info>
                  <desc>The document is opened with outline pane opened</desc>
                </info>
              </enumeration>
              <enumeration oor:value="2">
                <info>
                  <desc>The document is opened with thumbnail pane opened</desc>
                </info>
              </enumeration>
            </constraints>
            <value>0</value>
          </prop>
          <prop oor:name="Magnification" oor:type="xs:int">
            <info>
              <author>beppec56</author>
              <desc>Specifies the action to be performed when the PDF document is opened.</desc>
            </info>
            <constraints>
              <enumeration oor:value="0">
                <info>
                  <desc>Opens with default zoom magnification.</desc>
                </info>
              </enumeration>
              <enumeration oor:value="1">
                <info>
                  <desc>Opens magnified to fit the entire page within the window.</desc>
                </info>
              </enumeration>
              <enumeration oor:value="2">
                <info>
                  <desc>Opens magnified to fit the entire page width within the window.</desc>
                </info>
              </enumeration>
              <enumeration oor:value="3">
                <info>
                  <desc>Opens magnified to fit the entire width of its boundig box within the window (cuts out margins).</desc>
                </info>
              </enumeration>
              <enumeration oor:value="4">
                <info>
                  <desc>Opens with the zoom level specified in the Zoom property.</desc>
                </info>
              </enumeration>
            </constraints>
            <value>0</value>
          </prop>
          <prop oor:name="Zoom" oor:type="xs:int">
            <info>
              <author>pl</author>
              <desc>specifies the zoom level a PDF document is opened with. Only valid if "Magnification" is set to "4".</desc>
            </info>
            <value>100</value>
          </prop>
          <prop oor:name="InitialPage" oor:type="xs:int">
            <info>
              <author>pl</author>
              <desc>Specifies the page on which a PDF document should be opened in the viewer application.</desc>
            </info>
            <value>1</value>
          </prop>
          <prop oor:name="PageLayout" oor:type="xs:int">
            <info>
              <author>beppec56</author>
              <desc>Specifies the page layout to be used when the document is opened.</desc>
            </info>
            <constraints>
              <enumeration oor:value="0">
                <info>
                  <desc>Display the pages according to the reader configuration.</desc>
                </info>
              </enumeration>
              <enumeration oor:value="1">
                <info>
                  <desc>Display one page at a time.</desc>
                </info>
              </enumeration>
              <enumeration oor:value="2">
                <info>
                  <desc>Display the pages in one column.</desc>
                </info>
              </enumeration>
              <enumeration oor:value="3">
                <info>
                  <desc>Display the pages in two columns odd pages on the right, to have the odd pages on the left the FirstPageOnLeft property should be used as well.</desc>
                </info>
              </enumeration>
            </constraints>
            <value>0</value>
          </prop>
          <prop oor:name="FirstPageOnLeft" oor:type="xs:boolean">
            <info>
              <author>beppec56</author>
              <desc>Used with the value 3 of the PageLayout property above, true if the first page (odd) should be on the left side of the screen.</desc>
            </info>
            <value>false</value>
          </prop>
          <!-- PDF Encryption -->
          <prop oor:name="Printing" oor:type="xs:int">
            <info>
              <author>beppec56</author>
              <desc>Specifies what printing is allowed.</desc>
            </info>
            <constraints>
              <enumeration oor:value="0">
                <info>
                  <desc>The document cannot be printed.</desc>
                </info>
              </enumeration>
              <enumeration oor:value="1">
                <info>
                  <desc>The document can be printed at low resolution only.</desc>
                </info>
              </enumeration>
              <enumeration oor:value="2">
                <info>
                  <desc>The document can be printed at maximum resolution.</desc>
                </info>
              </enumeration>
            </constraints>
            <value>2</value>
          </prop>
          <prop oor:name="Changes" oor:type="xs:int">
            <info>
              <author>beppec56</author>
              <desc>Specifies the change allowed to the document.</desc>
            </info>
            <constraints>
              <enumeration oor:value="0">
                <info>
                  <desc>The document cannot be changed.</desc>
                </info>
              </enumeration>
              <enumeration oor:value="1">
                <info>
                  <desc>Inserting deleting and rotating pages is allowed.</desc>
                </info>
              </enumeration>
              <enumeration oor:value="2">
                <info>
                  <desc>Filling of form field is allowed.</desc>
                </info>
              </enumeration>
              <enumeration oor:value="3">
                <info>
                  <desc>Both filling of form field and commenting is allowed.</desc>
                </info>
              </enumeration>
              <enumeration oor:value="4">
                <info>
                  <desc>All the changes of the previous selections are permitted, with the only exclusion of page extraction (copy).</desc>
                </info>
              </enumeration>
            </constraints>
            <value>4</value>
          </prop>
          <prop oor:name="EnableCopyingOfContent" oor:type="xs:boolean">
            <info>
              <author>beppec56</author>
              <desc>Specifies that the pages and the document content can be extracted to be used in other documents (copy and paste).</desc>
            </info>
            <value>true</value>
          </prop>
          <prop oor:name="EnableTextAccessForAccessibilityTools" oor:type="xs:boolean">
            <info>
              <author>beppec56</author>
              <desc>Specifies that the document content can be extracted to be used in accessibility applications.</desc>
            </info>
            <value>true</value>
          </prop>
          <!-- END PDF Encryption -->
          <!-- PDF Version selection -->
          <prop oor:name="SelectPdfVersion" oor:type="xs:int">
            <info>
              <author>beppec56</author>
              <desc>Specifies the version of PDF to emit.</desc>
            </info>
            <constraints>
              <enumeration oor:value="0">
                <info>
                  <desc>PDF 1.4 (default selection).</desc>
                </info>
              </enumeration>
              <enumeration oor:value="1">
                <info>
                  <desc>PDF/A-1 (ISO 19005-1:2005)</desc>
                </info>
              </enumeration>
            </constraints>
            <value>0</value>
          </prop>
          <!-- END PDF Version selection -->
          <!-- PDF Relative Link -->
          <prop oor:name="ExportLinksRelativeFsys" oor:type="xs:boolean">
            <info>
              <author>beppec56</author>
              <desc>Specifies that the file system related hyperlinks (file:// protocol) present in the document will be exported as relative to the source document location.</desc>
            </info>
            <value>false</value>
          </prop>
          <prop oor:name="PDFViewSelection" oor:type="xs:int">
            <info>
              <author>beppec56</author>
              <desc>Specifies the way the exported PDF will be viewed (experienced) by the user.</desc>
            </info>
            <constraints>
              <enumeration oor:value="0">
                <info>
                  <desc>Specifies that the PDF will be exported with all the links external to the document treated as URI. This is the Default</desc>
                </info>
              </enumeration>
              <enumeration oor:value="1">
                <info>
                  <desc>Specifies that the PDF will be exported in order to be viewed through a PDF reader application only. Valid only if not exporting to PDF/A-1 (e.g. SelectPdfVersion not set to 1).</desc>
                </info>
              </enumeration>
              <enumeration oor:value="2">
                <info>
                  <desc>Specifies that the PDF will be exported in order to be viewed through an Internet browser, using the PDF plug-in provided with it. The bookmark of the URI will be rendered compatible with the target bookmark generated with OOo PDF Export feature (see ExportBookmarksToPDFDestination, below).</desc>
                </info>
              </enumeration>
            </constraints>
            <value>0</value>
          </prop>
          <prop oor:name="ConvertOOoTargetToPDFTarget" oor:type="xs:boolean">
            <info>
              <author>beppec56</author>
              <desc>Specifies that the target documents with .od[tpgs] extension, will have that extension changed to .pdf when the link is exported to PDF. The source document remains untouched.</desc>
            </info>
            <value>false</value>
          </prop>
          <prop oor:name="ExportBookmarksToPDFDestination" oor:type="xs:boolean">
            <info>
              <author>beppec56</author>
              <desc>Specifies that the bookmarks contained in the source OpenOffice.org file should be exported to the PDF file as Named Destination (see PDF 1.4 section 8.2.1).</desc>
            </info>
            <value>false</value>
          </prop>
          <!-- END PDF Relative Link -->
        </group>
      </group>
    </group>
    <group oor:name="Misc">
      <info>
        <author>MBA</author>
        <desc>Determines the miscellaneous entries for the common group.</desc>
      </info>
      <prop oor:name="MaxOpenDocuments" oor:type="xs:int">
        <info>
          <author>AS</author>
          <desc>Determines the maximum count of documents, which are allowed to be open at the same time. NIL will be interpreted as infinite!</desc>
        </info>
      </prop>
      <prop oor:name="PluginsEnabled" oor:type="xs:boolean">
        <!-- OldPath: ? -->
        <!-- OldLocation: soffice.ini -->
        <!-- UIHints: Tools  Options  Browser  Other  Plug-Ins  Enable -->
        <info>
          <author>PB</author>
          <desc>Enables/Disables Plugins.</desc>
          <label>PluginsEnabled</label>
        </info>
        <value>true</value>
      </prop>
      <prop oor:name="UseSystemFileDialog" oor:type="xs:boolean">
        <info>
          <author>FS</author>
          <desc>Determines if the system's file and folder pickers should be used. If false, the proprietary file/folder picker implementations will be used. Relevant on platforms where file/folder picker integration is implemented.</desc>
        </info>
        <value>true</value>
      </prop>
      <prop oor:name="UseDocumentSystemFileLocking" oor:type="xs:boolean">
        <info>
          <author>MAV</author>
          <desc>Allows to specify whether the OOo document file locking mechanics should use the system file locking.</desc>
        </info>
        <value>true</value>
      </prop>
      <prop oor:name="UseDocumentOOoLockFile" oor:type="xs:boolean">
        <info>
          <author>MAV</author>
          <desc>Allows to specify whether the OOo document file locking mechanics should use the lock file for locking.</desc>
        </info>
        <value>true</value>
      </prop>
      <prop oor:name="UseSystemPrintDialog" oor:type="xs:boolean">
        <info>
          <author>PL</author>
          <desc>Determines if the system's print dialog should be used. If false, the platform independent print dialog implementation will be used. Relevant on platforms where print dialog integration is implemented.</desc>
        </info>
        <value>false</value>
      </prop>
      <prop oor:name="SymbolSet" oor:type="xs:short">
        <!-- UIHints: Tools  Options General View -->
        <info>
          <author>MBA</author>
          <desc>Specifies which size of the symbols is used for the toolbars.</desc>
        </info>
        <constraints>
          <enumeration oor:value="0">
            <info>
              <desc>16x16 pixel icons</desc>
            </info>
          </enumeration>
          <enumeration oor:value="1">
            <info>
              <desc>32x32 pixel icons</desc>
            </info>
          </enumeration>
        </constraints>
        <value>0</value>
      </prop>
      <prop oor:name="SymbolStyle" oor:type="xs:string">
        <!-- UIHints: Tools  Options General View -->
        <info>
          <author>kendy</author>
          <desc>Specifies which style of the symbols is used for the toolbars, menus, etc.</desc>
        </info>
        <constraints>
          <enumeration oor:value="auto">
            <info>
              <desc>Automatic, chosen according to the desktop</desc>
            </info>
          </enumeration>
          <enumeration oor:value="default">
            <info>
              <desc>Default - the OpenOffice.org default theme</desc>
            </info>
          </enumeration>
          <enumeration oor:value="hicontrast">
            <info>
              <desc>HiContrast</desc>
            </info>
          </enumeration>
          <enumeration oor:value="industrial">
            <info>
              <desc>Industrial</desc>
            </info>
          </enumeration>
          <enumeration oor:value="crystal">
            <info>
              <desc>Crystal - the KDE default theme</desc>
            </info>
          </enumeration>
          <enumeration oor:value="tango">
            <info>
              <desc>Tango - the Gnome default theme</desc>
            </info>
          </enumeration>
          <enumeration oor:value="classic">
            <info>
              <desc>Classic - the OpenOffice.org 2.0 default theme</desc>
            </info>
          </enumeration>
        </constraints>
        <value>auto</value>
      </prop>
      <prop oor:name="ToolboxStyle" oor:type="xs:short">
        <!-- UIHints: Tools  Options General View -->
        <info>
          <author>MBA</author>
          <desc>Specifies which button style the toolbars should use.</desc>
        </info>
        <constraints>
          <enumeration oor:value="0">
            <info>
              <desc>3D style</desc>
            </info>
          </enumeration>
          <enumeration oor:value="1">
            <info>
              <desc>Flat style</desc>
            </info>
          </enumeration>
        </constraints>
        <value>1</value>
      </prop>
      <prop oor:name="FormControlPilotsEnabled" oor:type="xs:boolean">
        <info>
          <author>FS</author>
          <desc>Enables/Disables the usage of AutoPilots for form controls.</desc>
        </info>
        <value>true</value>
      </prop>
      <prop oor:name="FirstRun" oor:type="xs:boolean">
        <info>
          <author>MBA</author>
          <desc>Specifies if the office has never before been started.</desc>
          <label>FirstRun</label>
        </info>
        <value>true</value>
      </prop>
    </group>
    <group oor:name="Forms">
      <info>
        <author>FS</author>
        <desc>contains settings for the form layer of the applications.</desc>
      </info>
      <group oor:name="ControlLayout">
        <info>
          <desc>specifies certain default layout settings for form controls. All those settings can be overruled in concrete documents, they specify creation-time defaults only.</desc>
        </info>
        <node-ref oor:name="com.sun.star.text.TextDocument" oor:node-type="ApplicationControlLayout">
          <info>
            <desc>specifies certain default layout settings for form controls in text documents</desc>
          </info>
        </node-ref>
        <node-ref oor:name="com.sun.star.text.WebDocument" oor:node-type="ApplicationControlLayout">
          <info>
            <desc>specifies certain default layout settings for form controls in web pages</desc>
          </info>
        </node-ref>
        <node-ref oor:name="com.sun.star.sheet.SpreadsheetDocument" oor:node-type="ApplicationControlLayout">
          <info>
            <desc>specifies certain default layout settings for form controls in spreadsheet documents</desc>
          </info>
        </node-ref>
        <node-ref oor:name="com.sun.star.drawing.DrawingDocument" oor:node-type="ApplicationControlLayout">
          <info>
            <desc>specifies certain default layout settings for form controls in drawing documents</desc>
          </info>
        </node-ref>
        <node-ref oor:name="com.sun.star.presentation.PresentationDocument" oor:node-type="ApplicationControlLayout">
          <info>
            <desc>specifies certain default layout settings for form controls in presentation documents</desc>
          </info>
        </node-ref>
        <node-ref oor:name="com.sun.star.xforms.XMLFormDocument" oor:node-type="ApplicationControlLayout">
          <info>
            <desc>specifies certain default layout settings for form controls in XML form documents</desc>
          </info>
        </node-ref>
        <node-ref oor:name="com.sun.star.sdb.FormDesign" oor:node-type="ApplicationControlLayout">
          <info>
            <desc>specifies certain default layout settings for form controls in database form documents</desc>
          </info>
        </node-ref>
        <node-ref oor:name="com.sun.star.sdb.TextReportDesign" oor:node-type="ApplicationControlLayout">
          <info>
            <desc>specifies certain default layout settings for form controls in database text report documents.</desc>
          </info>
        </node-ref>
      </group>
      <group oor:name="PropertyBrowser">
        <info>
          <desc>specifies settings for the property browser used for forms and form controls.</desc>
        </info>
        <prop oor:name="ExperimentalProperties" oor:type="xs:boolean">
          <info>
            <author>FS</author>
            <desc>Enables or disables the property browser's access to form/control properties which are not officially supported.</desc>
          </info>
          <value>false</value>
        </prop>
        <prop oor:name="DirectHelp" oor:type="xs:boolean">
          <info>
            <author>FS</author>
            <desc>Enables or disables a help section at the bottom of the property browser, which shows the help of the currently active property.</desc>
          </info>
          <value>false</value>
        </prop>
      </group>
    </group>
    <group oor:name="AsianLayout">
      <info>
        <author>OS</author>
        <desc>Contains layout specific settings for Asian languages.</desc>
      </info>
      <prop oor:name="IsKerningWesternTextOnly" oor:type="xs:boolean">
        <!-- OldPath: -->
        <!-- OldLocation: -->
        <!-- UIHints: Tools  Options  Asian typography  Asian layout Kerning Western characters only-->
        <info>
          <author>OS</author>
          <desc>Determines the kerning of western text and/or punctuation inside of Asian text.</desc>
          <label>IsKerningWesternTextOnly</label>
        </info>
        <value>true</value>
      </prop>
      <prop oor:name="CompressCharacterDistance" oor:type="xs:short">
        <!-- OldPath: -->
        <!-- OldLocation: -->
        <!-- UIHints: Tools  Options  Asian typography  Asian layout Character distance  -->
        <info>
          <author>OS</author>
          <desc>Determines the type of character distance compression in Asian text: 0 - no compression; 1 - compress punctuation only; 2 - compress interpunction an japanese kana.</desc>
          <label>CompressCharacterDistance</label>
        </info>
        <value>0</value>
      </prop>
      <set oor:name="StartEndCharacters" oor:node-type="StartEndCharacters">
        <info>
          <author>OS</author>
          <desc>Contains the characters at which lines are not allowed to begin or to end. For each locale there is a separate entry with the locale as its node name.</desc>
          <label>StartEndCharacters</label>
        </info>
      </set>
    </group>
    <group oor:name="SearchOptions">
      <info>
        <author>OS / PB</author>
        <desc>Contains all options for search.</desc>
      </info>
      <prop oor:name="IsWholeWordsOnly" oor:type="xs:boolean">
        <!-- OldPath: -->
        <!-- OldLocation: -->
        <!-- UIHints: Edit/Find & Replace -->
        <info>
          <author>PB</author>
          <desc>Specifies search for whole words only.</desc>
        </info>
        <value>false</value>
      </prop>
      <prop oor:name="IsBackwards" oor:type="xs:boolean">
        <!-- OldPath: -->
        <!-- OldLocation: -->
        <!-- UIHints: Edit/Find & Replace -->
        <info>
          <author>PB</author>
          <desc>Specifies search backwards.</desc>
        </info>
        <value>false</value>
      </prop>
      <prop oor:name="IsUseRegularExpression" oor:type="xs:boolean">
        <!-- OldPath: -->
        <!-- OldLocation: -->
        <!-- UIHints: Edit/Find & Replace -->
        <info>
          <author>PB</author>
          <desc>Specifies search with the use of regular expressions.</desc>
        </info>
        <value>false</value>
      </prop>
      <prop oor:name="IsSearchForStyles" oor:type="xs:boolean">
        <!-- OldPath: -->
        <!-- OldLocation: -->
        <!-- UIHints: Edit/Find & Replace -->
        <info>
          <author>PB</author>
          <desc>Specifies search for styles only.</desc>
        </info>
        <value>false</value>
      </prop>
      <prop oor:name="IsSimilaritySearch" oor:type="xs:boolean">
        <!-- OldPath: -->
        <!-- OldLocation: -->
        <!-- UIHints: Edit/Find & Replace -->
        <info>
          <author>PB</author>
          <desc>Specifies search with similarity.</desc>
        </info>
        <value>false</value>
      </prop>
      <prop oor:name="IsMatchCase" oor:type="xs:boolean">
        <!-- OldPath: -->
        <!-- OldLocation: -->
        <!-- UIHints: Edit/Find & Replace -->
        <info>
          <author>PB</author>
          <desc>Specifies search as case sensitive.</desc>
        </info>
        <value>false</value>
      </prop>
      <prop oor:name="IsUseAsianOptions" oor:type="xs:boolean">
        <!-- OldPath: -->
        <!-- OldLocation: -->
        <!-- UIHints: Edit/Find & Replace -->
        <info>
          <author>PB</author>
          <desc>Specifies search with the use of Asian options.</desc>
        </info>
        <value>false</value>
      </prop>
      <prop oor:name="ComponentSearchGroupLabel" oor:type="xs:string" oor:localized="true">
        <!-- UIHints: Edit/Find & Replace -->
        <info>
          <author>OS</author>
          <desc>Specifies the divider label in case of a component-based search extension.</desc>
        </info>
      </prop>
      <prop oor:name="ComponentSearchCommandLabel1" oor:type="xs:string" oor:localized="true">
        <!-- UIHints: Edit/Find & Replace -->
        <info>
          <author>OS</author>
          <desc>Specifies the label of the first component-based search command.</desc>
        </info>
      </prop>
      <prop oor:name="ComponentSearchCommandLabel2" oor:type="xs:string" oor:localized="true">
        <!-- UIHints: Edit/Find & Replace -->
        <info>
          <author>OS</author>
          <desc>Specifies the label of the second component-based search command.</desc>
        </info>
      </prop>
      <prop oor:name="IsNotes" oor:type="xs:boolean">
        <!-- UIHints: Edit Search/Replace  -->
        <info>
          <author>mod</author>
          <desc>Specifies if search includes comments(SwPostItFields)</desc>
        </info>
        <value>false</value>
      </prop>
      <group oor:name="Japanese">
        <info>
          <author>OS</author>
          <desc>Contains search options for the Japanese language.</desc>
        </info>
        <prop oor:name="IsMatchFullHalfWidthForms" oor:type="xs:boolean">
          <!-- OldPath: -->
          <!-- OldLocation: -->
          <!-- UIHints: Tools/Options/"Asian typography"-"Japanese Find" -->
          <info>
            <author>OS</author>
            <desc>Does not distinguish between full-width and half-width characters.</desc>
          </info>
          <value>true</value>
        </prop>
        <prop oor:name="IsMatchHiraganaKatakana" oor:type="xs:boolean">
          <!-- OldPath: -->
          <!-- OldLocation: -->
          <!-- UIHints: Tools/Options/"Asian typography"-"Japanese Find" -->
          <info>
            <author>OS</author>
            <desc>Does not distinguish between hiragana and katakana characters.</desc>
          </info>
          <value>true</value>
        </prop>
        <prop oor:name="IsMatchContractions" oor:type="xs:boolean">
          <!-- OldPath: -->
          <!-- OldLocation: -->
          <!-- UIHints: Tools/Options/"Asian typography"-"Japanese Find" -->
          <info>
            <author>OS</author>
            <desc>Specifies search without distinguishing between characters with diphthongs and double consonants and plain characters.</desc>
          </info>
          <value>true</value>
        </prop>
        <prop oor:name="IsMatchMinusDashCho-on" oor:type="xs:boolean">
          <!-- OldPath: -->
          <!-- OldLocation: -->
          <!-- UIHints: Tools/Options/"Asian typography"-"Japanese Find" -->
          <info>
            <author>OS</author>
            <desc>Specifies search without distinguishing between minus signs, dashes, and long vowel sounds.</desc>
          </info>
          <value>true</value>
        </prop>
        <prop oor:name="IsMatchRepeatCharMarks" oor:type="xs:boolean">
          <!-- OldPath: -->
          <!-- OldLocation: -->
          <!-- UIHints: Tools/Options/"Asian typography"-"Japanese Find" -->
          <info>
            <author>OS</author>
            <desc>Specifies search without distinguishing between repeat character marks.</desc>
          </info>
          <value>true</value>
        </prop>
        <prop oor:name="IsMatchVariantFormKanji" oor:type="xs:boolean">
          <!-- OldPath: -->
          <!-- OldLocation: -->
          <!-- UIHints: Tools/Options/"Asian typography"-"Japanese Find" -->
          <info>
            <author>OS</author>
            <desc>Specifies search without distinguishing between standard and nonstandard ideography.</desc>
          </info>
          <value>true</value>
        </prop>
        <prop oor:name="IsMatchOldKanaForms" oor:type="xs:boolean">
          <!-- OldPath: -->
          <!-- OldLocation: -->
          <!-- UIHints: Tools/Options/"Asian typography"-"Japanese Find" -->
          <info>
            <author>OS</author>
            <desc>Specifies search without distinguishing between standard and nonstandard ideography.</desc>
          </info>
          <value>true</value>
        </prop>
        <prop oor:name="IsMatch_DiZi_DuZu" oor:type="xs:boolean">
          <!-- OldPath: -->
          <!-- OldLocation: -->
          <!-- UIHints: Tools/Options/"Asian typography"-"Japanese Find" -->
          <info>
            <author>OS</author>
            <desc>Specifies search without distinguishing between 'Di' and 'Zi' or 'Du' and 'Zu'.</desc>
          </info>
          <value>true</value>
        </prop>
        <prop oor:name="IsMatch_BaVa_HaFa" oor:type="xs:boolean">
          <!-- OldPath: -->
          <!-- OldLocation: -->
          <!-- UIHints: Tools/Options/"Asian typography"-"Japanese Find" -->
          <info>
            <author>OS</author>
            <desc>Specifies search without distinguishing between 'Ba' and 'Va' or 'Ha' and 'Fa'.</desc>
          </info>
          <value>true</value>
        </prop>
        <prop oor:name="IsMatch_TsiThiChi_DhiZi" oor:type="xs:boolean">
          <!-- OldPath: -->
          <!-- OldLocation: -->
          <!-- UIHints: Tools/Options/"Asian typography"-"Japanese Find" -->
          <info>
            <author>OS</author>
            <desc>Specifies search without distinguishing between 'Tsi', 'Thi' and 'Chi' or 'Dhi' and 'Zi'.</desc>
          </info>
          <value>true</value>
        </prop>
        <prop oor:name="IsMatch_HyuIyu_ByuVyu" oor:type="xs:boolean">
          <!-- OldPath: -->
          <!-- OldLocation: -->
          <!-- UIHints: Tools/Options/"Asian typography"-"Japanese Find" -->
          <info>
            <author>OS</author>
            <desc>Specifies search without distinguishing between 'Hyu' and 'Fyu' or 'Byu' and 'Vyu'.</desc>
          </info>
          <value>true</value>
        </prop>
        <prop oor:name="IsMatch_SeShe_ZeJe" oor:type="xs:boolean">
          <!-- OldPath: -->
          <!-- OldLocation: -->
          <!-- UIHints: Tools/Options/"Asian typography"-"Japanese Find" -->
          <info>
            <author>OS</author>
            <desc>Specifies search without distinguishing between 'Se' and 'She' or 'Ze' and 'Je'.</desc>
          </info>
          <value>true</value>
        </prop>
        <prop oor:name="IsMatch_IaIya" oor:type="xs:boolean">
          <!-- OldPath: -->
          <!-- OldLocation: -->
          <!-- UIHints: Tools/Options/"Asian typography"-"Japanese Find" -->
          <info>
            <author>OS</author>
            <desc>Specifies search without distinguishing between 'Ia' and 'Iya'.</desc>
          </info>
          <value>true</value>
        </prop>
        <prop oor:name="IsMatch_KiKu" oor:type="xs:boolean">
          <!-- OldPath: -->
          <!-- OldLocation: -->
          <!-- UIHints: Tools/Options/"Asian typography"-"Japanese Find" -->
          <info>
            <author>OS</author>
            <desc>Specifies search without distinguishing between 'Ki' and 'Ku'.</desc>
          </info>
          <value>true</value>
        </prop>
        <prop oor:name="IsIgnorePunctuation" oor:type="xs:boolean">
          <!-- OldPath: -->
          <!-- OldLocation: -->
          <!-- UIHints: Tools/Options/"Asian typography"-"Japanese Find" -->
          <info>
            <author>OS</author>
            <desc>Specifies search without distinguishing between punctuation characters.</desc>
          </info>
          <value>true</value>
        </prop>
        <prop oor:name="IsIgnoreWhitespace" oor:type="xs:boolean">
          <!-- OldPath: -->
          <!-- OldLocation: -->
          <!-- UIHints: Tools/Options/"Asian typography"-"Japanese Find" -->
          <info>
            <author>OS</author>
            <desc>Specifies search without distinguishing between characters used as blank spaces, such as full-width spaces, half-width spaces, and tabs.</desc>
          </info>
          <value>true</value>
        </prop>
        <prop oor:name="IsIgnoreProlongedSoundMark" oor:type="xs:boolean">
          <!-- OldPath: -->
          <!-- OldLocation: -->
          <!-- UIHints: Tools/Options/"Asian typography"-"Japanese Find" -->
          <info>
            <author>OS</author>
            <desc>Specifies search without distinguishing between prolonged sound marks.</desc>
          </info>
          <value>true</value>
        </prop>
        <prop oor:name="IsIgnoreMiddleDot" oor:type="xs:boolean">
          <!-- OldPath: -->
          <!-- OldLocation: -->
          <!-- UIHints: Tools/Options/"Asian typography"-"Japanese Find" -->
          <info>
            <author>OS</author>
            <desc>Specifies search without distinguishing between normal dots and middle dots.</desc>
          </info>
          <value>true</value>
        </prop>
      </group>
    </group>
    <group oor:name="Accessibility">
      <info>
        <author>OS</author>
        <desc>Specifies settings for the accessibility options.</desc>
      </info>
      <prop oor:name="AutoDetectSystemHC" oor:type="xs:boolean">
        <info>
          <author>FS</author>
          <desc>Enables the automatic detection of a high contrast mode set for your desktop. Some OS' do not provide this option explicitly, but allow the user to choose a color scheme that is HC-compliant implicitly, which is recognized if the option is set.</desc>
          <label>detect system's high contrast</label>
        </info>
        <value>true</value>
      </prop>
      <prop oor:name="IsForPagePreviews" oor:type="xs:boolean">
        <info>
          <author>OS</author>
          <desc>Enables the use of high contrast colors, instead of displaying the normal/original WYSIWYG colors.</desc>
          <label>For page previews</label>
        </info>
        <value>true</value>
      </prop>
      <prop oor:name="IsHelpTipsDisappear" oor:type="xs:boolean">
        <info>
          <author>OS</author>
          <desc>Enables or disables the automatic time out of help tips. You can specify a duration (n) of 1 to 99 seconds. If this option is disabled, press the Esc key to dismiss the help tip.</desc>
          <label>Help tips disappear after</label>
        </info>
        <value>true</value>
      </prop>
      <prop oor:name="HelpTipSeconds" oor:type="xs:short">
        <info>
          <author>OS</author>
          <desc>Enables or disables the automatic time out of help tips. You can specify a duration (n) of 1 to 99 seconds. If this option is disabled, press the Esc key to dismiss the help tip.</desc>
          <label>Help tips disappear after</label>
        </info>
        <constraints>
          <minInclusive oor:value="1">
            <info>
              <desc>Specifies the number of seconds to wait before displaying a help tip.</desc>
            </info>
          </minInclusive>
          <maxInclusive oor:value="99">
            <info>
              <desc>Specifies the number of seconds to display a help tip.</desc>
            </info>
          </maxInclusive>
        </constraints>
        <value>4</value>
      </prop>
      <prop oor:name="IsAllowAnimatedGraphics" oor:type="xs:boolean">
        <info>
          <author>AF</author>
          <desc>Indicates whether to allow the graphical animation in all SO/OO applications (i.e. animated GIFs and objects in Impress during presentation, animated graphical previews (Gallery, Insert-Graphics-From File, Animation Tool in Impress.)</desc>
          <label>Allow animated graphics</label>
        </info>
        <value>true</value>
      </prop>
      <prop oor:name="IsAllowAnimatedText" oor:type="xs:boolean">
        <info>
          <author>AF</author>
          <desc>Indicates whether to allow all textual animation like blinking and scrolling in all SO/OO applications.</desc>
          <label>Allow animated text</label>
        </info>
        <value>true</value>
      </prop>
      <prop oor:name="IsAutomaticFontColor" oor:type="xs:boolean">
        <info>
          <author>OS</author>
          <desc>Overrides all text color attributes set in a SO/OO document for display only.</desc>
          <label>Always use automatic font color for screen display</label>
        </info>
        <value>false</value>
      </prop>
      <prop oor:name="IsSystemFont" oor:type="xs:boolean">
        <info>
          <author>OS</author>
          <desc>Allows the user to change the UI font to the system default.</desc>
          <label>Use system default user interface font</label>
        </info>
        <value>true</value>
      </prop>
      <prop oor:name="IsSelectionInReadonly" oor:type="xs:boolean">
        <info>
          <author>OS</author>
          <desc>Indicates whether the cursor is displayed in read-only texts.</desc>
          <label>Use text selection mode in readonly texts.</label>
        </info>
        <value>false</value>
      </prop>
    </group>
    <set oor:name="OfficeObjects" oor:node-type="ObjectNames">
      <info>
        <deprecated>Replaced by org.openoffice.Office.Embedding/ObjectNames.</deprecated>
        <author>MAV</author>
        <desc>Deprecated</desc>
      </info>
    </set>
    <group oor:name="ExternalApps" oor:extensible="true">
      <info>
        <deprecated>Without replacement.</deprecated>
        <author>OBR</author>
        <desc>Specifies external helper applications / protocol handlers.</desc>
      </info>
    </group>
    <group oor:name="ExternalMailer">
      <info>
        <author>OBR</author>
        <desc>Specifies an external mail application to be used for Send as email.</desc>
      </info>
      <prop oor:name="UseDefaultMailer" oor:type="xs:boolean">
        <info>
          <deprecated>Without replacement.</deprecated>
          <desc>Indicates if the mail application in the OS specific user settings should be used.</desc>
        </info>
      </prop>
      <prop oor:name="Program" oor:type="xs:string">
        <info>
          <desc>Specifies the external mail application to be used.</desc>
        </info>
        <value/>
      </prop>
      <prop oor:name="CommandProfile" oor:type="xs:string">
        <info>
          <deprecated>Without replacement.</deprecated>
          <desc>Specifies the default external mail application.</desc>
        </info>
        <value>Mozilla 1.0 - 1.2</value>
      </prop>
      <set oor:name="Profiles" oor:node-type="MailCommandLineProfile">
        <info>
          <deprecated>Without replacement.</deprecated>
          <desc>Contains a set of supported command line profiles.</desc>
        </info>
      </set>
    </group>
    <group oor:name="I18N">
      <info>
        <author>OS</author>
        <desc>Contains various language/localization specific settings.</desc>
      </info>
      <group oor:name="InputMethod">
        <info>
          <author>PL</author>
          <desc>Contains settings for (language/localization specific) input methods.</desc>
        </info>
        <prop oor:name="ShowStatusWindow" oor:type="xs:boolean">
          <info>
            <desc>Controls the behavior of the IIIMP status window on Unix. If true, the status window is always displayed. If false, the status window is never displayed. If nil (the default), the status window is displayed depending on the current locale.</desc>
          </info>
        </prop>
      </group>
      <group oor:name="CJK">
        <info>
          <desc>Contains settings for the Asian languages (Chinese, Japanese, Korean,...) layout.</desc>
        </info>
        <prop oor:name="CJKFont" oor:type="xs:boolean">
          <!-- UIHints: setup -->
          <info>
            <desc>Specifies, whether CJK font settings are available (true) or not (false).</desc>
          </info>
          <value>false</value>
        </prop>
        <prop oor:name="VerticalText" oor:type="xs:boolean">
          <!-- UIHints: setup -->
          <info>
            <desc>Specifies, whether vertical text is available (true) or not (false).</desc>
          </info>
          <value>false</value>
        </prop>
        <prop oor:name="AsianTypography" oor:type="xs:boolean">
          <!-- UIHints: setup -->
          <info>
            <desc>Specifies, whether Asian typography options like compression and forbidden characters are available (true) or not (false).</desc>
          </info>
          <value>false</value>
        </prop>
        <prop oor:name="JapaneseFind" oor:type="xs:boolean">
          <!-- UIHints: setup -->
          <info>
            <desc>Specifies, whether Japanese find options are selectable for search and replace (true) or not (false).</desc>
          </info>
          <value>false</value>
        </prop>
        <prop oor:name="Ruby" oor:type="xs:boolean">
          <!-- UIHints: setup -->
          <info>
            <desc>Specifies whether Rubys are available (true) or not (false).</desc>
          </info>
          <value>false</value>
        </prop>
        <prop oor:name="ChangeCaseMap" oor:type="xs:boolean">
          <!-- UIHints: setup -->
          <info>
            <desc>Specifies whether case mapping to half and full width, hiragana and katagana are available (true) or not (false).</desc>
          </info>
          <value>false</value>
        </prop>
        <prop oor:name="DoubleLines" oor:type="xs:boolean">
          <!-- UIHints: setup -->
          <info>
            <desc>Specifies whether writing in double lines is available (true) or not (false).</desc>
          </info>
          <value>false</value>
        </prop>
        <prop oor:name="EmphasisMarks" oor:type="xs:boolean">
          <!-- UIHints: setup -->
          <info>
            <desc>Specifies whether emphasis marks are available (true) or not (false).</desc>
          </info>
          <value>false</value>
        </prop>
        <prop oor:name="VerticalCallOut" oor:type="xs:boolean">
          <!-- UIHints: setup -->
          <info>
            <desc>Specifies whether vertical call out objects are available (true) or not (false).</desc>
          </info>
          <value>false</value>
        </prop>
      </group>
      <group oor:name="CTL">
        <info>
          <desc>Contains settings for the languages with complex text layout (Hebrew, Arabic, Thai,...).</desc>
        </info>
        <prop oor:name="CTLFont" oor:type="xs:boolean">
          <!-- UIHints: setup -->
          <info>
            <desc>Specifies whether CTL font settings are available (true) or not (false).</desc>
          </info>
          <value>false</value>
        </prop>
        <prop oor:name="CTLSequenceChecking" oor:type="xs:boolean">
          <!-- UIHints: setup -->
          <info>
            <desc>Specifies whether CTL strings are checked for the correct input sequence(true) or not (false).</desc>
          </info>
          <value>false</value>
        </prop>
        <prop oor:name="CTLSequenceCheckingRestricted" oor:type="xs:boolean">
          <!-- UIHints: setup -->
          <info>
            <desc>Specifies whether CTL strings are checked restricted for the correct input sequence(true) or not (false). Is only effective when CTLSequenceChecking is true.</desc>
          </info>
          <value>false</value>
        </prop>
        <prop oor:name="CTLSequenceCheckingTypeAndReplace" oor:type="xs:boolean">
          <!-- UIHints: setup -->
          <info>
            <desc>Specifies whether CTL input sequences are corrected while typing. Is only effective when CTLSequenceChecking is true.</desc>
          </info>
          <value>false</value>
        </prop>
        <prop oor:name="CTLCursorMovement" oor:type="xs:int">
          <!-- UIHints: options-->
          <info>
            <desc>Specifies the type of text cursor movement (logical (0) or visual (1)) within mixed text (RTL and LTR).</desc>
          </info>
          <value>0</value>
        </prop>
        <prop oor:name="CTLTextNumerals" oor:type="xs:int">
          <!-- UIHints: options-->
          <info>
            <desc>Specifies the type of numerals (Arabic (0), Hindi (1), system settings (2) or Context(3)) is used per default in all applications.</desc>
          </info>
          <value>0</value>
        </prop>
        <prop oor:name="UIMirroring" oor:type="xs:boolean">
          <info>
            <author>SSA</author>
            <desc> Specifies whether the whole user interface (UI) will be mirrored. If true, the UI will be right-to-left. If false, the UI will be left-to-right. If nil (the default), the UI will be mirrored depending on the office locale. </desc>
          </info>
        </prop>
      </group>
    </group>
    <group oor:name="Startup">
      <info>
        <deprecated>Use cfg package Jobs instead of this.</deprecated>
        <author>AS</author>
        <desc>Uses cfg package Jobs instead of this component.</desc>
      </info>
      <set oor:name="Run" oor:node-type="JobDescription">
        <info>
          <deprecated>Use cfg package Jobs instead of this.</deprecated>
          <desc>Uses cfg package Jobs instead of this component.</desc>
        </info>
      </set>
      <set oor:name="RunOnce" oor:node-type="JobDescription">
        <info>
          <deprecated>Use cfg package Jobs instead of this.</deprecated>
          <desc>Uses cfg package Jobs instead of this component.</desc>
        </info>
      </set>
    </group>
    <group oor:name="SmartTags">
      <info>
        <author>FME</author>
        <desc>Contains settings for smart tags.</desc>
      </info>
      <group oor:name="Writer">
        <info>
          <author>FME</author>
          <desc>Contains Writer specific settings for smart tags.</desc>
        </info>
        <prop oor:name="RecognizeSmartTags" oor:type="xs:boolean">
          <info>
            <author>FME</author>
            <desc>Specifies whether smart tag recognization is enabled.</desc>
          </info>
          <value>true</value>
        </prop>
        <prop oor:name="ExcludedSmartTagTypes" oor:type="oor:string-list">
          <info>
            <author>FME</author>
            <desc>A list of excluded smart tag types.</desc>
          </info>
        </prop>
      </group>
    </group>
  </component>
</oor:component-schema>

<|MERGE_RESOLUTION|>--- conflicted
+++ resolved
@@ -30,3517 +30,827 @@
  ************************************************************************ -->
 <!DOCTYPE oor:component-schema SYSTEM "../../../../component-schema.dtd">
 <oor:component-schema xmlns:oor="http://openoffice.org/2001/registry" xmlns:xs="http://www.w3.org/2001/XMLSchema" xmlns:xsi="http://www.w3.org/2001/XMLSchema-instance" oor:name="Common" oor:package="org.openoffice.Office" xml:lang="en-US">
-  <info>
-    <desc>Contains common settings which are potentially shared by other components.</desc>
-  </info>
-  <templates>
-    <group oor:name="Passwordstorage">
-      <info>
-        <author>MAV</author>
-        <desc>Contains a container for passwords.</desc>
-      </info>
-      <prop oor:name="Password" oor:type="xs:string" oor:localized="false">
-        <info>
-          <desc>Contains a password encoded with the master password.</desc>
-        </info>
-      </prop>
-    </group>
-    <group oor:name="HistoryType">
-      <info>
-        <author>AS</author>
-        <desc>Contains settings for a history entry in the history list.</desc>
-      </info>
-      <prop oor:name="URL" oor:type="xs:string">
-        <info>
-          <desc>Specifies the document URL.</desc>
-        </info>
-      </prop>
-      <prop oor:name="Filter" oor:type="xs:string">
-        <info>
-          <desc>Specifies the filter name that was chosen to load the document.</desc>
-        </info>
-      </prop>
-      <prop oor:name="Title" oor:type="xs:string">
-        <info>
-          <desc>Indicates the title of the URL that is displayed on the user-interface.</desc>
-        </info>
-      </prop>
-      <prop oor:name="Password" oor:type="xs:string">
-        <info>
-          <desc>Contains an encoded password used to open the document.</desc>
-        </info>
-      </prop>
-    </group>
-    <group oor:name="MenuType">
-      <info>
-        <author>AS</author>
-        <desc>Describes a menu entry for configurable office menus (e.g. file new).</desc>
-      </info>
-      <prop oor:name="URL" oor:type="xs:string">
-        <info>
-          <desc>Specifies the URL for dispatch.</desc>
-        </info>
-      </prop>
-      <prop oor:name="Title" oor:type="xs:string" oor:localized="true">
-        <info>
-          <desc>Specifies the label of a menu entry.</desc>
-        </info>
-      </prop>
-      <prop oor:name="ImageIdentifier" oor:type="xs:string">
-        <info>
-          <desc>Specifies the identifier of an assigned icon.</desc>
-        </info>
-      </prop>
-      <prop oor:name="TargetName" oor:type="xs:string">
-        <info>
-          <desc>Specifies the dispatch target (for example, _blank to open URL in new frame).</desc>
-        </info>
-      </prop>
-    </group>
-    <group oor:name="DialogSize">
-      <info>
-        <author>PB</author>
-        <desc>Contains the width and height of the dialog size.</desc>
-      </info>
-      <prop oor:name="Height" oor:type="xs:int">
-        <info>
-          <desc>Contains the height of the dialog [UNIT=pixel].</desc>
-        </info>
-      </prop>
-      <prop oor:name="Width" oor:type="xs:int">
-        <info>
-          <desc>Contains the width of the dialog [UNIT=pixel].</desc>
-        </info>
-      </prop>
-    </group>
-    <group oor:name="Font">
-      <info>
-        <author>OJ</author>
-        <desc>Describes the characteristics of a font.</desc>
-      </info>
-      <prop oor:name="Name" oor:type="xs:string">
-        <info>
-          <desc>Specifies the exact name of the font (&quot;Arial&quot;,&quot;Courier&quot;, &quot;Frutiger&quot;).</desc>
-        </info>
-      </prop>
-      <prop oor:name="Height" oor:type="xs:short">
-        <info>
-          <desc>Specifies the height of the font in the measure of the destination.</desc>
-        </info>
-      </prop>
-      <prop oor:name="Width" oor:type="xs:short">
-        <info>
-          <desc>Specifies the width of the font in the measure of the destination.</desc>
-        </info>
-      </prop>
-      <prop oor:name="StyleName" oor:type="xs:string">
-        <info>
-          <desc>Specifies the style name of the font (&quot;Bold&quot;, &quot;Italic&quot;, &quot;Italic Bold&quot;).</desc>
-        </info>
-      </prop>
-      <prop oor:name="Family" oor:type="xs:short">
-        <info>
-          <desc>Specifies the general style of the font.</desc>
-        </info>
-        <constraints>
-          <enumeration oor:value="0">
-            <info>
-              <desc>DONTKNOW</desc>
-            </info>
-          </enumeration>
-          <enumeration oor:value="1">
-            <info>
-              <desc>DECORATIVE</desc>
-            </info>
-          </enumeration>
-          <enumeration oor:value="2">
-            <info>
-              <desc>MODERN</desc>
-            </info>
-          </enumeration>
-          <enumeration oor:value="3">
-            <info>
-              <desc>ROMAN</desc>
-            </info>
-          </enumeration>
-          <enumeration oor:value="4">
-            <info>
-              <desc>SCRIPT</desc>
-            </info>
-          </enumeration>
-          <enumeration oor:value="5">
-            <info>
-              <desc>SWISS</desc>
-            </info>
-          </enumeration>
-          <enumeration oor:value="6">
-            <info>
-              <desc>SYSTEM</desc>
-            </info>
-          </enumeration>
-          <enumeration oor:value="7">
-            <info>
-              <desc>DONTKNOW</desc>
-            </info>
-          </enumeration>
-        </constraints>
-      </prop>
-      <prop oor:name="CharSet" oor:type="xs:short">
-        <info>
-          <desc>Specifies the character set which is supported by the font.</desc>
-        </info>
-        <constraints>
-          <enumeration oor:value="0">
-            <info>
-              <desc>DONTKNOW</desc>
-            </info>
-          </enumeration>
-          <enumeration oor:value="1">
-            <info>
-              <desc>ANSI</desc>
-            </info>
-          </enumeration>
-          <enumeration oor:value="2">
-            <info>
-              <desc>MAC</desc>
-            </info>
-          </enumeration>
-          <enumeration oor:value="3">
-            <info>
-              <desc>IBMPC_437</desc>
-            </info>
-          </enumeration>
-          <enumeration oor:value="4">
-            <info>
-              <desc>IBMPC_850</desc>
-            </info>
-          </enumeration>
-          <enumeration oor:value="5">
-            <info>
-              <desc>IBMPC_860</desc>
-            </info>
-          </enumeration>
-          <enumeration oor:value="6">
-            <info>
-              <desc>IBMPC_861</desc>
-            </info>
-          </enumeration>
-          <enumeration oor:value="7">
-            <info>
-              <desc>IBMPC_863</desc>
-            </info>
-          </enumeration>
-          <enumeration oor:value="8">
-            <info>
-              <desc>IBMPC_865</desc>
-            </info>
-          </enumeration>
-          <enumeration oor:value="9">
-            <info>
-              <desc>SYSTEM</desc>
-            </info>
-          </enumeration>
-          <enumeration oor:value="10">
-            <info>
-              <desc>SYMBOL</desc>
-            </info>
-          </enumeration>
-        </constraints>
-      </prop>
-      <prop oor:name="Pitch" oor:type="xs:short">
-        <info>
-          <desc>Specifies the pitch of the font.</desc>
-        </info>
-        <constraints>
-          <enumeration oor:value="0">
-            <info>
-              <desc>DONTKNOW</desc>
-            </info>
-          </enumeration>
-          <enumeration oor:value="1">
-            <info>
-              <desc>FIXED</desc>
-            </info>
-          </enumeration>
-          <enumeration oor:value="2">
-            <info>
-              <desc>VARIABLE</desc>
-            </info>
-          </enumeration>
-        </constraints>
-      </prop>
-      <prop oor:name="CharacterWidth" oor:type="xs:double">
-        <info>
-          <desc>Specifies the character width. Depending on the specified width, a font that supports this width may be selected. [UNIT=%].</desc>
-        </info>
-      </prop>
-      <prop oor:name="Weight" oor:type="xs:double">
-        <info>
-          <desc>Specifies the thickness of the line.</desc>
-        </info>
-      </prop>
-      <prop oor:name="Slant" oor:type="xs:short">
-        <info>
-          <desc>Specifies if there is a character slant (italic).</desc>
-        </info>
-        <constraints>
-          <enumeration oor:value="0">
-            <info>
-              <desc>NONE</desc>
-            </info>
-          </enumeration>
-          <enumeration oor:value="1">
-            <info>
-              <desc>OBLIQUE</desc>
-            </info>
-          </enumeration>
-          <enumeration oor:value="2">
-            <info>
-              <desc> ITALIC</desc>
-            </info>
-          </enumeration>
-          <enumeration oor:value="3">
-            <info>
-              <desc>DONTKNOW</desc>
-            </info>
-          </enumeration>
-          <enumeration oor:value="4">
-            <info>
-              <desc>REVERSE_OBLIQUE</desc>
-            </info>
-          </enumeration>
-          <enumeration oor:value="5">
-            <info>
-              <desc>REVERSE_ITALIC</desc>
-            </info>
-          </enumeration>
-        </constraints>
-      </prop>
-      <prop oor:name="UnderLine" oor:type="xs:short">
-        <info>
-          <desc>Specifies the type of underline.</desc>
-        </info>
-        <constraints>
-          <enumeration oor:value="0">
-            <info>
-              <desc>NONE</desc>
-            </info>
-          </enumeration>
-          <enumeration oor:value="1">
-            <info>
-              <desc>SINGLE</desc>
-            </info>
-          </enumeration>
-          <enumeration oor:value="2">
-            <info>
-              <desc>DOUBLE</desc>
-            </info>
-          </enumeration>
-          <enumeration oor:value="3">
-            <info>
-              <desc>DOTTED</desc>
-            </info>
-          </enumeration>
-          <enumeration oor:value="4">
-            <info>
-              <desc>DONTKNOW</desc>
-            </info>
-          </enumeration>
-          <enumeration oor:value="5">
-            <info>
-              <desc>DASH</desc>
-            </info>
-          </enumeration>
-          <enumeration oor:value="6">
-            <info>
-              <desc>LONGDASH</desc>
-            </info>
-          </enumeration>
-          <enumeration oor:value="7">
-            <info>
-              <desc>DASHDOT</desc>
-            </info>
-          </enumeration>
-          <enumeration oor:value="8">
-            <info>
-              <desc>DASHDOTDOT</desc>
-            </info>
-          </enumeration>
-          <enumeration oor:value="9">
-            <info>
-              <desc>SMALLWAVE</desc>
-            </info>
-          </enumeration>
-          <enumeration oor:value="10">
-            <info>
-              <desc>WAVE</desc>
-            </info>
-          </enumeration>
-          <enumeration oor:value="11">
-            <info>
-              <desc>DOUBLEWAVE</desc>
-            </info>
-          </enumeration>
-          <enumeration oor:value="12">
-            <info>
-              <desc>BOLD</desc>
-            </info>
-          </enumeration>
-          <enumeration oor:value="13">
-            <info>
-              <desc>BOLDDOTTED</desc>
-            </info>
-          </enumeration>
-          <enumeration oor:value="14">
-            <info>
-              <desc>BOLDDASH</desc>
-            </info>
-          </enumeration>
-          <enumeration oor:value="15">
-            <info>
-              <desc>BOLDLONGDASH</desc>
-            </info>
-          </enumeration>
-          <enumeration oor:value="16">
-            <info>
-              <desc>BOLDDASHDOT</desc>
-            </info>
-          </enumeration>
-          <enumeration oor:value="17">
-            <info>
-              <desc>BOLDDASHDOTDOT</desc>
-            </info>
-          </enumeration>
-          <enumeration oor:value="18">
-            <info>
-              <desc>BOLDWAVE</desc>
-            </info>
-          </enumeration>
-        </constraints>
-      </prop>
-      <prop oor:name="Strikeout" oor:type="xs:short">
-        <info>
-          <desc>Specifies the type of strikeout.</desc>
-        </info>
-        <constraints>
-          <enumeration oor:value="0">
-            <info>
-              <desc>NONE</desc>
-            </info>
-          </enumeration>
-          <enumeration oor:value="1">
-            <info>
-              <desc>SINGLE</desc>
-            </info>
-          </enumeration>
-          <enumeration oor:value="2">
-            <info>
-              <desc>DOUBLE</desc>
-            </info>
-          </enumeration>
-          <enumeration oor:value="3">
-            <info>
-              <desc>DONTKNOW</desc>
-            </info>
-          </enumeration>
-          <enumeration oor:value="4">
-            <info>
-              <desc>BOLD</desc>
-            </info>
-          </enumeration>
-          <enumeration oor:value="5">
-            <info>
-              <desc>SLASH</desc>
-            </info>
-          </enumeration>
-          <enumeration oor:value="6">
-            <info>
-              <desc>X</desc>
-            </info>
-          </enumeration>
-        </constraints>
-      </prop>
-      <prop oor:name="Orientation" oor:type="xs:double">
-        <info>
-          <desc>Specifies the rotation of the font. [UNIT=degree].</desc>
-        </info>
-      </prop>
-      <prop oor:name="Kerning" oor:type="xs:boolean">
-        <info>
-          <desc>Specifies if a kerning table is available (for requesting). For selecting, specifies if the kerning table is to be used.</desc>
-        </info>
-      </prop>
-      <prop oor:name="WordLineMode" oor:type="xs:boolean">
-        <info>
-          <desc>Specifies if only words get underlined.</desc>
-        </info>
-      </prop>
-      <prop oor:name="Type" oor:type="xs:short">
-        <info>
-          <desc>Specifies the technology of the font representation.</desc>
-        </info>
-        <constraints>
-          <enumeration oor:value="0">
-            <info>
-              <desc>DONTKNOW</desc>
-            </info>
-          </enumeration>
-          <enumeration oor:value="1">
-            <info>
-              <desc>RASTER</desc>
-            </info>
-          </enumeration>
-          <enumeration oor:value="2">
-            <info>
-              <desc>DEVICE</desc>
-            </info>
-          </enumeration>
-          <enumeration oor:value="3">
-            <info>
-              <desc>SCALABLE</desc>
-            </info>
-          </enumeration>
-        </constraints>
-      </prop>
-    </group>
-    <group oor:name="FontReplacement">
-      <info>
-        <author>OS</author>
-        <desc>Contains settings for the font replacement.</desc>
-      </info>
-      <prop oor:name="ReplaceFont" oor:type="xs:string">
-        <info>
-          <desc>Contains the name of font that is to be replaced.</desc>
-        </info>
-      </prop>
-      <prop oor:name="SubstituteFont" oor:type="xs:string">
-        <info>
-          <desc>Contains the name of the replacing font.</desc>
-        </info>
-      </prop>
-      <prop oor:name="OnScreenOnly" oor:type="xs:boolean">
-        <info>
-          <desc>Determines if the font pair replacement is applied on the screen.</desc>
-        </info>
-        <value>false</value>
-      </prop>
-      <prop oor:name="Always" oor:type="xs:boolean">
-        <info>
-          <desc>Determines if the font pair replacement is applied on the printer.</desc>
-        </info>
-        <value>false</value>
-      </prop>
-    </group>
-    <group oor:name="GraphicSize">
-      <info>
-        <deprecated>Use LogicalGraphicSize instead of this.</deprecated>
-        <author>SJ</author>
-        <desc>Specifies the size of a graphic. [UNIT=1/100 mm].</desc>
-      </info>
-      <prop oor:name="Width" oor:type="xs:int">
-        <info>
-          <desc>Specifies the width of graphic. [UNIT=1/100 mm].</desc>
-        </info>
-        <constraints>
-          <minInclusive oor:value="100">
-            <info>
-              <desc>Represents the highest value that can be entered in the dialog.</desc>
-            </info>
-          </minInclusive>
-          <maxInclusive oor:value="99999">
-            <info>
-              <desc>Represents the lowest value that can be entered in the dialog.</desc>
-            </info>
-          </maxInclusive>
-        </constraints>
-        <value>10000</value>
-      </prop>
-      <prop oor:name="Height" oor:type="xs:int">
-        <info>
-          <desc>Specifies the height of graphic. [UNIT=1/100 mm].</desc>
-        </info>
-        <constraints>
-          <minInclusive oor:value="100">
-            <info>
-              <desc>Represents the lowest value that can be entered in the dialog.</desc>
-            </info>
-          </minInclusive>
-          <maxInclusive oor:value="99999">
-            <info>
-              <desc>Represents the highest value that can be entered in the dialog.</desc>
-            </info>
-          </maxInclusive>
-        </constraints>
-        <value>10000</value>
-      </prop>
-    </group>
-    <group oor:name="LogicalGraphicSize">
-      <info>
-        <author>SJ</author>
-        <desc>Specifies the logical size of a graphic. [UNIT=1/100 mm].</desc>
-      </info>
-      <prop oor:name="LogicalWidth" oor:type="xs:int">
-        <info>
-          <desc>Specifies the logical width of a graphic. [UNIT=1/100 mm].</desc>
-        </info>
-        <constraints>
-          <minInclusive oor:value="100">
-            <info>
-              <desc>Represents the lowest value that can be entered in the dialog.</desc>
-            </info>
-          </minInclusive>
-          <maxInclusive oor:value="99999">
-            <info>
-              <desc>Represents the highest value that can be entered in the dialog.</desc>
-            </info>
-          </maxInclusive>
-        </constraints>
-        <value>10000</value>
-      </prop>
-      <prop oor:name="LogicalHeight" oor:type="xs:int">
-        <info>
-          <desc>Specifies the logical height of graphic. [UNIT=1/100 mm].</desc>
-        </info>
-        <constraints>
-          <minInclusive oor:value="100">
-            <info>
-              <desc>Represents the lowest value that can be entered in the dialog.</desc>
-            </info>
-          </minInclusive>
-          <maxInclusive oor:value="99999">
-            <info>
-              <desc>Represents the highest value that can be entered in the dialog.</desc>
-            </info>
-          </maxInclusive>
-        </constraints>
-        <value>10000</value>
-      </prop>
-    </group>
-    <group oor:name="ObjectNames">
-      <info>
-        <deprecated>Replaced by org.openoffice.Office.Embedding/ObjectName.</deprecated>
-        <author>MAV</author>
-        <desc>Deprecated</desc>
-      </info>
-      <prop oor:name="Name" oor:type="xs:string" oor:localized="true">
-        <info>
-          <deprecated/>
-          <author>MAV</author>
-          <desc>Deprecated</desc>
-        </info>
-      </prop>
-      <prop oor:name="Key" oor:type="xs:string">
-        <info>
-          <deprecated/>
-          <author>MAV</author>
-          <desc>Deprecated</desc>
-        </info>
-      </prop>
-    </group>
-    <group oor:name="RecoveryEntry">
-      <info>
-        <author>AS</author>
-        <desc>Specifies an entry of the recovery list which is then used by CrashGuard to save information about the last opened files.</desc>
-      </info>
-      <prop oor:name="URL" oor:type="xs:string">
-        <info>
-          <desc>Specifies an URL that should be recovered after the next Office start.</desc>
-        </info>
-      </prop>
-      <prop oor:name="Filter" oor:type="xs:string">
-        <info>
-          <desc>Specifies a filter that should be used to open the document referenced by the URL property.</desc>
-        </info>
-      </prop>
-      <prop oor:name="TempName" oor:type="xs:string">
-        <info>
-          <desc>Contains the name of the temporary file which represents the document.</desc>
-        </info>
-      </prop>
-    </group>
-    <group oor:name="StartEndCharacters">
-      <info>
-        <author>OS</author>
-        <desc>Contains the characters (so called forbidden characters) that are not allowed at the beginning or end of a line.</desc>
-      </info>
-      <prop oor:name="StartCharacters" oor:type="xs:string">
-        <info>
-          <desc>Contains the characters that are not allowed at the beginning of a line.</desc>
-        </info>
-      </prop>
-      <prop oor:name="EndCharacters" oor:type="xs:string">
-        <info>
-          <desc>Contains the characters that are not allowed at the end of a line.</desc>
-        </info>
-      </prop>
-    </group>
-    <group oor:name="NameCounter">
-      <info>
-        <author>MBA</author>
-        <desc>Stores an association between a numeric value and a name.</desc>
-      </info>
-      <prop oor:name="Name" oor:type="xs:string">
-        <info>
-          <desc>Specifies a name that is associated with a counter.</desc>
-        </info>
-      </prop>
-      <prop oor:name="Counter" oor:type="xs:int">
-        <info>
-          <desc>Specifies a number that is associated with a name.</desc>
-        </info>
-      </prop>
-    </group>
-    <group oor:name="MailCommandLineProfile">
-      <info>
-        <deprecated>Without replacement.</deprecated>
-        <author>OBR</author>
-        <desc>Contains the command line profile for external mail applications.</desc>
-      </info>
-      <group oor:name="FormatStrings">
-        <info>
-          <desc>Contains the different string tokens for &quot;to&quot; and &quot;cc&quot; etc. Addresses will be concatenated to create the command line.</desc>
-        </info>
-        <prop oor:name="base" oor:type="xs:string">
-          <info>
-            <desc>Contains the fixed text (optional) preceding the mail arguments.</desc>
-          </info>
-        </prop>
-<<<<<<< HEAD
-      </group>
-			<group oor:name="Current">
-				<info>
-					<author>MBA</author>
-					<desc>Contains the global path settings, mainly those of the Options dialog.</desc>
-				</info>
-				<prop oor:name="OfficeInstall" oor:type="xs:string">
-					<!-- OldLocation:NEW-->
-					<info>
-						<deprecated/>
-						<author>MBA</author>
-						<desc>Contains the Office installation path.</desc>
-					</info>
-					<value/>
-					<!-- JB: Empty default inserted into empty property node. Remove if NIL was intended -->
-				</prop>
-				<prop oor:name="OfficeInstallURL" oor:type="xs:string">
-					<!-- OldLocation:NEW-->
-					<info>
-						<deprecated/>
-						<author>MBA</author>
-						<desc>Contains the Office installation path in URL notation. Must match the UCB configuration.</desc>
-					</info>
-					<value/>
-					<!-- JB: Empty default inserted into empty property node. Remove if NIL was intended -->
-				</prop>
-				<prop oor:name="Addin" oor:type="xs:string">
-					<info>
-						<author>NN</author>
-						<desc>Specifies the directory that contains spreadsheet add-ins which use the old add-in API.</desc>
-					</info>
-					<value>$(progpath)/addin</value>
-				</prop>
-				<prop oor:name="AutoCorrect" oor:type="oor:string-list">
-					<info>
-						<author>OS</author>
-						<desc>Specifies the settings of the AutoCorrect dialog.</desc>
-					</info>
-					<value oor:separator=":">$(insturl)/share/autocorr:$(userurl)/autocorr</value>
-				</prop>
-				<prop oor:name="AutoText" oor:type="oor:string-list">
-					<info>
-						<author>OS</author>
-						<desc>Contains the directory which contains the AutoText modules.</desc>
-					</info>
-					<value oor:separator=":">$(insturl)/share/autotext/$(vlang):$(userurl)/autotext</value>
-				</prop>
-				<prop oor:name="Backup" oor:type="xs:string">
-					<info>
-						<author>MBA</author>
-						<desc>Stores the automatic backup copies of documents.</desc>
-					</info>
-					<value>$(userurl)/backup</value>
-				</prop>
-				<prop oor:name="Basic" oor:type="oor:string-list">
-					<info>
-						<author>MBA</author>
-						<desc>Contains the Basic files, which are used by the AutoPilots.</desc>
-					</info>
-					<value oor:separator=":">$(insturl)/share/basic:$(userurl)/basic</value>
-				</prop>
-				<prop oor:name="Bitmap" oor:type="xs:string">
-					<info>
-						<author>MBA</author>
-						<desc>Contains the bitmap files which can be used for menu and toolbar icons.</desc>
-					</info>
-					<value>$(insturl)/share/config/symbol</value>
-				</prop>
-				<prop oor:name="Config" oor:type="xs:string">
-					<info>
-						<author>MBA</author>
-						<desc>Contains the configuration files. This value cannot be changed through the user interface.</desc>
-					</info>
-					<value>$(insturl)/share/config</value>
-				</prop>
-				<prop oor:name="Dictionary" oor:type="xs:string">
-					<info>
-						<author>TL</author>
-						<desc>Contains the provided dictionaries.</desc>
-					</info>
-					<value>$(insturl)/share/wordbook/$(vlang)</value>
-				</prop>
-				<prop oor:name="Favorite" oor:type="xs:string">
-					<info>
-						<author>PB</author>
-						<desc>Specifies the path to save folder bookmarks.</desc>
-					</info>
-					<value>$(userurl)/config/folders</value>
-				</prop>
-				<prop oor:name="Filter" oor:type="xs:string">
-					<info>
-						<author>MBA</author>
-						<desc>Specifies the directory where all the filters are stored.</desc>
-					</info>
-					<value>$(progpath)/filter</value>
-				</prop>
-				<prop oor:name="Gallery" oor:type="oor:string-list">
-					<info>
-						<author>AF</author>
-						<desc>Specifies the directory which contains the Gallery database and multimedia files.</desc>
-					</info>
-					<value oor:separator=":">$(insturl)/share/gallery:$(userurl)/gallery</value>
-				</prop>
-				<prop oor:name="Graphic" oor:type="xs:string">
-					<info>
-						<author>DL</author>
-						<desc>Specifies the directory that is displayed when the dialog for opening a graphic or for saving a new graphic is called.</desc>
-					</info>
-                    <value>$(userurl)/gallery</value>
-				</prop>
-				<prop oor:name="Help" oor:type="xs:string">
-					<info>
-						<author>ABI</author>
-						<desc>Specifies the path to the Office help files.</desc>
-					</info>
-					<value>$(instpath)/help</value>
-				</prop>
-				<prop oor:name="Linguistic" oor:type="xs:string">
-					<info>
-						<author>TL</author>
-						<desc>Contains the files that are necessary for the spellcheck.</desc>
-					</info>
-					<value>$(insturl)/share/dict</value>
-				</prop>
-				<prop oor:name="Module" oor:type="xs:string">
-					<info>
-						<author>MBA</author>
-						<desc>Contains the Office modules.</desc>
-					</info>
-					<value>$(progpath)</value>
-				</prop>
-				<prop oor:name="Palette" oor:type="xs:string">
-					<info>
-						<author>DL</author>
-						<desc>Specifies the path to the palette files *.SOB to *.SOF containing user-defined colors and patterns.</desc>
-					</info>
-					<value>$(userurl)/config</value>
-				</prop>
-				<prop oor:name="Plugin" oor:type="oor:string-list">
-					<info>
-						<author>MBA</author>
-						<desc>Specifies the directory in which the plugins are saved.</desc>
-					</info>
-					<value oor:separator=":">$(progpath)/plugin</value>
-				</prop>
-				<prop oor:name="Storage" oor:type="xs:string">
-					<info>
-						<deprecated>Without replacement.</deprecated>
-						<author>ABI</author>
-						<desc>Specifies the location where misc data are stored.</desc>
-					</info>
-					<value>$(userpath)/store</value>
-				</prop>
-				<prop oor:name="Temp" oor:type="xs:string">
-					<info>
-						<deprecated>Replaced by org.openoffice.Office.Paths/Temp</deprecated>
-						<author>MBA</author>
-						<desc>Specifies the base directory used by the Office to store temp files.</desc>
-					</info>
-					<value/>
-				</prop>
-				<prop oor:name="Template" oor:type="oor:string-list">
-					<info>
-						<author>MBA</author>
-						<desc>Specifies the templates originate from these folders and sub-folders.</desc>
-					</info>
-					<value oor:separator=":">$(insturl)/share/template/$(vlang):$(userurl)/template</value>
-				</prop>
-				<prop oor:name="UIConfig" oor:type="oor:string-list">
-					<info>
-						<author>MBA</author>
-						<desc>Specifies additional folders containing a global user interface configuration. The final user interface configuration is merged from UserConfig and from these folders.</desc>
-					</info>
-					<value oor:separator=":">$(insturl)/share/config</value>
-				</prop>
-				<prop oor:name="UserConfig" oor:type="xs:string">
-					<info>
-						<author>MBA</author>
-						<desc>Specifies the folder with the user settings.</desc>
-					</info>
-					<value>$(userurl)/config</value>
-				</prop>
-				<prop oor:name="UserDictionary" oor:type="xs:string">
-					<info>
-						<author>TL</author>
-						<desc>Contains the custom dictionaries.</desc>
-					</info>
-					<value>$(userurl)/wordbook</value>
-				</prop>
-				<prop oor:name="Work" oor:type="xs:string">
-					<info>
-						<author>MBA</author>
-						<desc>Specifies the path of the work folder, which can be modified according to the user's needs. The path specified here can be seen in the Open or Save dialog.</desc>
-					</info>
-					<value>$(work)</value>
-				</prop>
-			</group>
-			<group oor:name="Default">
-				<info>
-					<author>MBA</author>
-					<desc>Contains the default values of all the paths, which can be modified according to the user's needs. They are used when pressing the Standard-button in the Options dialog.</desc>
-				</info>
-				<prop oor:name="Addin" oor:type="xs:string">
-					<info>
-						<desc>Specifies the default directory that contains spreadsheet add-ins which use the old add-in API.</desc>
-					</info>
-					<value>$(progpath)/addin</value>
-				</prop>
-				<prop oor:name="AutoCorrect" oor:type="oor:string-list">
-					<info>
-						<desc>Specifies the default directory for the settings of the AutoCorrect dialog.</desc>
-					</info>
-					<value oor:separator=":">$(insturl)/share/autocorr:$(userurl)/autocorr</value>
-				</prop>
-				<prop oor:name="AutoText" oor:type="oor:string-list">
-					<info>
-						<desc>Specifies the default directory where the AutoText modules are located.</desc>
-					</info>
-					<value oor:separator=":">$(insturl)/share/autotext/$(vlang):$(userurl)/autotext</value>
-				</prop>
-				<prop oor:name="Backup" oor:type="xs:string">
-					<info>
-						<desc>Specifies the default directory for the automatic backup copies of documents.</desc>
-					</info>
-					<value>$(userurl)/backup</value>
-				</prop>
-				<prop oor:name="Basic" oor:type="oor:string-list">
-					<info>
-						<desc>Specifies the default directory where the Basic files, used by the AutoPilots, are located.</desc>
-					</info>
-					<value oor:separator=":">$(insturl)/share/basic:$(userurl)/basic</value>
-				</prop>
-				<prop oor:name="Bitmap" oor:type="xs:string">
-					<info>
-						<desc>Specifies the default directory where the bitmap files, which can be used for the menu and toolbar icons, are located.</desc>
-					</info>
-					<value>$(insturl)/share/config/symbol</value>
-				</prop>
-				<prop oor:name="Config" oor:type="xs:string">
-					<info>
-						<desc>Specifies the default directory where the configuration files are stored.</desc>
-					</info>
-					<value>$(insturl)/share/config</value>
-				</prop>
-				<prop oor:name="Dictionary" oor:type="xs:string">
-					<info>
-						<desc>Specifies the default directory where the provided dictionaries are located.</desc>
-					</info>
-					<value>$(insturl)/share/wordbook/$(vlang)</value>
-				</prop>
-				<prop oor:name="Favorite" oor:type="xs:string">
-					<info>
-						<desc>Specifies the default directory where folder bookmarks are stored.</desc>
-					</info>
-					<value>$(userurl)/config/folders</value>
-				</prop>
-				<prop oor:name="Filter" oor:type="xs:string">
-					<info>
-						<desc>Specifies the default directory where all the filters are stored.</desc>
-					</info>
-					<value>$(progpath)/filter</value>
-				</prop>
-				<prop oor:name="Gallery" oor:type="oor:string-list">
-					<info>
-						<desc>Specifies the default directory where the Gallery database and multimedia files are located.</desc>
-					</info>
-					<value oor:separator=":">$(insturl)/share/gallery:$(userurl)/gallery</value>
-				</prop>
-				<prop oor:name="Graphic" oor:type="xs:string">
-					<info>
-						<desc>Specifies the default directory used by the dialog for opening a graphic or for saving a new graphic.</desc>
-					</info>
-					<value>$(userurl)/gallery</value>
-				</prop>
-				<prop oor:name="Help" oor:type="xs:string">
-					<info>
-						<desc>Specifies the default directory where Office help files are located.</desc>
-					</info>
-					<value>$(instpath)/help</value>
-				</prop>
-				<prop oor:name="Linguistic" oor:type="xs:string">
-					<info>
-						<desc>Specifies the default directory where the files that are necessary for the spellcheck are saved.</desc>
-					</info>
-					<value>$(insturl)/share/dict</value>
-				</prop>
-				<prop oor:name="Module" oor:type="xs:string">
-					<info>
-						<desc>Specifies the default directory which contains the Office modules.</desc>
-					</info>
-					<value>$(progpath)</value>
-				</prop>
-				<prop oor:name="Palette" oor:type="xs:string">
-					<info>
-						<desc>Specifies the default directory for the palette files *.SOB to *.SOF containing user-defined colors and patterns.</desc>
-					</info>
-					<value>$(userurl)/config</value>
-				</prop>
-				<prop oor:name="Plugin" oor:type="oor:string-list">
-					<info>
-						<desc>Specifies the default directory where the Office plugins are located.</desc>
-					</info>
-					<value oor:separator=":">$(progpath)/plugin</value>
-				</prop>
-				<prop oor:name="Temp" oor:type="xs:string">
-					<info>
-						<desc>Specifies the default directory that is used as a base directory for all temporary Office files.</desc>
-					</info>
-					<value>$(temp)</value>
-				</prop>
-				<prop oor:name="Template" oor:type="oor:string-list">
-					<info>
-						<desc>Specifies the default directory where all provided templates are located in folders and sub-folders.</desc>
-					</info>
-					<value oor:separator=":">$(insturl)/share/template/$(vlang):$(userurl)/template</value>
-				</prop>
-				<prop oor:name="UIConfig" oor:type="oor:string-list">
-					<info>
-						<desc>Specifies the default directories for the global user interface configuration. The final user interface configuration is merged from UserConfig and from these folders.</desc>
-					</info>
-					<value oor:separator=":"/>
-				</prop>
-				<prop oor:name="UserConfig" oor:type="xs:string">
-					<info>
-						<desc>Specifies the default directory which stores the user settings.</desc>
-					</info>
-					<value>$(userurl)/config</value>
-				</prop>
-				<prop oor:name="UserDictionary" oor:type="xs:string">
-					<info>
-						<desc>Specifies the default directory which stores the custom dictionaries.</desc>
-					</info>
-					<value>$(userurl)/wordbook</value>
-				</prop>
-				<prop oor:name="Work" oor:type="xs:string">
-					<info>
-						<desc>Specifies the default working directory where user stores documents.</desc>
-					</info>
-					<value>$(work)</value>
-				</prop>
-			</group>
+    <info>
+		<desc>Contains common settings which are potentially shared by other components.</desc>
+	</info>
+	<templates>
+		<group oor:name="Passwordstorage">
+			<info>
+				<author>MAV</author>
+				<desc>Contains a container for passwords.</desc>
+			</info>
+			<prop oor:name="Password" oor:type="xs:string" oor:localized="false">
+				<info>
+					<desc>Contains a password encoded with the master password.</desc>
+				</info>
+			</prop>
+		</group>
+		<group oor:name="HistoryType">
+			<info>
+				<author>AS</author>
+				<desc>Contains settings for a history entry in the history list.</desc>
+			</info>
+			<prop oor:name="URL" oor:type="xs:string">
+				<info>
+					<desc>Specifies the document URL.</desc>
+				</info>
+			</prop>
+			<prop oor:name="Filter" oor:type="xs:string">
+				<info>
+					<desc>Specifies the filter name that was chosen to load the document.</desc>
+				</info>
+			</prop>
+			<prop oor:name="Title" oor:type="xs:string">
+				<info>
+					<desc>Indicates the title of the URL that is displayed on the user-interface.</desc>
+				</info>
+			</prop>
+			<prop oor:name="Password" oor:type="xs:string">
+				<info>
+					<desc>Contains an encoded password used to open the document.</desc>
+				</info>
+			</prop>
+		</group>
+		<group oor:name="MenuType">
+			<info>
+				<author>AS</author>
+				<desc>Describes a menu entry for configurable office menus (e.g. file new).</desc>
+			</info>
+			<prop oor:name="URL" oor:type="xs:string">
+				<info>
+					<desc>Specifies the URL for dispatch.</desc>
+				</info>
+			</prop>
+			<prop oor:name="Title" oor:type="xs:string" oor:localized="true">
+				<info>
+					<desc>Specifies the label of a menu entry.</desc>
+				</info>
+			</prop>
+			<prop oor:name="ImageIdentifier" oor:type="xs:string">
+				<info>
+					<desc>Specifies the identifier of an assigned icon.</desc>
+				</info>
+			</prop>
+			<prop oor:name="TargetName" oor:type="xs:string">
+				<info>
+					<desc>Specifies the dispatch target (for example, _blank to open URL in new frame).</desc>
+				</info>
+			</prop>
+		</group>
+		<group oor:name="DialogSize">
+			<info>
+				<author>PB</author>
+				<desc>Contains the width and height of the dialog size.</desc>
+			</info>
+			<prop oor:name="Height" oor:type="xs:int">
+				<info>
+					<desc>Contains the height of the dialog [UNIT=pixel].</desc>
+				</info>
+			</prop>
+			<prop oor:name="Width" oor:type="xs:int">
+				<info>
+					<desc>Contains the width of the dialog [UNIT=pixel].</desc>
+				</info>
+			</prop>
 		</group>
 		<group oor:name="Font">
 			<info>
+				<author>OJ</author>
+				<desc>Describes the characteristics of a font.</desc>
+			</info>
+			<prop oor:name="Name" oor:type="xs:string">
+				<info>
+					<desc>Specifies the exact name of the font (&quot;Arial&quot;,&quot;Courier&quot;, &quot;Frutiger&quot;).</desc>
+				</info>
+			</prop>
+			<prop oor:name="Height" oor:type="xs:short">
+				<info>
+					<desc>Specifies the height of the font in the measure of the destination.</desc>
+				</info>
+			</prop>
+			<prop oor:name="Width" oor:type="xs:short">
+				<info>
+					<desc>Specifies the width of the font in the measure of the destination.</desc>
+				</info>
+			</prop>
+			<prop oor:name="StyleName" oor:type="xs:string">
+				<info>
+					<desc>Specifies the style name of the font (&quot;Bold&quot;, &quot;Italic&quot;, &quot;Italic Bold&quot;).</desc>
+				</info>
+			</prop>
+			<prop oor:name="Family" oor:type="xs:short">
+				<info>
+					<desc>Specifies the general style of the font.</desc>
+				</info>
+				<constraints>
+					<enumeration oor:value="0">
+						<info>
+							<desc>DONTKNOW</desc>
+						</info>
+					</enumeration>
+					<enumeration oor:value="1">
+						<info>
+							<desc>DECORATIVE</desc>
+						</info>
+					</enumeration>
+					<enumeration oor:value="2">
+						<info>
+							<desc>MODERN</desc>
+						</info>
+					</enumeration>
+					<enumeration oor:value="3">
+						<info>
+							<desc>ROMAN</desc>
+						</info>
+					</enumeration>
+					<enumeration oor:value="4">
+						<info>
+							<desc>SCRIPT</desc>
+						</info>
+					</enumeration>
+					<enumeration oor:value="5">
+						<info>
+							<desc>SWISS</desc>
+						</info>
+					</enumeration>
+					<enumeration oor:value="6">
+						<info>
+							<desc>SYSTEM</desc>
+						</info>
+					</enumeration>
+					<enumeration oor:value="7">
+						<info>
+							<desc>DONTKNOW</desc>
+						</info>
+					</enumeration>
+				</constraints>
+			</prop>
+			<prop oor:name="CharSet" oor:type="xs:short">
+				<info>
+					<desc>Specifies the character set which is supported by the font.</desc>
+				</info>
+				<constraints>
+					<enumeration oor:value="0">
+						<info>
+							<desc>DONTKNOW</desc>
+						</info>
+					</enumeration>
+					<enumeration oor:value="1">
+						<info>
+							<desc>ANSI</desc>
+						</info>
+					</enumeration>
+					<enumeration oor:value="2">
+						<info>
+							<desc>MAC</desc>
+						</info>
+					</enumeration>
+					<enumeration oor:value="3">
+						<info>
+							<desc>IBMPC_437</desc>
+						</info>
+					</enumeration>
+					<enumeration oor:value="4">
+						<info>
+							<desc>IBMPC_850</desc>
+						</info>
+					</enumeration>
+					<enumeration oor:value="5">
+						<info>
+							<desc>IBMPC_860</desc>
+						</info>
+					</enumeration>
+					<enumeration oor:value="6">
+						<info>
+							<desc>IBMPC_861</desc>
+						</info>
+					</enumeration>
+					<enumeration oor:value="7">
+						<info>
+							<desc>IBMPC_863</desc>
+						</info>
+					</enumeration>
+					<enumeration oor:value="8">
+						<info>
+							<desc>IBMPC_865</desc>
+						</info>
+					</enumeration>
+					<enumeration oor:value="9">
+						<info>
+							<desc>SYSTEM</desc>
+						</info>
+					</enumeration>
+					<enumeration oor:value="10">
+						<info>
+							<desc>SYMBOL</desc>
+						</info>
+					</enumeration>
+				</constraints>
+			</prop>
+			<prop oor:name="Pitch" oor:type="xs:short">
+				<info>
+					<desc>Specifies the pitch of the font.</desc>
+				</info>
+				<constraints>
+					<enumeration oor:value="0">
+						<info>
+							<desc>DONTKNOW</desc>
+						</info>
+					</enumeration>
+					<enumeration oor:value="1">
+						<info>
+							<desc>FIXED</desc>
+						</info>
+					</enumeration>
+					<enumeration oor:value="2">
+						<info>
+							<desc>VARIABLE</desc>
+						</info>
+					</enumeration>
+				</constraints>
+			</prop>
+			<prop oor:name="CharacterWidth" oor:type="xs:double">
+				<info>
+					<desc>Specifies the character width. Depending on the specified width, a font that supports this width may be selected. [UNIT=%].</desc>
+				</info>
+			</prop>
+			<prop oor:name="Weight" oor:type="xs:double">
+				<info>
+					<desc>Specifies the thickness of the line.</desc>
+				</info>
+			</prop>
+			<prop oor:name="Slant" oor:type="xs:short">
+				<info>
+					<desc>Specifies if there is a character slant (italic).</desc>
+				</info>
+				<constraints>
+					<enumeration oor:value="0">
+						<info>
+							<desc>NONE</desc>
+						</info>
+					</enumeration>
+					<enumeration oor:value="1">
+						<info>
+							<desc>OBLIQUE</desc>
+						</info>
+					</enumeration>
+					<enumeration oor:value="2">
+						<info>
+							<desc> ITALIC</desc>
+						</info>
+					</enumeration>
+					<enumeration oor:value="3">
+						<info>
+							<desc>DONTKNOW</desc>
+						</info>
+					</enumeration>
+					<enumeration oor:value="4">
+						<info>
+							<desc>REVERSE_OBLIQUE</desc>
+						</info>
+					</enumeration>
+					<enumeration oor:value="5">
+						<info>
+							<desc>REVERSE_ITALIC</desc>
+						</info>
+					</enumeration>
+				</constraints>
+			</prop>
+			<prop oor:name="UnderLine" oor:type="xs:short">
+				<info>
+					<desc>Specifies the type of underline.</desc>
+				</info>
+				<constraints>
+					<enumeration oor:value="0">
+						<info>
+							<desc>NONE</desc>
+						</info>
+					</enumeration>
+					<enumeration oor:value="1">
+						<info>
+							<desc>SINGLE</desc>
+						</info>
+					</enumeration>
+					<enumeration oor:value="2">
+						<info>
+							<desc>DOUBLE</desc>
+						</info>
+					</enumeration>
+					<enumeration oor:value="3">
+						<info>
+							<desc>DOTTED</desc>
+						</info>
+					</enumeration>
+					<enumeration oor:value="4">
+						<info>
+							<desc>DONTKNOW</desc>
+						</info>
+					</enumeration>
+					<enumeration oor:value="5">
+						<info>
+							<desc>DASH</desc>
+						</info>
+					</enumeration>
+					<enumeration oor:value="6">
+						<info>
+							<desc>LONGDASH</desc>
+						</info>
+					</enumeration>
+					<enumeration oor:value="7">
+						<info>
+							<desc>DASHDOT</desc>
+						</info>
+					</enumeration>
+					<enumeration oor:value="8">
+						<info>
+							<desc>DASHDOTDOT</desc>
+						</info>
+					</enumeration>
+					<enumeration oor:value="9">
+						<info>
+							<desc>SMALLWAVE</desc>
+						</info>
+					</enumeration>
+					<enumeration oor:value="10">
+						<info>
+							<desc>WAVE</desc>
+						</info>
+					</enumeration>
+					<enumeration oor:value="11">
+						<info>
+							<desc>DOUBLEWAVE</desc>
+						</info>
+					</enumeration>
+					<enumeration oor:value="12">
+						<info>
+							<desc>BOLD</desc>
+						</info>
+					</enumeration>
+					<enumeration oor:value="13">
+						<info>
+							<desc>BOLDDOTTED</desc>
+						</info>
+					</enumeration>
+					<enumeration oor:value="14">
+						<info>
+							<desc>BOLDDASH</desc>
+						</info>
+					</enumeration>
+					<enumeration oor:value="15">
+						<info>
+							<desc>BOLDLONGDASH</desc>
+						</info>
+					</enumeration>
+					<enumeration oor:value="16">
+						<info>
+							<desc>BOLDDASHDOT</desc>
+						</info>
+					</enumeration>
+					<enumeration oor:value="17">
+						<info>
+							<desc>BOLDDASHDOTDOT</desc>
+						</info>
+					</enumeration>
+					<enumeration oor:value="18">
+						<info>
+							<desc>BOLDWAVE</desc>
+						</info>
+					</enumeration>
+				</constraints>
+			</prop>
+			<prop oor:name="Strikeout" oor:type="xs:short">
+				<info>
+					<desc>Specifies the type of strikeout.</desc>
+				</info>
+				<constraints>
+					<enumeration oor:value="0">
+						<info>
+							<desc>NONE</desc>
+						</info>
+					</enumeration>
+					<enumeration oor:value="1">
+						<info>
+							<desc>SINGLE</desc>
+						</info>
+					</enumeration>
+					<enumeration oor:value="2">
+						<info>
+							<desc>DOUBLE</desc>
+						</info>
+					</enumeration>
+					<enumeration oor:value="3">
+						<info>
+							<desc>DONTKNOW</desc>
+						</info>
+					</enumeration>
+					<enumeration oor:value="4">
+						<info>
+							<desc>BOLD</desc>
+						</info>
+					</enumeration>
+					<enumeration oor:value="5">
+						<info>
+							<desc>SLASH</desc>
+						</info>
+					</enumeration>
+					<enumeration oor:value="6">
+						<info>
+							<desc>X</desc>
+						</info>
+					</enumeration>
+				</constraints>
+			</prop>
+			<prop oor:name="Orientation" oor:type="xs:double">
+				<info>
+					<desc>Specifies the rotation of the font. [UNIT=degree].</desc>
+				</info>
+			</prop>
+			<prop oor:name="Kerning" oor:type="xs:boolean">
+				<info>
+					<desc>Specifies if a kerning table is available (for requesting). For selecting, specifies if the kerning table is to be used.</desc>
+				</info>
+			</prop>
+			<prop oor:name="WordLineMode" oor:type="xs:boolean">
+				<info>
+					<desc>Specifies if only words get underlined.</desc>
+				</info>
+			</prop>
+			<prop oor:name="Type" oor:type="xs:short">
+				<info>
+					<desc>Specifies the technology of the font representation.</desc>
+				</info>
+				<constraints>
+					<enumeration oor:value="0">
+						<info>
+							<desc>DONTKNOW</desc>
+						</info>
+					</enumeration>
+					<enumeration oor:value="1">
+						<info>
+							<desc>RASTER</desc>
+						</info>
+					</enumeration>
+					<enumeration oor:value="2">
+						<info>
+							<desc>DEVICE</desc>
+						</info>
+					</enumeration>
+					<enumeration oor:value="3">
+						<info>
+							<desc>SCALABLE</desc>
+						</info>
+					</enumeration>
+				</constraints>
+			</prop>
+		</group>
+		<group oor:name="FontReplacement">
+			<info>
 				<author>OS</author>
-				<desc>Contains some common settings for fonts.</desc>
+				<desc>Contains settings for the font replacement.</desc>
 			</info>
-			<group oor:name="Substitution">
-				<info>
-					<author>OS</author>
-					<desc>Contains settings for the font substitution.</desc>
-				</info>
-				<prop oor:name="Replacement" oor:type="xs:boolean">
-					<!-- OldPath: FontSubstitution -->
-					<!-- OldLocation: fntsubst.ini -->
-					<!-- UIHints: Tools - Options - General - Font replacement -->
-					<info>
-						<author>OS</author>
-						<desc>Determines if the list of font replacements is applied or not</desc>
-						<label>Apply replacement table</label>
-					</info>
-					<value>false</value>
-				</prop>
-				<set oor:name="FontPairs" oor:node-type="FontReplacement">
-					<!-- OldPath: FontSubstitution-->
-					<!-- OldLocation: fntsubst.ini-->
-					<!-- UIHints: Tools - Options - General - Font replacement -->
-					<info>
-						<author>OS</author>
-						<desc>Specifies a substitution of the requested font, even if this font is available on the user's system.</desc>
-					</info>
-				</set>
-			</group>
-			<group oor:name="View">
-				<info>
-					<author>PB</author>
-					<desc>Contains the settings for the font selection box in the object bar.</desc>
-				</info>
-				<prop oor:name="History" oor:type="xs:boolean">
-					<!-- OldPath: Desktop/FontHistory -->
-					<!-- OldLocation: soffice.ini -->
-					<!-- UIHints: Tools - Options - General - View -->
-					<info>
-						<author>PB</author>
-						<desc>Contains the last five fonts, which are shown on the top of a list, beginning with the last one. This list will be displayed on the font-name-box of the object bar.</desc>
-					</info>
-					<value>true</value>
-				</prop>
-				<prop oor:name="ShowFontBoxWYSIWYG" oor:type="xs:boolean">
-					<!-- OldPath: Desktop/ShowFontBoxWYSIWYG -->
-					<!-- OldLocation: soffice.ini -->
-					<!-- UIHints: Tools - Options - General - View -->
-					<info>
-						<author>PB</author>
-						<desc>Specifies that the names of the selectable fonts will be displayed with this font.</desc>
-					</info>
-					<value>true</value>
-				</prop>
-			</group>
-			<group oor:name="SourceViewFont">
-				<info>
-					<author>OS</author>
-					<desc>Specifies the font name and height used in HTML source view</desc>
-				</info>
-				<prop oor:name="FontName" oor:type="xs:string">
-					<info>
-						<desc>Specifies the name of the font that is used in source views (HTML source view or BASIC IDE)</desc>
-					</info>
-				</prop>
-				<prop oor:name="FontHeight" oor:type="xs:short">
-					<info>
-						<desc>Specifies the height, in points, of the font that is used in source views (HTML source view or BASIC IDE)</desc>
-					</info>
-					<value>10</value>
-				</prop>
-				<prop oor:name="NonProportionalFontsOnly" oor:type="xs:boolean">
-					<info>
-						<desc>Specifies whether only non-proportional font should be presented on the dialog page.</desc>
-					</info>
-					<value>true</value>
-				</prop>
-			</group>
+			<prop oor:name="ReplaceFont" oor:type="xs:string">
+				<info>
+					<desc>Contains the name of font that is to be replaced.</desc>
+				</info>
+			</prop>
+			<prop oor:name="SubstituteFont" oor:type="xs:string">
+				<info>
+					<desc>Contains the name of the replacing font.</desc>
+				</info>
+			</prop>
+			<prop oor:name="OnScreenOnly" oor:type="xs:boolean">
+				<info>
+					<desc>Determines if the font pair replacement is applied on the screen.</desc>
+				</info>
+				<value>false</value>
+			</prop>
+			<prop oor:name="Always" oor:type="xs:boolean">
+				<info>
+					<desc>Determines if the font pair replacement is applied on the printer.</desc>
+				</info>
+				<value>false</value>
+			</prop>
 		</group>
-		<group oor:name="Gallery">
+		<group oor:name="GraphicSize">
 			<info>
-				<author>AF</author>
-				<desc>Specifies Gallery options.</desc>
-				<label>Gallery Options</label>
+				<deprecated>Use LogicalGraphicSize instead of this.</deprecated>
+				<author>SJ</author>
+				<desc>Specifies the size of a graphic. [UNIT=1/100 mm].</desc>
 			</info>
-			<prop oor:name="ID_Dialog" oor:type="xs:boolean">
-				<!-- OldPath: Common/Peets-ID-Dialog -->
-				<!-- OldLocation: soffice.ini -->
-				<!-- UIHints: If entry is set to True, activate context menu on gallery theme -->
-				<info>
-					<deprecated/>
-					<author>AF</author>
-					<desc>Deprecated.</desc>
-				</info>
-				<value>false</value>
-			</prop>
-		</group>
-		<group oor:name="Menus">
-			<info>
-				<author>AS</author>
-				<desc>Contains information about configurable menus.</desc>
-			</info>
-			<set oor:name="New" oor:node-type="MenuType">
-				<info>
-					<desc>Contains all entries of new menu.</desc>
-				</info>
-			</set>
-			<set oor:name="Wizard" oor:node-type="MenuType">
-				<info>
-					<desc>Contains all entries of wizard menu.</desc>
-				</info>
-			</set>
-			<set oor:name="HelpBookmarks" oor:node-type="MenuType">
-				<info>
-					<author>PB</author>
-					<desc>Contains all help bookmarks.</desc>
-				</info>
-			</set>
-		</group>
-		<group oor:name="History">
-			<!-- OldLocation: soffice.ini -->
-			<info>
-				<author>AS</author>
-				<desc>Contains history information.</desc>
-			</info>
-			<prop oor:name="HelpBookmarkSize" oor:type="xs:int">
-				<info>
-					<author>PB</author>
-					<desc>Describes the range and current size of the help bookmark history list.</desc>
+			<prop oor:name="Width" oor:type="xs:int">
+				<info>
+					<desc>Specifies the width of graphic. [UNIT=1/100 mm].</desc>
 				</info>
 				<constraints>
-					<minInclusive oor:value="0">
-						<info>
-							<desc>Defines the minimum range of the help bookmark history list.</desc>
+					<minInclusive oor:value="100">
+						<info>
+							<desc>Represents the highest value that can be entered in the dialog.</desc>
 						</info>
 					</minInclusive>
-					<maxInclusive oor:value="10000">
-						<info>
-							<desc>Defines the maximum range of the help bookmark history list.</desc>
+					<maxInclusive oor:value="99999">
+						<info>
+							<desc>Represents the lowest value that can be entered in the dialog.</desc>
 						</info>
 					</maxInclusive>
 				</constraints>
 				<value>10000</value>
 			</prop>
-			<prop oor:name="Size" oor:type="xs:int">
-				<info>
-					<desc>Describes the range and current size of the history list.</desc>
+			<prop oor:name="Height" oor:type="xs:int">
+				<info>
+					<desc>Specifies the height of graphic. [UNIT=1/100 mm].</desc>
 				</info>
 				<constraints>
-					<minInclusive oor:value="0">
-						<info>
-							<desc>Defines the min range for the history size.</desc>
+					<minInclusive oor:value="100">
+						<info>
+							<desc>Represents the lowest value that can be entered in the dialog.</desc>
 						</info>
 					</minInclusive>
-					<maxInclusive oor:value="100">
-						<info>
-							<desc>Defines the max range for the history size.</desc>
+					<maxInclusive oor:value="99999">
+						<info>
+							<desc>Represents the highest value that can be entered in the dialog.</desc>
 						</info>
 					</maxInclusive>
 				</constraints>
-				<value>100</value>
-			</prop>
-			<prop oor:name="PickListSize" oor:type="xs:int">
-				<!--UI hints: File menu-->
-				<info>
-					<desc>Describes the range and current size of the picklist shown inside the menu.</desc>
+				<value>10000</value>
+			</prop>
+		</group>
+		<group oor:name="LogicalGraphicSize">
+			<info>
+				<author>SJ</author>
+				<desc>Specifies the logical size of a graphic. [UNIT=1/100 mm].</desc>
+			</info>
+			<prop oor:name="LogicalWidth" oor:type="xs:int">
+				<info>
+					<desc>Specifies the logical width of a graphic. [UNIT=1/100 mm].</desc>
 				</info>
 				<constraints>
-					<minInclusive oor:value="0">
-						<info>
-							<desc>Defines the min range for the picklist size.</desc>
+					<minInclusive oor:value="100">
+						<info>
+							<desc>Represents the lowest value that can be entered in the dialog.</desc>
 						</info>
 					</minInclusive>
-					<maxInclusive oor:value="100">
-						<info>
-							<desc>Defines the max range for the picklist size.</desc>
+					<maxInclusive oor:value="99999">
+						<info>
+							<desc>Represents the highest value that can be entered in the dialog.</desc>
 						</info>
 					</maxInclusive>
 				</constraints>
-				<value>10</value>
-			</prop>
-			<set oor:name="HelpBookmarks" oor:node-type="HistoryType">
-				<info>
-					<desc>Contains the most recently opened help documents.</desc>
-				</info>
-			</set>
-			<set oor:name="List" oor:node-type="HistoryType">
-				<info>
-					<desc>Contains the most recently opened documents.</desc>
-				</info>
-			</set>
-			<set oor:name="PickList" oor:node-type="HistoryType">
-				<!--UI hints: File menu-->
-				<info>
-					<desc>Contains the most recently used documents displayed in the file menu.</desc>
-				</info>
-			</set>
+				<value>10000</value>
+			</prop>
+			<prop oor:name="LogicalHeight" oor:type="xs:int">
+				<info>
+					<desc>Specifies the logical height of graphic. [UNIT=1/100 mm].</desc>
+				</info>
+				<constraints>
+					<minInclusive oor:value="100">
+						<info>
+							<desc>Represents the lowest value that can be entered in the dialog.</desc>
+						</info>
+					</minInclusive>
+					<maxInclusive oor:value="99999">
+						<info>
+							<desc>Represents the highest value that can be entered in the dialog.</desc>
+						</info>
+					</maxInclusive>
+				</constraints>
+				<value>10000</value>
+			</prop>
 		</group>
-		<group oor:name="Internal">
+ 		<group oor:name="ObjectNames">
+ 			<info>
+				<deprecated>Replaced by org.openoffice.Office.Embedding/ObjectName.</deprecated>
+ 				<author>MAV</author>
+ 				<desc>Deprecated</desc>
+ 			</info>
+ 			<prop oor:name="Name" oor:type="xs:string" oor:localized="true">
+ 				<info>
+					<deprecated/>
+ 					<author>MAV</author>
+ 					<desc>Deprecated</desc>
+ 				</info>
+ 			</prop>
+ 			<prop oor:name="Key" oor:type="xs:string">
+ 				<info>
+					<deprecated/>
+ 					<author>MAV</author>
+ 					<desc>Deprecated</desc>
+ 				</info>
+ 			</prop>
+ 		</group>
+		<group oor:name="RecoveryEntry">
+			<info>
+				<author>AS</author>
+				<desc>Specifies an entry of the recovery list which is then used by CrashGuard to save information about the last opened files.</desc>
+			</info>
+			<prop oor:name="URL" oor:type="xs:string">
+				<info>
+					<desc>Specifies an URL that should be recovered after the next Office start.</desc>
+				</info>
+			</prop>
+			<prop oor:name="Filter" oor:type="xs:string">
+				<info>
+					<desc>Specifies a filter that should be used to open the document referenced by the URL property.</desc>
+				</info>
+			</prop>
+			<prop oor:name="TempName" oor:type="xs:string">
+				<info>
+					<desc>Contains the name of the temporary file which represents the document.</desc>
+				</info>
+			</prop>
+		</group>
+		<group oor:name="StartEndCharacters">
+			<info>
+				<author>OS</author>
+				<desc>Contains the characters (so called forbidden characters) that are not allowed at the beginning or end of a line.</desc>
+			</info>
+			<prop oor:name="StartCharacters" oor:type="xs:string">
+				<info>
+					<desc>Contains the characters that are not allowed at the beginning of a line.</desc>
+				</info>
+			</prop>
+			<prop oor:name="EndCharacters" oor:type="xs:string">
+				<info>
+					<desc>Contains the characters that are not allowed at the end of a line.</desc>
+				</info>
+			</prop>
+		</group>
+		<group oor:name="NameCounter">
 			<info>
 				<author>MBA</author>
-				<desc>Contains settings which are used during the Office startup to check for unfinished work.</desc>
+				<desc>Stores an association between a numeric value and a name.</desc>
 			</info>
-			<prop oor:name="SendCrashMail" oor:type="xs:boolean">
-				<!-- OldPath: Common/SendCrashMail -->
-				<!-- OldLocation: soffice.ini -->
-				<info>
-					<deprecated/>
-					<author>MBA</author>
-					<desc>Sends a mail that includes the stack trace after a crash.</desc>
-				</info>
-				<value>false</value>
-			</prop>
-			<prop oor:name="UseMailUI" oor:type="xs:boolean">
-				<info>
-					<deprecated/>
-					<author>MBA</author>
-					<desc>Enables UI for sending document as e-mail</desc>
-				</info>
-				<value>false</value>
-			</prop>
-			<prop oor:name="Slot" oor:type="xs:boolean">
-				<!-- OldPath: Common/Slots -->
-				<!-- OldLocation: soffice.ini -->
-				<info>
-					<deprecated/>
-					<author>MBA</author>
-					<desc>Enables mechanism for centralized disabling of functionality</desc>
-				</info>
-				<value>false</value>
-			</prop>
-			<prop oor:name="DevelopmentChart" oor:type="xs:boolean">
-				<info>
-					<author>BM</author>
-					<desc>Specifies that If this option is set to true, the new development chart library is used instead of the standard one. Do not set this option to true unless you know exactly what to do. This new library will be unstable and incomplete most of the time. This flag will be removed when the new library is in a stable state.</desc>
-				</info>
-				<value>false</value>
-			</prop>
-			<prop oor:name="CurrentTempURL" oor:type="xs:string">
-				<info>
-					<author>CD</author>
-					<desc>Specifies the current or last temp directory. This directory will be removed during shutdown or next office start.</desc>
-				</info>
-				<value/>
-				<!-- JB: Empty default inserted into empty property node. Remove if NIL was intended -->
-			</prop>
-			<set oor:name="RecoveryList" oor:node-type="RecoveryEntry">
-				<info>
-					<author>AS</author>
-					<desc>Contains the documents that were opened when the office crashed.</desc>
-				</info>
-			</set>
+			<prop oor:name="Name" oor:type="xs:string">
+				<info>
+					<desc>Specifies a name that is associated with a counter.</desc>
+				</info>
+			</prop>
+			<prop oor:name="Counter" oor:type="xs:int">
+				<info>
+					<desc>Specifies a number that is associated with a name.</desc>
+				</info>
+			</prop>
 		</group>
-    <group oor:name="Save">
+		<group oor:name="MailCommandLineProfile">
 			<info>
-				<author>MBA</author>
-				<desc>Contains general settings about the saving process.</desc>
+				<deprecated>Without replacement.</deprecated>
+				<author>OBR</author>
+				<desc>Contains the command line profile for external mail applications.</desc>
 			</info>
-			<prop oor:name="WorkingSet" oor:type="xs:boolean">
-				<!-- OldPath: General/Restore -->
-				<!-- OldLocation: soffice.cfg -->
-				<!-- UIHints: Tools  Options - General  Save - [Section] Restore editing view - Open documents-->
-				<info>
-					<author>MBA</author>
-					<desc>Specifies if the all open windows and documents should be saved. If set to true, the URLs of all open documents and all view properties of all open views are saved when terminating the application.</desc>
-					<label>Open documents</label>
-				</info>
-				<value>false</value>
-			</prop>
-			<group oor:name="Document">
-				<info>
-					<author>MBA</author>
-					<desc>Contains settings which specify how documents are saved.</desc>
-				</info>
-				<prop oor:name="Unpacked" oor:type="xs:boolean">
-					<!-- UIHints: File - Save/Save As -->
-					<info>
-						<author>MBA</author>
-						<desc>Saves OOo 6.0 XML file documents unpacked into a directory. Documents are represented by the directory content and not by a single file.</desc>
-						<label>Save XML files unpacked</label>
-					</info>
-					<value>false</value>
-				</prop>
-				<prop oor:name="UseUserData" oor:type="xs:boolean">
-					<!-- OldLocation: soffice.ini -->
-					<!-- UIHints: File - Save/Save As -->
-					<info>
-						<author>PB</author>
-						<desc>Specifies if the user's name should be written into the Properties dialog of the document when saving the document.</desc>
-						<label>Use data for document properties</label>
-					</info>
-					<value>true</value>
-				</prop>
-				<prop oor:name="AutoSave" oor:type="xs:boolean">
-					<!-- OldPath: General/Save/Documents -->
-					<!-- OldLocation: soffice.cfg -->
-					<!-- UIHints: Tools  Options - General  Save - [Section] Save -->
-					<info>
-						<author>MBA</author>
-						<desc>Specifies whether all modified documents are automatically saved in a time interval.</desc>
-						<label>AutoSave every</label>
-					</info>
-					<value>false</value>
-				</prop>
-				<prop oor:name="CreateBackup" oor:type="xs:boolean">
-					<!-- OldPath: General/Save/Documents -->
-					<!-- OldLocation: soffice.cfg -->
-					<!-- UIHints: Tools  Options - General  Save - [Section] Save -->
-					<info>
-						<author>MBA</author>
-						<desc>Specifies whether to create a backup copy when a modified document is saved.</desc>
-						<label>Always create backup copy</label>
-					</info>
-					<value>false</value>
-				</prop>
-				<prop oor:name="EditProperty" oor:type="xs:boolean">
-					<!-- OldPath: General/Save/Documents -->
-					<!-- OldLocation: soffice.cfg -->
-					<!-- UIHints: Tools  Options - General  Save - [Section] Save -->
-					<info>
-						<author>MBA</author>
-						<desc>Specifies if the document properties dialog will be opened for editing every time a document is saved under a new filename.</desc>
-						<label>Edit document properties before saving</label>
-					</info>
-					<value>false</value>
-				</prop>
-				<prop oor:name="AutoSavePrompt" oor:type="xs:boolean">
-					<!-- OldPath: General/Save/Documents -->
-					<!-- OldLocation: soffice.cfg -->
-					<!-- UIHints: Tools  Options - General  Save - [Section] Save -->
-					<info>
-						<author>MBA</author>
-						<desc>Shows a prompt during AutoSave,even when the document has a filename.</desc>
-						<label>Prompt to save</label>
-					</info>
-					<value>true</value>
-				</prop>
-				<prop oor:name="AutoSaveTimeIntervall" oor:type="xs:int">
-					<!-- OldPath: General/Save/Documents -->
-					<!-- OldLocation: soffice.cfg -->
-					<!-- UIHints: Tools  Options - General  Save - [Section] Save -->
-					<info>
-						<author>MBA</author>
-						<desc>Specifies the AutoSave time interval in minutes.</desc>
-						<label>Minutes</label>
-					</info>
-					<constraints>
-						<minInclusive oor:value="1">
-							<info>
-								<desc>Specifies that the minimum time interval is 1 minute.</desc>
-							</info>
-						</minInclusive>
-						<maxInclusive oor:value="60">
-							<info>
-								<desc>Specifies that the maximum time interval is 60 minutes.</desc>
-							</info>
-						</maxInclusive>
-					</constraints>
-					<value>15</value>
-				</prop>
-				<prop oor:name="ViewInfo" oor:type="xs:boolean">
-					<!-- OldPath: General/Restore -->
-					<!-- OldLocation: soffice.cfg -->
-					<!-- UIHints: Tools  Options - General  Save - [Section] Restore editing view - Document view-->
-					<info>
-						<author>MBA</author>
-						<desc>Saves view properties of last active document view when saving a document.</desc>
-						<label>Document view</label>
-					</info>
-					<value>true</value>
-				</prop>
-				<prop oor:name="DocumentWindows" oor:type="xs:boolean">
-					<!-- OldPath: General/Restore -->
-					<!-- OldLocation: soffice.cfg -->
-					<!-- UIHints: Tools  Options - General  Save - [Section] Restore editing view - Open windows-->
-					<info>
-						<author>MBA</author>
-						<desc>Specifies whether all currently open windows of a document should be saved. If true the view properties for all open document views of that document are saved.</desc>
-						<label>Open windows</label>
-					</info>
-					<value>false</value>
-				</prop>
-				<prop oor:name="PrettyPrinting" oor:type="xs:boolean">
-					<!-- UIHints: Tools  Options - General  Save - optimize XML file size-->
-					<!--the UI setting is inverse to this setting-->
-					<info>
-						<author>MBA</author>
-						<desc>Specifies if files saved in the OOo 6.0 XML file formats should be in pretty printing format. Saving and loading the document takes more time in pretty printing format.</desc>
-						<label>Open windows</label>
-					</info>
-					<value>false</value>
-				</prop>
-                                <prop oor:name="WarnAlienFormat" oor:type="xs:boolean">
-                                        <!-- UIHints: Tools  Options - General  Save - -->
-					<info>
-						<author>MBA</author>
-                                                <desc>Specifies if a warning message is shown if a file is going to be saved to an alien format.</desc>
-						<label>Open windows</label>
-					</info>
-                                        <value>true</value>
-				</prop>
-				<prop oor:name="AlwaysSaveAs" oor:type="xs:boolean">
-					<info>
-						<author>MAV</author>
-						<desc>If the option is set, every time a user triggers a plain Save operation, SaveAs operation with possible additional user notifications will be started.</desc>
-					</info>
-					<value>false</value>
-				</prop>
-				<prop oor:name="SaveBackwardCompatibleODF" oor:type="xs:boolean">
-					<info>
-						<author>PB</author>
-						<desc>If the  value is "true", then the ODF that is saved by OpenOffice.org will be backward compatible to previous minor versions.</desc>
-					</info>
-					<value>true</value>
-				</prop>
-				<prop oor:name="LoadPrinter" oor:type="xs:boolean">
-					<!-- UIHints: Tools - Options - Load/Save - General - Load - Load printer settings with the document -->
-					<info>
-						<author>PB</author>
-						<desc>Specifies if the printer settings will be loaded with the document.</desc>
-					</info>
-					<value>true</value>
+			<group oor:name="FormatStrings">
+				<info>
+					<desc>Contains the different string tokens for &quot;to&quot; and &quot;cc&quot; etc. Addresses will be concatenated to create the command line.</desc>
+				</info>
+				<prop oor:name="base" oor:type="xs:string">
+					<info>
+						<desc>Contains the fixed text (optional) preceding the mail arguments.</desc>
+					</info>
+				</prop>
+				<prop oor:name="from" oor:type="xs:string">
+					<info>
+						<desc>Contains the string token describing the &quot;from&quot; address field.</desc>
+					</info>
+				</prop>
+				<prop oor:name="to" oor:type="xs:string">
+					<info>
+						<desc>Contains the string token describing the &quot;to&quot; address field.</desc>
+					</info>
+				</prop>
+				<prop oor:name="cc" oor:type="xs:string">
+					<info>
+						<desc>Contains the string token describing the &quot;cc&quot; address field.</desc>
+					</info>
+				</prop>
+				<prop oor:name="bcc" oor:type="xs:string">
+					<info>
+						<desc>Contains the string token describing the &quot;bcc&quot; address field.</desc>
+					</info>
+				</prop>
+				<prop oor:name="subject" oor:type="xs:string">
+					<info>
+						<desc>Contains the string token describing the subject.</desc>
+					</info>
+				</prop>
+				<prop oor:name="attachment" oor:type="xs:string">
+					<info>
+						<desc>Contains the string token describing the attachments of the message.</desc>
+					</info>
+				</prop>
+				<prop oor:name="body" oor:type="xs:string">
+					<info>
+						<desc>Contains the string token describing the body of the message.</desc>
+					</info>
 				</prop>
 			</group>
-			<group oor:name="Graphic">
-				<info>
-					<author>MBA</author>
-					<desc>Contains settings on how graphics contained in a document should be saved.</desc>
-				</info>
-				<prop oor:name="Format" oor:type="xs:int">
-					<!-- OldPath: General/Save/Graphics -->
-					<!-- OldLocation: soffice.cfg -->
-					<!-- UIHints: Tools  Options - General  Save - [Section] Save graphics -->
-					<info>
-						<author>AF</author>
-						<desc>Specifies how graphics contained in a document are saved.</desc>
-						<label>Save graphics Normal/Compressed/Original format</label>
-					</info>
-					<constraints>
-						<enumeration oor:value="0">
-							<info>
-								<desc>Normal</desc>
-							</info>
-						</enumeration>
-						<enumeration oor:value="1">
-							<info>
-								<desc>Compressed</desc>
-							</info>
-						</enumeration>
-						<enumeration oor:value="2">
-							<info>
-								<desc>Original format</desc>
-							</info>
-						</enumeration>
-					</constraints>
-					<value>1</value>
-				</prop>
-			</group>
-			<group oor:name="URL">
-				<info>
-					<author>MBA</author>
-					<desc>Specifies how URLs in documents should be processed during save.</desc>
-				</info>
-				<prop oor:name="FileSystem" oor:type="xs:boolean">
-					<!-- OldPath: General/Save/URL -->
-					<!-- OldLocation: soffice.cfg -->
-					<!-- UIHints: Tools  Options - General  Save - [Section] Save URLs relative to -->
-					<info>
-						<author>MBA</author>
-						<desc>Specifies whether URLs in documents should be saved relative to the file system.</desc>
-						<label>File system</label>
-					</info>
-					<value>true</value>
-				</prop>
-				<prop oor:name="Internet" oor:type="xs:boolean">
-					<!-- OldPath: General/Save/URL -->
-					<!-- OldLocation: soffice.cfg -->
-					<!-- UIHints: Tools  Options - General  Save - [Section] Save URLs relative to -->
-					<info>
-						<author>MBA</author>
-						<desc>Specifies if URLs in documents should be saved relative to the Internet.</desc>
-						<label>Internet</label>
-					</info>
-					<value>true</value>
-				</prop>
-			</group>
-            <group oor:name="ODF">
-                <info>
-                    <author>PB</author>
-                    <desc>Specifies ODF settings.</desc>
-                </info>
-                <prop oor:name="DefaultVersion" oor:type="xs:short">
-                    <!-- UIHints: Tools - Options - Load/Save - General - ODF version -->
-                    <info>
-                        <author>PB</author>
-                        <desc>Specifies the default ODF version for saving documents.</desc>
-                    </info>
-                    <constraints>
-                        <enumeration oor:value="0">
-                            <info>
-                                <desc>ODFVER_UNKNOWN</desc>
-                            </info>
-                        </enumeration>
-                        <enumeration oor:value="1">
-                            <info>
-                                <desc>ODFVER_010</desc>
-                            </info>
-                        </enumeration>
-                        <enumeration oor:value="2">
-                            <info>
-                                <desc>ODFVER_011</desc>
-                            </info>
-                        </enumeration>
-                        <enumeration oor:value="4">
-                            <info>
-                                <desc>ODFVER_012</desc>
-                            </info>
-                        </enumeration>
-                        <enumeration oor:value="3">
-                          <info>
-                            <desc>ODFVER_LATEST</desc>
-                          </info>
-                        </enumeration>
-                      </constraints>
-                      <value>3</value>
-                  </prop>
-            </group>
-		</group>
-		<group oor:name="Load">
-			<info>
-				<author>MBA</author>
-				<desc>Contains settings regarding the loading of documents.</desc>
-			</info>
-			<prop oor:name="UserDefinedSettings" oor:type="xs:boolean">
-				<!-- UIHints: Tools  Options - General  Load/Save - General [Section] Load - Load user-defined with the document-->
-				<info>
-					<author>MBA</author>
-					<desc>Specifies whether the user defined configuration settings are loaded together with the document.</desc>
-					<label>Load user-defined settings</label>
-				</info>
-				<value>true</value>
-			</prop>
-			<prop oor:name="ShowOfficeUpdateDialog" oor:type="xs:boolean">
-				<info>
-					<author>MAV</author>
-					<desc>Specifies whether the office update dialog should be shown in case the loaded document has newer ODF version than the maximal supported one.</desc>
-				</info>
-				<value>true</value>
-			</prop>
-		</group>
-		<group oor:name="Security">
-			<info>
-				<author>MBA</author>
-				<desc>Contains security specific Office settings.</desc>
-			</info>
-			<group oor:name="Scripting">
-				<info>
-					<author>MBA</author>
-					<desc>Contains security settings regarding Basic scripts.</desc>
-				</info>
-				<prop oor:name="SecureURL" oor:type="oor:string-list">
-					<!-- OldPath: Security/SecureURL -->
-					<!-- OldLocation: soffice.ini -->
-					<!-- UIHints: Tools - Options - Browser -->
-					<info>
-						<author>MBA</author>
-						<desc>Lists all trustworthy URLs: file: All scripts from the local file system including a LAN; private:explorer: Scripts from the Explorer; private:help: Scripts in the help system; private:newmenu: Scripts that are executed by the commands File-New and AutoPilot; private:schedule: Scripts of the scheduler; private:searchfolder: Scripts of the searchfolder; private:user: Scripts that are entered in the URL field.</desc>
-					</info>
-					<value/>
-				</prop>
-				<prop oor:name="OfficeBasic" oor:type="xs:int">
-					<!-- OldPath: Security/StarBASIC -->
-					<!-- OldLocation: soffice.ini -->
-					<!-- UIHints: Tools - Options - Browser -->
-					<info>
-						<author>MBA</author>
-						<desc>Determines how Office Basic scripts should be handled.</desc>
-					</info>
-					<constraints>
-						<enumeration oor:value="0">
-							<info>
-								<desc>Never</desc>
-							</info>
-						</enumeration>
-						<enumeration oor:value="1">
-							<info>
-								<desc>According to Path List</desc>
-							</info>
-						</enumeration>
-						<enumeration oor:value="2">
-							<info>
-								<desc>Always</desc>
-							</info>
-						</enumeration>
-					</constraints>
-					<value>1</value>
-				</prop>
-				<prop oor:name="ExecutePlugins" oor:type="xs:boolean">
-					<info>
-						<author>MBA</author>
-						<desc>Specifies whether execution of plugins found inside a document is allowed.</desc>
-					</info>
-					<value>true</value>
-				</prop>
-				<prop oor:name="Warning" oor:type="xs:boolean">
-					<info>
-						<author>MBA</author>
-						<desc>Specifies whether a warning box should be displayed before executing a script.</desc>
-					</info>
-					<value>false</value>
-				</prop>
-				<prop oor:name="Confirmation" oor:type="xs:boolean">
-					<info>
-						<author>MBA</author>
-						<desc>Specifies whether the user must confirm before a basic script can be executed.</desc>
-					</info>
-					<value>true</value>
-				</prop>
-				<prop oor:name="WarnSaveOrSendDoc" oor:type="xs:boolean">
-					<info>
-						<author>GT</author>
-						<desc>Specifies wether to warn when saving or sending documents with personal/hidden data.</desc>
-					</info>
-					<value>false</value>
-				</prop>
-				<prop oor:name="WarnSignDoc" oor:type="xs:boolean">
-					<info>
-						<author>GT</author>
-						<desc>Specifies wether to warn when signing documents with personal/hidden data.</desc>
-					</info>
-					<value>true</value>
-				</prop>
-				<prop oor:name="WarnPrintDoc" oor:type="xs:boolean">
-					<info>
-						<author>GT</author>
-						<desc>Specifies wether to warn when printing documents with personal/hidden data.</desc>
-					</info>
-					<value>false</value>
-				</prop>
-				<prop oor:name="WarnCreatePDF" oor:type="xs:boolean">
-					<info>
-						<author>GT</author>
-						<desc>Specifies wether to warn when creating PDF documents with personal/hidden data.</desc>
-					</info>
-					<value>false</value>
-				</prop>
-				<prop oor:name="RemovePersonalInfoOnSaving" oor:type="xs:boolean">
-					<info>
-						<author>GT</author>
-						<desc>Specifies wether to remove personal information on saving.</desc>
-					</info>
-					<value>false</value>
-				</prop>
-				<prop oor:name="RecommendPasswordProtection" oor:type="xs:boolean">
-					<info>
-						<author>GT</author>
-						<desc>Specifies wether to recommend password protection when saving documents.</desc>
-					</info>
-					<value>false</value>
-				</prop>
-                                <prop oor:name="HyperlinksWithCtrlClick" oor:type="xs:boolean">
-                                        <info>
-                                                <author>PB</author>
-                                                <desc>Specifies whether ctrl-click is required to follow hyperlinks.</desc>
-                                        </info>
-                                        <value>true</value>
-                                </prop>
-				<prop oor:name="MacroSecurityLevel" oor:type="xs:int">
-					<info>
-						<author>GT</author>
-						<desc>Level of Macro security.</desc>
-					</info>
-					<constraints>
-						<minInclusive oor:value="0">
-							<info>
-								<desc>Lowest level.</desc>
-							</info>
-						</minInclusive>
-						<maxInclusive oor:value="3">
-							<info>
-								<desc>Highest level.</desc>
-							</info>
-						</maxInclusive>
-					</constraints>
-					<value>2</value>
-				</prop>
-				<prop oor:name="DisableMacrosExecution" oor:type="xs:boolean">
-					<info>
-						<author>MAV</author>
-						<desc>Specifies whether the macro execution is disabled in general. If it is set to true, the "MacroSecurityLevel" is ignored. If it is set to false, the mentioned entry specified the level of macro security.</desc>
-					</info>
-					<value>false</value>
-				</prop>
-				<set oor:name="TrustedAuthors" oor:node-type="TrustedAuthor">
-					<info>
-						<author>GT</author>
-						<desc>List with trusted authors.</desc>
-					</info>
-				</set>
+			<group oor:name="EnumDelimiters">
+				<info>
+					<desc>Contains the delimiters used to separate values for various command line parameters of the external mailer.</desc>
+				</info>
+				<prop oor:name="base" oor:type="xs:string">
+					<info>
+						<desc>Contains the delimiter used between the external mailer name and the &quot;to&quot; field.</desc>
+					</info>
+				</prop>
+				<prop oor:name="cc" oor:type="xs:string">
+					<info>
+						<desc>Contains the delimiters between different cc addressees.</desc>
+					</info>
+				</prop>
+				<prop oor:name="bcc" oor:type="xs:string">
+					<info>
+						<desc>Contains the delimiters between different bcc addressees.</desc>
+					</info>
+				</prop>
+				<prop oor:name="attachment" oor:type="xs:string">
+					<info>
+						<desc>Contains the delimiters between different attachments.</desc>
+					</info>
+				</prop>
 			</group>
 		</group>
-		<group oor:name="View">
+		<group oor:name="JobDescription">
 			<info>
-				<author>MBA</author>
-				<desc>Contains window and dialog settings.</desc>
+				<deprecated>Use cfg package Jobs instead of this.</deprecated>
+				<author>AS</author>
+				<desc>Use cfg package Jobs instead of this.</desc>
 			</info>
-			<prop oor:name="FontScaling" oor:type="xs:short">
-				<!--OldPath: General/View -->
-				<!--OldLocation: soffice.cfg-->
-				<!--UIHints: Tools  Options - General  View  [Section] Display-->
-				<info>
-					<author>PB</author>
-					<desc>Specifies the scaling only of the screen representation [UNIT=%].</desc>
-					<label>Scaling</label>
-				</info>
-				<constraints>
-					<minInclusive oor:value="50">
-						<info>
-							<author>PB</author>
-							<desc>Specifies the minimum range of the scaling.</desc>
-						</info>
-					</minInclusive>
-					<maxInclusive oor:value="200">
-						<info>
-							<author>PB</author>
-							<desc>Specifies the maximum range of the scaling.</desc>
-						</info>
-					</maxInclusive>
-				</constraints>
-				<value>100</value>
-			</prop>
-			<prop oor:name="LookAndFeel" oor:type="xs:short">
-				<!-- OldPath: General/View -->
-				<!-- OldLocation: soffice.cfg -->
-				<!-- UIHints: Tools  Options - General  View  [Section] Display -->
-				<info>
-					<author>PB</author>
-					<desc>Determines the look and feel of the application.</desc>
-					<label>Look &amp; Feel</label>
-				</info>
-				<constraints>
-					<enumeration oor:value="0">
-						<info>
-							<desc>Standard</desc>
-						</info>
-					</enumeration>
-					<enumeration oor:value="1">
-						<info>
-							<desc>Macintosh</desc>
-						</info>
-					</enumeration>
-					<enumeration oor:value="2">
-						<info>
-							<desc>X Window</desc>
-						</info>
-					</enumeration>
-					<enumeration oor:value="3">
-						<info>
-							<desc>OS/2</desc>
-						</info>
-					</enumeration>
-				</constraints>
-				<value>0</value>
-			</prop>
-			<group oor:name="NewDocumentHandling">
-				<info>
-					<author>CD</author>
-					<desc>Contains settings to change new document window behavior.</desc>
-				</info>
-				<prop oor:name="ForceFocusAndToFront" oor:type="xs:boolean">
-					<info>
-						<author>CD</author>
-						<desc>Every new document window will be forced to front and grabs the focus.</desc>
-					</info>
-					<value>true</value>
-				</prop>
-			</group>
-			<group oor:name="AppWindow">
-				<info>
-					<author>MBA</author>
-					<desc>Contains settings on how the application window should be displayed.</desc>
-				</info>
-				<prop oor:name="FullScreen" oor:type="xs:boolean">
-					<!-- OldPath: soffice-view/App-Window -->
-					<!-- OldLocation: soffice.ini -->
-					<info>
-						<author>MBA</author>
-						<desc>Specifies whether the application window should be opened in Fullscreen mode.</desc>
-					</info>
-					<value>false</value>
-				</prop>
-				<prop oor:name="Preference" oor:type="xs:int">
-					<!-- OldPath: soffice-view/App-Window -->
-					<!-- OldLocation: soffice.ini -->
-					<info>
-						<author>MBA</author>
-						<desc>Specifies the preferred view of the application window.</desc>
-					</info>
-					<constraints>
-						<enumeration oor:value="0">
-							<info>
-								<desc>Use last setting</desc>
-							</info>
-						</enumeration>
-						<enumeration oor:value="1">
-							<info>
-								<desc>Show in task bar</desc>
-							</info>
-						</enumeration>
-						<enumeration oor:value="2">
-							<info>
-								<desc>Open in Fullscreen mode</desc>
-							</info>
-						</enumeration>
-					</constraints>
-					<value>0</value>
-				</prop>
-			</group>
-			<group oor:name="Dialog">
-				<info>
-					<author>MBA</author>
-					<desc>Contains settings which specify how dialogs and toolbars should be displayed.</desc>
-				</info>
-				<prop oor:name="ButtonLarge" oor:type="xs:boolean">
-					<!-- OldPath: General/View -->
-					<!-- OldLocation: soffice.cfg -->
-					<!-- UIHints: Tools  Options - General  View  [Section] Buttons -->
-					<info>
-						<author>MBA</author>
-						<desc>Specifies whether toolbar buttons should be drawn large or small. True means large.</desc>
-						<label>Large buttons</label>
-					</info>
-					<value>false</value>
-				</prop>
-				<prop oor:name="ButtonFlat" oor:type="xs:boolean">
-					<!-- OldPath: General/View -->
-					<!-- OldLocation: soffice.cfg -->
-					<!-- UIHints: Tools  Options - General  View  [Section] Buttons -->
-					<info>
-						<author>MBA</author>
-						<desc>Specifies whether toolbox buttons should be drawn with a flat or 3D design. True means flat design.</desc>
-						<label>Flat buttons</label>
-					</info>
-					<value>true</value>
-				</prop>
-				<prop oor:name="ColoredTab" oor:type="xs:boolean">
-					<!-- OldPath: General/View -->
-					<!-- OldLocation: soffice.cfg -->
-					<!-- UIHints: Tools  Options - General  View  [Section] Options -->
-					<info>
-						<author>PB</author>
-						<desc>Specifies TabDialogs with colored tab control (True)</desc>
-						<label>Colored tab controls</label>
-					</info>
-					<value>false</value>
-				</prop>
-				<prop oor:name="MousePositioning" oor:type="xs:short">
-					<!-- OldPath: General/View -->
-					<!-- OldLocation: soffice.cfg -->
-					<!-- UIHints: Tools  Options - General  View  [Section] Mouse positioning -->
-					<info>
-						<author>PB</author>
-						<desc>Determines the automatic mouse positioning on dialogs: 0 - Default button 1 - Dialog center 2 - No automatic positioning</desc>
-						<label>Mouse positioning</label>
-					</info>
-					<constraints>
-						<enumeration oor:value="0">
-							<info>
-								<desc>Snap To Button</desc>
-							</info>
-						</enumeration>
-						<enumeration oor:value="1">
-							<info>
-								<desc>Snap To Middle</desc>
-							</info>
-						</enumeration>
-						<enumeration oor:value="2">
-							<info>
-								<desc>No Snap</desc>
-							</info>
-						</enumeration>
-					</constraints>
-					<value>2</value>
-				</prop>
-				<prop oor:name="MiddleMouseButton" oor:type="xs:short">
-					<!-- OldPath: General/View -->
-					<!-- UIHints: Tools  Options - General  View  [Section] Middle mouse button -->
-					<info>
-						<author>OS</author>
-						<desc>Determines the action assigned to the middle mouse button: 0 - No action 1 -Auto scroll 2 - Paste selection.</desc>
-						<label>Middle mouse button</label>
-					</info>
-					<constraints>
-						<enumeration oor:value="0">
-							<info>
-								<desc>No action</desc>
-							</info>
-						</enumeration>
-						<enumeration oor:value="1">
-							<info>
-								<desc>Auto scroll</desc>
-							</info>
-						</enumeration>
-						<enumeration oor:value="2">
-							<info>
-								<desc>Paste selection</desc>
-							</info>
-						</enumeration>
-					</constraints>
-					<value>1</value>
-				</prop>
-				<prop oor:name="SingleLineTab" oor:type="xs:boolean">
-					<!-- OldPath: General/View -->
-					<!-- OldLocation: soffice.cfg -->
-					<!-- UIHints: Tools  Options - General  View  [Section] Options -->
-					<info>
-						<author>PB</author>
-						<desc>Specifies TabDialogs with single line tab control (True).</desc>
-						<label>Single line tab controls</label>
-					</info>
-					<value>false</value>
-				</prop>
-			</group>
-			<group oor:name="Localisation">
-				<info>
-					<author>SSA</author>
-					<desc>Contains localization specific settings.</desc>
-				</info>
-				<prop oor:name="AutoMnemonic" oor:type="xs:boolean" oor:localized="true">
-					<!-- OldPath: International/AutoMnemonic -->
-					<!-- OldLocation: soffice.ini -->
-					<info>
-						<author>SSA</author>
-						<desc>Specifies if shortcuts are assigned automatically.</desc>
-					</info>
-				</prop>
-				<prop oor:name="DialogScale" oor:type="xs:int" oor:localized="true">
-					<!-- OldPath: International/DialogScaleX -->
-					<!-- OldLocation: soffice.ini -->
-					<info>
-						<author>SSA</author>
-						<desc>Specifies the percentage for enlarging controls.</desc>
-					</info>
-					<constraints>
-						<minInclusive oor:value="0">
-							<info>
-								<author>SSA</author>
-								<desc>Specifies the upper limit for enlarging the controls is 100%.</desc>
-							</info>
-						</minInclusive>
-						<maxInclusive oor:value="100">
-							<info>
-								<author>SSA</author>
-								<desc>Specifies the upper limit for enlarging the controls is 100%.</desc>
-							</info>
-						</maxInclusive>
-					</constraints>
-				</prop>
-			</group>
-			<group oor:name="Menu">
-				<info>
-					<author>PB</author>
-					<desc>Contains menu view settings.</desc>
-				</info>
-				<prop oor:name="DontHideDisabledEntry" oor:type="xs:boolean">
-					<!-- OldPath: Desktop/DontHideDisabledEntry -->
-					<!-- OldLocation: soffice.ini -->
-					<!-- UIHints: Tools - Options - General - View -->
-					<info>
-						<author>PB</author>
-						<desc>Shows all deactivated menu entries. Menu commands that are normally not necessary are hidden by default.</desc>
-					</info>
-					<value>true</value>
-				</prop>
-				<prop oor:name="IsSystemIconsInMenus" oor:type="xs:boolean">
-					<info>
-						<author>CMC</author>
-						<desc>Indicates whether icons in the office menus should shown/hidden by following the System theme.</desc>
-					</info>
-					<value>true</value>
-				</prop>
-				<prop oor:name="ShowIconsInMenues" oor:type="xs:boolean">
-					<!-- OldPath: General/View -->
-					<!-- UIHints: Tools  Options - General  View  [Section] Options -->
-					<info>
-						<author>CD</author>
-						<desc>Indicates whether icons in the office menus should be displayed.</desc>
-					</info>
-					<value>true</value>
-				</prop>
-				<prop oor:name="FollowMouse" oor:type="xs:boolean">
-					<!-- OldPath: General/View -->
-					<!-- OldLocation: soffice.cfg -->
-					<!-- UIHints: Tools  Options - General  View  [Section] Options -->
-					<info>
-						<author>PB</author>
-						<desc>Specifies automatic selection while moving the mouse over a menu (True).</desc>
-						<label>Menu follows mouse pointer</label>
-					</info>
-					<value>true</value>
-				</prop>
-			</group>
-			<group oor:name="Window">
-				<info>
-					<author>MBA</author>
-					<desc>Contains settings for general windows used by the Office.</desc>
-				</info>
-				<prop oor:name="Drag" oor:type="xs:short">
-					<!-- OldPath: General/View -->
-					<!-- OldLocation: soffice.cfg -->
-					<!-- UIHints: Tools  Options - General  View  [Section] Display -->
-					<info>
-						<author>PB</author>
-						<desc>Specifies the representation of the window while dragging.</desc>
-						<label>Window Drag</label>
-					</info>
-					<constraints>
-						<enumeration oor:value="0">
-							<info>
-								<desc>With window contents</desc>
-							</info>
-						</enumeration>
-						<enumeration oor:value="1">
-							<info>
-								<desc>Frame only</desc>
-							</info>
-						</enumeration>
-						<enumeration oor:value="2">
-							<info>
-								<desc>From system settings</desc>
-							</info>
-						</enumeration>
-					</constraints>
-					<value>2</value>
-				</prop>
-				<prop oor:name="Key" oor:type="xs:int">
-					<!-- OldPath: soffice_View/Window -->
-					<!-- OldLocation: soffice.ini -->
-					<!-- Notice: LM: Description is missing 5962Window=V1,995/150/280/321,H,0,AL:(16,4,0/0/400/250)#100 -->
-					<info>
-						<deprecated/>
-						<author>MBA</author>
-						<desc>Deprecated.</desc>
-					</info>
-				</prop>
-				<prop oor:name="Version" oor:type="xs:string">
-					<!-- OldPath: soffice_View/Window -->
-					<!-- OldLocation: soffice.ini -->
-					<!-- Notice: LM: Description is missing -->
-					<info>
-						<deprecated/>
-						<desc>Deprecated.</desc>
-					</info>
-					<value/>
-					<!-- JB: Empty default inserted into empty property node. Remove if NIL was intended -->
-				</prop>
-				<prop oor:name="State" oor:type="xs:boolean">
-					<!-- OldPath: soffice_View/Window -->
-					<!-- OldLocation: soffice.ini -->
-					<!-- Notice: LM: Description is missing -->
-					<info>
-						<deprecated/>
-						<desc>Deprecated.</desc>
-					</info>
-					<value>false</value>
-				</prop>
-				<prop oor:name="Flag" oor:type="xs:int">
-					<!-- OldPath: soffice_View/Window -->
-					<!-- OldLocation: soffice.ini -->
-					<!-- Notice: LM: Description is missing -->
-					<info>
-						<deprecated/>
-						<desc>Deprecated.</desc>
-					</info>
-					<constraints>
-						<enumeration oor:value="01">
-							<info>
-								<desc>ZoomIn</desc>
-							</info>
-						</enumeration>
-						<enumeration oor:value="02">
-							<info>
-								<desc>Small</desc>
-							</info>
-						</enumeration>
-						<enumeration oor:value="04">
-							<info>
-								<desc>ForceDock</desc>
-							</info>
-						</enumeration>
-						<enumeration oor:value="08">
-							<info>
-								<desc>AutoHide</desc>
-							</info>
-						</enumeration>
-						<enumeration oor:value="10">
-							<info>
-								<desc>Task</desc>
-							</info>
-						</enumeration>
-						<enumeration oor:value="20">
-							<info>
-								<desc>CantGetFocus</desc>
-							</info>
-						</enumeration>
-					</constraints>
-				</prop>
-				<prop oor:name="UserData" oor:type="xs:string">
-					<!-- OldPath: soffice_View/Window -->
-					<!-- OldLocation: soffice.ini -->
-					<!-- Notice: LM: Description is missing -->
-					<info>
-						<deprecated/>
-						<desc>Deprecated.</desc>
-					</info>
-					<value/>
-					<!-- JB: Empty default inserted into empty property node. Remove if NIL was intended -->
-				</prop>
-			</group>
-			<group oor:name="SplitWindow">
-				<info>
-					<deprecated/>
-					<author>MBA</author>
-					<desc>Specifies the properties of window containers for docked windows.</desc>
-				</info>
-				<prop oor:name="Key" oor:type="xs:string">
-					<!-- OldPath: soffice_View/SplitWindow -->
-					<!-- OldLocation: soffice.ini -->
-					<!-- Notice: LM: Description is missing 0SplitWindow=V1,2,1,0,6308 -->
-					<info>
-						<deprecated/>
-						<author>MBA</author>
-						<desc>Deprecated.</desc>
-					</info>
-					<value/>
-					<!-- JB: Empty default inserted into empty property node. Remove if NIL was intended -->
-				</prop>
-				<prop oor:name="Version" oor:type="xs:int">
-					<!-- OldPath: soffice_View/SplitWindow -->
-					<!-- OldLocation: soffice.ini -->
-					<!-- Notice: LM: Description is missing -->
-					<info>
-						<deprecated/>
-						<author>MBA</author>
-						<desc>Deprecated.</desc>
-					</info>
-				</prop>
-				<prop oor:name="State" oor:type="xs:int">
-					<!-- OldPath: soffice_View/SplitWindow -->
-					<!-- OldLocation: soffice.ini -->
-					<info>
-						<deprecated/>
-						<author>MBA</author>
-						<desc>Deprecated.</desc>
-					</info>
-					<constraints>
-						<enumeration oor:value="0">
-							<info>
-								<desc>Stick/Hidden</desc>
-							</info>
-						</enumeration>
-						<enumeration oor:value="1">
-							<info>
-								<desc>Floating/Hidden</desc>
-							</info>
-						</enumeration>
-						<enumeration oor:value="2">
-							<info>
-								<desc>Stick/Visible</desc>
-							</info>
-						</enumeration>
-						<enumeration oor:value="3">
-							<info>
-								<desc>Floating/Visible</desc>
-							</info>
-						</enumeration>
-					</constraints>
-				</prop>
-				<prop oor:name="Count" oor:type="xs:int">
-					<info>
-						<deprecated/>
-						<desc>Deprecated.</desc>
-					</info>
-					<!-- OldPath: soffice_View/SplitWindow -->
-					<!-- OldLocation: soffice.ini -->
-					<!-- Notice: LM: Description is missing -->
-				</prop>
-				<prop oor:name="Sequence" oor:type="xs:int">
-					<info>
-						<deprecated/>
-						<desc>Deprecated.</desc>
-					</info>
-					<!-- OldPath: soffice_View/SplitWindow -->
-					<!-- OldLocation: soffice.ini -->
-					<!-- Notice: LM: Description is missing -->
-				</prop>
-			</group>
-			<group oor:name="FontAntiAliasing">
-				<info>
-					<desc>Font antialiasing properties</desc>
-				</info>
-				<prop oor:name="Enabled" oor:type="xs:boolean">
-					<info>
-						<desc>Specifies font antialiasing properties</desc>
-						<label>Font Antialiasing Enabled</label>
-					</info>
-					<value>true</value>
-				</prop>
-				<prop oor:name="MinPixelHeight" oor:type="xs:short">
-					<info>
-						<desc>Specifies an additional limit if Font Antialiasing is enabled. Fonts that are smaller than the specified limit are not anti-aliased.</desc>
-						<label>Font Antialiasing Minimum Pixel Height</label>
-					</info>
-					<value>8</value>
-				</prop>
+			<prop oor:name="ServiceName" oor:type="xs:string">
+				<info>
+					<desc>Use cfg package Jobs instead of this.</desc>
+				</info>
+			</prop>
+			<prop oor:name="UserInteraction" oor:type="xs:boolean">
+				<info>
+					<desc>Use cfg package Jobs instead of this.</desc>
+				</info>
+			</prop>
+			<prop oor:name="AllowAsync" oor:type="xs:boolean">
+				<info>
+					<desc>Use cfg package Jobs instead of this.</desc>
+				</info>
+			</prop>
+			<group oor:name="ExecutionArguments" oor:extensible="true">
+				<info>
+					<desc>Use cfg package Jobs instead of this.</desc>
+				</info>
 			</group>
 		</group>
-		<group oor:name="Undo">
+		<group oor:name="TrustedAuthor">
 			<info>
-				<author>MBA</author>
-				<desc>Contains the settings regarding the undo operation in the Office.</desc>
+				<author>GT</author>
+				<desc>All Certificate informations needed to handle and identify the signature.</desc>
 			</info>
-			<prop oor:name="Steps" oor:type="xs:int">
-				<!-- OldPath: General/Undo -->
-				<!-- OldLocation: soffice.cfg -->
-				<!-- UIHints: Tools  Options - General  Save - [Section] Undo -->
-				<info>
-					<author>MBA</author>
-					<desc>Specifies how many operations can be undone in a row.</desc>
-					<label>Number of steps</label>
-				</info>
-				<constraints>
-					<minInclusive oor:value="1">
-						<info>
-							<desc>Specifies the lowest number of undo steps possible.</desc>
-						</info>
-					</minInclusive>
-					<maxInclusive oor:value="1000">
-						<info>
-							<desc>Specifies the highest number of undo steps possible.</desc>
-						</info>
-					</maxInclusive>
-				</constraints>
-				<value>100</value>
+			<prop oor:name="SubjectName" oor:type="xs:string">
+				<info>
+					<desc>Subject name of Certificate.</desc>
+				</info>
+			</prop>
+			<prop oor:name="SerialNumber" oor:type="xs:string">
+				<info>
+					<desc>Serial Number of Certificate.</desc>
+				</info>
+			</prop>
+			<prop oor:name="RawData" oor:type="xs:string">
+				<info>
+					<desc>Raw of Certificate.</desc>
+				</info>
 			</prop>
 		</group>
-		<group oor:name="Setup">
-			<info>
-				<author>PB</author>
-				<desc>Specifies options related to the setup.</desc>
-			</info>
-			<group oor:name="Language">
-				<info>
-					<desc>Specifies options related to the installed languages.</desc>
-				</info>
-				<prop oor:name="Locales" oor:type="oor:string-list">
-					<!--OldPath: OfficeLanguage/[Code]=Installed -->
-					<!--OldLocation: soffice.ini -->
-					<!--The string list has to be filled by the setup-->
-					<info>
-						<desc>Contains the installed Office languages for the menus and dialogs.</desc>
-					</info>
-				</prop>
-			</group>
-		</group>
-		<group oor:name="Print">
-			<info>
-				<author>AF</author>
-				<desc>Specifies options related to printing.</desc>
-			</info>
-			<prop oor:name="PrintingModifiesDocument" oor:type="xs:boolean">
-				<!-- UIHints: Tools  Options - General  Print  [Section] PrinterOptions-->
-				<info>
-					<author>MBA</author>
-					<desc>Specifies if printing a document can modify a document due to reformatting</desc>
-					<label>(PrinterOptions) PrintingModifiesDocument</label>
-				</info>
-				<value>false</value>
-			</prop>
-			<group oor:name="Warning">
-				<info>
-					<author>OS</author>
-					<desc>Contains settings for print specific warnings.</desc>
-				</info>
-				<prop oor:name="PaperSize" oor:type="xs:boolean">
-					<!-- OldPath: General/Print/Warning -->
-					<!-- OldLocation: soffice.cfg -->
-					<!-- UIHints: Tools  Options - General  Print  [Section] Warnings -->
-					<info>
-						<author>OS</author>
-						<desc>Specifies if a warning should be displayed in case the printout requires a specific paper size</desc>
-						<label>(Warnings) Paper size</label>
-					</info>
-					<value>false</value>
-				</prop>
-				<prop oor:name="PaperOrientation" oor:type="xs:boolean">
-					<!-- OldPath: General/Print/Warning -->
-					<!-- OldLocation: soffice.cfg -->
-					<!-- UIHints: Tools  Options - General  Print  [Section] Warnings -->
-					<info>
-						<author>OS</author>
-						<desc>Specifies if a warning should be displayed in case the printout requires a specific paper orientation</desc>
-						<label>(Warnings) Paper orientation</label>
-					</info>
-					<value>false</value>
-				</prop>
-				<prop oor:name="NotFound" oor:type="xs:boolean">
-					<!-- OldPath: General/Print/Warning -->
-					<!-- OldLocation: soffice.cfg -->
-					<!-- UIHints: Tools  Options - General  Print  [Section] Warnings -->
-					<info>
-						<author>OS</author>
-						<desc>Specifies if a warning should be displayed in case the printer defined in the document was not found</desc>
-						<label>(Warnings) Not found</label>
-					</info>
-					<value>false</value>
-				</prop>
-				<prop oor:name="Transparency" oor:type="xs:boolean">
-					<!-- UIHints: Tools  Options - General  Print  [Section] Warnings -->
-					<info>
-						<author>AF</author>
-						<desc>Specifies if a warning should be displayed in case the printout contains transparent objects.</desc>
-						<label>(Warnings) Transparency</label>
-					</info>
-					<value>true</value>
-				</prop>
-			</group>
-			<group oor:name="Option">
-				<info>
-					<author>AF</author>
-					<desc>Specifies the options related to printing.</desc>
-				</info>
-				<group oor:name="Printer">
-					<info>
-						<desc>Specifies the options related to printing.</desc>
-					</info>
-					<prop oor:name="ReduceTransparency" oor:type="xs:boolean">
-						<!-- UIHints: Tools  Options - General  Print  [Section] PrinterOptions-->
-						<info>
-							<author>AF</author>
-							<desc>Indicates whether to ignore transparency for the output of objects.</desc>
-							<label>(PrinterOptions) ReduceTransparency</label>
-						</info>
-						<value>false</value>
-					</prop>
-					<prop oor:name="ReducedTransparencyMode" oor:type="xs:short">
-						<!-- UIHints: Tools  Options - General  Print  [Section] PrinterOptions-->
-						<info>
-							<author>AF</author>
-							<desc>Specifies type of transparency reduction: 0 - Automatically determine reduction, 1 - Always disabled.</desc>
-							<label>(PrinterOptions) ReducedTransparencyMode</label>
-						</info>
-						<value>0</value>
-					</prop>
-					<prop oor:name="ReduceGradients" oor:type="xs:boolean">
-						<!-- UIHints: Tools  Options - General  Print  [Section] PrinterOptions-->
-						<info>
-							<author>AF</author>
-							<desc>Indicates whether to reduce memory usage for output of gradients by limiting the number of gradient steps.</desc>
-							<label>(PrinterOptions) ReduceGradients</label>
-						</info>
-						<value>false</value>
-					</prop>
-					<prop oor:name="ReducedGradientMode" oor:type="xs:short">
-						<!-- UIHints: Tools  Options - General  Print  [Section] PrinterOptions-->
-						<info>
-							<author>AF</author>
-							<desc>Specifies type of gradient reduction: 0 - reduce the number of stripes, 1 - reduce to color.</desc>
-							<label>(PrinterOptions) ReducedGradientMode</label>
-						</info>
-						<value>0</value>
-					</prop>
-					<prop oor:name="ReducedGradientStepCount" oor:type="xs:short">
-						<!-- UIHints: Tools  Options - General  Print  [Section] PrinterOptions-->
-						<info>
-							<author>AF</author>
-							<desc>Specifies the maximum number stripes used for output of gradients.</desc>
-							<label>(PrinterOptions) ReducedGradientStepCount</label>
-						</info>
-						<value>64</value>
-					</prop>
-					<prop oor:name="ReduceBitmaps" oor:type="xs:boolean">
-						<!-- UIHints: Tools  Options - General  Print  [Section] PrinterOptions-->
-						<info>
-							<author>AF</author>
-							<desc>Indicates whether to reduce the memory usage of bitmaps for print process by limiting the resolution.</desc>
-							<label>(PrinterOptions) ReduceBitmaps</label>
-						</info>
-						<value>false</value>
-					</prop>
-					<prop oor:name="ReducedBitmapMode" oor:type="xs:short">
-						<!-- UIHints: Tools  Options - General  Print  [Section] PrinterOptions-->
-						<info>
-							<author>AF</author>
-							<desc>Specifies type of bitmap reduction: 0 - Automatically determine optimal resolution, 1 - Use original resolution, 2 - User defined resolution.</desc>
-							<label>(PrinterOptions) ReducedBitmapMode</label>
-						</info>
-						<value>1</value>
-					</prop>
-					<prop oor:name="ReducedBitmapResolution" oor:type="xs:short">
-						<!-- UIHints: Tools  Options - General  Print  [Section] PrinterOptions-->
-						<info>
-							<author>AF</author>
-							<desc>Specifies resolution of reduced bitmaps: 0 - 72DPI, 1 - 96DPI, 2 - 150DPI, 3 - 200DPI, 4 - 300DPI, 5 - 600DPI.</desc>
-							<label>(PrinterOptions) ReducedBitmapResolution</label>
-						</info>
-						<value>3</value>
-					</prop>
-					<prop oor:name="ReducedBitmapIncludesTransparency" oor:type="xs:boolean">
-						<!-- UIHints: Tools  Options - General  Print  [Section] PrinterOptions-->
-						<info>
-							<author>AF</author>
-							<desc>Indicates whether to reduce the resolution of automatically created substitution bitmaps of transparent objects.</desc>
-							<label>(PrinterOptions) ReducedBitmapIncludesTransparency</label>
-						</info>
-						<value>true</value>
-					</prop>
-					<prop oor:name="ConvertToGreyscales" oor:type="xs:boolean">
-						<!-- UIHints: Tools  Options - General  Print  [Section] PrinterOptions-->
-						<info>
-							<author>AF</author>
-							<desc>Indicates whether to create only grayscale output of all objects.</desc>
-							<label>(PrinterOptions) ConvertToGreyscales</label>
-						</info>
-						<value>false</value>
-					</prop>
-				</group>
-				<group oor:name="File">
-					<info>
-						<desc>Specifies the options for printing to a file.</desc>
-						<label>Print File</label>
-					</info>
-					<prop oor:name="ReduceTransparency" oor:type="xs:boolean">
-						<!-- UIHints: Tools  Options - General  Print  [Section] PrintFileOptions-->
-						<info>
-							<author>AF</author>
-							<desc>Indicates whether to ignore transparency for the output of objects.</desc>
-							<label>(PrintFileOptions) ReduceTransparency</label>
-						</info>
-						<value>false</value>
-					</prop>
-					<prop oor:name="ReducedTransparencyMode" oor:type="xs:short">
-						<!-- UIHints: Tools  Options - General  Print  [Section] PrintFileOptions-->
-						<info>
-							<author>AF</author>
-							<desc>Indicates the type of transparency reduction: 0 - Automatically determine reduction, 1 - Always disabled.</desc>
-							<label>(PrintFileOptions) ReducedTransparencyMode</label>
-						</info>
-						<value>0</value>
-					</prop>
-					<prop oor:name="ReduceGradients" oor:type="xs:boolean">
-						<!-- UIHints: Tools  Options - General  Print  [Section] PrintFileOptions-->
-						<info>
-							<author>AF</author>
-							<desc>Indicates whether to reduce memory usage for output of gradients by limiting the number of gradient steps.</desc>
-							<label>(PrintFileOptions) ReduceGradients</label>
-						</info>
-						<value>false</value>
-					</prop>
-					<prop oor:name="ReducedGradientMode" oor:type="xs:short">
-						<!-- UIHints: Tools  Options - General  Print  [Section] PrintFileOptions-->
-						<info>
-							<author>AF</author>
-							<desc>Indicates the type of gradient reduction: 0 - Reduce the number of stripes, 1 - Reduce to color.</desc>
-							<label>(PrintFileOptions) ReducedGradientMode</label>
-						</info>
-						<value>0</value>
-					</prop>
-					<prop oor:name="ReducedGradientStepCount" oor:type="xs:short">
-						<!-- UIHints: Tools  Options - General  Print  [Section] PrintFileOptions-->
-						<info>
-							<author>AF</author>
-							<desc>Specifies the maximum number stripes used for output of gradients.</desc>
-							<label>(PrintFileOptions) ReducedGradientStepCount</label>
-						</info>
-						<value>64</value>
-					</prop>
-					<prop oor:name="ReduceBitmaps" oor:type="xs:boolean">
-						<!-- UIHints: Tools  Options - General  Print  [Section] PrintFileOptions-->
-						<info>
-							<author>AF</author>
-							<desc>Indicates whether to reduce the memory usage of bitmaps for the print process by limiting the resolution.</desc>
-							<label>(PrintFileOptions) ReduceBitmaps</label>
-						</info>
-						<value>false</value>
-					</prop>
-					<prop oor:name="ReducedBitmapMode" oor:type="xs:short">
-						<!-- UIHints: Tools  Options - General  Print  [Section] PrintFileOptions-->
-						<info>
-							<author>AF</author>
-							<desc>Specifies the type of bitmap reduction: 0 - Automatically determine optimal resolution, 1 - Use original resolution, 2 - User defined resolution.</desc>
-							<label>(PrintFileOptions) ReducedBitmapMode</label>
-						</info>
-						<value>1</value>
-					</prop>
-					<prop oor:name="ReducedBitmapResolution" oor:type="xs:short">
-						<!-- UIHints: Tools  Options - General  Print  [Section] PrintFileOptions-->
-						<info>
-							<author>AF</author>
-							<desc>Specifies the resolution of reduced bitmaps: 0 - 72DPI, 1 - 96DPI, 2 - 150DPI, 3 - 200DPI, 4 - 300DPI, 5 - 600DPI.</desc>
-							<label>(PrintFileOptions) ReducedBitmapResolution</label>
-						</info>
-						<value>3</value>
-					</prop>
-					<prop oor:name="ReducedBitmapIncludesTransparency" oor:type="xs:boolean">
-						<!-- UIHints: Tools  Options - General  Print  [Section] PrintFileOptions-->
-						<info>
-							<author>AF</author>
-							<desc>Indicates whether to reduce the resolution of automatically created substitution bitmaps of transparent objects.</desc>
-							<label>(PrintFileOptions) ReducedBitmapIncludesTransparency</label>
-						</info>
-						<value>true</value>
-					</prop>
-					<prop oor:name="ConvertToGreyscales" oor:type="xs:boolean">
-						<!-- UIHints: Tools  Options - General  Print  [Section] PrintFileOptions-->
-						<info>
-							<author>AF</author>
-							<desc>Indicates whether to create only grayscale output of all objects.</desc>
-							<label>(PrintFileOptions) ConvertToGreyscales</label>
-						</info>
-						<value>false</value>
-					</prop>
-				</group>
-			</group>
-		</group>
-		<group oor:name="WorkingSet">
-			<info>
-				<deprecated/>
-				<author>MBA</author>
-				<desc>Lists open documents or windows.</desc>
-			</info>
-			<prop oor:name="WindowList" oor:type="oor:string-list">
-				<!-- OldPath: SavedWorkingSet -->
-				<!-- OldLocation: soffice.ini -->
-				<!-- UIHints: Tools  Options - General  Save -->
-				<info>
-					<deprecated/>
-					<author>MBA</author>
-					<desc>Lists open documents or windows.</desc>
-				</info>
-			</prop>
-		</group>
-		<group oor:name="AddXMLToStorage">
-			<info>
-				<author>OS</author>
-				<desc>Contains settings specifying if a XML package is added to the applications binary files.</desc>
-			</info>
-			<prop oor:name="Writer" oor:type="xs:boolean">
-				<!-- OldPath: AddXMLToStorage_Writer -->
-				<!-- OldLocation: soffice.ini -->
-				<!-- UIHints: no -->
-				<info>
-					<author>OS</author>
-					<desc>Defines if a XML package is added to the Writer binary files.</desc>
-				</info>
-			</prop>
-			<prop oor:name="Calc" oor:type="xs:boolean">
-				<!-- OldPath: AddXMLToStorage_Calc -->
-				<!-- OldLocation: soffice.ini -->
-				<!-- UIHints: no -->
-				<info>
-					<author>OS</author>
-					<desc>Defines if a XML package is added to the Calc binary files.</desc>
-				</info>
-			</prop>
-			<prop oor:name="Impress" oor:type="xs:boolean">
-				<!-- OldPath: AddXMLToStorage_Impress -->
-				<!-- OldLocation: soffice.ini -->
-				<!-- UIHints: no -->
-				<info>
-					<author>OS</author>
-					<desc>Defines if a XML package is added to the Impress binary files.</desc>
-				</info>
-			</prop>
-			<prop oor:name="Draw" oor:type="xs:boolean">
-				<!-- OldPath: AddXMLToStorage_Draw -->
-				<!-- OldLocation: soffice.ini -->
-				<!-- UIHints: no -->
-				<info>
-					<author>OS</author>
-					<desc>Defines if a XML package is added to the Draw binary files.</desc>
-				</info>
-			</prop>
-		</group>
-		<group oor:name="Help">
+		<group oor:name="ApplicationControlLayout">
 			<info>
 				<author>FS</author>
-				<desc>Contains settings that specify the common help settings.</desc>
+				<desc>specifies, on a per-application-type basis, certain defaults for layouting form controls</desc>
 			</info>
-			<prop oor:name="ShowBasic" oor:type="xs:boolean">
-				<info>
-					<author>ABI</author>
-					<desc>Determines wether basic help should be shown.</desc>
-				</info>
-				<value>true</value>
-			</prop>
-			<prop oor:name="Locale" oor:type="xs:string">
-				<info>
-					<author>ABI</author>
-					<desc>Determines the locale for the help pages.</desc>
-				</info>
-				<value/>
-				<!-- JB: Empty default inserted into empty property node. Remove if NIL was intended -->
-			</prop>
-			<prop oor:name="System" oor:type="xs:string">
-				<info>
-					<author>ABI</author>
-					<desc>Determines the operating system on which the help system is displayed.</desc>
-				</info>
-				<value/>
-				<!-- JB: Empty default inserted into empty property node. Remove if NIL was intended -->
-			</prop>
-			<prop oor:name="Tip" oor:type="xs:boolean">
-				<!-- OldLocation: Soffice.cfg -->
-				<!-- UIHints: Help menu-->
-				<info>
-					<author>MBA</author>
-					<desc>Activates the Tip help.</desc>
-					<label>Tips</label>
-				</info>
-				<value>true</value>
-			</prop>
-			<prop oor:name="ExtendedTip" oor:type="xs:boolean">
-				<!-- OldLocation: Soffice.cfg -->
-				<!-- UIHints: Help menu-->
-				<info>
-					<author>MBA</author>
-					<desc>Activates the Extended help.</desc>
-					<label>Extended Tips</label>
-				</info>
-				<value>false</value>
-			</prop>
-			<prop oor:name="HelpStyleSheet" oor:type="xs:string">
-				<info>
-					<author>ABI</author>
-					<desc>Specifies the name of the stylesheet used to display help content.</desc>
-				</info>
-				<value>Default</value>
-			</prop>
-			<group oor:name="HelpAgent">
-				<info>
-					<author>MBA</author>
-					<desc>Specifies the properties of the HelpAgent.</desc>
-				</info>
-				<prop oor:name="Enabled" oor:type="xs:boolean">
-					<info>
-						<desc>Specifies whether the HelpAgent is enabled.</desc>
-						<label>enable HelpAgent</label>
-					</info>
-					<value>true</value>
-				</prop>
-				<prop oor:name="Timeout" oor:type="xs:int">
-					<info>
-						<desc>Specifies the time-out value in seconds after which the HelpAgent is closed automatically if ignored by the user.</desc>
-						<label>HelpAgent timeout</label>
-					</info>
-					<value>30</value>
-				</prop>
-				<prop oor:name="RetryLimit" oor:type="xs:int">
-					<info>
-						<desc>Specifies how often the user must ignore a given HelpAgent topic until it is disregarded in the future (any requests for this topic will be dropped silently).</desc>
-						<label>HelpAgent retry limit</label>
-					</info>
-					<value>3</value>
-				</prop>
-				<set oor:name="IgnoreList" oor:node-type="NameCounter">
-					<info>
-						<desc>Contains the help URLs which have been ignored at least once by the user, together with a counter of how often they have been ignored.</desc>
-						<label>HelpAgent ignore list</label>
-					</info>
-				</set>
-			</group>
-            <group oor:name="StartCenter">
-                <info>
-                    <author>PL</author>
-                    <desc>Contains settings for the start center.</desc>
-                </info>
-				<prop oor:name="AddFeatureURL" oor:type="xs:string">
-					<info>
-						<desc>Contains a string specifying the URL to be browsed for additional features (e.g. extensions)</desc>
-					</info>
-					<value/>
-				</prop>
-				<prop oor:name="InfoURL" oor:type="xs:string">
-					<info>
-						<desc>Contains a string specifying the URL to be browsed for information about the product</desc>
-					</info>
-					<value/>
-				</prop>
-				<prop oor:name="TemplateRepositoryURL" oor:type="xs:string">
-					<info>
-						<desc>Contains a string specifying the URL to be browsed for additional template documents</desc>
-					</info>
-					<value/>
-				</prop>
-            </group>
-			<group oor:name="Registration">
-				<info>
-					<author>FS</author>
-					<desc>Contains various settings regarding the product registration feature.</desc>
-				</info>
-				<prop oor:name="TemplateURL" oor:type="xs:string">
-					<info>
-						<desc>Contains a string specifying the URL with placeholders to be used for online registration.</desc>
-					</info>
-					<value/>
-					<!-- JB: Empty default inserted into empty property node. Remove if NIL was intended -->
-				</prop>
-				<prop oor:name="URL" oor:type="xs:string">
-					<info>
-						<desc>Contains a string specifying the real URL to be used for online registration.</desc>
-					</info>
-					<value/>
-					<!-- JB: Empty default inserted into empty property node. Remove if NIL was intended -->
-				</prop>
-				<prop oor:name="ReminderDate" oor:type="xs:string">
-					<info>
-						<desc>Contains a string representation of the date on which the user receives a reminder (e.g. "13.02.2002").</desc>
-					</info>
-					<value/>
-					<!-- JB: Empty default inserted into empty property node. Remove if NIL was intended -->
-				</prop>
-				<prop oor:name="RequestDialog" oor:type="xs:int">
-					<info>
-						<desc>Contains the number used internally to determine when the dialog should be started.</desc>
-					</info>
-					<value>1</value>
-				</prop>
-				<prop oor:name="ShowMenuItem" oor:type="xs:boolean">
-					<info>
-						<desc>Contains a Boolean that specifies if the "Registration..." menu item is available.</desc>
-					</info>
-					<value>true</value>
-				</prop>
-				<prop oor:name="ProductVersionID" oor:type="xs:string">
-					<info>
-						<author>CD/OBR</author>
-						<desc>Current product ID.</desc>
-						<deprecated>This data is saved in a dedicated file since OOo 3.0 FCS</deprecated>
-					</info>
-				</prop>
-				<set oor:name="ProductVersions" oor:node-type="ProductVersionID">
-					<info>
-						<author>CD/OBR</author>
-						<desc>Specifies product specific IDs and associated instance UUIDs</desc>
-						<deprecated>This data is saved in a dedicated file since OOo 3.0 FCS</deprecated>
-					</info>
-				</set>
-			</group>
-		</group>
-		<group oor:name="Java">
-			<info>
-				<author>JL</author>
-				<desc>Contains Java related settings.</desc>
-			</info>
-			<group oor:name="Applet">
-				<info>
-					<desc>Contains Applet related settings.</desc>
-				</info>
-				<prop oor:name="Enable" oor:type="xs:boolean">
-					<!-- OldPath: Java -->
-					<!-- OldLocation: java.ini -->
-					<!-- UIHints: Tools  Options  Security Enable Applets -->
-					<info>
-						<desc>Enables/disables Java applets in Office documents.</desc>
-						<label>Enable Applets</label>
-					</info>
-					<value>false</value>
-				</prop>
-			</group>
-		</group>
-		<group oor:name="Vectorize">
-			<info>
-				<author>AF</author>
-				<desc>Specifies the options related to the vectorization of bitmaps.</desc>
-			</info>
-			<prop oor:name="ColorCount" oor:type="xs:short">
-				<!-- OldPath: Draw_Impress/Vectorize -->
-				<!-- OldLocation: drawing.cfg -->
-				<!-- UIHints: Select bitmap =&gt; context menu  convert  To polygon -->
-				<info>
-					<author>AF</author>
-					<desc>Specifies the number of colors that are used to create a vector graphic in Draw/Impress [UNIT=count].</desc>
-					<label>Number of colors</label>
+			<prop oor:name="VisualEffect" oor:type="xs:string" oor:nillable="true">
+				<info>
+					<desc>specifies the default visual effect for form controls</desc>
 				</info>
 				<constraints>
-					<minInclusive oor:value="8">
-						<info>
-							<desc>Specifies that the lowest number that can be used to create a vector graphic is 8.</desc>
-						</info>
-					</minInclusive>
-					<maxInclusive oor:value="32">
-						<info>
-							<desc>Specifies that the lowest number that can be used to create a vector graphic is 32.</desc>
-						</info>
-					</maxInclusive>
+					<enumeration oor:value="none">
+						<info>
+							<desc>specifies no special visual effect</desc>
+						</info>
+					</enumeration>
+					<enumeration oor:value="flat">
+						<info>
+							<desc>specifies a flat appearance</desc>
+						</info>
+					</enumeration>
+					<enumeration oor:value="3D">
+						<info>
+							<desc>specifies a 3D appearance</desc>
+						</info>
+					</enumeration>
 				</constraints>
-				<value>8</value>
-			</prop>
-			<prop oor:name="PointReduce" oor:type="xs:short">
-				<!-- OldPath: Draw_Impress/Vectorize -->
-				<!-- OldLocation: drawing.cfg -->
-				<!-- UIHints: Select bitmap =&gt; context menu  convert  To polygon -->
-				<info>
-					<author>AF</author>
-					<desc>Specifies the number of pixels that you want to combine as a single pixel when creating a vector graphic.</desc>
-					<label>Point reduction</label>
-				</info>
-				<constraints>
-					<minInclusive oor:value="0">
-						<info>
-							<desc>Specifies the minimum value to reduce point is 0 pixels.</desc>
-						</info>
-					</minInclusive>
-					<maxInclusive oor:value="32">
-						<info>
-							<desc>Specifies the maximum value to reduce point is 32 pixels.</desc>
-						</info>
-					</maxInclusive>
-				</constraints>
-				<value>0</value>
-			</prop>
-			<prop oor:name="FillHole" oor:type="xs:boolean">
-				<!-- OldPath: Draw_Impress/Vectorize -->
-				<!-- OldLocation: drawing.cfg -->
-				<!-- UIHints: Select bitmap =&gt; context menu  convert  To polygon -->
-				<info>
-					<author>AF</author>
-					<desc>Indicates whether to create a tiled background before vectorizing.</desc>
-					<label>Fill holes</label>
-				</info>
-				<value>false</value>
-			</prop>
-			<prop oor:name="TileExtent" oor:type="xs:short">
-				<!-- OldPath: Draw_Impress/Vectorize -->
-				<!-- OldLocation: drawing.cfg -->
-				<!-- UIHints: Select bitmap =&gt; context menu  convert  To polygon -->
-				<info>
-					<author>AF</author>
-					<desc>Specifies the extent of background tiles that are used for vectorizing [UNIT=pixel].</desc>
-					<label>Tile extent</label>
-				</info>
-				<constraints>
-					<minInclusive oor:value="8">
-						<info>
-							<desc>Specifies that the minimum extent is 8 pixels.</desc>
-						</info>
-					</minInclusive>
-					<maxInclusive oor:value="128">
-						<info>
-							<desc>Specifies that the maximum extent is 128 pixels.</desc>
-						</info>
-					</maxInclusive>
-				</constraints>
-				<value>32</value>
-			</prop>
-		</group>
-		<group oor:name="Image">
-			<info>
-				<author>AF</author>
-				<desc>Specifies the options for images.</desc>
-				<label>Image</label>
-			</info>
-			<group oor:name="Color">
-				<info>
-					<desc>Specifies the color options for images.</desc>
-					<label>Image Color</label>
-				</info>
-				<prop oor:name="Grayscale" oor:type="xs:short">
-					<!-- OldPath: Image/Colors -->
-					<!-- OldLocation: Soffice.cfg -->
-					<!-- UIHints: Tools  Options - Picture  Colors  [Section] Grayscale -->
-					<info>
-						<deprecated/>
-						<author>AF</author>
-						<desc>Deprecated.</desc>
-						<label>Number</label>
-					</info>
-					<constraints>
-						<minInclusive oor:value="4">
-							<info>
-								<desc>Deprecated.</desc>
-							</info>
-						</minInclusive>
-						<maxInclusive oor:value="256">
-							<info>
-								<desc>Deprecated.</desc>
-							</info>
-						</maxInclusive>
-					</constraints>
-					<value>256</value>
-				</prop>
-				<prop oor:name="PosterColor" oor:type="xs:short">
-					<!-- OldPath: Image/Colors -->
-					<!-- OldLocation: Soffice.cfg -->
-					<!-- UIHints: Tools  Options - Picture  Colors  [Section] Poster colors -->
-					<info>
-						<deprecated/>
-						<author>AF</author>
-						<desc>Deprecated.</desc>
-						<label>Number</label>
-					</info>
-					<constraints>
-						<minInclusive oor:value="1">
-							<info>
-								<desc>Deprecated.</desc>
-							</info>
-						</minInclusive>
-						<maxInclusive oor:value="64">
-							<info>
-								<desc>Deprecated.</desc>
-							</info>
-						</maxInclusive>
-					</constraints>
-					<value>16</value>
-				</prop>
-				<prop oor:name="Brightness" oor:type="xs:int">
-					<!-- OldPath: Image/Colors -->
-					<!-- OldLocation: Soffice.cfg -->
-					<!-- UIHints: Tools  Options - Picture  Colors  [Section] Brightness and Contrast -->
-					<info>
-						<deprecated/>
-						<author>AF</author>
-						<desc>Deprecated.</desc>
-						<label>Brightness</label>
-					</info>
-					<constraints>
-						<minInclusive oor:value="0">
-							<info>
-								<desc>Deprecated.</desc>
-							</info>
-						</minInclusive>
-						<maxInclusive oor:value="100">
-							<info>
-								<desc>Deprecated.</desc>
-							</info>
-						</maxInclusive>
-					</constraints>
-					<value>10</value>
-				</prop>
-				<prop oor:name="Contrast" oor:type="xs:int">
-					<!-- OldPath: Image/Colors -->
-					<!-- OldLocation: Soffice.cfg -->
-					<!-- UIHints: Tools  Options - Picture  Colors  [Section] Brightness and Contrast -->
-					<info>
-						<deprecated/>
-						<author>AF</author>
-						<desc>Deprecated.</desc>
-						<label>Contrast</label>
-					</info>
-					<constraints>
-						<minInclusive oor:value="0">
-							<info>
-								<desc>Deprecated.</desc>
-							</info>
-						</minInclusive>
-						<maxInclusive oor:value="100">
-							<info>
-								<desc>Deprecated.</desc>
-							</info>
-						</maxInclusive>
-					</constraints>
-					<value>10</value>
-				</prop>
-				<prop oor:name="RotationAngle" oor:type="xs:int">
-					<!-- OldPath: Image/Colors -->
-					<!-- OldLocation: Soffice.cfg -->
-					<!-- UIHints: Tools  Options - Picture  Colors  [Section] Rotation -->
-					<info>
-						<deprecated/>
-						<author>AF</author>
-						<desc>Deprecated.</desc>
-						<label>Angle</label>
-					</info>
-					<constraints>
-						<minInclusive oor:value="0">
-							<info>
-								<desc>Deprecated.</desc>
-							</info>
-						</minInclusive>
-						<maxInclusive oor:value="36000">
-							<info>
-								<desc>Deprecated.</desc>
-							</info>
-						</maxInclusive>
-					</constraints>
-					<value>4500</value>
-				</prop>
-				<prop oor:name="LeftRight" oor:type="xs:boolean">
-					<!-- OldPath: Image/Colors -->
-					<!-- OldLocation: Soffice.cfg -->
-					<!-- UIHints: Tools  Options - Picture  Colors  [Section] Rotation -->
-					<info>
-						<deprecated/>
-						<author>AF</author>
-						<desc>Deprecated.</desc>
-						<label>To the left / To the right</label>
-					</info>
-					<value>true</value>
-				</prop>
-				<prop oor:name="BlackWhiteThreshold" oor:type="xs:int">
-					<!-- OldPath: Image/Colors -->
-					<!-- OldLocation: Soffice.cfg -->
-					<!-- UIHints: Tools  Options - Picture  Colors  [Section] Black &amp; White -->
-					<info>
-						<deprecated/>
-						<author>AF</author>
-						<desc>Deprecated.</desc>
-						<label>Threshold value</label>
-					</info>
-					<constraints>
-						<minInclusive oor:value="0">
-							<info>
-								<desc>Deprecated.</desc>
-							</info>
-						</minInclusive>
-						<maxInclusive oor:value="100">
-							<info>
-								<desc>Deprecated.</desc>
-							</info>
-						</maxInclusive>
-					</constraints>
-					<value>50</value>
-				</prop>
-				<group oor:name="RGB">
-					<info>
-						<desc>Specifies the RGB color options for images.</desc>
-						<label>Image RGB Color</label>
-					</info>
-					<prop oor:name="Red" oor:type="xs:int">
-						<!-- OldPath: Image/Colors/RGB -->
-						<!-- OldLocation: Soffice.cfg -->
-						<!-- UIHints: Tools  Options - Picture  Colors - [Section] RGB values -->
-						<info>
-							<deprecated/>
-							<author>AF</author>
-							<desc>Deprecated.</desc>
-							<label>Red</label>
-						</info>
-						<constraints>
-							<minInclusive oor:value="0">
-								<info>
-									<desc>Deprecated.</desc>
-								</info>
-							</minInclusive>
-							<maxInclusive oor:value="100">
-								<info>
-									<desc>Deprecated.</desc>
-								</info>
-							</maxInclusive>
-						</constraints>
-						<value>10</value>
-					</prop>
-					<prop oor:name="Green" oor:type="xs:int">
-						<!-- OldPath: Image/Colors/RGB -->
-						<!-- OldLocation: Soffice.cfg -->
-						<!-- UIHints: Tools  Options - Picture  Colors - [Section] RGB values -->
-						<info>
-							<deprecated/>
-							<author>AF</author>
-							<desc>Deprecated.</desc>
-							<label>Green</label>
-						</info>
-						<constraints>
-							<minInclusive oor:value="0">
-								<info>
-									<desc>Deprecated.</desc>
-								</info>
-							</minInclusive>
-							<maxInclusive oor:value="100">
-								<info>
-									<desc>Deprecated.</desc>
-								</info>
-							</maxInclusive>
-						</constraints>
-						<value>10</value>
-					</prop>
-					<prop oor:name="Blue" oor:type="xs:int">
-						<!-- OldPath: Image/Colors/RGB -->
-						<!-- OldLocation: Soffice.cfg -->
-						<!-- UIHints: Tools  Options - Picture  Colors - [Section] RGB values -->
-						<info>
-							<deprecated/>
-							<author>AF</author>
-							<desc>Deprecated.</desc>
-							<label>Blue</label>
-						</info>
-						<constraints>
-							<minInclusive oor:value="0">
-								<info>
-									<desc>Deprecated.</desc>
-								</info>
-							</minInclusive>
-							<maxInclusive oor:value="100">
-								<info>
-									<desc>Deprecated.</desc>
-								</info>
-							</maxInclusive>
-						</constraints>
-						<value>10</value>
-					</prop>
-				</group>
-			</group>
-			<group oor:name="Effect">
-				<info>
-					<desc>Specifies the effects options for images.</desc>
-					<label>Image Effects</label>
-				</info>
-				<prop oor:name="MosaicX_Tile" oor:type="xs:short">
-					<!-- OldPath: Image/Effects -->
-					<!-- OldLocation: Soffice.cfg -->
-					<!-- UIHints: Tools  Options - Picture  Effects - [Section] Mosaic -->
-					<info>
-						<deprecated/>
-						<author>AF</author>
-						<desc>Deprecated.</desc>
-						<label>X Tile</label>
-					</info>
-					<constraints>
-						<minInclusive oor:value="1">
-							<info>
-								<desc>Deprecated.</desc>
-							</info>
-						</minInclusive>
-						<maxInclusive oor:value="999">
-							<info>
-								<desc>Deprecated.</desc>
-							</info>
-						</maxInclusive>
-					</constraints>
-					<value>4</value>
-				</prop>
-				<prop oor:name="MosaicY_Tile" oor:type="xs:short">
-					<!-- OldPath: Image/Effects -->
-					<!-- OldLocation: Soffice.cfg -->
-					<!-- UIHints: Tools  Options - Picture  Effects - [Section] Mosaic -->
-					<info>
-						<deprecated/>
-						<author>AF</author>
-						<desc>Deprecated.</desc>
-						<label>Y Tile</label>
-					</info>
-					<constraints>
-						<minInclusive oor:value="1">
-							<info>
-								<desc>Deprecated.</desc>
-							</info>
-						</minInclusive>
-						<maxInclusive oor:value="999">
-							<info>
-								<desc>Deprecated.</desc>
-							</info>
-						</maxInclusive>
-					</constraints>
-					<value>4</value>
-				</prop>
-				<prop oor:name="Definition" oor:type="xs:short">
-					<!-- OldPath: Image/Effects -->
-					<!-- OldLocation: Soffice.cfg -->
-					<!-- UIHints: Tools  Options - Picture  Effects - [Section] Mosaic -->
-					<info>
-						<deprecated/>
-						<author>AF</author>
-						<desc>Deprecated.</desc>
-						<label>Definition</label>
-					</info>
-					<constraints>
-						<enumeration oor:value="0">
-							<info>
-								<desc>Deprecated</desc>
-							</info>
-						</enumeration>
-						<enumeration oor:value="1">
-							<info>
-								<desc>Deprecated</desc>
-							</info>
-						</enumeration>
-						<enumeration oor:value="2">
-							<info>
-								<desc>Deprecated</desc>
-							</info>
-						</enumeration>
-						<enumeration oor:value="3">
-							<info>
-								<desc>Deprecated</desc>
-							</info>
-						</enumeration>
-					</constraints>
-					<value>2</value>
-				</prop>
-				<prop oor:name="SolarizationThreshold" oor:type="xs:int">
-					<!-- OldPath: Image/Effects -->
-					<!-- OldLocation: Soffice.cfg -->
-					<!-- UIHints: Tools  Options - Picture  Effects - [Section] Solarization -->
-					<info>
-						<deprecated/>
-						<author>AF</author>
-						<desc>Deprecated.</desc>
-						<label>Threshold value</label>
-					</info>
-					<constraints>
-						<minInclusive oor:value="0">
-							<info>
-								<desc>Deprecated.</desc>
-							</info>
-						</minInclusive>
-						<maxInclusive oor:value="100">
-							<info>
-								<desc>Deprecated.</desc>
-							</info>
-						</maxInclusive>
-					</constraints>
-					<value>10</value>
-				</prop>
-				<prop oor:name="Invert" oor:type="xs:boolean">
-					<!-- OldPath: Image/Effects -->
-					<!-- OldLocation: Soffice.cfg -->
-					<!-- UIHints: Tools  Options - Picture  Effects - [Section] Solarization -->
-					<info>
-						<deprecated/>
-						<author>AF</author>
-						<desc>Deprecated.</desc>
-						<label>Invert</label>
-					</info>
-					<value>false</value>
-				</prop>
-				<prop oor:name="TileX_Tile" oor:type="xs:short">
-					<!-- OldPath: Image/Effects -->
-					<!-- OldLocation: Soffice.cfg -->
-					<!-- UIHints: Tools  Options - Picture  Effects - [Section] Tile -->
-					<info>
-						<deprecated/>
-						<author>AF</author>
-						<desc>Deprecated.</desc>
-						<label>X Tile</label>
-					</info>
-					<constraints>
-						<minInclusive oor:value="1">
-							<info>
-								<desc>Deprecated.</desc>
-							</info>
-						</minInclusive>
-						<maxInclusive oor:value="999">
-							<info>
-								<desc>Deprecated.</desc>
-							</info>
-						</maxInclusive>
-					</constraints>
-					<value>4</value>
-				</prop>
-				<prop oor:name="TileY_Tile" oor:type="xs:short">
-					<!-- OldPath: Image/Effects -->
-					<!-- OldLocation: Soffice.cfg -->
-					<!-- UIHints: Tools  Options - Picture  Effects - [Section] Tile -->
-					<info>
-						<deprecated/>
-						<author>AF</author>
-						<desc>Deprecated.</desc>
-						<label>Y Tile</label>
-					</info>
-					<constraints>
-						<minInclusive oor:value="1">
-							<info>
-								<desc>Deprecated.</desc>
-							</info>
-						</minInclusive>
-						<maxInclusive oor:value="999">
-							<info>
-								<desc>Deprecated.</desc>
-							</info>
-						</maxInclusive>
-					</constraints>
-					<value>4</value>
-				</prop>
-				<prop oor:name="Degree" oor:type="xs:short">
-					<!-- OldPath: Image/Effects -->
-					<!-- OldLocation: Soffice.cfg -->
-					<!-- UIHints: Tools  Options - Picture  Effects - [Section] Definition -->
-					<!-- Notice: Description in the enumeration is missing -->
-					<info>
-						<deprecated/>
-						<author>AF</author>
-						<desc>Deprecated.</desc>
-						<label>Degree</label>
-					</info>
-					<constraints>
-						<enumeration oor:value="0">
-							<info>
-								<desc>Deprecated</desc>
-							</info>
-						</enumeration>
-						<enumeration oor:value="1">
-							<info>
-								<desc>Deprecated</desc>
-							</info>
-						</enumeration>
-						<enumeration oor:value="2">
-							<info>
-								<desc>Deprecated</desc>
-							</info>
-						</enumeration>
-						<enumeration oor:value="3">
-							<info>
-								<desc>Deprecated</desc>
-							</info>
-						</enumeration>
-					</constraints>
-					<value>2</value>
-				</prop>
-				<prop oor:name="Intensity" oor:type="xs:int">
-					<!-- OldPath: Image/Effects -->
-					<!-- OldLocation: Soffice.cfg -->
-					<!-- UIHints: Tools  Options - Picture  Effects - [Section] Aging -->
-					<info>
-						<deprecated/>
-						<author>AF</author>
-						<desc>Deprecated.</desc>
-						<label>Intensity</label>
-					</info>
-					<constraints>
-						<minInclusive oor:value="0">
-							<info>
-								<desc>Specifies that the minimum intensity is 0.</desc>
-							</info>
-						</minInclusive>
-						<maxInclusive oor:value="100">
-							<info>
-								<desc>Specifies that the maximum intensity is 100.</desc>
-							</info>
-						</maxInclusive>
-					</constraints>
-					<value>10</value>
-				</prop>
-			</group>
-		</group>
-		<group oor:name="DateFormat">
-			<info>
-				<author>NN</author>
-				<desc>Specifies settings for the date formats used.</desc>
-			</info>
-			<prop oor:name="TwoDigitYear" oor:type="xs:int">
-				<!-- OldPath: General/Other -->
-				<!-- OldLocation: Soffice.cfg -->
-				<!-- UIHints: Tools - Options - General - Other - Year (two digits) -->
-=======
-        <prop oor:name="from" oor:type="xs:string">
-          <info>
-            <desc>Contains the string token describing the &quot;from&quot; address field.</desc>
-          </info>
-        </prop>
-        <prop oor:name="to" oor:type="xs:string">
-          <info>
-            <desc>Contains the string token describing the &quot;to&quot; address field.</desc>
-          </info>
-        </prop>
-        <prop oor:name="cc" oor:type="xs:string">
-          <info>
-            <desc>Contains the string token describing the &quot;cc&quot; address field.</desc>
-          </info>
-        </prop>
-        <prop oor:name="bcc" oor:type="xs:string">
-          <info>
-            <desc>Contains the string token describing the &quot;bcc&quot; address field.</desc>
-          </info>
-        </prop>
-        <prop oor:name="subject" oor:type="xs:string">
-          <info>
-            <desc>Contains the string token describing the subject.</desc>
-          </info>
-        </prop>
-        <prop oor:name="attachment" oor:type="xs:string">
-          <info>
-            <desc>Contains the string token describing the attachments of the message.</desc>
-          </info>
-        </prop>
-        <prop oor:name="body" oor:type="xs:string">
-          <info>
-            <desc>Contains the string token describing the body of the message.</desc>
-          </info>
-        </prop>
-      </group>
-      <group oor:name="EnumDelimiters">
-        <info>
-          <desc>Contains the delimiters used to separate values for various command line parameters of the external mailer.</desc>
-        </info>
-        <prop oor:name="base" oor:type="xs:string">
-          <info>
-            <desc>Contains the delimiter used between the external mailer name and the &quot;to&quot; field.</desc>
-          </info>
-        </prop>
-        <prop oor:name="cc" oor:type="xs:string">
-          <info>
-            <desc>Contains the delimiters between different cc addressees.</desc>
-          </info>
-        </prop>
-        <prop oor:name="bcc" oor:type="xs:string">
-          <info>
-            <desc>Contains the delimiters between different bcc addressees.</desc>
-          </info>
-        </prop>
-        <prop oor:name="attachment" oor:type="xs:string">
-          <info>
-            <desc>Contains the delimiters between different attachments.</desc>
-          </info>
-        </prop>
-      </group>
-    </group>
-    <group oor:name="JobDescription">
-      <info>
-        <deprecated>Use cfg package Jobs instead of this.</deprecated>
-        <author>AS</author>
-        <desc>Use cfg package Jobs instead of this.</desc>
-      </info>
-      <prop oor:name="ServiceName" oor:type="xs:string">
-        <info>
-          <desc>Use cfg package Jobs instead of this.</desc>
-        </info>
-      </prop>
-      <prop oor:name="UserInteraction" oor:type="xs:boolean">
-        <info>
-          <desc>Use cfg package Jobs instead of this.</desc>
-        </info>
-      </prop>
-      <prop oor:name="AllowAsync" oor:type="xs:boolean">
-        <info>
-          <desc>Use cfg package Jobs instead of this.</desc>
-        </info>
-      </prop>
-      <group oor:name="ExecutionArguments" oor:extensible="true">
-        <info>
-          <desc>Use cfg package Jobs instead of this.</desc>
-        </info>
-      </group>
-    </group>
-    <group oor:name="TrustedAuthor">
-      <info>
-        <author>GT</author>
-        <desc>All Certificate informations needed to handle and identify the signature.</desc>
-      </info>
-      <prop oor:name="SubjectName" oor:type="xs:string">
-        <info>
-          <desc>Subject name of Certificate.</desc>
-        </info>
-      </prop>
-      <prop oor:name="SerialNumber" oor:type="xs:string">
-        <info>
-          <desc>Serial Number of Certificate.</desc>
-        </info>
-      </prop>
-      <prop oor:name="RawData" oor:type="xs:string">
-        <info>
-          <desc>Raw of Certificate.</desc>
-        </info>
-      </prop>
-    </group>
-    <group oor:name="ApplicationControlLayout">
-      <info>
-        <author>FS</author>
-        <desc>specifies, on a per-application-type basis, certain defaults for layouting form controls</desc>
-      </info>
-      <prop oor:name="VisualEffect" oor:type="xs:string" oor:nillable="true">
-        <info>
-          <desc>specifies the default visual effect for form controls</desc>
-        </info>
-        <constraints>
-          <enumeration oor:value="none">
-            <info>
-              <desc>specifies no special visual effect</desc>
-            </info>
-          </enumeration>
-          <enumeration oor:value="flat">
-            <info>
-              <desc>specifies a flat appearance</desc>
-            </info>
-          </enumeration>
-          <enumeration oor:value="3D">
-            <info>
-              <desc>specifies a 3D appearance</desc>
-            </info>
-          </enumeration>
-        </constraints>
-      </prop>
-      <prop oor:name="DynamicBorderColors" oor:type="xs:boolean">
-        <info>
+			</prop>
+			<prop oor:name="DynamicBorderColors" oor:type="xs:boolean">
+				<info>
           <desc>
             specifies whether the controls should use dynamic border coloring, if possible.
             Dymamic border coloring means that when the mouse is hovered over a control, and when a control receives the focus, this is indicated with special border colors.
           </desc>
-        </info>
-        <value>false</value>
-      </prop>
+				</info>
+				<value>false</value>
+			</prop>
       <prop oor:name="UseDocumentTextMetrics" oor:type="xs:boolean">
         <info>
           <desc>
@@ -3556,1931 +866,250 @@
         </info>
         <value>true</value>
       </prop>
-    </group>
-    <group oor:name="ProductVersionID">
-      <info>
-        <desc>Stores registration data which is related to a specific product version.</desc>
-      </info>
-      <prop oor:name="InstanceUUID" oor:type="xs:string">
-        <info>
-          <desc>An instance UUID associated with the product version ID.</desc>
-        </info>
-        <value/>
-      </prop>
-    </group>
-  </templates>
-  <component>
-    <group oor:name="InternalMSExport">
-      <info>
-        <author>MAV</author>
-        <desc>Contains internal MSExport settings that are common for all apps.</desc>
-      </info>
-      <prop oor:name="UseOldExport" oor:type="xs:boolean">
-        <info>
-          <desc>Specifies if an old ( 5.0 format )way instead of a new one ( 6.0 OLE embedded document ) should be used for export of inplace objects in case MS-filters are not used for them.</desc>
-        </info>
-        <value>false</value>
-      </prop>
-    </group>
-    <group oor:name="Passwords">
-      <info>
-        <author>MAV</author>
-        <desc>Contains a description of the persistent password container.</desc>
-      </info>
-      <prop oor:name="UseStorage" oor:type="xs:boolean">
-        <info>
-          <desc>Specifies if passwords can be stored persistently.</desc>
-        </info>
-        <value>false</value>
-      </prop>
-      <prop oor:name="HasMaster" oor:type="xs:boolean">
-        <info>
-          <desc>Specifies if there is a valid master password.</desc>
-        </info>
-        <value>false</value>
-      </prop>
-      <prop oor:name="Master" oor:type="xs:string">
-        <info>
-          <desc>Contains the master password encrypted by itself.</desc>
-        </info>
-        <value/>
-      </prop>
-      <set oor:name="Store" oor:node-type="Passwordstorage">
-        <info>
-          <desc>Contains a list of passwords encoded with the master password.</desc>
-        </info>
-      </set>
+		</group>
+		<group oor:name="ProductVersionID">
+			<info>
+				<desc>Stores registration data which is related to a specific product version.</desc>
+			</info>
+			<prop oor:name="InstanceUUID" oor:type="xs:string">
+				<info>
+					<desc>An instance UUID associated with the product version ID.</desc>
+				</info>
+				<value/>
+			</prop>
+		</group>
+	</templates>
+	<component>
+		<group oor:name="InternalMSExport">
+			<info>
+				<author>MAV</author>
+				<desc>Contains internal MSExport settings that are common for all apps.</desc>
+			</info>
+			<prop oor:name="UseOldExport" oor:type="xs:boolean">
+				<info>
+					<desc>Specifies if an old ( 5.0 format )way instead of a new one ( 6.0 OLE embedded document ) should be used for export of inplace objects in case MS-filters are not used for them.</desc>
+				</info>
+				<value>false</value>
+			</prop>
+		</group>
+		<group oor:name="Passwords">
+			<info>
+				<author>MAV</author>
+				<desc>Contains a description of the persistent password container.</desc>
+			</info>
+			<prop oor:name="UseStorage" oor:type="xs:boolean">
+				<info>
+					<desc>Specifies if passwords can be stored persistently.</desc>
+				</info>
+				<value>false</value>
+			</prop>
+			<prop oor:name="HasMaster" oor:type="xs:boolean">
+				<info>
+					<desc>Specifies if there is a valid master password.</desc>
+				</info>
+				<value>false</value>
+			</prop>
+			<prop oor:name="Master" oor:type="xs:string">
+				<info>
+					<desc>Contains the master password encrypted by itself.</desc>
+				</info>
+				<value/>
+			</prop>
+			<set oor:name="Store" oor:node-type="Passwordstorage">
+				<info>
+					<desc>Contains a list of passwords encoded with the master password.</desc>
+				</info>
+			</set>
 			<prop oor:name="AuthenticateUsingSystemCredentials" oor:type="oor:string-list">
->>>>>>> fcac7b76
 				<info>
 					<author>KSO</author>
 					<desc>Contains a list of URLs that should be accessed using system credentials of the user.</desc>
 				</info>
 			</prop>
-<<<<<<< HEAD
 		</group>
-		<group oor:name="Filter">
+		<group oor:name="_3D_Engine">
 			<info>
-				<author>SJ / OS / KA</author>
-				<desc>Specifies default settings of Microsoft-, Graphic- and HTML filters.</desc>
+				<author>AW</author>
+				<desc>Specifies settings for the 3D engine.</desc>
 			</info>
-			<group oor:name="Microsoft">
-				<info>
-					<author>SJ</author>
-					<desc>Specifies default settings of Microsoft filters.</desc>
-				</info>
-				<group oor:name="Import">
-					<info>
-						<desc>Specifies default settings of Microsoft import filters.</desc>
-					</info>
-					<prop oor:name="MathTypeToMath" oor:type="xs:boolean">
-						<info>
-							<desc>Specifies if convertible MathType OLE objects are converted into Math objects.</desc>
-						</info>
-						<value>false</value>
-					</prop>
-					<prop oor:name="WinWordToWriter" oor:type="xs:boolean">
-						<info>
-							<desc>Specifies if convertible WinWord OLE objects are converted into Writer objects.</desc>
-						</info>
-						<value>false</value>
-					</prop>
-					<prop oor:name="ExcelToCalc" oor:type="xs:boolean">
-						<info>
-							<desc>Specifies if convertible Excel OLE objects are converted into Calc objects.</desc>
-						</info>
-						<value>false</value>
-					</prop>
-					<prop oor:name="PowerPointToImpress" oor:type="xs:boolean">
-						<info>
-							<desc>Specifies if convertible PowerPoint OLE objects are converted into Impress objects.</desc>
-						</info>
-						<value>false</value>
-					</prop>
-					<prop oor:name="ImportWWFieldsAsEnhancedFields" oor:type="xs:boolean">
-						<info>
-							<desc>Flag to control use of enhanced fields.</desc>
-						</info>
-						<value>true</value>
-					</prop>
-				</group>
-				<group oor:name="Export">
-					<info>
-						<desc>Specifies default settings of Microsoft export filters.</desc>
-					</info>
-					<prop oor:name="MathToMathType" oor:type="xs:boolean">
-						<info>
-							<desc>Specifies if embedded Math objects are converted into MathType objects.</desc>
-						</info>
-						<value>false</value>
-					</prop>
-					<prop oor:name="WriterToWinWord" oor:type="xs:boolean">
-						<info>
-							<desc>Specifies if embedded Writer objects are converted into WinWord objects.</desc>
-						</info>
-						<value>false</value>
-					</prop>
-					<prop oor:name="CalcToExcel" oor:type="xs:boolean">
-						<info>
-							<desc>Specifies if embedded Calc objects are converted into Excel objects.</desc>
-						</info>
-						<value>false</value>
-					</prop>
-					<prop oor:name="ImpressToPowerPoint" oor:type="xs:boolean">
-						<info>
-							<desc>Specifies if embedded Impress objects are converted into PowerPoint objects.</desc>
-						</info>
-						<value>false</value>
-					</prop>
-                    <prop oor:name="EnablePowerPointPreview" oor:type="xs:boolean">
-                        <info>
-                            <author>SJ</author>
-                            <desc>Specifies if previews are created when saving PowerPoint documents.</desc>
-                        </info>
-                        <value>true</value>
-                    </prop>
-                    <prop oor:name="EnableExcelPreview" oor:type="xs:boolean">
-                        <info>
-                          <author>SJ</author>
-                          <desc>Specifies if previews are created when saving Excel documents.</desc>
-                        </info>
-                        <value>false</value>
-                    </prop>
-                    <prop oor:name="EnableWordPreview" oor:type="xs:boolean">
-                        <info>
-                            <author>SJ</author>
-                            <desc>Specifies if previews are created when saving Word documents.</desc>
-                        </info>
-                        <value>false</value>
-                    </prop>
-                </group>
-			</group>
-			<group oor:name="Graphic">
-				<info>
-					<author>SJ</author>
-					<desc>Specifies default settings of graphic import and export dialogs.</desc>
-				</info>
-				<group oor:name="Import">
-					<info>
-						<desc>Specifies default settings of graphic import dialogs.</desc>
-					</info>
-					<group oor:name="PCD">
-						<info>
-							<desc>Specifies default settings of the PCD - Photo CD Base import dialog.</desc>
-						</info>
-						<prop oor:name="Resolution" oor:type="xs:int">
-							<!-- OldPath: PCD-IMPORT-RESOLUTION -->
-							<!-- OldLocation: fltopt.ini -->
-							<info>
-								<desc>Specifies import resolution of PCD graphics.</desc>
-								<label>Resolution - Base16 / Base4 / Base</label>
-							</info>
-							<constraints>
-								<enumeration oor:value="0">
-									<info>
-										<desc>PCD-Base16, 192*128 PCD graphic.</desc>
-									</info>
-								</enumeration>
-								<enumeration oor:value="1">
-									<info>
-										<desc>PCD-Base4, 384*256 PCD graphic.</desc>
-									</info>
-								</enumeration>
-								<enumeration oor:value="2">
-									<info>
-										<desc>PCD-Base, 768*512 PCD graphic.</desc>
-									</info>
-								</enumeration>
-							</constraints>
-							<value>2</value>
-						</prop>
-					</group>
-				</group>
-				<group oor:name="Export">
-					<info>
-						<desc>Specifies default settings of graphic export dialogs.</desc>
-					</info>
-					<group oor:name="BMP">
-						<info>
-							<desc>Specifies default settings of the Windows Bitmap export dialog.</desc>
-						</info>
-						<prop oor:name="ExportMode" oor:type="xs:int">
-							<!-- OldPath: BMP-EXPORT-MODE -->
-							<!-- OldLocation: fltopt.ini -->
-							<!-- UIHints: File  Export  Filetype  BMP-MS Windows - [dialog] BMP Options -->
-							<info>
-								<desc>Specifies usable export modes.</desc>
-								<label>Mode - Original / Resolution / Size</label>
-							</info>
-							<constraints>
-								<enumeration oor:value="0">
-									<info>
-										<desc>Original size</desc>
-									</info>
-								</enumeration>
-								<enumeration oor:value="1">
-									<info>
-										<desc>Logical size (dpi/pixel ratio)</desc>
-									</info>
-								</enumeration>
-								<enumeration oor:value="2">
-									<info>
-										<desc>Given size</desc>
-									</info>
-								</enumeration>
-							</constraints>
-							<value>0</value>
-						</prop>
-						<prop oor:name="Resolution" oor:type="xs:int">
-							<!-- OldPath: BMP-EXPORT-RES -->
-							<!-- OldLocation: fltopt.ini -->
-							<!-- UIHints: File  Export  Filetype  BMP-MS Windows - [dialog] BMP Options -->
-							<info>
-								<desc>Specifies resolution which is to be used if export mode is 1. [UNIT=dpi]</desc>
-								<label>Resolution</label>
-							</info>
-							<constraints>
-								<enumeration oor:value="75">
-									<info>
-										<desc>75</desc>
-									</info>
-								</enumeration>
-								<enumeration oor:value="150">
-									<info>
-										<desc>150</desc>
-									</info>
-								</enumeration>
-								<enumeration oor:value="300">
-									<info>
-										<desc>300</desc>
-									</info>
-								</enumeration>
-								<enumeration oor:value="600">
-									<info>
-										<desc>600</desc>
-									</info>
-								</enumeration>
-							</constraints>
-							<value>75</value>
-						</prop>
-						<prop oor:name="Color" oor:type="xs:int">
-							<!-- OldLocation: fltopt.ini -->
-							<!-- UIHints: File  Export  Filetype  BMP-MS Windows - [dialog] BMP Options -->
-							<info>
-								<desc>Specifies the number of colors that are to be used for the export.</desc>
-								<label>Color resolution</label>
-							</info>
-							<constraints>
-								<enumeration oor:value="0">
-									<info>
-										<desc>Original</desc>
-									</info>
-								</enumeration>
-								<enumeration oor:value="1">
-									<info>
-										<desc>1 bit, 1 bit threshold</desc>
-									</info>
-								</enumeration>
-								<enumeration oor:value="2">
-									<info>
-										<desc>1 bit, 1 bit dithered</desc>
-									</info>
-								</enumeration>
-								<enumeration oor:value="3">
-									<info>
-										<desc>4 bit, 4 bit grayscale</desc>
-									</info>
-								</enumeration>
-								<enumeration oor:value="4">
-									<info>
-										<desc>4 bit, 4 bit color palette</desc>
-									</info>
-								</enumeration>
-								<enumeration oor:value="5">
-									<info>
-										<desc>8 bit, 8 bit grayscale color</desc>
-									</info>
-								</enumeration>
-								<enumeration oor:value="6">
-									<info>
-										<desc>8 bit, 8 bit color palette</desc>
-									</info>
-								</enumeration>
-								<enumeration oor:value="7">
-									<info>
-										<desc>24 bit, 24 bit true color</desc>
-									</info>
-								</enumeration>
-							</constraints>
-							<value>0</value>
-						</prop>
-						<prop oor:name="RLE_Coding" oor:type="xs:boolean">
-							<!-- OldPath: BMP-RLE_CODING -->
-							<!-- OldLocation: fltopt.ini -->
-							<!-- UIHints: File  Export  Filetype  BMP-MS Windows - [dialog] BMP Options -->
-							<info>
-								<desc>Specifies if Run-Length-Encoding should be used in the export.</desc>
-								<label>RLE coding</label>
-							</info>
-							<value>true</value>
-						</prop>
-						<node-ref oor:name="Size" oor:node-type="LogicalGraphicSize">
-							<info>
-								<desc>Specifies the logical size of a graphic. [UNIT=1/100 mm].</desc>
-							</info>
-							<!-- OldLocation: fltopt.ini -->
-							<!-- UIHints: File  Export  Filetype  BMP-MS Windows - [dialog] BMP Options -->
-						</node-ref>
-					</group>
-					<group oor:name="EPS">
-						<!-- OldLocation: fltopt.ini -->
-						<!-- UIHints: File  Export  Filetype File  Export  Filetype  EPS-Encapsulated Postscript -->
-						<info>
-							<desc>Specifies default settings of the EPS - Encapsulated Postscript export dialog.</desc>
-						</info>
-						<prop oor:name="Preview" oor:type="xs:int">
-							<info>
-								<desc>Specifies if a preview graphic should be exported together with the Encapsulated PostScript file. Due to the fact that most programs can't render eps graphics, it is useful to provide a preview that can be displayed as replacement. The preview graphic will also be printed if the printer is not capable of Postscript.</desc>
-								<label>Preview - Picture preview (TIFF) / Interchange (EPSI)</label>
-							</info>
-							<constraints>
-								<enumeration oor:value="0">
-									<info>
-										<desc>None</desc>
-									</info>
-								</enumeration>
-								<enumeration oor:value="1">
-									<info>
-										<desc>TIFF</desc>
-									</info>
-								</enumeration>
-								<enumeration oor:value="2">
-									<info>
-										<desc>Interchange (EPSI) - 1 bit color resolution</desc>
-									</info>
-								</enumeration>
-								<enumeration oor:value="3">
-									<info>
-										<desc>TIFF and EPSI</desc>
-									</info>
-								</enumeration>
-							</constraints>
-							<value>0</value>
-						</prop>
-						<prop oor:name="Version" oor:type="xs:int">
-							<info>
-								<desc>Specifies the PostScript version that has to be used for the EPS export. Because not every PostScript printer is capable of version 2 PostScript, it is sometimes necessary to create version 1 PostScript graphics. PostScript Level 1 does not support color and bitmap compression.</desc>
-								<label>Version - Level 1 / Level 2</label>
-							</info>
-							<constraints>
-								<enumeration oor:value="1">
-									<info>
-										<desc>Version 1 PostScript</desc>
-									</info>
-								</enumeration>
-								<enumeration oor:value="2">
-									<info>
-										<desc>Version 2 PostScript</desc>
-									</info>
-								</enumeration>
-							</constraints>
-							<value>2</value>
-						</prop>
-						<prop oor:name="ColorFormat" oor:type="xs:int">
-							<info>
-								<desc>Specifies if color or grayscale format is used for the EPS export. This option is not available for version 1 PostScript files.</desc>
-								<label>Color format - Color / Grayscale</label>
-							</info>
-							<constraints>
-								<enumeration oor:value="1">
-									<info>
-										<desc>Color format</desc>
-									</info>
-								</enumeration>
-								<enumeration oor:value="2">
-									<info>
-										<desc>Grayscale format</desc>
-									</info>
-								</enumeration>
-							</constraints>
-							<value>2</value>
-						</prop>
-						<prop oor:name="CompressionMode" oor:type="xs:int">
-							<info>
-								<desc>Specifies if bitmaps are exported by using the LZW (Lempel - Ziv - Welch) compression algorithm. Compression is only available for level 2 PostScript files.</desc>
-								<label>Compression - LZW encoding / None</label>
-							</info>
-							<constraints>
-								<enumeration oor:value="1">
-									<info>
-										<desc>LZW compression</desc>
-									</info>
-								</enumeration>
-								<enumeration oor:value="2">
-									<info>
-										<desc>No compression</desc>
-									</info>
-								</enumeration>
-							</constraints>
-							<value>2</value>
-						</prop>
-						<prop oor:name="TextMode" oor:type="xs:int">
-							<info>
-								<desc>Specifies if glyph outlines are exported. They produce the highest quality and it is the only possible way to create EPS files that are CJK compliant. Not using glyphs will produce smaller files, but it might lead to problems if not all fonts are available during printing.</desc>
-								<label>Export text using glyph outlines - always / never</label>
-							</info>
-							<constraints>
-								<enumeration oor:value="0">
-									<info>
-										<desc>Glyph outlines</desc>
-									</info>
-								</enumeration>
-								<enumeration oor:value="1">
-									<info>
-										<desc>No glyph outlines</desc>
-									</info>
-								</enumeration>
-							</constraints>
-							<value>0</value>
-						</prop>
-					</group>
-					<group oor:name="GIF">
-						<info>
-							<desc>Specifies default settings of the GIF - Graphics Interchange export dialog.</desc>
-						</info>
-						<prop oor:name="Interlaced" oor:type="xs:int">
-							<!-- OldPath: GIF-EXPORT-INTERLACED -->
-							<!-- OldLocation: fltopt.ini -->
-							<!-- UIHints: File  Export  Filetype  GIF-Graphics Interchange -->
-							<info>
-								<desc>Specifies if graphics should be exported using interlace. It is recommended for big pictures to activate interlace, so the content can be displayed immediately when loading the picture.</desc>
-							</info>
-							<constraints>
-								<enumeration oor:value="0">
-									<info>
-										<desc>Deactivate</desc>
-									</info>
-								</enumeration>
-								<enumeration oor:value="1">
-									<info>
-										<desc>Activate</desc>
-									</info>
-								</enumeration>
-							</constraints>
-							<value>1</value>
-						</prop>
-						<prop oor:name="Translucent" oor:type="xs:int">
-							<!-- OldPath: GIF-EXPORT-TRANSLUCENT -->
-							<!-- OldLocation: fltopt.ini -->
-							<!-- UIHints: File  Export  Filetype  GIF-Graphics Interchange -->
-							<info>
-								<desc>Specifies if the graphic background is stored as transparent.</desc>
-							</info>
-							<constraints>
-								<enumeration oor:value="0">
-									<info>
-										<desc>No transparency</desc>
-									</info>
-								</enumeration>
-								<enumeration oor:value="1">
-									<info>
-										<desc>Transparency</desc>
-									</info>
-								</enumeration>
-							</constraints>
-							<value>1</value>
-						</prop>
-					</group>
-					<group oor:name="JPG">
-						<info>
-							<desc>Specifies default settings of the JPEG - Joint Photographic Experts Group export dialog.</desc>
-						</info>
-						<prop oor:name="Quality" oor:type="xs:int">
-							<!-- OldPath: JPG-EXPORT-QUALITY -->
-							<!-- OldLocation: fltopt.ini -->
-							<!-- UIHints: File  Export  Filetype  JPG-JPEG -->
-							<info>
-								<desc>Specifies quality of the JPG export. A higher value results in higher quality and file size.</desc>
-							</info>
-							<constraints>
-								<minInclusive oor:value="1">
-									<info>
-										<desc>Represents lowest value that can be used. The lower the value, the less good is the compression quality and the bigger is be the file size.</desc>
-									</info>
-								</minInclusive>
-								<maxInclusive oor:value="100">
-									<info>
-										<desc>Represents highest value that can be used. The higher the value, the better is the compression quality and the smaller is the file size.</desc>
-									</info>
-								</maxInclusive>
-							</constraints>
-							<value>75</value>
-						</prop>
-						<prop oor:name="ColorMode" oor:type="xs:int">
-							<!-- OldPath: JPG_EXPORT_COLORMODE -->
-							<!-- OldLocation: fltopt.ini -->
-							<!-- UIHints: File  Export  Filetype  JPG-JPEG -->
-							<info>
-								<desc>Specifies if graphics are exported using true color or grayscale.</desc>
-							</info>
-							<constraints>
-								<enumeration oor:value="0">
-									<info>
-										<desc>True colors</desc>
-									</info>
-								</enumeration>
-								<enumeration oor:value="1">
-									<info>
-										<desc>Grayscale</desc>
-									</info>
-								</enumeration>
-							</constraints>
-							<value>0</value>
-						</prop>
-					</group>
-					<group oor:name="MET">
-						<info>
-							<desc>Specifies if graphics are exported with the original- or selected size.</desc>
-						</info>
-						<prop oor:name="ExportMode" oor:type="xs:int">
-							<!-- OldPath: MET-EXPORT-MODE -->
-							<!-- OldLocation: fltopt.ini -->
-							<!-- UIHints: File  Export  Filetype  MET-OS/2 Metafile -->
-							<info>
-								<desc>Specifies if graphics are exported with the original- or selected size.</desc>
-							</info>
-							<constraints>
-								<enumeration oor:value="0">
-									<info>
-										<desc>Original size</desc>
-									</info>
-								</enumeration>
-								<enumeration oor:value="1">
-									<info>
-										<desc>Given size</desc>
-									</info>
-								</enumeration>
-							</constraints>
-							<value>0</value>
-						</prop>
-						<node-ref oor:name="Size" oor:node-type="LogicalGraphicSize">
-							<info>
-								<desc>Specifies the logical size of a graphic. [UNIT=1/100 mm].</desc>
-							</info>
-							<!-- OldLocation: fltopt.ini -->
-							<!-- UIHints: File  Export  Filetype  MET-MS Windows - [dialog] MET Options -->
-						</node-ref>
-					</group>
-					<group oor:name="PCT">
-						<info>
-							<desc>Specifies default settings of the PCT - Mac Pict export dialog.</desc>
-						</info>
-						<prop oor:name="ExportMode" oor:type="xs:int">
-							<!-- OldPath: PCT-EXPORT-MODE -->
-							<!-- OldLocation: fltopt.ini -->
-							<!-- UIHints: File  Export  Filetype  PCT-Mac Pict -->
-							<info>
-								<desc>Specifies if graphics are exported with original- or selected size.</desc>
-							</info>
-							<constraints>
-								<enumeration oor:value="0">
-									<info>
-										<desc>Original size</desc>
-									</info>
-								</enumeration>
-								<enumeration oor:value="1">
-									<info>
-										<desc>Given size</desc>
-									</info>
-								</enumeration>
-							</constraints>
-							<value>0</value>
-						</prop>
-						<node-ref oor:name="Size" oor:node-type="LogicalGraphicSize">
-							<info>
-								<desc>Specifies the logical size of a graphic. [UNIT=1/100 mm].</desc>
-							</info>
-							<!-- OldLocation: fltopt.ini -->
-							<!-- UIHints: File  Export  Filetype  PCT-MS Windows - [dialog] PCT Options -->
-						</node-ref>
-					</group>
-					<group oor:name="PBM">
-						<info>
-							<desc>Specifies default settings of the PBM - Portable Bitmap export dialog.</desc>
-						</info>
-						<prop oor:name="FileFormat" oor:type="xs:int">
-							<!-- OldPath: PBM-EXPORT-FORMAT -->
-							<!-- OldLocation: fltopt.ini -->
-							<!-- UIHints: File  Export  Filetype  PBM-Portable Bitmap -->
-							<info>
-								<desc>Specifies if graphics are exported to binary- or ASCII format.</desc>
-							</info>
-							<constraints>
-								<enumeration oor:value="0">
-									<info>
-										<desc>Binary</desc>
-									</info>
-								</enumeration>
-								<enumeration oor:value="1">
-									<info>
-										<desc>ASCII</desc>
-									</info>
-								</enumeration>
-							</constraints>
-							<value>1</value>
-						</prop>
-					</group>
-					<group oor:name="PGM">
-						<info>
-							<desc>Specifies default settings of the PGM - Portable Graymap export dialog.</desc>
-						</info>
-						<prop oor:name="FileFormat" oor:type="xs:int">
-							<!-- OldPath: PGM-EXPORT-FORMAT -->
-							<!-- OldLocation: fltopt.ini -->
-							<!-- UIHints: File  Export  Filetype  PGM-Portable Graymap -->
-							<info>
-								<desc>Specifies if graphics are exported to a binary- or ASCII format.</desc>
-							</info>
-							<constraints>
-								<enumeration oor:value="0">
-									<info>
-										<desc>Binary</desc>
-									</info>
-								</enumeration>
-								<enumeration oor:value="1">
-									<info>
-										<desc>ASCII</desc>
-									</info>
-								</enumeration>
-							</constraints>
-							<value>1</value>
-						</prop>
-					</group>
-					<group oor:name="PPM">
-						<info>
-							<desc>Specifies default settings of the PPM - Portable Pixelmap export dialog.</desc>
-						</info>
-						<prop oor:name="FileFormat" oor:type="xs:int">
-							<!-- OldPath: PPM-EXPORT-FORMAT -->
-							<!-- OldLocation: fltopt.ini -->
-							<!-- UIHints: File  Export  Filetype  PPM-Portable Pixelmap -->
-							<info>
-								<desc>Specifies if graphics are exported to a binary- or ASCII format.</desc>
-							</info>
-							<constraints>
-								<enumeration oor:value="0">
-									<info>
-										<desc>Binary</desc>
-									</info>
-								</enumeration>
-								<enumeration oor:value="1">
-									<info>
-										<desc>ASCII</desc>
-									</info>
-								</enumeration>
-							</constraints>
-							<value>1</value>
-						</prop>
-					</group>
-					<group oor:name="SVM">
-						<info>
-							<desc>Specifies default settings of the SVM - StarView Meta File export dialog.</desc>
-						</info>
-						<prop oor:name="ExportMode" oor:type="xs:int">
-							<!-- OldPath: SVM-EXPORT-MODE -->
-							<!-- OldLocation: fltopt.ini -->
-							<!-- UIHints: File  Export  Filetype  SVM - StarView Metafile -->
-							<info>
-								<desc>Specifies if graphics should be exported with the original- or selected size.</desc>
-							</info>
-							<constraints>
-								<enumeration oor:value="0">
-									<info>
-										<desc>Original size</desc>
-									</info>
-								</enumeration>
-								<enumeration oor:value="1">
-									<info>
-										<desc>Given size</desc>
-									</info>
-								</enumeration>
-							</constraints>
-							<value>0</value>
-						</prop>
-						<node-ref oor:name="Size" oor:node-type="LogicalGraphicSize">
-							<info>
-								<desc>Specifies the logical size of a graphic. [UNIT=1/100 mm].</desc>
-							</info>
-							<!-- OldLocation: fltopt.ini -->
-							<!-- UIHints: File  Export  Filetype  SVM  - StarView Metafile - [dialog] SVM Options -->
-						</node-ref>
-					</group>
-					<group oor:name="WMF">
-						<info>
-							<desc>Specifies default settings of the WMF - Windows Metafile export dialog.</desc>
-						</info>
-						<prop oor:name="ExportMode" oor:type="xs:int">
-							<!-- OldPath: WMF-EXPORT-MODE -->
-							<!-- OldLocation: fltopt.ini -->
-							<!-- UIHints: File  Export  Filetype  WMF -MS Windows Metafile -->
-							<info>
-								<desc>Specifies if graphics should be exported with the original- or selected size.</desc>
-							</info>
-							<constraints>
-								<enumeration oor:value="0">
-									<info>
-										<desc>Original size</desc>
-									</info>
-								</enumeration>
-								<enumeration oor:value="1">
-									<info>
-										<desc>Given size</desc>
-									</info>
-								</enumeration>
-							</constraints>
-							<value>0</value>
-						</prop>
-						<node-ref oor:name="Size" oor:node-type="LogicalGraphicSize">
-							<info>
-								<desc>Specifies the logical size of a graphic. [UNIT=1/100 mm].</desc>
-							</info>
-							<!-- OldLocation: fltopt.ini -->
-							<!-- UIHints: File  Export  Filetype  WMF - MS Windows Metafile - [dialog] WMF Options -->
-						</node-ref>
-					</group>
-					<group oor:name="EMF">
-						<info>
-							<desc>Specifies default settings of the EMF - Enhanced Metafile export dialog.</desc>
-						</info>
-						<prop oor:name="ExportMode" oor:type="xs:int">
-							<!-- OldPath: EMF-EXPORT-MODE -->
-							<!-- OldLocation: fltopt.ini -->
-							<!-- UIHints: File - Export -->
-							<info>
-								<desc>Specifies if graphics should be exported with the original- or selected size.</desc>
-							</info>
-							<constraints>
-								<enumeration oor:value="0">
-									<info>
-										<desc>Original size</desc>
-									</info>
-								</enumeration>
-								<enumeration oor:value="1">
-									<info>
-										<desc>Given size</desc>
-									</info>
-								</enumeration>
-							</constraints>
-							<value>0</value>
-						</prop>
-						<node-ref oor:name="Size" oor:node-type="LogicalGraphicSize">
-							<info>
-								<desc>Specifies the logical size of a graphic. [UNIT=1/100 mm].</desc>
-							</info>
-							<!-- OldLocation: fltopt.ini -->
-							<!-- UIHints: File  Export  Filetype  EMF - Enhanced Metafile - [dialog] EMF Options -->
-						</node-ref>
-					</group>
-					<group oor:name="PNG">
-						<info>
-							<desc>Specifies default settings of the PNG - Portable Network Graphic export dialog.</desc>
-						</info>
-						<prop oor:name="Compression" oor:type="xs:int">
-							<!-- OldPath: PNG-EXPORT-COMPRESSION -->
-							<!-- OldLocation: fltopt.ini -->
-							<!-- UIHints: File  Export  Filetype  PNG-Portable Network Graphic -->
-							<info>
-								<desc>Specifies export compression settings which ranges from 0 (no compression) to 9 (maximum compression). The calculating time increases with an ascending compression value.</desc>
-							</info>
-							<constraints>
-								<minInclusive oor:value="0">
-									<info>
-										<desc>Represents lowest value that can be used. The lower the value, the lower the compression quality and the larger the file size.</desc>
-									</info>
-								</minInclusive>
-								<maxInclusive oor:value="9">
-									<info>
-										<desc>Represents the highest value that can be used. The higher the value, the higher the compression quality and the smaller the file size.</desc>
-									</info>
-								</maxInclusive>
-							</constraints>
-							<value>6</value>
-						</prop>
-						<prop oor:name="Interlaced" oor:type="xs:int">
-							<!-- OldPath: PNG-EXPORT-INTERLACED -->
-							<!-- OldLocation: fltopt.ini -->
-							<!-- UIHints: File  Export  Filetype  PNG-Portable Network Graphic -->
-							<info>
-								<desc>Specifies if graphics should be exported using interlace. It is recommended for big pictures to activate interlace, so the content can be displayed immediately when loading the picture.</desc>
-							</info>
-							<constraints>
-								<enumeration oor:value="0">
-									<info>
-										<desc>Deactivate interlace mode</desc>
-									</info>
-								</enumeration>
-								<enumeration oor:value="1">
-									<info>
-										<desc>Activate interlace mode</desc>
-									</info>
-								</enumeration>
-							</constraints>
-							<value>1</value>
-						</prop>
-					</group>
-				</group>
-			</group>
-			<group oor:name="HTML">
-				<info>
-					<author>OS</author>
-					<desc>Contains settings for HTML import/export.</desc>
-				</info>
-				<group oor:name="Import">
-					<info>
-						<desc>Contains settings for HTML import.</desc>
-					</info>
-					<prop oor:name="NumbersEnglishUS" oor:type="xs:boolean">
-                        <!-- UIHints: Tools  Options  Load/Save - HTML Compability [Section] Import -->
-						<info>
-							<author>ER</author>
-							<desc>Specifies if numbers should be parsed according to the en-US locale instead of the user's locale.</desc>
-							<label>Use 'English (USA)' locale for numbers</label>
-						</info>
-						<value>false</value>
-					</prop>
-					<prop oor:name="UnknownTag" oor:type="xs:boolean">
-						<!-- OldPath: Browser/HTML/Import -->
-						<!-- OldLocation: soffice.cfg -->
-						<!-- UIHints: Tools  Options - Browser  HTML [Section] Import -->
-						<info>
-							<author>OS</author>
-							<desc>Specifies if unknown tags should be imported as fields.</desc>
-							<label>Import unknown HTML tags as fields</label>
-						</info>
-						<value>false</value>
-					</prop>
-					<prop oor:name="FontSetting" oor:type="xs:boolean">
-						<!-- OldPath: Browser/HTML/Import -->
-						<!-- OldLocation: soffice.cfg -->
-						<!-- UIHints: Tools  Options - Browser  HTML [Section] Import -->
-						<info>
-							<author>OS</author>
-							<desc>Specifies if font settings should be ignored when importing.</desc>
-							<label>Ignore font settings</label>
-						</info>
-						<value>false</value>
-					</prop>
-					<group oor:name="FontSize">
-						<info>
-							<desc>Specifies font size for HTML.</desc>
-						</info>
-						<prop oor:name="Size_1" oor:type="xs:int">
-							<!-- OldPath: Browser/HTML/Font_Sizes -->
-							<!-- OldLocation: soffice.cfg -->
-							<!-- UIHints: Tools  Options - Browser  HTML [Section] Font sizes -->
-							<info>
-								<author>OS</author>
-								<desc>Specifies font size for HTML as Token Font 1.</desc>
-								<label>Size 1</label>
-							</info>
-							<value>7</value>
-						</prop>
-						<prop oor:name="Size_2" oor:type="xs:int">
-							<!-- OldPath: Browser/HTML/Font_Sizes -->
-							<!-- OldLocation: soffice.cfg -->
-							<!-- UIHints: Tools  Options - Browser  HTML [Section] Font sizes -->
-							<info>
-								<author>OS</author>
-								<desc>Specifies font size for HTML as Token Font 2.</desc>
-								<label>Size 2</label>
-							</info>
-							<value>10</value>
-						</prop>
-						<prop oor:name="Size_3" oor:type="xs:int">
-							<!-- OldPath: Browser/HTML/Font_Sizes -->
-							<!-- OldLocation: soffice.cfg -->
-							<!-- UIHints: Tools  Options - Browser  HTML [Section] Font sizes -->
-							<info>
-								<author>OS</author>
-								<desc>Specifies font size for HTML as Token Font 3.</desc>
-								<label>Size 3</label>
-							</info>
-							<value>12</value>
-						</prop>
-						<prop oor:name="Size_4" oor:type="xs:int">
-							<!-- OldPath: Browser/HTML/Font_Sizes -->
-							<!-- OldLocation: soffice.cfg -->
-							<!-- UIHints: Tools  Options - Browser  HTML [Section] Font sizes -->
-							<info>
-								<author>OS</author>
-								<desc>Specifies font size for HTML as Token Font 4.</desc>
-								<label>Size 4</label>
-							</info>
-							<value>14</value>
-						</prop>
-						<prop oor:name="Size_5" oor:type="xs:int">
-							<!-- OldPath: Browser/HTML/Font_Sizes -->
-							<!-- OldLocation: soffice.cfg -->
-							<!-- UIHints: Tools  Options - Browser  HTML [Section] Font sizes -->
-							<info>
-								<author>OS</author>
-								<desc>Specifies font size for HTML as Token Font 5.</desc>
-								<label>Size 5</label>
-							</info>
-							<value>18</value>
-						</prop>
-						<prop oor:name="Size_6" oor:type="xs:int">
-							<!-- OldPath: Browser/HTML/Font_Sizes -->
-							<!-- OldLocation: soffice.cfg -->
-							<!-- UIHints: Tools  Options - Browser  HTML [Section] Font sizes -->
-							<info>
-								<author>OS</author>
-								<desc>Specifies font size for HTML as Token Font 6.</desc>
-								<label>Size 6</label>
-							</info>
-							<value>24</value>
-						</prop>
-						<prop oor:name="Size_7" oor:type="xs:int">
-							<!-- OldPath: Browser/HTML/Font_Sizes -->
-							<!-- OldLocation: soffice.cfg -->
-							<!-- UIHints: Tools  Options - Browser  HTML [Section] Font sizes -->
-							<info>
-								<author>OS</author>
-								<desc>Specifies font size for HTML as Token Font 7.</desc>
-								<label>Size 7</label>
-							</info>
-							<value>36</value>
-						</prop>
-					</group>
-				</group>
-				<group oor:name="Export">
-					<info>
-						<desc>Contains settings for HTML export.</desc>
-					</info>
-					<prop oor:name="Browser" oor:type="xs:int">
-						<!-- OldPath: Browser/HTML/Export -->
-						<!-- OldLocation: soffice.cfg -->
-						<!-- UIHints: Tools  Options - Browser  HTML [Section] Export -->
-						<info>
-							<author>OS</author>
-							<desc>Specifies the browser for which the HTML export should be optimized</desc>
-							<label>Browser</label>
-						</info>
-						<constraints>
-							<enumeration oor:value="0">
-								<info>
-									<desc>Html 3.2</desc>
-								</info>
-							</enumeration>
-							<enumeration oor:value="1">
-								<info>
-									<desc>MSIE 4.0</desc>
-								</info>
-							</enumeration>
-							<enumeration oor:value="2">
-								<info>
-									<desc>Netscape 3.0</desc>
-								</info>
-							</enumeration>
-							<enumeration oor:value="3">
-								<info>
-									<desc>Writer</desc>
-								</info>
-							</enumeration>
-							<enumeration oor:value="4">
-								<info>
-									<desc>Netscape 4.0</desc>
-								</info>
-							</enumeration>
-						</constraints>
-						<value>4</value>
-					</prop>
-					<prop oor:name="Basic" oor:type="xs:boolean">
-						<!-- OldPath: Browser/HTML/Export -->
-						<!-- OldLocation: soffice.cfg -->
-						<!-- UIHints: Tools  Options - Browser  HTML [Section] Export -->
-						<info>
-							<author>OS</author>
-							<desc>Specifies if Office Basic instructions are considered when exporting in HTML format.</desc>
-							<label>(Productname) Basic</label>
-						</info>
-						<value>false</value>
-					</prop>
-					<prop oor:name="PrintLayout" oor:type="xs:boolean">
-						<!-- OldPath: Browser/HTML/Export -->
-						<!-- OldLocation: soffice.cfg -->
-						<!-- UIHints: Tools  Options - Browser  HTML [Section] Export -->
-						<info>
-							<author>OS</author>
-							<desc>Specifies if the print layout of the current document should also be exported.</desc>
-							<label>Print layout</label>
-						</info>
-						<value>false</value>
-					</prop>
-					<prop oor:name="LocalGraphic" oor:type="xs:boolean">
-						<!-- OldPath: Browser/HTML/Export -->
-						<!-- OldLocation: soffice.cfg -->
-						<!-- UIHints: Tools  Options - Browser  HTML [Section] Export -->
-						<info>
-							<author>OS</author>
-							<desc>Specifies if graphics are copied to the Internet server when uploading via FTP.</desc>
-							<label>Copy local graphics to Internet</label>
-						</info>
-						<value>true</value>
-					</prop>
-					<prop oor:name="Warning" oor:type="xs:boolean">
-						<!-- OldPath: Browser/HTML/Export -->
-						<!-- OldLocation: soffice.cfg -->
-						<!-- UIHints: Tools  Options - Browser  HTML [Section] Export -->
-						<info>
-							<author>OS</author>
-							<desc>Specifies if a warning should be displayed to point out that the available Basic macros will be lost when exporting in HTML format.</desc>
-							<label>Display warning</label>
-						</info>
-						<value>true</value>
-					</prop>
-					<prop oor:name="Encoding" oor:type="xs:int">
-						<!-- UIHints: Tools  Options - Browser  HTML [Section] Export -->
-						<info>
-							<author>OS</author>
-							<desc>Specifies the mimetype for the text encoding.</desc>
-							<label>Encoding export</label>
-						</info>
-					</prop>
-				</group>
-			</group>
-
-            <group oor:name="PDF">
-				<info>
-					<author>KA</author>
-					<desc>Specifies default settings of PDF export dialog.</desc>
-				</info>
-				<group oor:name="Export">
-					<!-- UIHints: File Export as PDF -->
-					<info>
-						<desc>Specifies default settings of PDF export dialog.</desc>
-					</info>
-					<prop oor:name="CompressMode" oor:type="xs:int">
-						<info>
-							<deprecated>Use following properties instead: UseLosslessCompression, Quality, UseResolutionReduction, ResolutionReduction</deprecated>
-							<author>SJ</author>
-							<desc>Deprecated.</desc>
-						</info>
-						<value>1</value>
-					</prop>
-					<prop oor:name="UseLosslessCompression" oor:type="xs:boolean">
-						<info>
-							<author>SJ</author>
-							<desc>Specifies if graphics are exported to PDF using a lossless compression eg. PNG or if they are compressed using the JPEG format.</desc>
-						</info>
-						<value>false</value>
-					</prop>
-					<prop oor:name="Quality" oor:type="xs:int">
-						<info>
-							<author>SJ</author>
-							<desc>Specifies quality of the JPG export. A higher value results in higher quality and file size.</desc>
-						</info>
-						<constraints>
-							<minInclusive oor:value="1">
-								<info>
-									<desc>Represents lowest value that can be used. The lower the value, the less good is the compression quality and the bigger is be the file size.</desc>
-								</info>
-							</minInclusive>
-							<maxInclusive oor:value="100">
-								<info>
-									<desc>Represents highest value that can be used. The higher the value, the better is the compression quality and the smaller is the file size.</desc>
-								</info>
-							</maxInclusive>
-						</constraints>
-						<value>90</value>
-					</prop>
-					<prop oor:name="ReduceImageResolution" oor:type="xs:boolean">
-						<info>
-							<author>SJ</author>
-							<desc>Specifies if the resolution of each image is reduced to the resolution specified by the property MaxImageResolution.</desc>
-						</info>
-						<value>false</value>
-					</prop>
-					<prop oor:name="MaxImageResolution" oor:type="xs:int">
-						<info>
-							<desc>If the property ReduceImageResolution is set to true all images will be reduced to the given value in DPI.</desc>
-						</info>
-						<constraints>
-							<enumeration oor:value="75">
-								<info>
-									<desc>75</desc>
-								</info>
-							</enumeration>
-							<enumeration oor:value="150">
-								<info>
-									<desc>150</desc>
-								</info>
-							</enumeration>
-							<enumeration oor:value="300">
-								<info>
-									<desc>300</desc>
-								</info>
-							</enumeration>
-							<enumeration oor:value="600">
-								<info>
-									<desc>600</desc>
-								</info>
-							</enumeration>
-							<enumeration oor:value="1200">
-								<info>
-									<desc>1200</desc>
-								</info>
-							</enumeration>
-						</constraints>
-						<value>300</value>
-					</prop>
-					<prop oor:name="UseTaggedPDF" oor:type="xs:boolean">
-						<info>
-							<author>SJ</author>
-							<desc>Determines if PDF are created by using special tags also known as Tagged PDF.</desc>
-						</info>
-						<value>false</value>
-					</prop>
-					<prop oor:name="ExportNotes" oor:type="xs:boolean">
-						<info>
-							<author>SJ</author>
-							<desc>Specifies if notes are exported to PDF.</desc>
-						</info>
-						<value>false</value>
-					</prop>
-					<prop oor:name="ExportBookmarks" oor:type="xs:boolean">
-						<info>
-							<author>PL</author>
-							<desc>Specifies if bookmarks are exported to PDF.</desc>
-						</info>
-						<value>true</value>
-					</prop>
-					<prop oor:name="OpenBookmarkLevels" oor:type="xs:int">
-						<info>
-							<author>PL</author>
-							<desc>Specifies how many bookmark levels should be opened in the reader application when the PDF gets opened.</desc>
-						</info>
-						<value>-1</value>
-					</prop>
-					<prop oor:name="ExportNotesPages" oor:type="xs:boolean">
-						<info>
-							<author>SJ</author>
-							<desc>Specifies if notes pages are exported to PDF. (Notes pages are available in Impress documents only).</desc>
-						</info>
-						<value>false</value>
-					</prop>
-					<prop oor:name="UseTransitionEffects" oor:type="xs:boolean">
-						<info>
-							<author>SJ</author>
-							<desc>Specifies slide transitions are exported to PDF. This option is active only if storing Impress documents.</desc>
-						</info>
-						<value>true</value>
-					</prop>
-                    <prop oor:name="ExportFormFields" oor:type="xs:boolean">
-						<info>
-							<author>pl</author>
-							<desc>Specifies whether form fields are exported as widgets or only their fixed print representation is exported.</desc>
-						</info>
-						<value>true</value>
-                    </prop>
-					<prop oor:name="FormsType" oor:type="xs:int">
-						<info>
-							<desc>Specifies the submitted format of a PDF form.</desc>
-						</info>
-						<constraints>
-							<enumeration oor:value="0">
-								<info>
-									<desc>Specifies that forms type FDF is used.</desc>
-								</info>
-							</enumeration>
-							<enumeration oor:value="1">
-								<info>
-									<desc>Specifies that forms type PDF is used.</desc>
-								</info>
-							</enumeration>
-							<enumeration oor:value="2">
-								<info>
-									<desc>Specifies that forms type HTML is used.</desc>
-								</info>
-							</enumeration>
-							<enumeration oor:value="3">
-								<info>
-									<desc>Specifies that forms type XML is used.</desc>
-								</info>
-							</enumeration>
-						</constraints>
-						<value>0</value>
-					</prop>
-                    <prop oor:name="AllowDuplicateFieldNames" oor:type="xs:boolean">
-						<info>
-							<author>pl</author>
-							<desc>Specifies whether multiple form fields exported are allowed to have the same field name.</desc>
-						</info>
-						<value>false</value>
-                    </prop>
-                    <prop oor:name="IsSkipEmptyPages" oor:type="xs:boolean">
-                            <info>
-                                    <author>FME</author>
-                                    <desc>Specifies that automatically inserted empty pages are suppressed. This option is active only if storing Writer documents.</desc>
-                            </info>
-                            <value>true</value>
-                    </prop>
-                    <prop oor:name="IsAddStream" oor:type="xs:boolean">
-                            <info>
-                                    <author>PL</author>
-                                    <desc>Specifies that a stream is inserted to the PDF file which contains the original document for archiving purposes.</desc>
-                            </info>
-                            <value>false</value>
-                    </prop>
-					<prop oor:name="HideViewerMenubar" oor:type="xs:boolean">
-						<info>
-							<author>beppec56</author>
-							<desc>Specifies whether to hide the PDF viewer menubar when the document is active.</desc>
-						</info>
-						<value>false</value>
-					</prop>
-					<prop oor:name="HideViewerToolbar" oor:type="xs:boolean">
-						<info>
-							<author>beppec56</author>
-							<desc>Specifies whether to hide the PDF viewer toolbar when the document is active.</desc>
-						</info>
-						<value>false</value>
-					</prop>
-					<prop oor:name="HideViewerWindowControls" oor:type="xs:boolean">
-						<info>
-							<author>beppec56</author>
-							<desc>Specifies whether to hide the PDF viewer controls when the document is active.</desc>
-						</info>
-						<value>false</value>
-					</prop>
-					<prop oor:name="ResizeWindowToInitialPage" oor:type="xs:boolean">
-						<info>
-							<author>beppec56</author>
-							<desc>Specifies that the PDF viewer window is opened full screen when the document is opened.</desc>
-						</info>
-						<value>false</value>
-					</prop>
-					<prop oor:name="CenterWindow" oor:type="xs:boolean">
-						<info>
-							<author>beppec56</author>
-							<desc>Specifies that the PDF viewer window is centered to the screen when the PDF document is opened.</desc>
-						</info>
-						<value>false</value>
-					</prop>
-					<prop oor:name="OpenInFullScreenMode" oor:type="xs:boolean">
-						<info>
-							<author>beppec56</author>
-							<desc>Specifies that the PDF viewer window is opened full screen, on top of all windows..</desc>
-						</info>
-						<value>false</value>
-					</prop>
-					<prop oor:name="DisplayPDFDocumentTitle" oor:type="xs:boolean">
-						<info>
-							<author>beppec56</author>
-							<desc>Specifies that the title of the document, if present in the document properties, is displayed in the PDF viewer window title bar.</desc>
-						</info>
-						<value>true</value>
-					</prop>
-					<prop oor:name="InitialView" oor:type="xs:int">
-						<info>
-							<author>beppec56</author>
-							<desc>Specifies how the PDF document should be displayed when opened.</desc>
-						</info>
-						<constraints>
-							<enumeration oor:value="0">
-								<info>
-									<desc>Select the default viewer mode, neither outlines or thumbnails.</desc>
-								</info>
-							</enumeration>
-							<enumeration oor:value="1">
-								<info>
-									<desc>The document is opened with outline pane opened</desc>
-								</info>
-							</enumeration>
-							<enumeration oor:value="2">
-								<info>
-									<desc>The document is opened with thumbnail pane opened</desc>
-								</info>
-							</enumeration>
-						</constraints>
-						<value>0</value>
-					</prop>
-					<prop oor:name="Magnification" oor:type="xs:int">
-						<info>
-							<author>beppec56</author>
-							<desc>Specifies the action to be performed when the PDF document is opened.</desc>
-						</info>
-						<constraints>
-							<enumeration oor:value="0">
-								<info>
-									<desc>Opens with default zoom magnification.</desc>
-								</info>
-							</enumeration>
-							<enumeration oor:value="1">
-								<info>
-									<desc>Opens magnified to fit the entire page within the window.</desc>
-								</info>
-							</enumeration>
-							<enumeration oor:value="2">
-								<info>
-									<desc>Opens magnified to fit the entire page width within the window.</desc>
-								</info>
-							</enumeration>
-							<enumeration oor:value="3">
-								<info>
-									<desc>Opens magnified to fit the entire width of its boundig box within the window (cuts out margins).</desc>
-								</info>
-							</enumeration>
-							<enumeration oor:value="4">
-								<info>
-									<desc>Opens with the zoom level specified in the Zoom property.</desc>
-								</info>
-							</enumeration>
-						</constraints>
-						<value>0</value>
-					</prop>
-                    <prop oor:name="Zoom" oor:type="xs:int">
-						<info>
-							<author>pl</author>
-							<desc>specifies the zoom level a PDF document is opened with. Only valid if "Magnification" is set to "4".</desc>
-						</info>
-                        <value>100</value>
-                    </prop>
-                    <prop oor:name="InitialPage" oor:type="xs:int">
-						<info>
-							<author>pl</author>
-							<desc>Specifies the page on which a PDF document should be opened in the viewer application.</desc>
-						</info>
-                        <value>1</value>
-                    </prop>
-					<prop oor:name="PageLayout" oor:type="xs:int">
-						<info>
-							<author>beppec56</author>
-							<desc>Specifies the page layout to be used when the document is opened.</desc>
-						</info>
-						<constraints>
-							<enumeration oor:value="0">
-								<info>
-									<desc>Display the pages according to the reader configuration.</desc>
-								</info>
-							</enumeration>
-							<enumeration oor:value="1">
-								<info>
-									<desc>Display one page at a time.</desc>
-								</info>
-							</enumeration>
-							<enumeration oor:value="2">
-								<info>
-									<desc>Display the pages in one column.</desc>
-								</info>
-							</enumeration>
-							<enumeration oor:value="3">
-								<info>
-									<desc>Display the pages in two columns odd pages on the right, to have the odd pages on the left the FirstPageOnLeft property should be used as well.</desc>
-								</info>
-							</enumeration>
-						</constraints>
-						<value>0</value>
-					</prop>
-					<prop oor:name="FirstPageOnLeft" oor:type="xs:boolean">
-						<info>
-							<author>beppec56</author>
-							<desc>Used with the value 3 of the PageLayout property above, true if the first page (odd) should be on the left side of the screen.</desc>
-						</info>
-						<value>false</value>
-					</prop>
-                                        <!-- PDF Encryption -->
-					<prop oor:name="Printing" oor:type="xs:int">
-						<info>
-							<author>beppec56</author>
-							<desc>Specifies what printing is allowed.</desc>
-						</info>
-						<constraints>
-							<enumeration oor:value="0">
-								<info>
-									<desc>The document cannot be printed.</desc>
-								</info>
-							</enumeration>
-							<enumeration oor:value="1">
-								<info>
-									<desc>The document can be printed at low resolution only.</desc>
-								</info>
-							</enumeration>
-							<enumeration oor:value="2">
-								<info>
-									<desc>The document can be printed at maximum resolution.</desc>
-								</info>
-							</enumeration>
-						</constraints>
-						<value>2</value>
-					</prop>
-					<prop oor:name="Changes" oor:type="xs:int">
-						<info>
-							<author>beppec56</author>
-							<desc>Specifies the change allowed to the document.</desc>
-						</info>
-						<constraints>
-							<enumeration oor:value="0">
-								<info>
-									<desc>The document cannot be changed.</desc>
-								</info>
-							</enumeration>
-							<enumeration oor:value="1">
-								<info>
-									<desc>Inserting deleting and rotating pages is allowed.</desc>
-								</info>
-							</enumeration>
-							<enumeration oor:value="2">
-								<info>
-									<desc>Filling of form field is allowed.</desc>
-								</info>
-							</enumeration>
-							<enumeration oor:value="3">
-								<info>
-									<desc>Both filling of form field and commenting is allowed.</desc>
-								</info>
-							</enumeration>
-							<enumeration oor:value="4">
-								<info>
-									<desc>All the changes of the previous selections are permitted, with the only exclusion of page extraction (copy).</desc>
-								</info>
-							</enumeration>
-						</constraints>
-						<value>4</value>
-					</prop>
-					<prop oor:name="EnableCopyingOfContent" oor:type="xs:boolean">
-						<info>
-							<author>beppec56</author>
-							<desc>Specifies that the pages and the document content can be extracted to be used in other documents (copy and paste).</desc>
-						</info>
-						<value>true</value>
-					</prop>
-					<prop oor:name="EnableTextAccessForAccessibilityTools" oor:type="xs:boolean">
-						<info>
-							<author>beppec56</author>
-							<desc>Specifies that the document content can be extracted to be used in accessibility applications.</desc>
-						</info>
-						<value>true</value>
-					</prop>
-					<!-- END PDF Encryption -->
-                                         <!-- PDF Version selection -->
-					<prop oor:name="SelectPdfVersion" oor:type="xs:int">
-						<info>
-							<author>beppec56</author>
-							<desc>Specifies the version of PDF to emit.</desc>
-						</info>
-						<constraints>
-							<enumeration oor:value="0">
-								<info>
-									<desc>PDF 1.4 (default selection).</desc>
-								</info>
-							</enumeration>
-							<enumeration oor:value="1">
-								<info>
-									<desc>PDF/A-1 (ISO 19005-1:2005)</desc>
-								</info>
-							</enumeration>
-						</constraints>
-						<value>0</value>
-					</prop>
-					<!-- END PDF Version selection -->
-                                        <!-- PDF Relative Link -->
-					<prop oor:name="ExportLinksRelativeFsys" oor:type="xs:boolean">
-						<info>
-							<author>beppec56</author>
-							<desc>Specifies that the file system related hyperlinks (file:// protocol) present in the document will be exported as relative to the source document location.</desc>
-						</info>
-						<value>false</value>
-					</prop>
-					<prop oor:name="PDFViewSelection" oor:type="xs:int">
-						<info>
-							<author>beppec56</author>
-							<desc>Specifies the way the exported PDF will be viewed (experienced) by the user.</desc>
-						</info>
-						<constraints>
-							<enumeration oor:value="0">
-								<info>
-									<desc>Specifies that the PDF will be exported with all the links external to the document treated as URI. This is the Default</desc>
-								</info>
-							</enumeration>
-							<enumeration oor:value="1">
-								<info>
-									<desc>Specifies that the PDF will be exported in order to be viewed through a PDF reader application only. Valid only if not exporting to PDF/A-1 (e.g. SelectPdfVersion not set to 1).</desc>
-								</info>
-							</enumeration>
-							<enumeration oor:value="2">
-								<info>
-									<desc>Specifies that the PDF will be exported in order to be viewed through an Internet browser, using the PDF plug-in provided with it. The bookmark of the URI will be rendered compatible with the target bookmark generated with OOo PDF Export feature (see ExportBookmarksToPDFDestination, below).</desc>
-								</info>
-							</enumeration>
-						</constraints>
-						<value>0</value>
-					</prop>
-					<prop oor:name="ConvertOOoTargetToPDFTarget" oor:type="xs:boolean">
-						<info>
-							<author>beppec56</author>
-							<desc>Specifies that the target documents with .od[tpgs] extension, will have that extension changed to .pdf when the link is exported to PDF. The source document remains untouched.</desc>
-						</info>
-						<value>false</value>
-					</prop>
-					<prop oor:name="ExportBookmarksToPDFDestination" oor:type="xs:boolean">
-						<info>
-							<author>beppec56</author>
-							<desc>Specifies that the bookmarks contained in the source OpenOffice.org file should be exported to the PDF file as Named Destination (see PDF 1.4 section 8.2.1).</desc>
-						</info>
-						<value>false</value>
-					</prop>
-                                        <!-- END PDF Relative Link -->
-				</group>
-			</group>
+			<prop oor:name="Dithering" oor:type="xs:boolean">
+				<!-- OldPath: 3D-Engine/Dithering -->
+				<!-- OldLocation: soffice.ini -->
+				<!-- UIHints: Tools - Options - General - Other - [Section] 3D-View -->
+				<info>
+					<author>AW</author>
+					<desc>Specifies if dithering is used to display more colors with few colors available.</desc>
+					<label>Use Dithering</label>
+				</info>
+				<value>true</value>
+			</prop>
+			<prop oor:name="OpenGL" oor:type="xs:boolean">
+				<!-- OldPath: 3D-Engine/OpenGL -->
+				<!-- OldLocation: soffice.ini -->
+				<!-- UIHints: Tools - Options - General - Other - [Section] 3D-View -->
+				<info>
+					<author>AW</author>
+					<desc>Specifies if 3D graphics from Draw and Impress will be displayed on the user&apos;s system using an OpenGL capable hardware. If the system does not have an OpenGL capable hardware, this setting will be ignored. The 3D display is always done per software.</desc>
+					<label>Use OpenGL</label>
+				</info>
+				<value>false</value>
+			</prop>
+			<prop oor:name="OpenGL_Faster" oor:type="xs:boolean">
+				<!-- OldPath: 3D-Engine/OpenGL_Faster -->
+				<!-- OldLocation: soffice.ini -->
+				<!-- UIHints: Tools - Options - General - Other - [Section] 3D-View -->
+				<info>
+					<author>AW</author>
+					<desc>Specifies whether all geometry data will be simultaneously transferred in an array to the graphic driver. Not every graphic driver correctly supports this OpenGL capability. For this reason, this option can be deactivated in case of presentation errors of 3D output. All geometry data will be then transferred as single components. This option is only available if OpenGL is used, otherwise it is disabled.</desc>
+					<label>Optimized output</label>
+				</info>
+				<value>true</value>
+			</prop>
+			<prop oor:name="ShowFull" oor:type="xs:boolean">
+				<!-- OldPath: 3D-Engine/ShowFull -->
+				<!-- OldLocation: soffice.ini -->
+				<!-- UIHints: Tools - Options - General - Other - [Section] 3D-View -->
+				<info>
+					<author>AW</author>
+					<desc>Specifies interaction with full display. If a 3-D object is rotated or moved, the full display is rotated or moved and not a grid frame.</desc>
+					<label>Object refresh during interaction</label>
+				</info>
+				<value>false</value>
+			</prop>
 		</group>
-		<group oor:name="Misc">
+		<group oor:name="Drawinglayer">
 			<info>
-				<author>MBA</author>
-				<desc>Determines the miscellaneous entries for the common group.</desc>
+				<author>AW</author>
+				<desc>Specifies settings for the Drawinglayer.</desc>
 			</info>
-			<prop oor:name="MaxOpenDocuments" oor:type="xs:int">
-				<info>
-					<author>AS</author>
-					<desc>Determines the maximum count of documents, which are allowed to be open at the same time. NIL will be interpreted as infinite!</desc>
-				</info>
-			</prop>
-			<prop oor:name="PluginsEnabled" oor:type="xs:boolean">
-				<!-- OldPath: ? -->
-				<!-- OldLocation: soffice.ini -->
-				<!-- UIHints: Tools  Options  Browser  Other  Plug-Ins  Enable -->
-				<info>
-					<author>PB</author>
-					<desc>Enables/Disables Plugins.</desc>
-					<label>PluginsEnabled</label>
+			<prop oor:name="OverlayBuffer" oor:type="xs:boolean">
+				<info>
+					<author>AW</author>
+					<desc>Specifies if the Overlay pane is allowed to use an own buffer. If on, Overlay is fast but a buffer (graphics memory) is used. If off, Overlay is slow, but no Buffer is needed. This is the global switch which will enable/disable overlay for all Applications. This is the global switch for the whole office.</desc>
+					<label>Overlay is allowed to use a Background Buffer in all Applications</label>
 				</info>
 				<value>true</value>
 			</prop>
-			<prop oor:name="UseSystemFileDialog" oor:type="xs:boolean">
-				<info>
-					<author>FS</author>
-					<desc>Determines if the system's file and folder pickers should be used. If false, the proprietary file/folder picker implementations will be used. Relevant on platforms where file/folder picker integration is implemented.</desc>
+			<prop oor:name="OverlayBuffer_Calc" oor:type="xs:boolean">
+				<info>
+					<author>AW</author>
+					<desc>Similar to OverlayBuffer, but only for Calc Application</desc>
+					<label>Calc Overlay is allowed to use a Background Buffer</label>
 				</info>
 				<value>true</value>
 			</prop>
-			<prop oor:name="UseDocumentSystemFileLocking" oor:type="xs:boolean">
-				<info>
-					<author>MAV</author>
-					<desc>Allows to specify whether the OOo document file locking mechanics should use the system file locking.</desc>
+			<prop oor:name="OverlayBuffer_Writer" oor:type="xs:boolean">
+				<info>
+					<author>AW</author>
+					<desc>Similar to OverlayBuffer, but only for Writer Application</desc>
+					<label>Writer Overlay is allowed to use a Background Buffer</label>
 				</info>
 				<value>true</value>
 			</prop>
-			<prop oor:name="UseDocumentOOoLockFile" oor:type="xs:boolean">
-				<info>
-					<author>MAV</author>
-					<desc>Allows to specify whether the OOo document file locking mechanics should use the lock file for locking.</desc>
+			<prop oor:name="OverlayBuffer_DrawImpress" oor:type="xs:boolean">
+				<info>
+					<author>AW</author>
+					<desc>Similar to OverlayBuffer, but only for Draw/Impress Applications</desc>
+					<label>Draw/Impress Overlay is allowed to use a Background Buffer</label>
 				</info>
 				<value>true</value>
 			</prop>
-			<prop oor:name="UseSystemPrintDialog" oor:type="xs:boolean">
-				<info>
-					<author>PL</author>
-					<desc>Determines if the system's print dialog should be used. If false, the platform independent print dialog implementation will be used. Relevant on platforms where print dialog integration is implemented.</desc>
-				</info>
-				<value>false</value>
-			</prop>
-			<prop oor:name="SymbolSet" oor:type="xs:short">
-				<!-- UIHints: Tools  Options General View -->
-				<info>
-					<author>MBA</author>
-					<desc>Specifies which size of the symbols is used for the toolbars.</desc>
-				</info>
-				<constraints>
-					<enumeration oor:value="0">
-						<info>
-							<desc>16x16 pixel icons</desc>
-						</info>
-					</enumeration>
-					<enumeration oor:value="1">
-						<info>
-							<desc>32x32 pixel icons</desc>
-						</info>
-					</enumeration>
-				</constraints>
+			<prop oor:name="PaintBuffer" oor:type="xs:boolean">
+				<info>
+					<author>AW</author>
+					<desc>Specifies if the Application Repaint shall use a buffer for Pre-Rendering. If on, screen flicker is greatly reduced and remote display is fast, but a buffer (graphics memory) is needed. If off, screen flicker will occurr and remote display is slow, but no buffer is needed. This is the global switch for the whole office.</desc>
+					<label>Application Repaint is allowed to use Pre-Rendering Buffer.</label>
+				</info>
+				<value>true</value>
+			</prop>
+			<prop oor:name="PaintBuffer_Calc" oor:type="xs:boolean">
+				<info>
+					<author>AW</author>
+					<desc>Similar to PaintBuffer, but only for Calc Application. PaintBuffer is the global switch.</desc>
+					<label>Calc Repaint is allowed to use Pre-Rendering Buffer</label>
+				</info>
+				<value>true</value>
+			</prop>
+			<prop oor:name="PaintBuffer_Writer" oor:type="xs:boolean">
+				<info>
+					<author>AW</author>
+					<desc>Similar to PaintBuffer, but only for Writer Application. PaintBuffer is the global switch.</desc>
+					<label>Writer Repaint is allowed to use Pre-Rendering Buffer</label>
+				</info>
+				<value>true</value>
+			</prop>
+			<prop oor:name="PaintBuffer_DrawImpress" oor:type="xs:boolean">
+				<info>
+					<author>AW</author>
+					<desc>Similar to PaintBuffer, but only for Draw/Impress Applications. PaintBuffer is the global switch.</desc>
+					<label>Draw/Impress Repaint is allowed to use Pre-Rendering Buffer</label>
+				</info>
+				<value>true</value>
+			</prop>
+			<prop oor:name="StripeColorA" oor:type="xs:int">
+				<info>
+					<author>AW</author>
+					<desc>Specifies the first one of two colors used from overlay to display striped lines as helplines. Default is black.</desc>
+					<label>Use given color as first stripe color</label>
+				</info>
 				<value>0</value>
 			</prop>
-			<prop oor:name="SymbolStyle" oor:type="xs:string">
-				<!-- UIHints: Tools  Options General View -->
-				<info>
-					<author>kendy</author>
-					<desc>Specifies which style of the symbols is used for the toolbars, menus, etc.</desc>
-				</info>
-				<constraints>
-					<enumeration oor:value="auto">
-						<info>
-							<desc>Automatic, chosen according to the desktop</desc>
-						</info>
-					</enumeration>
-					<enumeration oor:value="default">
-						<info>
-							<desc>Default - the OpenOffice.org default theme</desc>
-						</info>
-					</enumeration>
-					<enumeration oor:value="hicontrast">
-						<info>
-							<desc>HiContrast</desc>
-						</info>
-					</enumeration>
-					<enumeration oor:value="industrial">
-						<info>
-							<desc>Industrial</desc>
-						</info>
-					</enumeration>
-					<enumeration oor:value="crystal">
-						<info>
-							<desc>Crystal - the KDE default theme</desc>
-						</info>
-					</enumeration>
-					<enumeration oor:value="tango">
-						<info>
-							<desc>Tango - the Gnome default theme</desc>
-						</info>
-					</enumeration>
-					<enumeration oor:value="classic">
-						<info>
-							<desc>Classic - the OpenOffice.org 2.0 default theme</desc>
-						</info>
-					</enumeration>
-				</constraints>
-				<value>auto</value>
-			</prop>
-			<prop oor:name="ToolboxStyle" oor:type="xs:short">
-				<!-- UIHints: Tools  Options General View -->
-				<info>
-					<author>MBA</author>
-					<desc>Specifies which button style the toolbars should use.</desc>
-				</info>
-				<constraints>
-					<enumeration oor:value="0">
-						<info>
-							<desc>3D style</desc>
-						</info>
-					</enumeration>
-					<enumeration oor:value="1">
-						<info>
-							<desc>Flat style</desc>
-						</info>
-					</enumeration>
-				</constraints>
-				<value>1</value>
-			</prop>
-			<prop oor:name="FormControlPilotsEnabled" oor:type="xs:boolean">
-				<info>
-					<author>FS</author>
-					<desc>Enables/Disables the usage of AutoPilots for form controls.</desc>
-				</info>
-				<value>true</value>
-			</prop>
-			<prop oor:name="FirstRun" oor:type="xs:boolean">
-				<info>
-					<author>MBA</author>
-					<desc>Specifies if the office has never before been started.</desc>
-					<label>FirstRun</label>
-				</info>
-				<value>true</value>
-			</prop>
-		</group>
-		<group oor:name="Forms">
-			<info>
-				<author>FS</author>
-				<desc>contains settings for the form layer of the applications.</desc>
-			</info>
-			<group oor:name="ControlLayout">
-				<info>
-					<desc>specifies certain default layout settings for form controls. All those settings can be overruled in concrete documents, they specify creation-time defaults only.</desc>
-				</info>
-                <node-ref oor:name="com.sun.star.text.TextDocument" oor:node-type="ApplicationControlLayout">
-					<info>
-						<desc>specifies certain default layout settings for form controls in text documents</desc>
-					</info>
-				</node-ref>
-                <node-ref oor:name="com.sun.star.text.WebDocument" oor:node-type="ApplicationControlLayout">
-					<info>
-						<desc>specifies certain default layout settings for form controls in web pages</desc>
-					</info>
-				</node-ref>
-                <node-ref oor:name="com.sun.star.sheet.SpreadsheetDocument" oor:node-type="ApplicationControlLayout">
-					<info>
-						<desc>specifies certain default layout settings for form controls in spreadsheet documents</desc>
-					</info>
-				</node-ref>
-                <node-ref oor:name="com.sun.star.drawing.DrawingDocument" oor:node-type="ApplicationControlLayout">
-					<info>
-						<desc>specifies certain default layout settings for form controls in drawing documents</desc>
-					</info>
-				</node-ref>
-                <node-ref oor:name="com.sun.star.presentation.PresentationDocument" oor:node-type="ApplicationControlLayout">
-					<info>
-						<desc>specifies certain default layout settings for form controls in presentation documents</desc>
-					</info>
-				</node-ref>
-                <node-ref oor:name="com.sun.star.xforms.XMLFormDocument" oor:node-type="ApplicationControlLayout">
-					<info>
-						<desc>specifies certain default layout settings for form controls in XML form documents</desc>
-					</info>
-				</node-ref>
-                <node-ref oor:name="com.sun.star.sdb.FormDesign" oor:node-type="ApplicationControlLayout">
-					<info>
-						<desc>specifies certain default layout settings for form controls in database form documents</desc>
-					</info>
-				</node-ref>
-                <node-ref oor:name="com.sun.star.sdb.TextReportDesign" oor:node-type="ApplicationControlLayout">
-					<info>
-						<desc>specifies certain default layout settings for form controls in database text report documents.</desc>
-					</info>
-				</node-ref>
-			</group>
-            <group oor:name="PropertyBrowser">
-=======
-    </group>
-    <group oor:name="_3D_Engine">
-      <info>
-        <author>AW</author>
-        <desc>Specifies settings for the 3D engine.</desc>
-      </info>
-      <prop oor:name="Dithering" oor:type="xs:boolean">
-        <!-- OldPath: 3D-Engine/Dithering -->
-        <!-- OldLocation: soffice.ini -->
-        <!-- UIHints: Tools - Options - General - Other - [Section] 3D-View -->
-        <info>
-          <author>AW</author>
-          <desc>Specifies if dithering is used to display more colors with few colors available.</desc>
-          <label>Use Dithering</label>
-        </info>
-        <value>true</value>
-      </prop>
-      <prop oor:name="OpenGL" oor:type="xs:boolean">
-        <!-- OldPath: 3D-Engine/OpenGL -->
-        <!-- OldLocation: soffice.ini -->
-        <!-- UIHints: Tools - Options - General - Other - [Section] 3D-View -->
-        <info>
-          <author>AW</author>
-          <desc>Specifies if 3D graphics from Draw and Impress will be displayed on the user&apos;s system using an OpenGL capable hardware. If the system does not have an OpenGL capable hardware, this setting will be ignored. The 3D display is always done per software.</desc>
-          <label>Use OpenGL</label>
-        </info>
-        <value>false</value>
-      </prop>
-      <prop oor:name="OpenGL_Faster" oor:type="xs:boolean">
-        <!-- OldPath: 3D-Engine/OpenGL_Faster -->
-        <!-- OldLocation: soffice.ini -->
-        <!-- UIHints: Tools - Options - General - Other - [Section] 3D-View -->
-        <info>
-          <author>AW</author>
-          <desc>Specifies whether all geometry data will be simultaneously transferred in an array to the graphic driver. Not every graphic driver correctly supports this OpenGL capability. For this reason, this option can be deactivated in case of presentation errors of 3D output. All geometry data will be then transferred as single components. This option is only available if OpenGL is used, otherwise it is disabled.</desc>
-          <label>Optimized output</label>
-        </info>
-        <value>true</value>
-      </prop>
-      <prop oor:name="ShowFull" oor:type="xs:boolean">
-        <!-- OldPath: 3D-Engine/ShowFull -->
-        <!-- OldLocation: soffice.ini -->
-        <!-- UIHints: Tools - Options - General - Other - [Section] 3D-View -->
-        <info>
-          <author>AW</author>
-          <desc>Specifies interaction with full display. If a 3-D object is rotated or moved, the full display is rotated or moved and not a grid frame.</desc>
-          <label>Object refresh during interaction</label>
-        </info>
-        <value>false</value>
-      </prop>
-    </group>
-    <group oor:name="Drawinglayer">
-      <info>
-        <author>AW</author>
-        <desc>Specifies settings for the Drawinglayer.</desc>
-      </info>
-      <prop oor:name="OverlayBuffer" oor:type="xs:boolean">
-        <info>
-          <author>AW</author>
-          <desc>Specifies if the Overlay pane is allowed to use an own buffer. If on, Overlay is fast but a buffer (graphics memory) is used. If off, Overlay is slow, but no Buffer is needed. This is the global switch which will enable/disable overlay for all Applications. This is the global switch for the whole office.</desc>
-          <label>Overlay is allowed to use a Background Buffer in all Applications</label>
-        </info>
-        <value>true</value>
-      </prop>
-      <prop oor:name="OverlayBuffer_Calc" oor:type="xs:boolean">
-        <info>
-          <author>AW</author>
-          <desc>Similar to OverlayBuffer, but only for Calc Application</desc>
-          <label>Calc Overlay is allowed to use a Background Buffer</label>
-        </info>
-        <value>true</value>
-      </prop>
-      <prop oor:name="OverlayBuffer_Writer" oor:type="xs:boolean">
-        <info>
-          <author>AW</author>
-          <desc>Similar to OverlayBuffer, but only for Writer Application</desc>
-          <label>Writer Overlay is allowed to use a Background Buffer</label>
-        </info>
-        <value>true</value>
-      </prop>
-      <prop oor:name="OverlayBuffer_DrawImpress" oor:type="xs:boolean">
-        <info>
-          <author>AW</author>
-          <desc>Similar to OverlayBuffer, but only for Draw/Impress Applications</desc>
-          <label>Draw/Impress Overlay is allowed to use a Background Buffer</label>
-        </info>
-        <value>true</value>
-      </prop>
-      <prop oor:name="PaintBuffer" oor:type="xs:boolean">
-        <info>
-          <author>AW</author>
-          <desc>Specifies if the Application Repaint shall use a buffer for Pre-Rendering. If on, screen flicker is greatly reduced and remote display is fast, but a buffer (graphics memory) is needed. If off, screen flicker will occurr and remote display is slow, but no buffer is needed. This is the global switch for the whole office.</desc>
-          <label>Application Repaint is allowed to use Pre-Rendering Buffer.</label>
-        </info>
-        <value>true</value>
-      </prop>
-      <prop oor:name="PaintBuffer_Calc" oor:type="xs:boolean">
-        <info>
-          <author>AW</author>
-          <desc>Similar to PaintBuffer, but only for Calc Application. PaintBuffer is the global switch.</desc>
-          <label>Calc Repaint is allowed to use Pre-Rendering Buffer</label>
-        </info>
-        <value>true</value>
-      </prop>
-      <prop oor:name="PaintBuffer_Writer" oor:type="xs:boolean">
-        <info>
-          <author>AW</author>
-          <desc>Similar to PaintBuffer, but only for Writer Application. PaintBuffer is the global switch.</desc>
-          <label>Writer Repaint is allowed to use Pre-Rendering Buffer</label>
-        </info>
-        <value>true</value>
-      </prop>
-      <prop oor:name="PaintBuffer_DrawImpress" oor:type="xs:boolean">
-        <info>
-          <author>AW</author>
-          <desc>Similar to PaintBuffer, but only for Draw/Impress Applications. PaintBuffer is the global switch.</desc>
-          <label>Draw/Impress Repaint is allowed to use Pre-Rendering Buffer</label>
-        </info>
-        <value>true</value>
-      </prop>
-      <prop oor:name="StripeColorA" oor:type="xs:int">
-        <info>
-          <author>AW</author>
-          <desc>Specifies the first one of two colors used from overlay to display striped lines as helplines. Default is black.</desc>
-          <label>Use given color as first stripe color</label>
-        </info>
-        <value>0</value>
-      </prop>
-      <prop oor:name="StripeColorB" oor:type="xs:int">
-        <info>
-          <author>AW</author>
-          <desc>Specifies the second one of two colors used from overlay to display striped lines as helplines. Default is white.</desc>
-          <label>Use given color as second stripe color</label>
-        </info>
-        <value>16777215</value>
-      </prop>
-      <prop oor:name="StripeLength" oor:type="xs:short">
-        <info>
-          <author>AW</author>
-          <desc>Specifies the length in pixels of a single stripe used from overlay to display striped lines as helplines. Default is four.</desc>
-          <label>Use given length as stripe length</label>
-        </info>
-        <value>4</value>
-      </prop>
-      <prop oor:name="MaximumPaperWidth" oor:type="xs:int">
-        <info>
-          <author>AW</author>
-          <desc>Specifies the maximum allowed Paper Width for page definitions in cm. Default is 3m, i.e. 300 cm. When this is changed to higher values, it is done on own risk.</desc>
-          <label>Maximum allowed Paper Width for page definitions</label>
-        </info>
-        <value>300</value>
-      </prop>
-      <prop oor:name="MaximumPaperHeight" oor:type="xs:int">
-        <info>
-          <author>AW</author>
-          <desc>Specifies the maximum allowed Paper Height for page definitions in cm. Default is 3m, i.e. 300 cm. When this is changed to higher values, it is done on own risk.</desc>
-          <label>Maximum allowed Paper Height for page definitions</label>
-        </info>
-        <value>300</value>
-      </prop>
-      <prop oor:name="MaximumPaperLeftMargin" oor:type="xs:int">
-        <info>
-          <author>AW</author>
-          <desc>Specifies the maximum allowed Left Margin for the page definitions in 1/100th cm.</desc>
-          <label>Maximum allowed Left margin for page definitions</label>
-        </info>
-        <value>9999</value>
-      </prop>
-      <prop oor:name="MaximumPaperRightMargin" oor:type="xs:int">
-        <info>
-          <author>AW</author>
-          <desc>Specifies the maximum allowed Right Margin for the page definitions in 1/100th cm.</desc>
-          <label>Maximum allowed Right margin for page definitions</label>
-        </info>
-        <value>9999</value>
-      </prop>
-      <prop oor:name="MaximumPaperTopMargin" oor:type="xs:int">
-        <info>
-          <author>AW</author>
-          <desc>Specifies the maximum allowed Top Margin for the page definitions in 1/100th cm.</desc>
-          <label>Maximum allowed Top margin for page definitions</label>
-        </info>
-        <value>9999</value>
-      </prop>
+			<prop oor:name="StripeColorB" oor:type="xs:int">
+				<info>
+					<author>AW</author>
+					<desc>Specifies the second one of two colors used from overlay to display striped lines as helplines. Default is white.</desc>
+					<label>Use given color as second stripe color</label>
+				</info>
+				<value>16777215</value>
+			</prop>
+			<prop oor:name="StripeLength" oor:type="xs:short">
+				<info>
+					<author>AW</author>
+					<desc>Specifies the length in pixels of a single stripe used from overlay to display striped lines as helplines. Default is four.</desc>
+					<label>Use given length as stripe length</label>
+				</info>
+				<value>4</value>
+			</prop>
+			<prop oor:name="MaximumPaperWidth" oor:type="xs:int">
+				<info>
+					<author>AW</author>
+					<desc>Specifies the maximum allowed Paper Width for page definitions in cm. Default is 3m, i.e. 300 cm. When this is changed to higher values, it is done on own risk.</desc>
+					<label>Maximum allowed Paper Width for page definitions</label>
+				</info>
+				<value>300</value>
+			</prop>
+			<prop oor:name="MaximumPaperHeight" oor:type="xs:int">
+				<info>
+					<author>AW</author>
+					<desc>Specifies the maximum allowed Paper Height for page definitions in cm. Default is 3m, i.e. 300 cm. When this is changed to higher values, it is done on own risk.</desc>
+					<label>Maximum allowed Paper Height for page definitions</label>
+				</info>
+				<value>300</value>
+			</prop>
+			<prop oor:name="MaximumPaperLeftMargin" oor:type="xs:int">
+				<info>
+					<author>AW</author>
+					<desc>Specifies the maximum allowed Left Margin for the page definitions in 1/100th cm.</desc>
+					<label>Maximum allowed Left margin for page definitions</label>
+				</info>
+				<value>9999</value>
+			</prop>
+			<prop oor:name="MaximumPaperRightMargin" oor:type="xs:int">
+				<info>
+					<author>AW</author>
+					<desc>Specifies the maximum allowed Right Margin for the page definitions in 1/100th cm.</desc>
+					<label>Maximum allowed Right margin for page definitions</label>
+				</info>
+				<value>9999</value>
+			</prop>
+			<prop oor:name="MaximumPaperTopMargin" oor:type="xs:int">
+				<info>
+					<author>AW</author>
+					<desc>Specifies the maximum allowed Top Margin for the page definitions in 1/100th cm.</desc>
+					<label>Maximum allowed Top margin for page definitions</label>
+				</info>
+				<value>9999</value>
+			</prop>
       <prop oor:name="MaximumPaperBottomMargin" oor:type="xs:int">
         <info>
           <author>AW</author>
@@ -5571,9 +1200,9 @@
           <author>AW</author>
           <desc>
             This defines a Limitation for the default raster conversion of FormControls in edit mode.
-            These have the ability to be displayed using this fallback to Bitmaps.
-            The number is the maximum number of pixels to use, e.g. 300x150 Pixels is allowed as default.
-            When FormControls would need more Pixels than this, the Bitmap will be limited and scaled to the needed pixel size at paint time.
+                These have the ability to be displayed using this fallback to Bitmaps.
+                The number is the maximum number of pixels to use, e.g. 300x150 Pixels is allowed as default.
+                When FormControls would need more Pixels than this, the Bitmap will be limited and scaled to the needed pixel size at paint time.
           </desc>
           <label>A Pixel limitation for the creation of FormControl fallback display.</label>
         </info>
@@ -5616,276 +1245,276 @@
         <value>70</value>
       </prop>
     </group>
-    <group oor:name="AutoCorrect">
-      <info>
-        <author>OS</author>
-        <desc>Contains miscellaneous settings for the auto correction.</desc>
-      </info>
-      <prop oor:name="UseReplacementTable" oor:type="xs:boolean">
-        <!-- OldPath: AutoCorrect/Options/All -->
-        <!-- OldLocation: Soffice.cfg -->
-        <!-- UIHints: Tools  AutoCorrect/AutoFormat  Options - Use replacement table -->
-        <info>
-          <author>OS</author>
-          <desc>Specifies if the replacement table should be used to replace letter combinations with defined text</desc>
-          <label>Use replacement table</label>
-        </info>
-        <value>true</value>
-      </prop>
-      <prop oor:name="TwoCapitalsAtStart" oor:type="xs:boolean">
-        <!-- OldPath: AutoCorrect/Options/All -->
-        <!-- OldLocation: Soffice.cfg -->
-        <!-- UIHints: Tools  AutoCorrect/AutoFormat  Options - Correct TWo INitial Capitals -->
-        <info>
-          <author>OS</author>
-          <desc>Specifies if two initial capitals should be corrected automatically.</desc>
-          <label>Correct two initial capitals</label>
-        </info>
-        <value>true</value>
-      </prop>
-      <prop oor:name="CapitalAtStartSentence" oor:type="xs:boolean">
-        <!-- OldPath: AutoCorrect/Options/All -->
-        <!-- OldLocation: Soffice.cfg -->
-        <!-- UIHints: Tools  AutoCorrect/AutoFormat  Options - Capitalize first letter of every sentence -->
-        <info>
-          <author>OS</author>
-          <desc>Specifies if the letter at the beginning of a sentence should be capitalized automatically.</desc>
-          <label>Capitalize first letter of every sentence</label>
-        </info>
-        <value>true</value>
-      </prop>
-      <prop oor:name="ChangeUnderlineWeight" oor:type="xs:boolean">
-        <!-- OldPath: AutoCorrect/Options/All -->
-        <!-- OldLocation: Soffice.cfg -->
-        <!-- UIHints: Tools  AutoCorrect/AutoFormat  Options - Automatic *bold* and _underline_ -->
-        <info>
-          <author>OS</author>
-          <desc>Specifies if text should be formatted in bold or underlined when the corresponding characters are entered (*bold*, _underline_).</desc>
-          <label>Apply underline or bold</label>
-        </info>
-        <value>true</value>
-      </prop>
-      <prop oor:name="SetInetAttribute" oor:type="xs:boolean">
-        <!-- OldPath: AutoCorrect/Options/All -->
-        <!-- OldLocation: Soffice.cfg -->
-        <!-- UIHints: Tools  AutoCorrect/AutoFormat  Options - URL regocnition -->
-        <info>
-          <author>OS</author>
-          <desc>Specifies if character strings which could represent an URL should be converted to a hyperlink.</desc>
-          <label>Detect URL</label>
-        </info>
-        <value>true</value>
-      </prop>
-      <prop oor:name="ChangeOrdinalNumber" oor:type="xs:boolean">
-        <!-- OldPath: AutoCorrect/Options/All -->
-        <!-- OldLocation: Soffice.cfg -->
-        <!-- UIHints: Tools  AutoCorrect/AutoFormat  Options - Replace 1st... -->
-        <info>
-          <author>OS</author>
-          <desc>Specifies if ordinal numbers should be displayed with raised endings.</desc>
-          <label>Replace ordinal numbers</label>
-        </info>
-        <value>true</value>
-      </prop>
-      <prop oor:name="ChangeFraction" oor:type="xs:boolean">
-        <!-- OldPath: AutoCorrect/Options/All -->
-        <!-- OldLocation: Soffice.cfg -->
-        <!-- UIHints: Tools  AutoCorrect/AutoFormat  Options  Replace 1/2... -->
-        <info>
-          <author>OS</author>
-          <desc>Specifies if character combinations for fractions should be replaced with a corresponding single character.</desc>
-          <label>Replace fractions</label>
-        </info>
-        <value>true</value>
-      </prop>
-      <prop oor:name="ChangeDash" oor:type="xs:boolean">
-        <!-- OldPath: AutoCorrect/Options/All -->
-        <!-- OldLocation: Soffice.cfg -->
-        <!-- UIHints: Tools  AutoCorrect/AutoFormat  Options - Replace dashes -->
-        <info>
-          <author>OS</author>
-          <desc>Specifies if minus signs should be replaced by dashes automatically.</desc>
-          <label>Replace dashes</label>
-        </info>
-        <value>true</value>
-      </prop>
-      <prop oor:name="RemoveDoubleSpaces" oor:type="xs:boolean">
-        <!-- OldPath: AutoCorrect/Options/All -->
-        <!-- OldLocation: Soffice.cfg -->
-        <!-- UIHints: Tools  AutoCorrect/AutoFormat  Options  Ignore Double Spaces -->
-        <info>
-          <author>OS</author>
-          <desc>Specifies if multiple spaces should be combined into one.</desc>
-          <label>Ignore double spaces</label>
-        </info>
-        <value>false</value>
-      </prop>
-      <prop oor:name="ReplaceSingleQuote" oor:type="xs:boolean">
-        <!-- OldPath: AutoCorrect/Options/All -->
-        <!-- OldLocation: Soffice.cfg -->
-        <!-- UIHints: Tools  AutoCorrect/AutoFormat  Custom Quotes  Single quotes -->
-        <info>
-          <author>OS</author>
-          <desc>Specifies if single quotes should be replaced.</desc>
-          <label>Single quotes - Replace</label>
-        </info>
-        <value>false</value>
-      </prop>
-      <prop oor:name="SingleQuoteAtStart" oor:type="xs:int">
-        <!-- OldPath: AutoCorrect/Options/All -->
-        <!-- OldLocation: Soffice.cfg -->
-        <!-- UIHints: Tools  AutoCorrect/AutoFormat  Custom Quotes  Single quotes -->
-        <info>
-          <author>OS</author>
-          <desc>Specifies the start single quote.</desc>
-          <label>Start single quote</label>
-        </info>
-      </prop>
-      <prop oor:name="SingleQuoteAtEnd" oor:type="xs:int">
-        <!-- OldPath: AutoCorrect/Options/All -->
-        <!-- OldLocation: Soffice.cfg -->
-        <!-- UIHints: Tools  AutoCorrect/AutoFormat  Custom Quotes  Single quotes -->
-        <info>
-          <author>OS</author>
-          <desc>Specifies the end single quote.</desc>
-          <label>End Single quote</label>
-        </info>
-      </prop>
-      <prop oor:name="ReplaceDoubleQuote" oor:type="xs:boolean">
-        <!-- OldPath: AutoCorrect/Options/All -->
-        <!-- OldLocation: Soffice.cfg -->
-        <!-- UIHints: Tools  AutoCorrect/AutoFormat  Custom Quotes  Double quotes -->
-        <info>
-          <author>OS</author>
-          <desc>Specifies if double quotes should be replaced.</desc>
-          <label>Double quotes - Replace</label>
-        </info>
-        <value>true</value>
-      </prop>
-      <prop oor:name="DoubleQuoteAtStart" oor:type="xs:int">
-        <!-- OldPath: AutoCorrect/Options/All -->
-        <!-- OldLocation: Soffice.cfg -->
-        <!-- UIHints: Tools  AutoCorrect/AutoFormat  Custom Quotes  Double quotes -->
-        <info>
-          <author>OS</author>
-          <desc>Specifies the start quote.</desc>
-          <label>Start quote</label>
-        </info>
-      </prop>
-      <prop oor:name="DoubleQuoteAtEnd" oor:type="xs:int">
-        <!-- OldPath: AutoCorrect/Options/All -->
-        <!-- OldLocation: Soffice.cfg -->
-        <!-- UIHints: Tools  AutoCorrect/AutoFormat  Custom Quotes  Double quotes -->
-        <info>
-          <author>OS</author>
-          <desc>Specifies the end quote.</desc>
-          <label>End quote</label>
-        </info>
-      </prop>
-      <group oor:name="Exceptions">
-        <info>
-          <desc>Contains settings to apply replacement rules and exceptions.</desc>
-        </info>
-        <prop oor:name="TwoCapitalsAtStart" oor:type="xs:boolean">
-          <!-- OldPath: AutoCorrect/Options/All -->
-          <!-- OldLocation: Soffice.cfg -->
-          <!-- UIHints: Tools - AutoCorrect/AutoFormat - Exceptions - Words with 2 initial capitals -->
-          <info>
-            <author>OS</author>
-            <desc>Specifies if defined words with two initial capital letters should not be included in the AutoCorrect replacement.</desc>
-            <label>Words with two initial capital letters - Add automatically</label>
-          </info>
-          <value>true</value>
-        </prop>
-        <prop oor:name="CapitalAtStartSentence" oor:type="xs:boolean">
-          <!-- OldPath: AutoCorrect/Options/All -->
-          <!-- OldLocation: Soffice.cfg -->
-          <!-- UIHints: Tools - AutoCorrect/AutoFormat - Exceptions - Abbrevation -->
-          <info>
-            <author>OS</author>
-            <desc>Specifies if defined abbreviations should be taken into account to exclude a preceding capital letter.</desc>
-            <label>Abbreviations (no subsequent capital letter) - Add automatically</label>
-          </info>
-          <value>true</value>
-        </prop>
-      </group>
-    </group>
-    <group oor:name="Cache">
-      <info>
-        <author>AF</author>
-        <desc>Specifies cache related options.</desc>
-      </info>
-      <group oor:name="DrawingEngine">
-        <info>
-          <author>AF</author>
-          <desc>Specifies the cache related options for the drawing engine.</desc>
-        </info>
-        <prop oor:name="OLE_Objects" oor:type="xs:int">
-          <!-- OldPath: soffice-WorkingSet -->
-          <!-- OldLocation: soffice.ini -->
-          <!-- Notice: MaxOLEObjectsInDrawingEngineMemory -->
-          <info>
-            <author>AF</author>
-            <desc>Determines the maximum number of OLE objects that can be held in RAM for drawings, presentations and inserted drawing objects. The fewer OLE objects contained in RAM, the more space is available for other functions. The more OLE objects in RAM, the faster you can page through the objects since they do not always need to be loaded from the hard drive.</desc>
-          </info>
-          <value>20</value>
-        </prop>
-      </group>
-      <group oor:name="Writer">
-        <info>
-          <author>AF</author>
-          <desc>Specifies the cache related options for Writer.</desc>
-        </info>
-        <prop oor:name="OLE_Objects" oor:type="xs:int">
-          <!-- OldPath: soffice-WorkingSet -->
-          <!-- OldLocation: soffice.ini -->
-          <!-- Notice: MaxOLEObjectsInSWMemory -->
-          <info>
-            <author>AF</author>
-            <desc>Determines the maximum number of OLE objects that can be held in RAM for the writer. The fewer OLE objects contained in RAM, the more space is available for other functions. The more OLE objects in RAM, the faster you can page through the objects since they do not always need to be loaded from the hard drive.</desc>
-          </info>
-          <value>20</value>
-        </prop>
-      </group>
-      <group oor:name="GraphicManager">
-        <info>
-          <desc>Specifies a group of graphic manager cache options.</desc>
-          <label>Graphic Manager Cache</label>
-        </info>
-        <prop oor:name="TotalCacheSize" oor:type="xs:int">
-          <info>
-            <author>AF</author>
-            <desc>Specifies the maximum cache size for all graphical display objects.</desc>
-            <label>Total Graphic Cache Size</label>
-          </info>
-          <value>22000000</value>
-        </prop>
-        <prop oor:name="ObjectCacheSize" oor:type="xs:int">
-          <info>
-            <author>AF</author>
-            <desc>Specifies the maximum cache size for a single graphic display object.</desc>
-            <label>Graphic Object Cache Size</label>
-          </info>
-          <value>5500000</value>
-        </prop>
-        <prop oor:name="ObjectReleaseTime" oor:type="xs:int">
-          <info>
-            <author>AF</author>
-            <desc>Specifies the time in seconds after which a cached object is freed from the cache.</desc>
-            <label>Graphic Object Release Timeout</label>
-          </info>
-          <value>600</value>
-        </prop>
-      </group>
-    </group>
-    <group oor:name="Path">
-      <!--OldLocation: soffice.ini -->
-      <!--OldPath: Directories and BackupDirectories -->
-      <!-- UIHints: Tools - Options - General - Paths -->
-      <info>
-        <author>MBA</author>
-        <desc>Contains the current and default path settings used by the Office.</desc>
-      </info>
+		<group oor:name="AutoCorrect">
+			<info>
+				<author>OS</author>
+				<desc>Contains miscellaneous settings for the auto correction.</desc>
+			</info>
+			<prop oor:name="UseReplacementTable" oor:type="xs:boolean">
+				<!-- OldPath: AutoCorrect/Options/All -->
+				<!-- OldLocation: Soffice.cfg -->
+				<!-- UIHints: Tools  AutoCorrect/AutoFormat  Options - Use replacement table -->
+				<info>
+					<author>OS</author>
+					<desc>Specifies if the replacement table should be used to replace letter combinations with defined text</desc>
+					<label>Use replacement table</label>
+				</info>
+				<value>true</value>
+			</prop>
+			<prop oor:name="TwoCapitalsAtStart" oor:type="xs:boolean">
+				<!-- OldPath: AutoCorrect/Options/All -->
+				<!-- OldLocation: Soffice.cfg -->
+				<!-- UIHints: Tools  AutoCorrect/AutoFormat  Options - Correct TWo INitial Capitals -->
+				<info>
+					<author>OS</author>
+					<desc>Specifies if two initial capitals should be corrected automatically.</desc>
+					<label>Correct two initial capitals</label>
+				</info>
+				<value>true</value>
+			</prop>
+			<prop oor:name="CapitalAtStartSentence" oor:type="xs:boolean">
+				<!-- OldPath: AutoCorrect/Options/All -->
+				<!-- OldLocation: Soffice.cfg -->
+				<!-- UIHints: Tools  AutoCorrect/AutoFormat  Options - Capitalize first letter of every sentence -->
+				<info>
+					<author>OS</author>
+					<desc>Specifies if the letter at the beginning of a sentence should be capitalized automatically.</desc>
+					<label>Capitalize first letter of every sentence</label>
+				</info>
+				<value>true</value>
+			</prop>
+			<prop oor:name="ChangeUnderlineWeight" oor:type="xs:boolean">
+				<!-- OldPath: AutoCorrect/Options/All -->
+				<!-- OldLocation: Soffice.cfg -->
+				<!-- UIHints: Tools  AutoCorrect/AutoFormat  Options - Automatic *bold* and _underline_ -->
+				<info>
+					<author>OS</author>
+					<desc>Specifies if text should be formatted in bold or underlined when the corresponding characters are entered (*bold*, _underline_).</desc>
+					<label>Apply underline or bold</label>
+				</info>
+				<value>true</value>
+			</prop>
+			<prop oor:name="SetInetAttribute" oor:type="xs:boolean">
+				<!-- OldPath: AutoCorrect/Options/All -->
+				<!-- OldLocation: Soffice.cfg -->
+				<!-- UIHints: Tools  AutoCorrect/AutoFormat  Options - URL regocnition -->
+				<info>
+					<author>OS</author>
+					<desc>Specifies if character strings which could represent an URL should be converted to a hyperlink.</desc>
+					<label>Detect URL</label>
+				</info>
+				<value>true</value>
+			</prop>
+			<prop oor:name="ChangeOrdinalNumber" oor:type="xs:boolean">
+				<!-- OldPath: AutoCorrect/Options/All -->
+				<!-- OldLocation: Soffice.cfg -->
+				<!-- UIHints: Tools  AutoCorrect/AutoFormat  Options - Replace 1st... -->
+				<info>
+					<author>OS</author>
+					<desc>Specifies if ordinal numbers should be displayed with raised endings.</desc>
+					<label>Replace ordinal numbers</label>
+				</info>
+				<value>true</value>
+			</prop>
+			<prop oor:name="ChangeFraction" oor:type="xs:boolean">
+				<!-- OldPath: AutoCorrect/Options/All -->
+				<!-- OldLocation: Soffice.cfg -->
+				<!-- UIHints: Tools  AutoCorrect/AutoFormat  Options  Replace 1/2... -->
+				<info>
+					<author>OS</author>
+					<desc>Specifies if character combinations for fractions should be replaced with a corresponding single character.</desc>
+					<label>Replace fractions</label>
+				</info>
+				<value>true</value>
+			</prop>
+			<prop oor:name="ChangeDash" oor:type="xs:boolean">
+				<!-- OldPath: AutoCorrect/Options/All -->
+				<!-- OldLocation: Soffice.cfg -->
+				<!-- UIHints: Tools  AutoCorrect/AutoFormat  Options - Replace dashes -->
+				<info>
+					<author>OS</author>
+					<desc>Specifies if minus signs should be replaced by dashes automatically.</desc>
+					<label>Replace dashes</label>
+				</info>
+				<value>true</value>
+			</prop>
+			<prop oor:name="RemoveDoubleSpaces" oor:type="xs:boolean">
+				<!-- OldPath: AutoCorrect/Options/All -->
+				<!-- OldLocation: Soffice.cfg -->
+				<!-- UIHints: Tools  AutoCorrect/AutoFormat  Options  Ignore Double Spaces -->
+				<info>
+					<author>OS</author>
+					<desc>Specifies if multiple spaces should be combined into one.</desc>
+					<label>Ignore double spaces</label>
+				</info>
+				<value>false</value>
+			</prop>
+			<prop oor:name="ReplaceSingleQuote" oor:type="xs:boolean">
+				<!-- OldPath: AutoCorrect/Options/All -->
+				<!-- OldLocation: Soffice.cfg -->
+				<!-- UIHints: Tools  AutoCorrect/AutoFormat  Custom Quotes  Single quotes -->
+				<info>
+					<author>OS</author>
+					<desc>Specifies if single quotes should be replaced.</desc>
+					<label>Single quotes - Replace</label>
+				</info>
+				<value>false</value>
+			</prop>
+			<prop oor:name="SingleQuoteAtStart" oor:type="xs:int">
+				<!-- OldPath: AutoCorrect/Options/All -->
+				<!-- OldLocation: Soffice.cfg -->
+				<!-- UIHints: Tools  AutoCorrect/AutoFormat  Custom Quotes  Single quotes -->
+				<info>
+					<author>OS</author>
+					<desc>Specifies the start single quote.</desc>
+					<label>Start single quote</label>
+				</info>
+			</prop>
+			<prop oor:name="SingleQuoteAtEnd" oor:type="xs:int">
+				<!-- OldPath: AutoCorrect/Options/All -->
+				<!-- OldLocation: Soffice.cfg -->
+				<!-- UIHints: Tools  AutoCorrect/AutoFormat  Custom Quotes  Single quotes -->
+				<info>
+					<author>OS</author>
+					<desc>Specifies the end single quote.</desc>
+					<label>End Single quote</label>
+				</info>
+			</prop>
+			<prop oor:name="ReplaceDoubleQuote" oor:type="xs:boolean">
+				<!-- OldPath: AutoCorrect/Options/All -->
+				<!-- OldLocation: Soffice.cfg -->
+				<!-- UIHints: Tools  AutoCorrect/AutoFormat  Custom Quotes  Double quotes -->
+				<info>
+					<author>OS</author>
+					<desc>Specifies if double quotes should be replaced.</desc>
+					<label>Double quotes - Replace</label>
+				</info>
+				<value>true</value>
+			</prop>
+			<prop oor:name="DoubleQuoteAtStart" oor:type="xs:int">
+				<!-- OldPath: AutoCorrect/Options/All -->
+				<!-- OldLocation: Soffice.cfg -->
+				<!-- UIHints: Tools  AutoCorrect/AutoFormat  Custom Quotes  Double quotes -->
+				<info>
+					<author>OS</author>
+					<desc>Specifies the start quote.</desc>
+					<label>Start quote</label>
+				</info>
+			</prop>
+			<prop oor:name="DoubleQuoteAtEnd" oor:type="xs:int">
+				<!-- OldPath: AutoCorrect/Options/All -->
+				<!-- OldLocation: Soffice.cfg -->
+				<!-- UIHints: Tools  AutoCorrect/AutoFormat  Custom Quotes  Double quotes -->
+				<info>
+					<author>OS</author>
+					<desc>Specifies the end quote.</desc>
+					<label>End quote</label>
+				</info>
+			</prop>
+			<group oor:name="Exceptions">
+				<info>
+					<desc>Contains settings to apply replacement rules and exceptions.</desc>
+				</info>
+				<prop oor:name="TwoCapitalsAtStart" oor:type="xs:boolean">
+					<!-- OldPath: AutoCorrect/Options/All -->
+					<!-- OldLocation: Soffice.cfg -->
+					<!-- UIHints: Tools - AutoCorrect/AutoFormat - Exceptions - Words with 2 initial capitals -->
+					<info>
+						<author>OS</author>
+						<desc>Specifies if defined words with two initial capital letters should not be included in the AutoCorrect replacement.</desc>
+						<label>Words with two initial capital letters - Add automatically</label>
+					</info>
+					<value>true</value>
+				</prop>
+				<prop oor:name="CapitalAtStartSentence" oor:type="xs:boolean">
+					<!-- OldPath: AutoCorrect/Options/All -->
+					<!-- OldLocation: Soffice.cfg -->
+					<!-- UIHints: Tools - AutoCorrect/AutoFormat - Exceptions - Abbrevation -->
+					<info>
+						<author>OS</author>
+						<desc>Specifies if defined abbreviations should be taken into account to exclude a preceding capital letter.</desc>
+						<label>Abbreviations (no subsequent capital letter) - Add automatically</label>
+					</info>
+					<value>true</value>
+				</prop>
+			</group>
+		</group>
+		<group oor:name="Cache">
+			<info>
+				<author>AF</author>
+				<desc>Specifies cache related options.</desc>
+			</info>
+			<group oor:name="DrawingEngine">
+				<info>
+					<author>AF</author>
+					<desc>Specifies the cache related options for the drawing engine.</desc>
+				</info>
+				<prop oor:name="OLE_Objects" oor:type="xs:int">
+					<!-- OldPath: soffice-WorkingSet -->
+					<!-- OldLocation: soffice.ini -->
+					<!-- Notice: MaxOLEObjectsInDrawingEngineMemory -->
+					<info>
+						<author>AF</author>
+						<desc>Determines the maximum number of OLE objects that can be held in RAM for drawings, presentations and inserted drawing objects. The fewer OLE objects contained in RAM, the more space is available for other functions. The more OLE objects in RAM, the faster you can page through the objects since they do not always need to be loaded from the hard drive.</desc>
+					</info>
+					<value>20</value>
+				</prop>
+			</group>
+			<group oor:name="Writer">
+				<info>
+					<author>AF</author>
+					<desc>Specifies the cache related options for Writer.</desc>
+				</info>
+				<prop oor:name="OLE_Objects" oor:type="xs:int">
+					<!-- OldPath: soffice-WorkingSet -->
+					<!-- OldLocation: soffice.ini -->
+					<!-- Notice: MaxOLEObjectsInSWMemory -->
+					<info>
+						<author>AF</author>
+						<desc>Determines the maximum number of OLE objects that can be held in RAM for the writer. The fewer OLE objects contained in RAM, the more space is available for other functions. The more OLE objects in RAM, the faster you can page through the objects since they do not always need to be loaded from the hard drive.</desc>
+					</info>
+					<value>20</value>
+				</prop>
+			</group>
+			<group oor:name="GraphicManager">
+				<info>
+					<desc>Specifies a group of graphic manager cache options.</desc>
+					<label>Graphic Manager Cache</label>
+				</info>
+				<prop oor:name="TotalCacheSize" oor:type="xs:int">
+					<info>
+						<author>AF</author>
+						<desc>Specifies the maximum cache size for all graphical display objects.</desc>
+						<label>Total Graphic Cache Size</label>
+					</info>
+					<value>22000000</value>
+				</prop>
+				<prop oor:name="ObjectCacheSize" oor:type="xs:int">
+					<info>
+						<author>AF</author>
+						<desc>Specifies the maximum cache size for a single graphic display object.</desc>
+						<label>Graphic Object Cache Size</label>
+					</info>
+					<value>5500000</value>
+				</prop>
+				<prop oor:name="ObjectReleaseTime" oor:type="xs:int">
+					<info>
+						<author>AF</author>
+						<desc>Specifies the time in seconds after which a cached object is freed from the cache.</desc>
+						<label>Graphic Object Release Timeout</label>
+					</info>
+					<value>600</value>
+				</prop>
+			</group>
+		</group>
+		<group oor:name="Path">
+			<!--OldLocation: soffice.ini -->
+			<!--OldPath: Directories and BackupDirectories -->
+			<!-- UIHints: Tools - Options - General - Paths -->
+			<info>
+				<author>MBA</author>
+				<desc>Contains the current and default path settings used by the Office.</desc>
+			</info>
       <group oor:name="Info">
         <info>
           <author>CD</author>
@@ -5898,5021 +1527,5040 @@
           <value>true</value>
         </prop>
       </group>
-      <group oor:name="Current">
+			<group oor:name="Current">
+				<info>
+					<author>MBA</author>
+					<desc>Contains the global path settings, mainly those of the Options dialog.</desc>
+				</info>
+				<prop oor:name="OfficeInstall" oor:type="xs:string">
+					<!-- OldLocation:NEW-->
+					<info>
+						<deprecated/>
+						<author>MBA</author>
+						<desc>Contains the Office installation path.</desc>
+					</info>
+					<value/>
+					<!-- JB: Empty default inserted into empty property node. Remove if NIL was intended -->
+				</prop>
+				<prop oor:name="OfficeInstallURL" oor:type="xs:string">
+					<!-- OldLocation:NEW-->
+					<info>
+						<deprecated/>
+						<author>MBA</author>
+						<desc>Contains the Office installation path in URL notation. Must match the UCB configuration.</desc>
+					</info>
+					<value/>
+					<!-- JB: Empty default inserted into empty property node. Remove if NIL was intended -->
+				</prop>
+				<prop oor:name="Addin" oor:type="xs:string">
+					<info>
+						<author>NN</author>
+						<desc>Specifies the directory that contains spreadsheet add-ins which use the old add-in API.</desc>
+					</info>
+					<value>$(progpath)/addin</value>
+				</prop>
+				<prop oor:name="AutoCorrect" oor:type="oor:string-list">
+					<info>
+						<author>OS</author>
+						<desc>Specifies the settings of the AutoCorrect dialog.</desc>
+					</info>
+					<value oor:separator=":">$(insturl)/share/autocorr:$(userurl)/autocorr</value>
+				</prop>
+				<prop oor:name="AutoText" oor:type="oor:string-list">
+					<info>
+						<author>OS</author>
+						<desc>Contains the directory which contains the AutoText modules.</desc>
+					</info>
+					<value oor:separator=":">$(insturl)/share/autotext/$(vlang):$(userurl)/autotext</value>
+				</prop>
+				<prop oor:name="Backup" oor:type="xs:string">
+					<info>
+						<author>MBA</author>
+						<desc>Stores the automatic backup copies of documents.</desc>
+					</info>
+					<value>$(userurl)/backup</value>
+				</prop>
+				<prop oor:name="Basic" oor:type="oor:string-list">
+					<info>
+						<author>MBA</author>
+						<desc>Contains the Basic files, which are used by the AutoPilots.</desc>
+					</info>
+					<value oor:separator=":">$(insturl)/share/basic:$(userurl)/basic</value>
+				</prop>
+				<prop oor:name="Bitmap" oor:type="xs:string">
+					<info>
+						<author>MBA</author>
+						<desc>Contains the bitmap files which can be used for menu and toolbar icons.</desc>
+					</info>
+					<value>$(insturl)/share/config/symbol</value>
+				</prop>
+				<prop oor:name="Config" oor:type="xs:string">
+					<info>
+						<author>MBA</author>
+						<desc>Contains the configuration files. This value cannot be changed through the user interface.</desc>
+					</info>
+					<value>$(insturl)/share/config</value>
+				</prop>
+				<prop oor:name="Dictionary" oor:type="xs:string">
+					<info>
+						<author>TL</author>
+						<desc>Contains the provided dictionaries.</desc>
+					</info>
+					<value>$(insturl)/share/wordbook/$(vlang)</value>
+				</prop>
+				<prop oor:name="Favorite" oor:type="xs:string">
+					<info>
+						<author>PB</author>
+						<desc>Specifies the path to save folder bookmarks.</desc>
+					</info>
+					<value>$(userurl)/config/folders</value>
+				</prop>
+				<prop oor:name="Filter" oor:type="xs:string">
+					<info>
+						<author>MBA</author>
+						<desc>Specifies the directory where all the filters are stored.</desc>
+					</info>
+					<value>$(progpath)/filter</value>
+				</prop>
+				<prop oor:name="Gallery" oor:type="oor:string-list">
+					<info>
+						<author>AF</author>
+						<desc>Specifies the directory which contains the Gallery database and multimedia files.</desc>
+					</info>
+					<value oor:separator=":">$(insturl)/share/gallery:$(userurl)/gallery</value>
+				</prop>
+				<prop oor:name="Graphic" oor:type="xs:string">
+					<info>
+						<author>DL</author>
+						<desc>Specifies the directory that is displayed when the dialog for opening a graphic or for saving a new graphic is called.</desc>
+					</info>
+                    <value>$(userurl)/gallery</value>
+				</prop>
+				<prop oor:name="Help" oor:type="xs:string">
+					<info>
+						<author>ABI</author>
+						<desc>Specifies the path to the Office help files.</desc>
+					</info>
+					<value>$(instpath)/help</value>
+				</prop>
+				<prop oor:name="Linguistic" oor:type="xs:string">
+					<info>
+						<author>TL</author>
+						<desc>Contains the files that are necessary for the spellcheck.</desc>
+					</info>
+					<value>$(insturl)/share/dict</value>
+				</prop>
+				<prop oor:name="Module" oor:type="xs:string">
+					<info>
+						<author>MBA</author>
+						<desc>Contains the Office modules.</desc>
+					</info>
+					<value>$(progpath)</value>
+				</prop>
+				<prop oor:name="Palette" oor:type="xs:string">
+					<info>
+						<author>DL</author>
+						<desc>Specifies the path to the palette files *.SOB to *.SOF containing user-defined colors and patterns.</desc>
+					</info>
+					<value>$(userurl)/config</value>
+				</prop>
+				<prop oor:name="Plugin" oor:type="oor:string-list">
+					<info>
+						<author>MBA</author>
+						<desc>Specifies the directory in which the plugins are saved.</desc>
+					</info>
+					<value oor:separator=":">$(progpath)/plugin</value>
+				</prop>
+				<prop oor:name="Storage" oor:type="xs:string">
+					<info>
+						<deprecated>Without replacement.</deprecated>
+						<author>ABI</author>
+						<desc>Specifies the location where misc data are stored.</desc>
+					</info>
+					<value>$(userpath)/store</value>
+				</prop>
+				<prop oor:name="Temp" oor:type="xs:string">
+					<info>
+						<deprecated>Replaced by org.openoffice.Office.Paths/Temp</deprecated>
+						<author>MBA</author>
+						<desc>Specifies the base directory used by the Office to store temp files.</desc>
+					</info>
+					<value/>
+				</prop>
+				<prop oor:name="Template" oor:type="oor:string-list">
+					<info>
+						<author>MBA</author>
+						<desc>Specifies the templates originate from these folders and sub-folders.</desc>
+					</info>
+					<value oor:separator=":">$(insturl)/share/template/$(vlang):$(userurl)/template</value>
+				</prop>
+				<prop oor:name="UIConfig" oor:type="oor:string-list">
+					<info>
+						<author>MBA</author>
+						<desc>Specifies additional folders containing a global user interface configuration. The final user interface configuration is merged from UserConfig and from these folders.</desc>
+					</info>
+					<value oor:separator=":">$(insturl)/share/config</value>
+				</prop>
+				<prop oor:name="UserConfig" oor:type="xs:string">
+					<info>
+						<author>MBA</author>
+						<desc>Specifies the folder with the user settings.</desc>
+					</info>
+					<value>$(userurl)/config</value>
+				</prop>
+				<prop oor:name="UserDictionary" oor:type="xs:string">
+					<info>
+						<author>TL</author>
+						<desc>Contains the custom dictionaries.</desc>
+					</info>
+					<value>$(userurl)/wordbook</value>
+				</prop>
+				<prop oor:name="Work" oor:type="xs:string">
+					<info>
+						<author>MBA</author>
+						<desc>Specifies the path of the work folder, which can be modified according to the user's needs. The path specified here can be seen in the Open or Save dialog.</desc>
+					</info>
+					<value>$(work)</value>
+				</prop>
+			</group>
+			<group oor:name="Default">
+				<info>
+					<author>MBA</author>
+					<desc>Contains the default values of all the paths, which can be modified according to the user's needs. They are used when pressing the Standard-button in the Options dialog.</desc>
+				</info>
+				<prop oor:name="Addin" oor:type="xs:string">
+					<info>
+						<desc>Specifies the default directory that contains spreadsheet add-ins which use the old add-in API.</desc>
+					</info>
+					<value>$(progpath)/addin</value>
+				</prop>
+				<prop oor:name="AutoCorrect" oor:type="oor:string-list">
+					<info>
+						<desc>Specifies the default directory for the settings of the AutoCorrect dialog.</desc>
+					</info>
+					<value oor:separator=":">$(insturl)/share/autocorr:$(userurl)/autocorr</value>
+				</prop>
+				<prop oor:name="AutoText" oor:type="oor:string-list">
+					<info>
+						<desc>Specifies the default directory where the AutoText modules are located.</desc>
+					</info>
+					<value oor:separator=":">$(insturl)/share/autotext/$(vlang):$(userurl)/autotext</value>
+				</prop>
+				<prop oor:name="Backup" oor:type="xs:string">
+					<info>
+						<desc>Specifies the default directory for the automatic backup copies of documents.</desc>
+					</info>
+					<value>$(userurl)/backup</value>
+				</prop>
+				<prop oor:name="Basic" oor:type="oor:string-list">
+					<info>
+						<desc>Specifies the default directory where the Basic files, used by the AutoPilots, are located.</desc>
+					</info>
+					<value oor:separator=":">$(insturl)/share/basic:$(userurl)/basic</value>
+				</prop>
+				<prop oor:name="Bitmap" oor:type="xs:string">
+					<info>
+						<desc>Specifies the default directory where the bitmap files, which can be used for the menu and toolbar icons, are located.</desc>
+					</info>
+					<value>$(insturl)/share/config/symbol</value>
+				</prop>
+				<prop oor:name="Config" oor:type="xs:string">
+					<info>
+						<desc>Specifies the default directory where the configuration files are stored.</desc>
+					</info>
+					<value>$(insturl)/share/config</value>
+				</prop>
+				<prop oor:name="Dictionary" oor:type="xs:string">
+					<info>
+						<desc>Specifies the default directory where the provided dictionaries are located.</desc>
+					</info>
+					<value>$(insturl)/share/wordbook/$(vlang)</value>
+				</prop>
+				<prop oor:name="Favorite" oor:type="xs:string">
+					<info>
+						<desc>Specifies the default directory where folder bookmarks are stored.</desc>
+					</info>
+					<value>$(userurl)/config/folders</value>
+				</prop>
+				<prop oor:name="Filter" oor:type="xs:string">
+					<info>
+						<desc>Specifies the default directory where all the filters are stored.</desc>
+					</info>
+					<value>$(progpath)/filter</value>
+				</prop>
+				<prop oor:name="Gallery" oor:type="oor:string-list">
+					<info>
+						<desc>Specifies the default directory where the Gallery database and multimedia files are located.</desc>
+					</info>
+					<value oor:separator=":">$(insturl)/share/gallery:$(userurl)/gallery</value>
+				</prop>
+				<prop oor:name="Graphic" oor:type="xs:string">
+					<info>
+						<desc>Specifies the default directory used by the dialog for opening a graphic or for saving a new graphic.</desc>
+					</info>
+					<value>$(userurl)/gallery</value>
+				</prop>
+				<prop oor:name="Help" oor:type="xs:string">
+					<info>
+						<desc>Specifies the default directory where Office help files are located.</desc>
+					</info>
+					<value>$(instpath)/help</value>
+				</prop>
+				<prop oor:name="Linguistic" oor:type="xs:string">
+					<info>
+						<desc>Specifies the default directory where the files that are necessary for the spellcheck are saved.</desc>
+					</info>
+					<value>$(insturl)/share/dict</value>
+				</prop>
+				<prop oor:name="Module" oor:type="xs:string">
+					<info>
+						<desc>Specifies the default directory which contains the Office modules.</desc>
+					</info>
+					<value>$(progpath)</value>
+				</prop>
+				<prop oor:name="Palette" oor:type="xs:string">
+					<info>
+						<desc>Specifies the default directory for the palette files *.SOB to *.SOF containing user-defined colors and patterns.</desc>
+					</info>
+					<value>$(userurl)/config</value>
+				</prop>
+				<prop oor:name="Plugin" oor:type="oor:string-list">
+					<info>
+						<desc>Specifies the default directory where the Office plugins are located.</desc>
+					</info>
+					<value oor:separator=":">$(progpath)/plugin</value>
+				</prop>
+				<prop oor:name="Temp" oor:type="xs:string">
+					<info>
+						<desc>Specifies the default directory that is used as a base directory for all temporary Office files.</desc>
+					</info>
+					<value>$(temp)</value>
+				</prop>
+				<prop oor:name="Template" oor:type="oor:string-list">
+					<info>
+						<desc>Specifies the default directory where all provided templates are located in folders and sub-folders.</desc>
+					</info>
+					<value oor:separator=":">$(insturl)/share/template/$(vlang):$(userurl)/template</value>
+				</prop>
+				<prop oor:name="UIConfig" oor:type="oor:string-list">
+					<info>
+						<desc>Specifies the default directories for the global user interface configuration. The final user interface configuration is merged from UserConfig and from these folders.</desc>
+					</info>
+					<value oor:separator=":"/>
+				</prop>
+				<prop oor:name="UserConfig" oor:type="xs:string">
+					<info>
+						<desc>Specifies the default directory which stores the user settings.</desc>
+					</info>
+					<value>$(userurl)/config</value>
+				</prop>
+				<prop oor:name="UserDictionary" oor:type="xs:string">
+					<info>
+						<desc>Specifies the default directory which stores the custom dictionaries.</desc>
+					</info>
+					<value>$(userurl)/wordbook</value>
+				</prop>
+				<prop oor:name="Work" oor:type="xs:string">
+					<info>
+						<desc>Specifies the default working directory where user stores documents.</desc>
+					</info>
+					<value>$(work)</value>
+				</prop>
+			</group>
+		</group>
+		<group oor:name="Font">
+			<info>
+				<author>OS</author>
+				<desc>Contains some common settings for fonts.</desc>
+			</info>
+			<group oor:name="Substitution">
+				<info>
+					<author>OS</author>
+					<desc>Contains settings for the font substitution.</desc>
+				</info>
+				<prop oor:name="Replacement" oor:type="xs:boolean">
+					<!-- OldPath: FontSubstitution -->
+					<!-- OldLocation: fntsubst.ini -->
+					<!-- UIHints: Tools - Options - General - Font replacement -->
+					<info>
+						<author>OS</author>
+						<desc>Determines if the list of font replacements is applied or not</desc>
+						<label>Apply replacement table</label>
+					</info>
+					<value>false</value>
+				</prop>
+				<set oor:name="FontPairs" oor:node-type="FontReplacement">
+					<!-- OldPath: FontSubstitution-->
+					<!-- OldLocation: fntsubst.ini-->
+					<!-- UIHints: Tools - Options - General - Font replacement -->
+					<info>
+						<author>OS</author>
+						<desc>Specifies a substitution of the requested font, even if this font is available on the user's system.</desc>
+					</info>
+				</set>
+			</group>
+			<group oor:name="View">
+				<info>
+					<author>PB</author>
+					<desc>Contains the settings for the font selection box in the object bar.</desc>
+				</info>
+				<prop oor:name="History" oor:type="xs:boolean">
+					<!-- OldPath: Desktop/FontHistory -->
+					<!-- OldLocation: soffice.ini -->
+					<!-- UIHints: Tools - Options - General - View -->
+					<info>
+						<author>PB</author>
+						<desc>Contains the last five fonts, which are shown on the top of a list, beginning with the last one. This list will be displayed on the font-name-box of the object bar.</desc>
+					</info>
+					<value>true</value>
+				</prop>
+				<prop oor:name="ShowFontBoxWYSIWYG" oor:type="xs:boolean">
+					<!-- OldPath: Desktop/ShowFontBoxWYSIWYG -->
+					<!-- OldLocation: soffice.ini -->
+					<!-- UIHints: Tools - Options - General - View -->
+					<info>
+						<author>PB</author>
+						<desc>Specifies that the names of the selectable fonts will be displayed with this font.</desc>
+					</info>
+					<value>true</value>
+				</prop>
+			</group>
+			<group oor:name="SourceViewFont">
+				<info>
+					<author>OS</author>
+					<desc>Specifies the font name and height used in HTML source view</desc>
+				</info>
+				<prop oor:name="FontName" oor:type="xs:string">
+					<info>
+						<desc>Specifies the name of the font that is used in source views (HTML source view or BASIC IDE)</desc>
+					</info>
+				</prop>
+				<prop oor:name="FontHeight" oor:type="xs:short">
+					<info>
+						<desc>Specifies the height, in points, of the font that is used in source views (HTML source view or BASIC IDE)</desc>
+					</info>
+					<value>10</value>
+				</prop>
+				<prop oor:name="NonProportionalFontsOnly" oor:type="xs:boolean">
+					<info>
+						<desc>Specifies whether only non-proportional font should be presented on the dialog page.</desc>
+					</info>
+					<value>true</value>
+				</prop>
+			</group>
+		</group>
+		<group oor:name="Gallery">
+			<info>
+				<author>AF</author>
+				<desc>Specifies Gallery options.</desc>
+				<label>Gallery Options</label>
+			</info>
+			<prop oor:name="ID_Dialog" oor:type="xs:boolean">
+				<!-- OldPath: Common/Peets-ID-Dialog -->
+				<!-- OldLocation: soffice.ini -->
+				<!-- UIHints: If entry is set to True, activate context menu on gallery theme -->
+				<info>
+					<deprecated/>
+					<author>AF</author>
+					<desc>Deprecated.</desc>
+				</info>
+				<value>false</value>
+			</prop>
+		</group>
+		<group oor:name="Menus">
+			<info>
+				<author>AS</author>
+				<desc>Contains information about configurable menus.</desc>
+			</info>
+			<set oor:name="New" oor:node-type="MenuType">
+				<info>
+					<desc>Contains all entries of new menu.</desc>
+				</info>
+			</set>
+			<set oor:name="Wizard" oor:node-type="MenuType">
+				<info>
+					<desc>Contains all entries of wizard menu.</desc>
+				</info>
+			</set>
+			<set oor:name="HelpBookmarks" oor:node-type="MenuType">
+				<info>
+					<author>PB</author>
+					<desc>Contains all help bookmarks.</desc>
+				</info>
+			</set>
+		</group>
+		<group oor:name="History">
+			<!-- OldLocation: soffice.ini -->
+			<info>
+				<author>AS</author>
+				<desc>Contains history information.</desc>
+			</info>
+			<prop oor:name="HelpBookmarkSize" oor:type="xs:int">
+				<info>
+					<author>PB</author>
+					<desc>Describes the range and current size of the help bookmark history list.</desc>
+				</info>
+				<constraints>
+					<minInclusive oor:value="0">
+						<info>
+							<desc>Defines the minimum range of the help bookmark history list.</desc>
+						</info>
+					</minInclusive>
+					<maxInclusive oor:value="10000">
+						<info>
+							<desc>Defines the maximum range of the help bookmark history list.</desc>
+						</info>
+					</maxInclusive>
+				</constraints>
+				<value>10000</value>
+			</prop>
+			<prop oor:name="Size" oor:type="xs:int">
+				<info>
+					<desc>Describes the range and current size of the history list.</desc>
+				</info>
+				<constraints>
+					<minInclusive oor:value="0">
+						<info>
+							<desc>Defines the min range for the history size.</desc>
+						</info>
+					</minInclusive>
+					<maxInclusive oor:value="100">
+						<info>
+							<desc>Defines the max range for the history size.</desc>
+						</info>
+					</maxInclusive>
+				</constraints>
+				<value>100</value>
+			</prop>
+			<prop oor:name="PickListSize" oor:type="xs:int">
+				<!--UI hints: File menu-->
+				<info>
+					<desc>Describes the range and current size of the picklist shown inside the menu.</desc>
+				</info>
+				<constraints>
+					<minInclusive oor:value="0">
+						<info>
+							<desc>Defines the min range for the picklist size.</desc>
+						</info>
+					</minInclusive>
+					<maxInclusive oor:value="100">
+						<info>
+							<desc>Defines the max range for the picklist size.</desc>
+						</info>
+					</maxInclusive>
+				</constraints>
+				<value>10</value>
+			</prop>
+			<set oor:name="HelpBookmarks" oor:node-type="HistoryType">
+				<info>
+					<desc>Contains the most recently opened help documents.</desc>
+				</info>
+			</set>
+			<set oor:name="List" oor:node-type="HistoryType">
+				<info>
+					<desc>Contains the most recently opened documents.</desc>
+				</info>
+			</set>
+			<set oor:name="PickList" oor:node-type="HistoryType">
+				<!--UI hints: File menu-->
+				<info>
+					<desc>Contains the most recently used documents displayed in the file menu.</desc>
+				</info>
+			</set>
+		</group>
+		<group oor:name="Internal">
+			<info>
+				<author>MBA</author>
+				<desc>Contains settings which are used during the Office startup to check for unfinished work.</desc>
+			</info>
+			<prop oor:name="SendCrashMail" oor:type="xs:boolean">
+				<!-- OldPath: Common/SendCrashMail -->
+				<!-- OldLocation: soffice.ini -->
+				<info>
+					<deprecated/>
+					<author>MBA</author>
+					<desc>Sends a mail that includes the stack trace after a crash.</desc>
+				</info>
+				<value>false</value>
+			</prop>
+			<prop oor:name="UseMailUI" oor:type="xs:boolean">
+				<info>
+					<deprecated/>
+					<author>MBA</author>
+					<desc>Enables UI for sending document as e-mail</desc>
+				</info>
+				<value>false</value>
+			</prop>
+			<prop oor:name="Slot" oor:type="xs:boolean">
+				<!-- OldPath: Common/Slots -->
+				<!-- OldLocation: soffice.ini -->
+				<info>
+					<deprecated/>
+					<author>MBA</author>
+					<desc>Enables mechanism for centralized disabling of functionality</desc>
+				</info>
+				<value>false</value>
+			</prop>
+			<prop oor:name="DevelopmentChart" oor:type="xs:boolean">
+				<info>
+					<author>BM</author>
+					<desc>Specifies that If this option is set to true, the new development chart library is used instead of the standard one. Do not set this option to true unless you know exactly what to do. This new library will be unstable and incomplete most of the time. This flag will be removed when the new library is in a stable state.</desc>
+				</info>
+				<value>false</value>
+			</prop>
+			<prop oor:name="CurrentTempURL" oor:type="xs:string">
+				<info>
+					<author>CD</author>
+					<desc>Specifies the current or last temp directory. This directory will be removed during shutdown or next office start.</desc>
+				</info>
+				<value/>
+				<!-- JB: Empty default inserted into empty property node. Remove if NIL was intended -->
+			</prop>
+			<set oor:name="RecoveryList" oor:node-type="RecoveryEntry">
+				<info>
+					<author>AS</author>
+					<desc>Contains the documents that were opened when the office crashed.</desc>
+				</info>
+			</set>
+		</group>
+    <group oor:name="Save">
+			<info>
+				<author>MBA</author>
+				<desc>Contains general settings about the saving process.</desc>
+			</info>
+			<prop oor:name="WorkingSet" oor:type="xs:boolean">
+				<!-- OldPath: General/Restore -->
+				<!-- OldLocation: soffice.cfg -->
+				<!-- UIHints: Tools  Options - General  Save - [Section] Restore editing view - Open documents-->
+				<info>
+					<author>MBA</author>
+					<desc>Specifies if the all open windows and documents should be saved. If set to true, the URLs of all open documents and all view properties of all open views are saved when terminating the application.</desc>
+					<label>Open documents</label>
+				</info>
+				<value>false</value>
+			</prop>
+			<group oor:name="Document">
+				<info>
+					<author>MBA</author>
+					<desc>Contains settings which specify how documents are saved.</desc>
+				</info>
+				<prop oor:name="Unpacked" oor:type="xs:boolean">
+					<!-- UIHints: File - Save/Save As -->
+					<info>
+						<author>MBA</author>
+						<desc>Saves OOo 6.0 XML file documents unpacked into a directory. Documents are represented by the directory content and not by a single file.</desc>
+						<label>Save XML files unpacked</label>
+					</info>
+					<value>false</value>
+				</prop>
+				<prop oor:name="UseUserData" oor:type="xs:boolean">
+					<!-- OldLocation: soffice.ini -->
+					<!-- UIHints: File - Save/Save As -->
+					<info>
+						<author>PB</author>
+						<desc>Specifies if the user's name should be written into the Properties dialog of the document when saving the document.</desc>
+						<label>Use data for document properties</label>
+					</info>
+					<value>true</value>
+				</prop>
+				<prop oor:name="AutoSave" oor:type="xs:boolean">
+					<!-- OldPath: General/Save/Documents -->
+					<!-- OldLocation: soffice.cfg -->
+					<!-- UIHints: Tools  Options - General  Save - [Section] Save -->
+					<info>
+						<author>MBA</author>
+						<desc>Specifies whether all modified documents are automatically saved in a time interval.</desc>
+						<label>AutoSave every</label>
+					</info>
+					<value>false</value>
+				</prop>
+				<prop oor:name="CreateBackup" oor:type="xs:boolean">
+					<!-- OldPath: General/Save/Documents -->
+					<!-- OldLocation: soffice.cfg -->
+					<!-- UIHints: Tools  Options - General  Save - [Section] Save -->
+					<info>
+						<author>MBA</author>
+						<desc>Specifies whether to create a backup copy when a modified document is saved.</desc>
+						<label>Always create backup copy</label>
+					</info>
+					<value>false</value>
+				</prop>
+				<prop oor:name="EditProperty" oor:type="xs:boolean">
+					<!-- OldPath: General/Save/Documents -->
+					<!-- OldLocation: soffice.cfg -->
+					<!-- UIHints: Tools  Options - General  Save - [Section] Save -->
+					<info>
+						<author>MBA</author>
+						<desc>Specifies if the document properties dialog will be opened for editing every time a document is saved under a new filename.</desc>
+						<label>Edit document properties before saving</label>
+					</info>
+					<value>false</value>
+				</prop>
+				<prop oor:name="AutoSavePrompt" oor:type="xs:boolean">
+					<!-- OldPath: General/Save/Documents -->
+					<!-- OldLocation: soffice.cfg -->
+					<!-- UIHints: Tools  Options - General  Save - [Section] Save -->
+					<info>
+						<author>MBA</author>
+						<desc>Shows a prompt during AutoSave,even when the document has a filename.</desc>
+						<label>Prompt to save</label>
+					</info>
+					<value>true</value>
+				</prop>
+				<prop oor:name="AutoSaveTimeIntervall" oor:type="xs:int">
+					<!-- OldPath: General/Save/Documents -->
+					<!-- OldLocation: soffice.cfg -->
+					<!-- UIHints: Tools  Options - General  Save - [Section] Save -->
+					<info>
+						<author>MBA</author>
+						<desc>Specifies the AutoSave time interval in minutes.</desc>
+						<label>Minutes</label>
+					</info>
+					<constraints>
+						<minInclusive oor:value="1">
+							<info>
+								<desc>Specifies that the minimum time interval is 1 minute.</desc>
+							</info>
+						</minInclusive>
+						<maxInclusive oor:value="60">
+							<info>
+								<desc>Specifies that the maximum time interval is 60 minutes.</desc>
+							</info>
+						</maxInclusive>
+					</constraints>
+					<value>15</value>
+				</prop>
+				<prop oor:name="ViewInfo" oor:type="xs:boolean">
+					<!-- OldPath: General/Restore -->
+					<!-- OldLocation: soffice.cfg -->
+					<!-- UIHints: Tools  Options - General  Save - [Section] Restore editing view - Document view-->
+					<info>
+						<author>MBA</author>
+						<desc>Saves view properties of last active document view when saving a document.</desc>
+						<label>Document view</label>
+					</info>
+					<value>true</value>
+				</prop>
+				<prop oor:name="DocumentWindows" oor:type="xs:boolean">
+					<!-- OldPath: General/Restore -->
+					<!-- OldLocation: soffice.cfg -->
+					<!-- UIHints: Tools  Options - General  Save - [Section] Restore editing view - Open windows-->
+					<info>
+						<author>MBA</author>
+						<desc>Specifies whether all currently open windows of a document should be saved. If true the view properties for all open document views of that document are saved.</desc>
+						<label>Open windows</label>
+					</info>
+					<value>false</value>
+				</prop>
+				<prop oor:name="PrettyPrinting" oor:type="xs:boolean">
+					<!-- UIHints: Tools  Options - General  Save - optimize XML file size-->
+					<!--the UI setting is inverse to this setting-->
+					<info>
+						<author>MBA</author>
+						<desc>Specifies if files saved in the OOo 6.0 XML file formats should be in pretty printing format. Saving and loading the document takes more time in pretty printing format.</desc>
+						<label>Open windows</label>
+					</info>
+					<value>false</value>
+				</prop>
+                                <prop oor:name="WarnAlienFormat" oor:type="xs:boolean">
+                                        <!-- UIHints: Tools  Options - General  Save - -->
+					<info>
+						<author>MBA</author>
+                                                <desc>Specifies if a warning message is shown if a file is going to be saved to an alien format.</desc>
+						<label>Open windows</label>
+					</info>
+                                        <value>true</value>
+				</prop>
+				<prop oor:name="AlwaysSaveAs" oor:type="xs:boolean">
+					<info>
+						<author>MAV</author>
+						<desc>If the option is set, every time a user triggers a plain Save operation, SaveAs operation with possible additional user notifications will be started.</desc>
+					</info>
+					<value>false</value>
+				</prop>
+				<prop oor:name="SaveBackwardCompatibleODF" oor:type="xs:boolean">
+					<info>
+						<author>PB</author>
+						<desc>If the  value is "true", then the ODF that is saved by OpenOffice.org will be backward compatible to previous minor versions.</desc>
+					</info>
+					<value>true</value>
+				</prop>
+				<prop oor:name="LoadPrinter" oor:type="xs:boolean">
+					<!-- UIHints: Tools - Options - Load/Save - General - Load - Load printer settings with the document -->
+					<info>
+						<author>PB</author>
+						<desc>Specifies if the printer settings will be loaded with the document.</desc>
+					</info>
+					<value>true</value>
+				</prop>
+			</group>
+			<group oor:name="Graphic">
+				<info>
+					<author>MBA</author>
+					<desc>Contains settings on how graphics contained in a document should be saved.</desc>
+				</info>
+				<prop oor:name="Format" oor:type="xs:int">
+					<!-- OldPath: General/Save/Graphics -->
+					<!-- OldLocation: soffice.cfg -->
+					<!-- UIHints: Tools  Options - General  Save - [Section] Save graphics -->
+					<info>
+						<author>AF</author>
+						<desc>Specifies how graphics contained in a document are saved.</desc>
+						<label>Save graphics Normal/Compressed/Original format</label>
+					</info>
+					<constraints>
+						<enumeration oor:value="0">
+							<info>
+								<desc>Normal</desc>
+							</info>
+						</enumeration>
+						<enumeration oor:value="1">
+							<info>
+								<desc>Compressed</desc>
+							</info>
+						</enumeration>
+						<enumeration oor:value="2">
+							<info>
+								<desc>Original format</desc>
+							</info>
+						</enumeration>
+					</constraints>
+					<value>1</value>
+				</prop>
+			</group>
+			<group oor:name="URL">
+				<info>
+					<author>MBA</author>
+					<desc>Specifies how URLs in documents should be processed during save.</desc>
+				</info>
+				<prop oor:name="FileSystem" oor:type="xs:boolean">
+					<!-- OldPath: General/Save/URL -->
+					<!-- OldLocation: soffice.cfg -->
+					<!-- UIHints: Tools  Options - General  Save - [Section] Save URLs relative to -->
+					<info>
+						<author>MBA</author>
+						<desc>Specifies whether URLs in documents should be saved relative to the file system.</desc>
+						<label>File system</label>
+					</info>
+					<value>true</value>
+				</prop>
+				<prop oor:name="Internet" oor:type="xs:boolean">
+					<!-- OldPath: General/Save/URL -->
+					<!-- OldLocation: soffice.cfg -->
+					<!-- UIHints: Tools  Options - General  Save - [Section] Save URLs relative to -->
+					<info>
+						<author>MBA</author>
+						<desc>Specifies if URLs in documents should be saved relative to the Internet.</desc>
+						<label>Internet</label>
+					</info>
+					<value>true</value>
+				</prop>
+			</group>
+            <group oor:name="ODF">
+                <info>
+                    <author>PB</author>
+                    <desc>Specifies ODF settings.</desc>
+                </info>
+                <prop oor:name="DefaultVersion" oor:type="xs:short">
+                    <!-- UIHints: Tools - Options - Load/Save - General - ODF version -->
+                    <info>
+                        <author>PB</author>
+                        <desc>Specifies the default ODF version for saving documents.</desc>
+                    </info>
+                    <constraints>
+                        <enumeration oor:value="0">
+                            <info>
+                                <desc>ODFVER_UNKNOWN</desc>
+                            </info>
+                        </enumeration>
+                        <enumeration oor:value="1">
+                            <info>
+                                <desc>ODFVER_010</desc>
+                            </info>
+                        </enumeration>
+                        <enumeration oor:value="2">
+                            <info>
+                                <desc>ODFVER_011</desc>
+                            </info>
+                        </enumeration>
+                        <enumeration oor:value="4">
+                            <info>
+                                <desc>ODFVER_012</desc>
+                            </info>
+                        </enumeration>
+                        <enumeration oor:value="3">
+                          <info>
+                            <desc>ODFVER_LATEST</desc>
+                          </info>
+                        </enumeration>
+                      </constraints>
+                      <value>3</value>
+                  </prop>
+            </group>
+		</group>
+		<group oor:name="Load">
+			<info>
+				<author>MBA</author>
+				<desc>Contains settings regarding the loading of documents.</desc>
+			</info>
+			<prop oor:name="UserDefinedSettings" oor:type="xs:boolean">
+				<!-- UIHints: Tools  Options - General  Load/Save - General [Section] Load - Load user-defined with the document-->
+				<info>
+					<author>MBA</author>
+					<desc>Specifies whether the user defined configuration settings are loaded together with the document.</desc>
+					<label>Load user-defined settings</label>
+				</info>
+				<value>true</value>
+			</prop>
+			<prop oor:name="ShowOfficeUpdateDialog" oor:type="xs:boolean">
+				<info>
+					<author>MAV</author>
+					<desc>Specifies whether the office update dialog should be shown in case the loaded document has newer ODF version than the maximal supported one.</desc>
+				</info>
+				<value>true</value>
+			</prop>
+		</group>
+		<group oor:name="Security">
+			<info>
+				<author>MBA</author>
+				<desc>Contains security specific Office settings.</desc>
+			</info>
+			<group oor:name="Scripting">
+				<info>
+					<author>MBA</author>
+					<desc>Contains security settings regarding Basic scripts.</desc>
+				</info>
+				<prop oor:name="SecureURL" oor:type="oor:string-list">
+					<!-- OldPath: Security/SecureURL -->
+					<!-- OldLocation: soffice.ini -->
+					<!-- UIHints: Tools - Options - Browser -->
+					<info>
+						<author>MBA</author>
+						<desc>Lists all trustworthy URLs: file: All scripts from the local file system including a LAN; private:explorer: Scripts from the Explorer; private:help: Scripts in the help system; private:newmenu: Scripts that are executed by the commands File-New and AutoPilot; private:schedule: Scripts of the scheduler; private:searchfolder: Scripts of the searchfolder; private:user: Scripts that are entered in the URL field.</desc>
+					</info>
+					<value/>
+				</prop>
+				<prop oor:name="OfficeBasic" oor:type="xs:int">
+					<!-- OldPath: Security/StarBASIC -->
+					<!-- OldLocation: soffice.ini -->
+					<!-- UIHints: Tools - Options - Browser -->
+					<info>
+						<author>MBA</author>
+						<desc>Determines how Office Basic scripts should be handled.</desc>
+					</info>
+					<constraints>
+						<enumeration oor:value="0">
+							<info>
+								<desc>Never</desc>
+							</info>
+						</enumeration>
+						<enumeration oor:value="1">
+							<info>
+								<desc>According to Path List</desc>
+							</info>
+						</enumeration>
+						<enumeration oor:value="2">
+							<info>
+								<desc>Always</desc>
+							</info>
+						</enumeration>
+					</constraints>
+					<value>1</value>
+				</prop>
+				<prop oor:name="ExecutePlugins" oor:type="xs:boolean">
+					<info>
+						<author>MBA</author>
+						<desc>Specifies whether execution of plugins found inside a document is allowed.</desc>
+					</info>
+					<value>true</value>
+				</prop>
+				<prop oor:name="Warning" oor:type="xs:boolean">
+					<info>
+						<author>MBA</author>
+						<desc>Specifies whether a warning box should be displayed before executing a script.</desc>
+					</info>
+					<value>false</value>
+				</prop>
+				<prop oor:name="Confirmation" oor:type="xs:boolean">
+					<info>
+						<author>MBA</author>
+						<desc>Specifies whether the user must confirm before a basic script can be executed.</desc>
+					</info>
+					<value>true</value>
+				</prop>
+				<prop oor:name="WarnSaveOrSendDoc" oor:type="xs:boolean">
+					<info>
+						<author>GT</author>
+						<desc>Specifies wether to warn when saving or sending documents with personal/hidden data.</desc>
+					</info>
+					<value>false</value>
+				</prop>
+				<prop oor:name="WarnSignDoc" oor:type="xs:boolean">
+					<info>
+						<author>GT</author>
+						<desc>Specifies wether to warn when signing documents with personal/hidden data.</desc>
+					</info>
+					<value>true</value>
+				</prop>
+				<prop oor:name="WarnPrintDoc" oor:type="xs:boolean">
+					<info>
+						<author>GT</author>
+						<desc>Specifies wether to warn when printing documents with personal/hidden data.</desc>
+					</info>
+					<value>false</value>
+				</prop>
+				<prop oor:name="WarnCreatePDF" oor:type="xs:boolean">
+					<info>
+						<author>GT</author>
+						<desc>Specifies wether to warn when creating PDF documents with personal/hidden data.</desc>
+					</info>
+					<value>false</value>
+				</prop>
+				<prop oor:name="RemovePersonalInfoOnSaving" oor:type="xs:boolean">
+					<info>
+						<author>GT</author>
+						<desc>Specifies wether to remove personal information on saving.</desc>
+					</info>
+					<value>false</value>
+				</prop>
+				<prop oor:name="RecommendPasswordProtection" oor:type="xs:boolean">
+					<info>
+						<author>GT</author>
+						<desc>Specifies wether to recommend password protection when saving documents.</desc>
+					</info>
+					<value>false</value>
+				</prop>
+                                <prop oor:name="HyperlinksWithCtrlClick" oor:type="xs:boolean">
+                                        <info>
+                                                <author>PB</author>
+                                                <desc>Specifies whether ctrl-click is required to follow hyperlinks.</desc>
+                                        </info>
+                                        <value>true</value>
+                                </prop>
+				<prop oor:name="MacroSecurityLevel" oor:type="xs:int">
+					<info>
+						<author>GT</author>
+						<desc>Level of Macro security.</desc>
+					</info>
+					<constraints>
+						<minInclusive oor:value="0">
+							<info>
+								<desc>Lowest level.</desc>
+							</info>
+						</minInclusive>
+						<maxInclusive oor:value="3">
+							<info>
+								<desc>Highest level.</desc>
+							</info>
+						</maxInclusive>
+					</constraints>
+					<value>2</value>
+				</prop>
+				<prop oor:name="DisableMacrosExecution" oor:type="xs:boolean">
+					<info>
+						<author>MAV</author>
+						<desc>Specifies whether the macro execution is disabled in general. If it is set to true, the "MacroSecurityLevel" is ignored. If it is set to false, the mentioned entry specified the level of macro security.</desc>
+					</info>
+					<value>false</value>
+				</prop>
+				<set oor:name="TrustedAuthors" oor:node-type="TrustedAuthor">
+					<info>
+						<author>GT</author>
+						<desc>List with trusted authors.</desc>
+					</info>
+				</set>
+			</group>
+		</group>
+		<group oor:name="View">
+			<info>
+				<author>MBA</author>
+				<desc>Contains window and dialog settings.</desc>
+			</info>
+			<prop oor:name="FontScaling" oor:type="xs:short">
+				<!--OldPath: General/View -->
+				<!--OldLocation: soffice.cfg-->
+				<!--UIHints: Tools  Options - General  View  [Section] Display-->
+				<info>
+					<author>PB</author>
+					<desc>Specifies the scaling only of the screen representation [UNIT=%].</desc>
+					<label>Scaling</label>
+				</info>
+				<constraints>
+					<minInclusive oor:value="50">
+						<info>
+							<author>PB</author>
+							<desc>Specifies the minimum range of the scaling.</desc>
+						</info>
+					</minInclusive>
+					<maxInclusive oor:value="200">
+						<info>
+							<author>PB</author>
+							<desc>Specifies the maximum range of the scaling.</desc>
+						</info>
+					</maxInclusive>
+				</constraints>
+				<value>100</value>
+			</prop>
+			<prop oor:name="LookAndFeel" oor:type="xs:short">
+				<!-- OldPath: General/View -->
+				<!-- OldLocation: soffice.cfg -->
+				<!-- UIHints: Tools  Options - General  View  [Section] Display -->
+				<info>
+					<author>PB</author>
+					<desc>Determines the look and feel of the application.</desc>
+					<label>Look &amp; Feel</label>
+				</info>
+				<constraints>
+					<enumeration oor:value="0">
+						<info>
+							<desc>Standard</desc>
+						</info>
+					</enumeration>
+					<enumeration oor:value="1">
+						<info>
+							<desc>Macintosh</desc>
+						</info>
+					</enumeration>
+					<enumeration oor:value="2">
+						<info>
+							<desc>X Window</desc>
+						</info>
+					</enumeration>
+					<enumeration oor:value="3">
+						<info>
+							<desc>OS/2</desc>
+						</info>
+					</enumeration>
+				</constraints>
+				<value>0</value>
+			</prop>
+			<group oor:name="NewDocumentHandling">
+				<info>
+					<author>CD</author>
+					<desc>Contains settings to change new document window behavior.</desc>
+				</info>
+				<prop oor:name="ForceFocusAndToFront" oor:type="xs:boolean">
+					<info>
+						<author>CD</author>
+						<desc>Every new document window will be forced to front and grabs the focus.</desc>
+					</info>
+					<value>true</value>
+				</prop>
+			</group>
+			<group oor:name="AppWindow">
+				<info>
+					<author>MBA</author>
+					<desc>Contains settings on how the application window should be displayed.</desc>
+				</info>
+				<prop oor:name="FullScreen" oor:type="xs:boolean">
+					<!-- OldPath: soffice-view/App-Window -->
+					<!-- OldLocation: soffice.ini -->
+					<info>
+						<author>MBA</author>
+						<desc>Specifies whether the application window should be opened in Fullscreen mode.</desc>
+					</info>
+					<value>false</value>
+				</prop>
+				<prop oor:name="Preference" oor:type="xs:int">
+					<!-- OldPath: soffice-view/App-Window -->
+					<!-- OldLocation: soffice.ini -->
+					<info>
+						<author>MBA</author>
+						<desc>Specifies the preferred view of the application window.</desc>
+					</info>
+					<constraints>
+						<enumeration oor:value="0">
+							<info>
+								<desc>Use last setting</desc>
+							</info>
+						</enumeration>
+						<enumeration oor:value="1">
+							<info>
+								<desc>Show in task bar</desc>
+							</info>
+						</enumeration>
+						<enumeration oor:value="2">
+							<info>
+								<desc>Open in Fullscreen mode</desc>
+							</info>
+						</enumeration>
+					</constraints>
+					<value>0</value>
+				</prop>
+			</group>
+			<group oor:name="Dialog">
+				<info>
+					<author>MBA</author>
+					<desc>Contains settings which specify how dialogs and toolbars should be displayed.</desc>
+				</info>
+				<prop oor:name="ButtonLarge" oor:type="xs:boolean">
+					<!-- OldPath: General/View -->
+					<!-- OldLocation: soffice.cfg -->
+					<!-- UIHints: Tools  Options - General  View  [Section] Buttons -->
+					<info>
+						<author>MBA</author>
+						<desc>Specifies whether toolbar buttons should be drawn large or small. True means large.</desc>
+						<label>Large buttons</label>
+					</info>
+					<value>false</value>
+				</prop>
+				<prop oor:name="ButtonFlat" oor:type="xs:boolean">
+					<!-- OldPath: General/View -->
+					<!-- OldLocation: soffice.cfg -->
+					<!-- UIHints: Tools  Options - General  View  [Section] Buttons -->
+					<info>
+						<author>MBA</author>
+						<desc>Specifies whether toolbox buttons should be drawn with a flat or 3D design. True means flat design.</desc>
+						<label>Flat buttons</label>
+					</info>
+					<value>true</value>
+				</prop>
+				<prop oor:name="ColoredTab" oor:type="xs:boolean">
+					<!-- OldPath: General/View -->
+					<!-- OldLocation: soffice.cfg -->
+					<!-- UIHints: Tools  Options - General  View  [Section] Options -->
+					<info>
+						<author>PB</author>
+						<desc>Specifies TabDialogs with colored tab control (True)</desc>
+						<label>Colored tab controls</label>
+					</info>
+					<value>false</value>
+				</prop>
+				<prop oor:name="MousePositioning" oor:type="xs:short">
+					<!-- OldPath: General/View -->
+					<!-- OldLocation: soffice.cfg -->
+					<!-- UIHints: Tools  Options - General  View  [Section] Mouse positioning -->
+					<info>
+						<author>PB</author>
+						<desc>Determines the automatic mouse positioning on dialogs: 0 - Default button 1 - Dialog center 2 - No automatic positioning</desc>
+						<label>Mouse positioning</label>
+					</info>
+					<constraints>
+						<enumeration oor:value="0">
+							<info>
+								<desc>Snap To Button</desc>
+							</info>
+						</enumeration>
+						<enumeration oor:value="1">
+							<info>
+								<desc>Snap To Middle</desc>
+							</info>
+						</enumeration>
+						<enumeration oor:value="2">
+							<info>
+								<desc>No Snap</desc>
+							</info>
+						</enumeration>
+					</constraints>
+					<value>2</value>
+				</prop>
+				<prop oor:name="MiddleMouseButton" oor:type="xs:short">
+					<!-- OldPath: General/View -->
+					<!-- UIHints: Tools  Options - General  View  [Section] Middle mouse button -->
+					<info>
+						<author>OS</author>
+						<desc>Determines the action assigned to the middle mouse button: 0 - No action 1 -Auto scroll 2 - Paste selection.</desc>
+						<label>Middle mouse button</label>
+					</info>
+					<constraints>
+						<enumeration oor:value="0">
+							<info>
+								<desc>No action</desc>
+							</info>
+						</enumeration>
+						<enumeration oor:value="1">
+							<info>
+								<desc>Auto scroll</desc>
+							</info>
+						</enumeration>
+						<enumeration oor:value="2">
+							<info>
+								<desc>Paste selection</desc>
+							</info>
+						</enumeration>
+					</constraints>
+					<value>1</value>
+				</prop>
+				<prop oor:name="SingleLineTab" oor:type="xs:boolean">
+					<!-- OldPath: General/View -->
+					<!-- OldLocation: soffice.cfg -->
+					<!-- UIHints: Tools  Options - General  View  [Section] Options -->
+					<info>
+						<author>PB</author>
+						<desc>Specifies TabDialogs with single line tab control (True).</desc>
+						<label>Single line tab controls</label>
+					</info>
+					<value>false</value>
+				</prop>
+			</group>
+			<group oor:name="Localisation">
+				<info>
+					<author>SSA</author>
+					<desc>Contains localization specific settings.</desc>
+				</info>
+				<prop oor:name="AutoMnemonic" oor:type="xs:boolean" oor:localized="true">
+					<!-- OldPath: International/AutoMnemonic -->
+					<!-- OldLocation: soffice.ini -->
+					<info>
+						<author>SSA</author>
+						<desc>Specifies if shortcuts are assigned automatically.</desc>
+					</info>
+				</prop>
+				<prop oor:name="DialogScale" oor:type="xs:int" oor:localized="true">
+					<!-- OldPath: International/DialogScaleX -->
+					<!-- OldLocation: soffice.ini -->
+					<info>
+						<author>SSA</author>
+						<desc>Specifies the percentage for enlarging controls.</desc>
+					</info>
+					<constraints>
+						<minInclusive oor:value="0">
+							<info>
+								<author>SSA</author>
+								<desc>Specifies the upper limit for enlarging the controls is 100%.</desc>
+							</info>
+						</minInclusive>
+						<maxInclusive oor:value="100">
+							<info>
+								<author>SSA</author>
+								<desc>Specifies the upper limit for enlarging the controls is 100%.</desc>
+							</info>
+						</maxInclusive>
+					</constraints>
+				</prop>
+			</group>
+			<group oor:name="Menu">
+				<info>
+					<author>PB</author>
+					<desc>Contains menu view settings.</desc>
+				</info>
+				<prop oor:name="DontHideDisabledEntry" oor:type="xs:boolean">
+					<!-- OldPath: Desktop/DontHideDisabledEntry -->
+					<!-- OldLocation: soffice.ini -->
+					<!-- UIHints: Tools - Options - General - View -->
+					<info>
+						<author>PB</author>
+						<desc>Shows all deactivated menu entries. Menu commands that are normally not necessary are hidden by default.</desc>
+					</info>
+					<value>true</value>
+				</prop>
+				<prop oor:name="IsSystemIconsInMenus" oor:type="xs:boolean">
+					<info>
+						<author>CMC</author>
+						<desc>Indicates whether icons in the office menus should shown/hidden by following the System theme.</desc>
+					</info>
+					<value>true</value>
+				</prop>
+				<prop oor:name="ShowIconsInMenues" oor:type="xs:boolean">
+					<!-- OldPath: General/View -->
+					<!-- UIHints: Tools  Options - General  View  [Section] Options -->
+					<info>
+						<author>CD</author>
+						<desc>Indicates whether icons in the office menus should be displayed.</desc>
+					</info>
+					<value>true</value>
+				</prop>
+				<prop oor:name="FollowMouse" oor:type="xs:boolean">
+					<!-- OldPath: General/View -->
+					<!-- OldLocation: soffice.cfg -->
+					<!-- UIHints: Tools  Options - General  View  [Section] Options -->
+					<info>
+						<author>PB</author>
+						<desc>Specifies automatic selection while moving the mouse over a menu (True).</desc>
+						<label>Menu follows mouse pointer</label>
+					</info>
+					<value>true</value>
+				</prop>
+			</group>
+			<group oor:name="Window">
+				<info>
+					<author>MBA</author>
+					<desc>Contains settings for general windows used by the Office.</desc>
+				</info>
+				<prop oor:name="Drag" oor:type="xs:short">
+					<!-- OldPath: General/View -->
+					<!-- OldLocation: soffice.cfg -->
+					<!-- UIHints: Tools  Options - General  View  [Section] Display -->
+					<info>
+						<author>PB</author>
+						<desc>Specifies the representation of the window while dragging.</desc>
+						<label>Window Drag</label>
+					</info>
+					<constraints>
+						<enumeration oor:value="0">
+							<info>
+								<desc>With window contents</desc>
+							</info>
+						</enumeration>
+						<enumeration oor:value="1">
+							<info>
+								<desc>Frame only</desc>
+							</info>
+						</enumeration>
+						<enumeration oor:value="2">
+							<info>
+								<desc>From system settings</desc>
+							</info>
+						</enumeration>
+					</constraints>
+					<value>2</value>
+				</prop>
+				<prop oor:name="Key" oor:type="xs:int">
+					<!-- OldPath: soffice_View/Window -->
+					<!-- OldLocation: soffice.ini -->
+					<!-- Notice: LM: Description is missing 5962Window=V1,995/150/280/321,H,0,AL:(16,4,0/0/400/250)#100 -->
+					<info>
+						<deprecated/>
+						<author>MBA</author>
+						<desc>Deprecated.</desc>
+					</info>
+				</prop>
+				<prop oor:name="Version" oor:type="xs:string">
+					<!-- OldPath: soffice_View/Window -->
+					<!-- OldLocation: soffice.ini -->
+					<!-- Notice: LM: Description is missing -->
+					<info>
+						<deprecated/>
+						<desc>Deprecated.</desc>
+					</info>
+					<value/>
+					<!-- JB: Empty default inserted into empty property node. Remove if NIL was intended -->
+				</prop>
+				<prop oor:name="State" oor:type="xs:boolean">
+					<!-- OldPath: soffice_View/Window -->
+					<!-- OldLocation: soffice.ini -->
+					<!-- Notice: LM: Description is missing -->
+					<info>
+						<deprecated/>
+						<desc>Deprecated.</desc>
+					</info>
+					<value>false</value>
+				</prop>
+				<prop oor:name="Flag" oor:type="xs:int">
+					<!-- OldPath: soffice_View/Window -->
+					<!-- OldLocation: soffice.ini -->
+					<!-- Notice: LM: Description is missing -->
+					<info>
+						<deprecated/>
+						<desc>Deprecated.</desc>
+					</info>
+					<constraints>
+						<enumeration oor:value="01">
+							<info>
+								<desc>ZoomIn</desc>
+							</info>
+						</enumeration>
+						<enumeration oor:value="02">
+							<info>
+								<desc>Small</desc>
+							</info>
+						</enumeration>
+						<enumeration oor:value="04">
+							<info>
+								<desc>ForceDock</desc>
+							</info>
+						</enumeration>
+						<enumeration oor:value="08">
+							<info>
+								<desc>AutoHide</desc>
+							</info>
+						</enumeration>
+						<enumeration oor:value="10">
+							<info>
+								<desc>Task</desc>
+							</info>
+						</enumeration>
+						<enumeration oor:value="20">
+							<info>
+								<desc>CantGetFocus</desc>
+							</info>
+						</enumeration>
+					</constraints>
+				</prop>
+				<prop oor:name="UserData" oor:type="xs:string">
+					<!-- OldPath: soffice_View/Window -->
+					<!-- OldLocation: soffice.ini -->
+					<!-- Notice: LM: Description is missing -->
+					<info>
+						<deprecated/>
+						<desc>Deprecated.</desc>
+					</info>
+					<value/>
+					<!-- JB: Empty default inserted into empty property node. Remove if NIL was intended -->
+				</prop>
+			</group>
+			<group oor:name="SplitWindow">
+				<info>
+					<deprecated/>
+					<author>MBA</author>
+					<desc>Specifies the properties of window containers for docked windows.</desc>
+				</info>
+				<prop oor:name="Key" oor:type="xs:string">
+					<!-- OldPath: soffice_View/SplitWindow -->
+					<!-- OldLocation: soffice.ini -->
+					<!-- Notice: LM: Description is missing 0SplitWindow=V1,2,1,0,6308 -->
+					<info>
+						<deprecated/>
+						<author>MBA</author>
+						<desc>Deprecated.</desc>
+					</info>
+					<value/>
+					<!-- JB: Empty default inserted into empty property node. Remove if NIL was intended -->
+				</prop>
+				<prop oor:name="Version" oor:type="xs:int">
+					<!-- OldPath: soffice_View/SplitWindow -->
+					<!-- OldLocation: soffice.ini -->
+					<!-- Notice: LM: Description is missing -->
+					<info>
+						<deprecated/>
+						<author>MBA</author>
+						<desc>Deprecated.</desc>
+					</info>
+				</prop>
+				<prop oor:name="State" oor:type="xs:int">
+					<!-- OldPath: soffice_View/SplitWindow -->
+					<!-- OldLocation: soffice.ini -->
+					<info>
+						<deprecated/>
+						<author>MBA</author>
+						<desc>Deprecated.</desc>
+					</info>
+					<constraints>
+						<enumeration oor:value="0">
+							<info>
+								<desc>Stick/Hidden</desc>
+							</info>
+						</enumeration>
+						<enumeration oor:value="1">
+							<info>
+								<desc>Floating/Hidden</desc>
+							</info>
+						</enumeration>
+						<enumeration oor:value="2">
+							<info>
+								<desc>Stick/Visible</desc>
+							</info>
+						</enumeration>
+						<enumeration oor:value="3">
+							<info>
+								<desc>Floating/Visible</desc>
+							</info>
+						</enumeration>
+					</constraints>
+				</prop>
+				<prop oor:name="Count" oor:type="xs:int">
+					<info>
+						<deprecated/>
+						<desc>Deprecated.</desc>
+					</info>
+					<!-- OldPath: soffice_View/SplitWindow -->
+					<!-- OldLocation: soffice.ini -->
+					<!-- Notice: LM: Description is missing -->
+				</prop>
+				<prop oor:name="Sequence" oor:type="xs:int">
+					<info>
+						<deprecated/>
+						<desc>Deprecated.</desc>
+					</info>
+					<!-- OldPath: soffice_View/SplitWindow -->
+					<!-- OldLocation: soffice.ini -->
+					<!-- Notice: LM: Description is missing -->
+				</prop>
+			</group>
+			<group oor:name="FontAntiAliasing">
+				<info>
+					<desc>Font antialiasing properties</desc>
+				</info>
+				<prop oor:name="Enabled" oor:type="xs:boolean">
+					<info>
+						<desc>Specifies font antialiasing properties</desc>
+						<label>Font Antialiasing Enabled</label>
+					</info>
+					<value>true</value>
+				</prop>
+				<prop oor:name="MinPixelHeight" oor:type="xs:short">
+					<info>
+						<desc>Specifies an additional limit if Font Antialiasing is enabled. Fonts that are smaller than the specified limit are not anti-aliased.</desc>
+						<label>Font Antialiasing Minimum Pixel Height</label>
+					</info>
+					<value>8</value>
+				</prop>
+			</group>
+		</group>
+		<group oor:name="Undo">
+			<info>
+				<author>MBA</author>
+				<desc>Contains the settings regarding the undo operation in the Office.</desc>
+			</info>
+			<prop oor:name="Steps" oor:type="xs:int">
+				<!-- OldPath: General/Undo -->
+				<!-- OldLocation: soffice.cfg -->
+				<!-- UIHints: Tools  Options - General  Save - [Section] Undo -->
+				<info>
+					<author>MBA</author>
+					<desc>Specifies how many operations can be undone in a row.</desc>
+					<label>Number of steps</label>
+				</info>
+				<constraints>
+					<minInclusive oor:value="1">
+						<info>
+							<desc>Specifies the lowest number of undo steps possible.</desc>
+						</info>
+					</minInclusive>
+					<maxInclusive oor:value="1000">
+						<info>
+							<desc>Specifies the highest number of undo steps possible.</desc>
+						</info>
+					</maxInclusive>
+				</constraints>
+				<value>100</value>
+			</prop>
+		</group>
+		<group oor:name="Setup">
+			<info>
+				<author>PB</author>
+				<desc>Specifies options related to the setup.</desc>
+			</info>
+			<group oor:name="Language">
+				<info>
+					<desc>Specifies options related to the installed languages.</desc>
+				</info>
+				<prop oor:name="Locales" oor:type="oor:string-list">
+					<!--OldPath: OfficeLanguage/[Code]=Installed -->
+					<!--OldLocation: soffice.ini -->
+					<!--The string list has to be filled by the setup-->
+					<info>
+						<desc>Contains the installed Office languages for the menus and dialogs.</desc>
+					</info>
+				</prop>
+			</group>
+		</group>
+		<group oor:name="Print">
+			<info>
+				<author>AF</author>
+				<desc>Specifies options related to printing.</desc>
+			</info>
+			<prop oor:name="PrintingModifiesDocument" oor:type="xs:boolean">
+				<!-- UIHints: Tools  Options - General  Print  [Section] PrinterOptions-->
+				<info>
+					<author>MBA</author>
+					<desc>Specifies if printing a document can modify a document due to reformatting</desc>
+					<label>(PrinterOptions) PrintingModifiesDocument</label>
+				</info>
+				<value>false</value>
+			</prop>
+			<group oor:name="Warning">
+				<info>
+					<author>OS</author>
+					<desc>Contains settings for print specific warnings.</desc>
+				</info>
+				<prop oor:name="PaperSize" oor:type="xs:boolean">
+					<!-- OldPath: General/Print/Warning -->
+					<!-- OldLocation: soffice.cfg -->
+					<!-- UIHints: Tools  Options - General  Print  [Section] Warnings -->
+					<info>
+						<author>OS</author>
+						<desc>Specifies if a warning should be displayed in case the printout requires a specific paper size</desc>
+						<label>(Warnings) Paper size</label>
+					</info>
+					<value>false</value>
+				</prop>
+				<prop oor:name="PaperOrientation" oor:type="xs:boolean">
+					<!-- OldPath: General/Print/Warning -->
+					<!-- OldLocation: soffice.cfg -->
+					<!-- UIHints: Tools  Options - General  Print  [Section] Warnings -->
+					<info>
+						<author>OS</author>
+						<desc>Specifies if a warning should be displayed in case the printout requires a specific paper orientation</desc>
+						<label>(Warnings) Paper orientation</label>
+					</info>
+					<value>false</value>
+				</prop>
+				<prop oor:name="NotFound" oor:type="xs:boolean">
+					<!-- OldPath: General/Print/Warning -->
+					<!-- OldLocation: soffice.cfg -->
+					<!-- UIHints: Tools  Options - General  Print  [Section] Warnings -->
+					<info>
+						<author>OS</author>
+						<desc>Specifies if a warning should be displayed in case the printer defined in the document was not found</desc>
+						<label>(Warnings) Not found</label>
+					</info>
+					<value>false</value>
+				</prop>
+				<prop oor:name="Transparency" oor:type="xs:boolean">
+					<!-- UIHints: Tools  Options - General  Print  [Section] Warnings -->
+					<info>
+						<author>AF</author>
+						<desc>Specifies if a warning should be displayed in case the printout contains transparent objects.</desc>
+						<label>(Warnings) Transparency</label>
+					</info>
+					<value>true</value>
+				</prop>
+			</group>
+			<group oor:name="Option">
+				<info>
+					<author>AF</author>
+					<desc>Specifies the options related to printing.</desc>
+				</info>
+				<group oor:name="Printer">
+					<info>
+						<desc>Specifies the options related to printing.</desc>
+					</info>
+					<prop oor:name="ReduceTransparency" oor:type="xs:boolean">
+						<!-- UIHints: Tools  Options - General  Print  [Section] PrinterOptions-->
+						<info>
+							<author>AF</author>
+							<desc>Indicates whether to ignore transparency for the output of objects.</desc>
+							<label>(PrinterOptions) ReduceTransparency</label>
+						</info>
+						<value>false</value>
+					</prop>
+					<prop oor:name="ReducedTransparencyMode" oor:type="xs:short">
+						<!-- UIHints: Tools  Options - General  Print  [Section] PrinterOptions-->
+						<info>
+							<author>AF</author>
+							<desc>Specifies type of transparency reduction: 0 - Automatically determine reduction, 1 - Always disabled.</desc>
+							<label>(PrinterOptions) ReducedTransparencyMode</label>
+						</info>
+						<value>0</value>
+					</prop>
+					<prop oor:name="ReduceGradients" oor:type="xs:boolean">
+						<!-- UIHints: Tools  Options - General  Print  [Section] PrinterOptions-->
+						<info>
+							<author>AF</author>
+							<desc>Indicates whether to reduce memory usage for output of gradients by limiting the number of gradient steps.</desc>
+							<label>(PrinterOptions) ReduceGradients</label>
+						</info>
+						<value>false</value>
+					</prop>
+					<prop oor:name="ReducedGradientMode" oor:type="xs:short">
+						<!-- UIHints: Tools  Options - General  Print  [Section] PrinterOptions-->
+						<info>
+							<author>AF</author>
+							<desc>Specifies type of gradient reduction: 0 - reduce the number of stripes, 1 - reduce to color.</desc>
+							<label>(PrinterOptions) ReducedGradientMode</label>
+						</info>
+						<value>0</value>
+					</prop>
+					<prop oor:name="ReducedGradientStepCount" oor:type="xs:short">
+						<!-- UIHints: Tools  Options - General  Print  [Section] PrinterOptions-->
+						<info>
+							<author>AF</author>
+							<desc>Specifies the maximum number stripes used for output of gradients.</desc>
+							<label>(PrinterOptions) ReducedGradientStepCount</label>
+						</info>
+						<value>64</value>
+					</prop>
+					<prop oor:name="ReduceBitmaps" oor:type="xs:boolean">
+						<!-- UIHints: Tools  Options - General  Print  [Section] PrinterOptions-->
+						<info>
+							<author>AF</author>
+							<desc>Indicates whether to reduce the memory usage of bitmaps for print process by limiting the resolution.</desc>
+							<label>(PrinterOptions) ReduceBitmaps</label>
+						</info>
+						<value>false</value>
+					</prop>
+					<prop oor:name="ReducedBitmapMode" oor:type="xs:short">
+						<!-- UIHints: Tools  Options - General  Print  [Section] PrinterOptions-->
+						<info>
+							<author>AF</author>
+							<desc>Specifies type of bitmap reduction: 0 - Automatically determine optimal resolution, 1 - Use original resolution, 2 - User defined resolution.</desc>
+							<label>(PrinterOptions) ReducedBitmapMode</label>
+						</info>
+						<value>1</value>
+					</prop>
+					<prop oor:name="ReducedBitmapResolution" oor:type="xs:short">
+						<!-- UIHints: Tools  Options - General  Print  [Section] PrinterOptions-->
+						<info>
+							<author>AF</author>
+							<desc>Specifies resolution of reduced bitmaps: 0 - 72DPI, 1 - 96DPI, 2 - 150DPI, 3 - 200DPI, 4 - 300DPI, 5 - 600DPI.</desc>
+							<label>(PrinterOptions) ReducedBitmapResolution</label>
+						</info>
+						<value>3</value>
+					</prop>
+					<prop oor:name="ReducedBitmapIncludesTransparency" oor:type="xs:boolean">
+						<!-- UIHints: Tools  Options - General  Print  [Section] PrinterOptions-->
+						<info>
+							<author>AF</author>
+							<desc>Indicates whether to reduce the resolution of automatically created substitution bitmaps of transparent objects.</desc>
+							<label>(PrinterOptions) ReducedBitmapIncludesTransparency</label>
+						</info>
+						<value>true</value>
+					</prop>
+					<prop oor:name="ConvertToGreyscales" oor:type="xs:boolean">
+						<!-- UIHints: Tools  Options - General  Print  [Section] PrinterOptions-->
+						<info>
+							<author>AF</author>
+							<desc>Indicates whether to create only grayscale output of all objects.</desc>
+							<label>(PrinterOptions) ConvertToGreyscales</label>
+						</info>
+						<value>false</value>
+					</prop>
+				</group>
+				<group oor:name="File">
+					<info>
+						<desc>Specifies the options for printing to a file.</desc>
+						<label>Print File</label>
+					</info>
+					<prop oor:name="ReduceTransparency" oor:type="xs:boolean">
+						<!-- UIHints: Tools  Options - General  Print  [Section] PrintFileOptions-->
+						<info>
+							<author>AF</author>
+							<desc>Indicates whether to ignore transparency for the output of objects.</desc>
+							<label>(PrintFileOptions) ReduceTransparency</label>
+						</info>
+						<value>false</value>
+					</prop>
+					<prop oor:name="ReducedTransparencyMode" oor:type="xs:short">
+						<!-- UIHints: Tools  Options - General  Print  [Section] PrintFileOptions-->
+						<info>
+							<author>AF</author>
+							<desc>Indicates the type of transparency reduction: 0 - Automatically determine reduction, 1 - Always disabled.</desc>
+							<label>(PrintFileOptions) ReducedTransparencyMode</label>
+						</info>
+						<value>0</value>
+					</prop>
+					<prop oor:name="ReduceGradients" oor:type="xs:boolean">
+						<!-- UIHints: Tools  Options - General  Print  [Section] PrintFileOptions-->
+						<info>
+							<author>AF</author>
+							<desc>Indicates whether to reduce memory usage for output of gradients by limiting the number of gradient steps.</desc>
+							<label>(PrintFileOptions) ReduceGradients</label>
+						</info>
+						<value>false</value>
+					</prop>
+					<prop oor:name="ReducedGradientMode" oor:type="xs:short">
+						<!-- UIHints: Tools  Options - General  Print  [Section] PrintFileOptions-->
+						<info>
+							<author>AF</author>
+							<desc>Indicates the type of gradient reduction: 0 - Reduce the number of stripes, 1 - Reduce to color.</desc>
+							<label>(PrintFileOptions) ReducedGradientMode</label>
+						</info>
+						<value>0</value>
+					</prop>
+					<prop oor:name="ReducedGradientStepCount" oor:type="xs:short">
+						<!-- UIHints: Tools  Options - General  Print  [Section] PrintFileOptions-->
+						<info>
+							<author>AF</author>
+							<desc>Specifies the maximum number stripes used for output of gradients.</desc>
+							<label>(PrintFileOptions) ReducedGradientStepCount</label>
+						</info>
+						<value>64</value>
+					</prop>
+					<prop oor:name="ReduceBitmaps" oor:type="xs:boolean">
+						<!-- UIHints: Tools  Options - General  Print  [Section] PrintFileOptions-->
+						<info>
+							<author>AF</author>
+							<desc>Indicates whether to reduce the memory usage of bitmaps for the print process by limiting the resolution.</desc>
+							<label>(PrintFileOptions) ReduceBitmaps</label>
+						</info>
+						<value>false</value>
+					</prop>
+					<prop oor:name="ReducedBitmapMode" oor:type="xs:short">
+						<!-- UIHints: Tools  Options - General  Print  [Section] PrintFileOptions-->
+						<info>
+							<author>AF</author>
+							<desc>Specifies the type of bitmap reduction: 0 - Automatically determine optimal resolution, 1 - Use original resolution, 2 - User defined resolution.</desc>
+							<label>(PrintFileOptions) ReducedBitmapMode</label>
+						</info>
+						<value>1</value>
+					</prop>
+					<prop oor:name="ReducedBitmapResolution" oor:type="xs:short">
+						<!-- UIHints: Tools  Options - General  Print  [Section] PrintFileOptions-->
+						<info>
+							<author>AF</author>
+							<desc>Specifies the resolution of reduced bitmaps: 0 - 72DPI, 1 - 96DPI, 2 - 150DPI, 3 - 200DPI, 4 - 300DPI, 5 - 600DPI.</desc>
+							<label>(PrintFileOptions) ReducedBitmapResolution</label>
+						</info>
+						<value>3</value>
+					</prop>
+					<prop oor:name="ReducedBitmapIncludesTransparency" oor:type="xs:boolean">
+						<!-- UIHints: Tools  Options - General  Print  [Section] PrintFileOptions-->
+						<info>
+							<author>AF</author>
+							<desc>Indicates whether to reduce the resolution of automatically created substitution bitmaps of transparent objects.</desc>
+							<label>(PrintFileOptions) ReducedBitmapIncludesTransparency</label>
+						</info>
+						<value>true</value>
+					</prop>
+					<prop oor:name="ConvertToGreyscales" oor:type="xs:boolean">
+						<!-- UIHints: Tools  Options - General  Print  [Section] PrintFileOptions-->
+						<info>
+							<author>AF</author>
+							<desc>Indicates whether to create only grayscale output of all objects.</desc>
+							<label>(PrintFileOptions) ConvertToGreyscales</label>
+						</info>
+						<value>false</value>
+					</prop>
+				</group>
+			</group>
+		</group>
+		<group oor:name="WorkingSet">
+			<info>
+				<deprecated/>
+				<author>MBA</author>
+				<desc>Lists open documents or windows.</desc>
+			</info>
+			<prop oor:name="WindowList" oor:type="oor:string-list">
+				<!-- OldPath: SavedWorkingSet -->
+				<!-- OldLocation: soffice.ini -->
+				<!-- UIHints: Tools  Options - General  Save -->
+				<info>
+					<deprecated/>
+					<author>MBA</author>
+					<desc>Lists open documents or windows.</desc>
+				</info>
+			</prop>
+		</group>
+		<group oor:name="AddXMLToStorage">
+			<info>
+				<author>OS</author>
+				<desc>Contains settings specifying if a XML package is added to the applications binary files.</desc>
+			</info>
+			<prop oor:name="Writer" oor:type="xs:boolean">
+				<!-- OldPath: AddXMLToStorage_Writer -->
+				<!-- OldLocation: soffice.ini -->
+				<!-- UIHints: no -->
+				<info>
+					<author>OS</author>
+					<desc>Defines if a XML package is added to the Writer binary files.</desc>
+				</info>
+			</prop>
+			<prop oor:name="Calc" oor:type="xs:boolean">
+				<!-- OldPath: AddXMLToStorage_Calc -->
+				<!-- OldLocation: soffice.ini -->
+				<!-- UIHints: no -->
+				<info>
+					<author>OS</author>
+					<desc>Defines if a XML package is added to the Calc binary files.</desc>
+				</info>
+			</prop>
+			<prop oor:name="Impress" oor:type="xs:boolean">
+				<!-- OldPath: AddXMLToStorage_Impress -->
+				<!-- OldLocation: soffice.ini -->
+				<!-- UIHints: no -->
+				<info>
+					<author>OS</author>
+					<desc>Defines if a XML package is added to the Impress binary files.</desc>
+				</info>
+			</prop>
+			<prop oor:name="Draw" oor:type="xs:boolean">
+				<!-- OldPath: AddXMLToStorage_Draw -->
+				<!-- OldLocation: soffice.ini -->
+				<!-- UIHints: no -->
+				<info>
+					<author>OS</author>
+					<desc>Defines if a XML package is added to the Draw binary files.</desc>
+				</info>
+			</prop>
+		</group>
+		<group oor:name="Help">
+			<info>
+				<author>FS</author>
+				<desc>Contains settings that specify the common help settings.</desc>
+			</info>
+			<prop oor:name="ShowBasic" oor:type="xs:boolean">
+				<info>
+					<author>ABI</author>
+					<desc>Determines wether basic help should be shown.</desc>
+				</info>
+				<value>true</value>
+			</prop>
+			<prop oor:name="Locale" oor:type="xs:string">
+				<info>
+					<author>ABI</author>
+					<desc>Determines the locale for the help pages.</desc>
+				</info>
+				<value/>
+				<!-- JB: Empty default inserted into empty property node. Remove if NIL was intended -->
+			</prop>
+			<prop oor:name="System" oor:type="xs:string">
+				<info>
+					<author>ABI</author>
+					<desc>Determines the operating system on which the help system is displayed.</desc>
+				</info>
+				<value/>
+				<!-- JB: Empty default inserted into empty property node. Remove if NIL was intended -->
+			</prop>
+			<prop oor:name="Tip" oor:type="xs:boolean">
+				<!-- OldLocation: Soffice.cfg -->
+				<!-- UIHints: Help menu-->
+				<info>
+					<author>MBA</author>
+					<desc>Activates the Tip help.</desc>
+					<label>Tips</label>
+				</info>
+				<value>true</value>
+			</prop>
+			<prop oor:name="ExtendedTip" oor:type="xs:boolean">
+				<!-- OldLocation: Soffice.cfg -->
+				<!-- UIHints: Help menu-->
+				<info>
+					<author>MBA</author>
+					<desc>Activates the Extended help.</desc>
+					<label>Extended Tips</label>
+				</info>
+				<value>false</value>
+			</prop>
+			<prop oor:name="HelpStyleSheet" oor:type="xs:string">
+				<info>
+					<author>ABI</author>
+					<desc>Specifies the name of the stylesheet used to display help content.</desc>
+				</info>
+				<value>Default</value>
+			</prop>
+			<group oor:name="HelpAgent">
+				<info>
+					<author>MBA</author>
+					<desc>Specifies the properties of the HelpAgent.</desc>
+				</info>
+				<prop oor:name="Enabled" oor:type="xs:boolean">
+					<info>
+						<desc>Specifies whether the HelpAgent is enabled.</desc>
+						<label>enable HelpAgent</label>
+					</info>
+					<value>true</value>
+				</prop>
+				<prop oor:name="Timeout" oor:type="xs:int">
+					<info>
+						<desc>Specifies the time-out value in seconds after which the HelpAgent is closed automatically if ignored by the user.</desc>
+						<label>HelpAgent timeout</label>
+					</info>
+					<value>30</value>
+				</prop>
+				<prop oor:name="RetryLimit" oor:type="xs:int">
+					<info>
+						<desc>Specifies how often the user must ignore a given HelpAgent topic until it is disregarded in the future (any requests for this topic will be dropped silently).</desc>
+						<label>HelpAgent retry limit</label>
+					</info>
+					<value>3</value>
+				</prop>
+				<set oor:name="IgnoreList" oor:node-type="NameCounter">
+					<info>
+						<desc>Contains the help URLs which have been ignored at least once by the user, together with a counter of how often they have been ignored.</desc>
+						<label>HelpAgent ignore list</label>
+					</info>
+				</set>
+			</group>
+            <group oor:name="StartCenter">
+                <info>
+                    <author>PL</author>
+                    <desc>Contains settings for the start center.</desc>
+                </info>
+				<prop oor:name="AddFeatureURL" oor:type="xs:string">
+					<info>
+						<desc>Contains a string specifying the URL to be browsed for additional features (e.g. extensions)</desc>
+					</info>
+					<value/>
+				</prop>
+				<prop oor:name="InfoURL" oor:type="xs:string">
+					<info>
+						<desc>Contains a string specifying the URL to be browsed for information about the product</desc>
+					</info>
+					<value/>
+				</prop>
+				<prop oor:name="TemplateRepositoryURL" oor:type="xs:string">
+					<info>
+						<desc>Contains a string specifying the URL to be browsed for additional template documents</desc>
+					</info>
+					<value/>
+				</prop>
+            </group>
+			<group oor:name="Registration">
+				<info>
+					<author>FS</author>
+					<desc>Contains various settings regarding the product registration feature.</desc>
+				</info>
+				<prop oor:name="TemplateURL" oor:type="xs:string">
+					<info>
+						<desc>Contains a string specifying the URL with placeholders to be used for online registration.</desc>
+					</info>
+					<value/>
+					<!-- JB: Empty default inserted into empty property node. Remove if NIL was intended -->
+				</prop>
+				<prop oor:name="URL" oor:type="xs:string">
+					<info>
+						<desc>Contains a string specifying the real URL to be used for online registration.</desc>
+					</info>
+					<value/>
+					<!-- JB: Empty default inserted into empty property node. Remove if NIL was intended -->
+				</prop>
+				<prop oor:name="ReminderDate" oor:type="xs:string">
+					<info>
+						<desc>Contains a string representation of the date on which the user receives a reminder (e.g. "13.02.2002").</desc>
+					</info>
+					<value/>
+					<!-- JB: Empty default inserted into empty property node. Remove if NIL was intended -->
+				</prop>
+				<prop oor:name="RequestDialog" oor:type="xs:int">
+					<info>
+						<desc>Contains the number used internally to determine when the dialog should be started.</desc>
+					</info>
+					<value>1</value>
+				</prop>
+				<prop oor:name="ShowMenuItem" oor:type="xs:boolean">
+					<info>
+						<desc>Contains a Boolean that specifies if the "Registration..." menu item is available.</desc>
+					</info>
+					<value>true</value>
+				</prop>
+				<prop oor:name="ProductVersionID" oor:type="xs:string">
+					<info>
+						<author>CD/OBR</author>
+						<desc>Current product ID.</desc>
+						<deprecated>This data is saved in a dedicated file since OOo 3.0 FCS</deprecated>
+					</info>
+				</prop>
+				<set oor:name="ProductVersions" oor:node-type="ProductVersionID">
+					<info>
+						<author>CD/OBR</author>
+						<desc>Specifies product specific IDs and associated instance UUIDs</desc>
+						<deprecated>This data is saved in a dedicated file since OOo 3.0 FCS</deprecated>
+					</info>
+				</set>
+			</group>
+		</group>
+		<group oor:name="Java">
+			<info>
+				<author>JL</author>
+				<desc>Contains Java related settings.</desc>
+			</info>
+			<group oor:name="Applet">
+				<info>
+					<desc>Contains Applet related settings.</desc>
+				</info>
+				<prop oor:name="Enable" oor:type="xs:boolean">
+					<!-- OldPath: Java -->
+					<!-- OldLocation: java.ini -->
+					<!-- UIHints: Tools  Options  Security Enable Applets -->
+					<info>
+						<desc>Enables/disables Java applets in Office documents.</desc>
+						<label>Enable Applets</label>
+					</info>
+					<value>false</value>
+				</prop>
+			</group>
+		</group>
+		<group oor:name="Vectorize">
+			<info>
+				<author>AF</author>
+				<desc>Specifies the options related to the vectorization of bitmaps.</desc>
+			</info>
+			<prop oor:name="ColorCount" oor:type="xs:short">
+				<!-- OldPath: Draw_Impress/Vectorize -->
+				<!-- OldLocation: drawing.cfg -->
+				<!-- UIHints: Select bitmap =&gt; context menu  convert  To polygon -->
+				<info>
+					<author>AF</author>
+					<desc>Specifies the number of colors that are used to create a vector graphic in Draw/Impress [UNIT=count].</desc>
+					<label>Number of colors</label>
+				</info>
+				<constraints>
+					<minInclusive oor:value="8">
+						<info>
+							<desc>Specifies that the lowest number that can be used to create a vector graphic is 8.</desc>
+						</info>
+					</minInclusive>
+					<maxInclusive oor:value="32">
+						<info>
+							<desc>Specifies that the lowest number that can be used to create a vector graphic is 32.</desc>
+						</info>
+					</maxInclusive>
+				</constraints>
+				<value>8</value>
+			</prop>
+			<prop oor:name="PointReduce" oor:type="xs:short">
+				<!-- OldPath: Draw_Impress/Vectorize -->
+				<!-- OldLocation: drawing.cfg -->
+				<!-- UIHints: Select bitmap =&gt; context menu  convert  To polygon -->
+				<info>
+					<author>AF</author>
+					<desc>Specifies the number of pixels that you want to combine as a single pixel when creating a vector graphic.</desc>
+					<label>Point reduction</label>
+				</info>
+				<constraints>
+					<minInclusive oor:value="0">
+						<info>
+							<desc>Specifies the minimum value to reduce point is 0 pixels.</desc>
+						</info>
+					</minInclusive>
+					<maxInclusive oor:value="32">
+						<info>
+							<desc>Specifies the maximum value to reduce point is 32 pixels.</desc>
+						</info>
+					</maxInclusive>
+				</constraints>
+				<value>0</value>
+			</prop>
+			<prop oor:name="FillHole" oor:type="xs:boolean">
+				<!-- OldPath: Draw_Impress/Vectorize -->
+				<!-- OldLocation: drawing.cfg -->
+				<!-- UIHints: Select bitmap =&gt; context menu  convert  To polygon -->
+				<info>
+					<author>AF</author>
+					<desc>Indicates whether to create a tiled background before vectorizing.</desc>
+					<label>Fill holes</label>
+				</info>
+				<value>false</value>
+			</prop>
+			<prop oor:name="TileExtent" oor:type="xs:short">
+				<!-- OldPath: Draw_Impress/Vectorize -->
+				<!-- OldLocation: drawing.cfg -->
+				<!-- UIHints: Select bitmap =&gt; context menu  convert  To polygon -->
+				<info>
+					<author>AF</author>
+					<desc>Specifies the extent of background tiles that are used for vectorizing [UNIT=pixel].</desc>
+					<label>Tile extent</label>
+				</info>
+				<constraints>
+					<minInclusive oor:value="8">
+						<info>
+							<desc>Specifies that the minimum extent is 8 pixels.</desc>
+						</info>
+					</minInclusive>
+					<maxInclusive oor:value="128">
+						<info>
+							<desc>Specifies that the maximum extent is 128 pixels.</desc>
+						</info>
+					</maxInclusive>
+				</constraints>
+				<value>32</value>
+			</prop>
+		</group>
+		<group oor:name="Image">
+			<info>
+				<author>AF</author>
+				<desc>Specifies the options for images.</desc>
+				<label>Image</label>
+			</info>
+			<group oor:name="Color">
+				<info>
+					<desc>Specifies the color options for images.</desc>
+					<label>Image Color</label>
+				</info>
+				<prop oor:name="Grayscale" oor:type="xs:short">
+					<!-- OldPath: Image/Colors -->
+					<!-- OldLocation: Soffice.cfg -->
+					<!-- UIHints: Tools  Options - Picture  Colors  [Section] Grayscale -->
+					<info>
+						<deprecated/>
+						<author>AF</author>
+						<desc>Deprecated.</desc>
+						<label>Number</label>
+					</info>
+					<constraints>
+						<minInclusive oor:value="4">
+							<info>
+								<desc>Deprecated.</desc>
+							</info>
+						</minInclusive>
+						<maxInclusive oor:value="256">
+							<info>
+								<desc>Deprecated.</desc>
+							</info>
+						</maxInclusive>
+					</constraints>
+					<value>256</value>
+				</prop>
+				<prop oor:name="PosterColor" oor:type="xs:short">
+					<!-- OldPath: Image/Colors -->
+					<!-- OldLocation: Soffice.cfg -->
+					<!-- UIHints: Tools  Options - Picture  Colors  [Section] Poster colors -->
+					<info>
+						<deprecated/>
+						<author>AF</author>
+						<desc>Deprecated.</desc>
+						<label>Number</label>
+					</info>
+					<constraints>
+						<minInclusive oor:value="1">
+							<info>
+								<desc>Deprecated.</desc>
+							</info>
+						</minInclusive>
+						<maxInclusive oor:value="64">
+							<info>
+								<desc>Deprecated.</desc>
+							</info>
+						</maxInclusive>
+					</constraints>
+					<value>16</value>
+				</prop>
+				<prop oor:name="Brightness" oor:type="xs:int">
+					<!-- OldPath: Image/Colors -->
+					<!-- OldLocation: Soffice.cfg -->
+					<!-- UIHints: Tools  Options - Picture  Colors  [Section] Brightness and Contrast -->
+					<info>
+						<deprecated/>
+						<author>AF</author>
+						<desc>Deprecated.</desc>
+						<label>Brightness</label>
+					</info>
+					<constraints>
+						<minInclusive oor:value="0">
+							<info>
+								<desc>Deprecated.</desc>
+							</info>
+						</minInclusive>
+						<maxInclusive oor:value="100">
+							<info>
+								<desc>Deprecated.</desc>
+							</info>
+						</maxInclusive>
+					</constraints>
+					<value>10</value>
+				</prop>
+				<prop oor:name="Contrast" oor:type="xs:int">
+					<!-- OldPath: Image/Colors -->
+					<!-- OldLocation: Soffice.cfg -->
+					<!-- UIHints: Tools  Options - Picture  Colors  [Section] Brightness and Contrast -->
+					<info>
+						<deprecated/>
+						<author>AF</author>
+						<desc>Deprecated.</desc>
+						<label>Contrast</label>
+					</info>
+					<constraints>
+						<minInclusive oor:value="0">
+							<info>
+								<desc>Deprecated.</desc>
+							</info>
+						</minInclusive>
+						<maxInclusive oor:value="100">
+							<info>
+								<desc>Deprecated.</desc>
+							</info>
+						</maxInclusive>
+					</constraints>
+					<value>10</value>
+				</prop>
+				<prop oor:name="RotationAngle" oor:type="xs:int">
+					<!-- OldPath: Image/Colors -->
+					<!-- OldLocation: Soffice.cfg -->
+					<!-- UIHints: Tools  Options - Picture  Colors  [Section] Rotation -->
+					<info>
+						<deprecated/>
+						<author>AF</author>
+						<desc>Deprecated.</desc>
+						<label>Angle</label>
+					</info>
+					<constraints>
+						<minInclusive oor:value="0">
+							<info>
+								<desc>Deprecated.</desc>
+							</info>
+						</minInclusive>
+						<maxInclusive oor:value="36000">
+							<info>
+								<desc>Deprecated.</desc>
+							</info>
+						</maxInclusive>
+					</constraints>
+					<value>4500</value>
+				</prop>
+				<prop oor:name="LeftRight" oor:type="xs:boolean">
+					<!-- OldPath: Image/Colors -->
+					<!-- OldLocation: Soffice.cfg -->
+					<!-- UIHints: Tools  Options - Picture  Colors  [Section] Rotation -->
+					<info>
+						<deprecated/>
+						<author>AF</author>
+						<desc>Deprecated.</desc>
+						<label>To the left / To the right</label>
+					</info>
+					<value>true</value>
+				</prop>
+				<prop oor:name="BlackWhiteThreshold" oor:type="xs:int">
+					<!-- OldPath: Image/Colors -->
+					<!-- OldLocation: Soffice.cfg -->
+					<!-- UIHints: Tools  Options - Picture  Colors  [Section] Black &amp; White -->
+					<info>
+						<deprecated/>
+						<author>AF</author>
+						<desc>Deprecated.</desc>
+						<label>Threshold value</label>
+					</info>
+					<constraints>
+						<minInclusive oor:value="0">
+							<info>
+								<desc>Deprecated.</desc>
+							</info>
+						</minInclusive>
+						<maxInclusive oor:value="100">
+							<info>
+								<desc>Deprecated.</desc>
+							</info>
+						</maxInclusive>
+					</constraints>
+					<value>50</value>
+				</prop>
+				<group oor:name="RGB">
+					<info>
+						<desc>Specifies the RGB color options for images.</desc>
+						<label>Image RGB Color</label>
+					</info>
+					<prop oor:name="Red" oor:type="xs:int">
+						<!-- OldPath: Image/Colors/RGB -->
+						<!-- OldLocation: Soffice.cfg -->
+						<!-- UIHints: Tools  Options - Picture  Colors - [Section] RGB values -->
+						<info>
+							<deprecated/>
+							<author>AF</author>
+							<desc>Deprecated.</desc>
+							<label>Red</label>
+						</info>
+						<constraints>
+							<minInclusive oor:value="0">
+								<info>
+									<desc>Deprecated.</desc>
+								</info>
+							</minInclusive>
+							<maxInclusive oor:value="100">
+								<info>
+									<desc>Deprecated.</desc>
+								</info>
+							</maxInclusive>
+						</constraints>
+						<value>10</value>
+					</prop>
+					<prop oor:name="Green" oor:type="xs:int">
+						<!-- OldPath: Image/Colors/RGB -->
+						<!-- OldLocation: Soffice.cfg -->
+						<!-- UIHints: Tools  Options - Picture  Colors - [Section] RGB values -->
+						<info>
+							<deprecated/>
+							<author>AF</author>
+							<desc>Deprecated.</desc>
+							<label>Green</label>
+						</info>
+						<constraints>
+							<minInclusive oor:value="0">
+								<info>
+									<desc>Deprecated.</desc>
+								</info>
+							</minInclusive>
+							<maxInclusive oor:value="100">
+								<info>
+									<desc>Deprecated.</desc>
+								</info>
+							</maxInclusive>
+						</constraints>
+						<value>10</value>
+					</prop>
+					<prop oor:name="Blue" oor:type="xs:int">
+						<!-- OldPath: Image/Colors/RGB -->
+						<!-- OldLocation: Soffice.cfg -->
+						<!-- UIHints: Tools  Options - Picture  Colors - [Section] RGB values -->
+						<info>
+							<deprecated/>
+							<author>AF</author>
+							<desc>Deprecated.</desc>
+							<label>Blue</label>
+						</info>
+						<constraints>
+							<minInclusive oor:value="0">
+								<info>
+									<desc>Deprecated.</desc>
+								</info>
+							</minInclusive>
+							<maxInclusive oor:value="100">
+								<info>
+									<desc>Deprecated.</desc>
+								</info>
+							</maxInclusive>
+						</constraints>
+						<value>10</value>
+					</prop>
+				</group>
+			</group>
+			<group oor:name="Effect">
+				<info>
+					<desc>Specifies the effects options for images.</desc>
+					<label>Image Effects</label>
+				</info>
+				<prop oor:name="MosaicX_Tile" oor:type="xs:short">
+					<!-- OldPath: Image/Effects -->
+					<!-- OldLocation: Soffice.cfg -->
+					<!-- UIHints: Tools  Options - Picture  Effects - [Section] Mosaic -->
+					<info>
+						<deprecated/>
+						<author>AF</author>
+						<desc>Deprecated.</desc>
+						<label>X Tile</label>
+					</info>
+					<constraints>
+						<minInclusive oor:value="1">
+							<info>
+								<desc>Deprecated.</desc>
+							</info>
+						</minInclusive>
+						<maxInclusive oor:value="999">
+							<info>
+								<desc>Deprecated.</desc>
+							</info>
+						</maxInclusive>
+					</constraints>
+					<value>4</value>
+				</prop>
+				<prop oor:name="MosaicY_Tile" oor:type="xs:short">
+					<!-- OldPath: Image/Effects -->
+					<!-- OldLocation: Soffice.cfg -->
+					<!-- UIHints: Tools  Options - Picture  Effects - [Section] Mosaic -->
+					<info>
+						<deprecated/>
+						<author>AF</author>
+						<desc>Deprecated.</desc>
+						<label>Y Tile</label>
+					</info>
+					<constraints>
+						<minInclusive oor:value="1">
+							<info>
+								<desc>Deprecated.</desc>
+							</info>
+						</minInclusive>
+						<maxInclusive oor:value="999">
+							<info>
+								<desc>Deprecated.</desc>
+							</info>
+						</maxInclusive>
+					</constraints>
+					<value>4</value>
+				</prop>
+				<prop oor:name="Definition" oor:type="xs:short">
+					<!-- OldPath: Image/Effects -->
+					<!-- OldLocation: Soffice.cfg -->
+					<!-- UIHints: Tools  Options - Picture  Effects - [Section] Mosaic -->
+					<info>
+						<deprecated/>
+						<author>AF</author>
+						<desc>Deprecated.</desc>
+						<label>Definition</label>
+					</info>
+					<constraints>
+						<enumeration oor:value="0">
+							<info>
+								<desc>Deprecated</desc>
+							</info>
+						</enumeration>
+						<enumeration oor:value="1">
+							<info>
+								<desc>Deprecated</desc>
+							</info>
+						</enumeration>
+						<enumeration oor:value="2">
+							<info>
+								<desc>Deprecated</desc>
+							</info>
+						</enumeration>
+						<enumeration oor:value="3">
+							<info>
+								<desc>Deprecated</desc>
+							</info>
+						</enumeration>
+					</constraints>
+					<value>2</value>
+				</prop>
+				<prop oor:name="SolarizationThreshold" oor:type="xs:int">
+					<!-- OldPath: Image/Effects -->
+					<!-- OldLocation: Soffice.cfg -->
+					<!-- UIHints: Tools  Options - Picture  Effects - [Section] Solarization -->
+					<info>
+						<deprecated/>
+						<author>AF</author>
+						<desc>Deprecated.</desc>
+						<label>Threshold value</label>
+					</info>
+					<constraints>
+						<minInclusive oor:value="0">
+							<info>
+								<desc>Deprecated.</desc>
+							</info>
+						</minInclusive>
+						<maxInclusive oor:value="100">
+							<info>
+								<desc>Deprecated.</desc>
+							</info>
+						</maxInclusive>
+					</constraints>
+					<value>10</value>
+				</prop>
+				<prop oor:name="Invert" oor:type="xs:boolean">
+					<!-- OldPath: Image/Effects -->
+					<!-- OldLocation: Soffice.cfg -->
+					<!-- UIHints: Tools  Options - Picture  Effects - [Section] Solarization -->
+					<info>
+						<deprecated/>
+						<author>AF</author>
+						<desc>Deprecated.</desc>
+						<label>Invert</label>
+					</info>
+					<value>false</value>
+				</prop>
+				<prop oor:name="TileX_Tile" oor:type="xs:short">
+					<!-- OldPath: Image/Effects -->
+					<!-- OldLocation: Soffice.cfg -->
+					<!-- UIHints: Tools  Options - Picture  Effects - [Section] Tile -->
+					<info>
+						<deprecated/>
+						<author>AF</author>
+						<desc>Deprecated.</desc>
+						<label>X Tile</label>
+					</info>
+					<constraints>
+						<minInclusive oor:value="1">
+							<info>
+								<desc>Deprecated.</desc>
+							</info>
+						</minInclusive>
+						<maxInclusive oor:value="999">
+							<info>
+								<desc>Deprecated.</desc>
+							</info>
+						</maxInclusive>
+					</constraints>
+					<value>4</value>
+				</prop>
+				<prop oor:name="TileY_Tile" oor:type="xs:short">
+					<!-- OldPath: Image/Effects -->
+					<!-- OldLocation: Soffice.cfg -->
+					<!-- UIHints: Tools  Options - Picture  Effects - [Section] Tile -->
+					<info>
+						<deprecated/>
+						<author>AF</author>
+						<desc>Deprecated.</desc>
+						<label>Y Tile</label>
+					</info>
+					<constraints>
+						<minInclusive oor:value="1">
+							<info>
+								<desc>Deprecated.</desc>
+							</info>
+						</minInclusive>
+						<maxInclusive oor:value="999">
+							<info>
+								<desc>Deprecated.</desc>
+							</info>
+						</maxInclusive>
+					</constraints>
+					<value>4</value>
+				</prop>
+				<prop oor:name="Degree" oor:type="xs:short">
+					<!-- OldPath: Image/Effects -->
+					<!-- OldLocation: Soffice.cfg -->
+					<!-- UIHints: Tools  Options - Picture  Effects - [Section] Definition -->
+					<!-- Notice: Description in the enumeration is missing -->
+					<info>
+						<deprecated/>
+						<author>AF</author>
+						<desc>Deprecated.</desc>
+						<label>Degree</label>
+					</info>
+					<constraints>
+						<enumeration oor:value="0">
+							<info>
+								<desc>Deprecated</desc>
+							</info>
+						</enumeration>
+						<enumeration oor:value="1">
+							<info>
+								<desc>Deprecated</desc>
+							</info>
+						</enumeration>
+						<enumeration oor:value="2">
+							<info>
+								<desc>Deprecated</desc>
+							</info>
+						</enumeration>
+						<enumeration oor:value="3">
+							<info>
+								<desc>Deprecated</desc>
+							</info>
+						</enumeration>
+					</constraints>
+					<value>2</value>
+				</prop>
+				<prop oor:name="Intensity" oor:type="xs:int">
+					<!-- OldPath: Image/Effects -->
+					<!-- OldLocation: Soffice.cfg -->
+					<!-- UIHints: Tools  Options - Picture  Effects - [Section] Aging -->
+					<info>
+						<deprecated/>
+						<author>AF</author>
+						<desc>Deprecated.</desc>
+						<label>Intensity</label>
+					</info>
+					<constraints>
+						<minInclusive oor:value="0">
+							<info>
+								<desc>Specifies that the minimum intensity is 0.</desc>
+							</info>
+						</minInclusive>
+						<maxInclusive oor:value="100">
+							<info>
+								<desc>Specifies that the maximum intensity is 100.</desc>
+							</info>
+						</maxInclusive>
+					</constraints>
+					<value>10</value>
+				</prop>
+			</group>
+		</group>
+		<group oor:name="DateFormat">
+			<info>
+				<author>NN</author>
+				<desc>Specifies settings for the date formats used.</desc>
+			</info>
+			<prop oor:name="TwoDigitYear" oor:type="xs:int">
+				<!-- OldPath: General/Other -->
+				<!-- OldLocation: Soffice.cfg -->
+				<!-- UIHints: Tools - Options - General - Other - Year (two digits) -->
+				<info>
+					<author>NN</author>
+					<desc>Specifies the first year that can be entered using two-digit-year date formats.</desc>
+					<label>First two-digit year</label>
+				</info>
+				<value>1930</value>
+			</prop>
+		</group>
+		<group oor:name="Filter">
+			<info>
+				<author>SJ / OS / KA</author>
+				<desc>Specifies default settings of Microsoft-, Graphic- and HTML filters.</desc>
+			</info>
+			<group oor:name="Microsoft">
+				<info>
+					<author>SJ</author>
+					<desc>Specifies default settings of Microsoft filters.</desc>
+				</info>
+				<group oor:name="Import">
+					<info>
+						<desc>Specifies default settings of Microsoft import filters.</desc>
+					</info>
+					<prop oor:name="MathTypeToMath" oor:type="xs:boolean">
+						<info>
+							<desc>Specifies if convertible MathType OLE objects are converted into Math objects.</desc>
+						</info>
+						<value>false</value>
+					</prop>
+					<prop oor:name="WinWordToWriter" oor:type="xs:boolean">
+						<info>
+							<desc>Specifies if convertible WinWord OLE objects are converted into Writer objects.</desc>
+						</info>
+						<value>false</value>
+					</prop>
+					<prop oor:name="ExcelToCalc" oor:type="xs:boolean">
+						<info>
+							<desc>Specifies if convertible Excel OLE objects are converted into Calc objects.</desc>
+						</info>
+						<value>false</value>
+					</prop>
+					<prop oor:name="PowerPointToImpress" oor:type="xs:boolean">
+						<info>
+							<desc>Specifies if convertible PowerPoint OLE objects are converted into Impress objects.</desc>
+						</info>
+						<value>false</value>
+					</prop>
+					<prop oor:name="ImportWWFieldsAsEnhancedFields" oor:type="xs:boolean">
+						<info>
+							<desc>Flag to control use of enhanced fields.</desc>
+						</info>
+						<value>true</value>
+					</prop>
+				</group>
+				<group oor:name="Export">
+					<info>
+						<desc>Specifies default settings of Microsoft export filters.</desc>
+					</info>
+					<prop oor:name="MathToMathType" oor:type="xs:boolean">
+						<info>
+							<desc>Specifies if embedded Math objects are converted into MathType objects.</desc>
+						</info>
+						<value>false</value>
+					</prop>
+					<prop oor:name="WriterToWinWord" oor:type="xs:boolean">
+						<info>
+							<desc>Specifies if embedded Writer objects are converted into WinWord objects.</desc>
+						</info>
+						<value>false</value>
+					</prop>
+					<prop oor:name="CalcToExcel" oor:type="xs:boolean">
+						<info>
+							<desc>Specifies if embedded Calc objects are converted into Excel objects.</desc>
+						</info>
+						<value>false</value>
+					</prop>
+					<prop oor:name="ImpressToPowerPoint" oor:type="xs:boolean">
+						<info>
+							<desc>Specifies if embedded Impress objects are converted into PowerPoint objects.</desc>
+						</info>
+						<value>false</value>
+					</prop>
+                    <prop oor:name="EnablePowerPointPreview" oor:type="xs:boolean">
+                        <info>
+                            <author>SJ</author>
+                            <desc>Specifies if previews are created when saving PowerPoint documents.</desc>
+                        </info>
+                        <value>true</value>
+                    </prop>
+                    <prop oor:name="EnableExcelPreview" oor:type="xs:boolean">
+                        <info>
+                          <author>SJ</author>
+                          <desc>Specifies if previews are created when saving Excel documents.</desc>
+                        </info>
+                        <value>false</value>
+                    </prop>
+                    <prop oor:name="EnableWordPreview" oor:type="xs:boolean">
+                        <info>
+                            <author>SJ</author>
+                            <desc>Specifies if previews are created when saving Word documents.</desc>
+                        </info>
+                        <value>false</value>
+                    </prop>
+                </group>
+			</group>
+			<group oor:name="Graphic">
+				<info>
+					<author>SJ</author>
+					<desc>Specifies default settings of graphic import and export dialogs.</desc>
+				</info>
+				<group oor:name="Import">
+					<info>
+						<desc>Specifies default settings of graphic import dialogs.</desc>
+					</info>
+					<group oor:name="PCD">
+						<info>
+							<desc>Specifies default settings of the PCD - Photo CD Base import dialog.</desc>
+						</info>
+						<prop oor:name="Resolution" oor:type="xs:int">
+							<!-- OldPath: PCD-IMPORT-RESOLUTION -->
+							<!-- OldLocation: fltopt.ini -->
+							<info>
+								<desc>Specifies import resolution of PCD graphics.</desc>
+								<label>Resolution - Base16 / Base4 / Base</label>
+							</info>
+							<constraints>
+								<enumeration oor:value="0">
+									<info>
+										<desc>PCD-Base16, 192*128 PCD graphic.</desc>
+									</info>
+								</enumeration>
+								<enumeration oor:value="1">
+									<info>
+										<desc>PCD-Base4, 384*256 PCD graphic.</desc>
+									</info>
+								</enumeration>
+								<enumeration oor:value="2">
+									<info>
+										<desc>PCD-Base, 768*512 PCD graphic.</desc>
+									</info>
+								</enumeration>
+							</constraints>
+							<value>2</value>
+						</prop>
+					</group>
+				</group>
+				<group oor:name="Export">
+					<info>
+						<desc>Specifies default settings of graphic export dialogs.</desc>
+					</info>
+					<group oor:name="BMP">
+						<info>
+							<desc>Specifies default settings of the Windows Bitmap export dialog.</desc>
+						</info>
+						<prop oor:name="ExportMode" oor:type="xs:int">
+							<!-- OldPath: BMP-EXPORT-MODE -->
+							<!-- OldLocation: fltopt.ini -->
+							<!-- UIHints: File  Export  Filetype  BMP-MS Windows - [dialog] BMP Options -->
+							<info>
+								<desc>Specifies usable export modes.</desc>
+								<label>Mode - Original / Resolution / Size</label>
+							</info>
+							<constraints>
+								<enumeration oor:value="0">
+									<info>
+										<desc>Original size</desc>
+									</info>
+								</enumeration>
+								<enumeration oor:value="1">
+									<info>
+										<desc>Logical size (dpi/pixel ratio)</desc>
+									</info>
+								</enumeration>
+								<enumeration oor:value="2">
+									<info>
+										<desc>Given size</desc>
+									</info>
+								</enumeration>
+							</constraints>
+							<value>0</value>
+						</prop>
+						<prop oor:name="Resolution" oor:type="xs:int">
+							<!-- OldPath: BMP-EXPORT-RES -->
+							<!-- OldLocation: fltopt.ini -->
+							<!-- UIHints: File  Export  Filetype  BMP-MS Windows - [dialog] BMP Options -->
+							<info>
+								<desc>Specifies resolution which is to be used if export mode is 1. [UNIT=dpi]</desc>
+								<label>Resolution</label>
+							</info>
+							<constraints>
+								<enumeration oor:value="75">
+									<info>
+										<desc>75</desc>
+									</info>
+								</enumeration>
+								<enumeration oor:value="150">
+									<info>
+										<desc>150</desc>
+									</info>
+								</enumeration>
+								<enumeration oor:value="300">
+									<info>
+										<desc>300</desc>
+									</info>
+								</enumeration>
+								<enumeration oor:value="600">
+									<info>
+										<desc>600</desc>
+									</info>
+								</enumeration>
+							</constraints>
+							<value>75</value>
+						</prop>
+						<prop oor:name="Color" oor:type="xs:int">
+							<!-- OldLocation: fltopt.ini -->
+							<!-- UIHints: File  Export  Filetype  BMP-MS Windows - [dialog] BMP Options -->
+							<info>
+								<desc>Specifies the number of colors that are to be used for the export.</desc>
+								<label>Color resolution</label>
+							</info>
+							<constraints>
+								<enumeration oor:value="0">
+									<info>
+										<desc>Original</desc>
+									</info>
+								</enumeration>
+								<enumeration oor:value="1">
+									<info>
+										<desc>1 bit, 1 bit threshold</desc>
+									</info>
+								</enumeration>
+								<enumeration oor:value="2">
+									<info>
+										<desc>1 bit, 1 bit dithered</desc>
+									</info>
+								</enumeration>
+								<enumeration oor:value="3">
+									<info>
+										<desc>4 bit, 4 bit grayscale</desc>
+									</info>
+								</enumeration>
+								<enumeration oor:value="4">
+									<info>
+										<desc>4 bit, 4 bit color palette</desc>
+									</info>
+								</enumeration>
+								<enumeration oor:value="5">
+									<info>
+										<desc>8 bit, 8 bit grayscale color</desc>
+									</info>
+								</enumeration>
+								<enumeration oor:value="6">
+									<info>
+										<desc>8 bit, 8 bit color palette</desc>
+									</info>
+								</enumeration>
+								<enumeration oor:value="7">
+									<info>
+										<desc>24 bit, 24 bit true color</desc>
+									</info>
+								</enumeration>
+							</constraints>
+							<value>0</value>
+						</prop>
+						<prop oor:name="RLE_Coding" oor:type="xs:boolean">
+							<!-- OldPath: BMP-RLE_CODING -->
+							<!-- OldLocation: fltopt.ini -->
+							<!-- UIHints: File  Export  Filetype  BMP-MS Windows - [dialog] BMP Options -->
+							<info>
+								<desc>Specifies if Run-Length-Encoding should be used in the export.</desc>
+								<label>RLE coding</label>
+							</info>
+							<value>true</value>
+						</prop>
+						<node-ref oor:name="Size" oor:node-type="LogicalGraphicSize">
+							<info>
+								<desc>Specifies the logical size of a graphic. [UNIT=1/100 mm].</desc>
+							</info>
+							<!-- OldLocation: fltopt.ini -->
+							<!-- UIHints: File  Export  Filetype  BMP-MS Windows - [dialog] BMP Options -->
+						</node-ref>
+					</group>
+					<group oor:name="EPS">
+						<!-- OldLocation: fltopt.ini -->
+						<!-- UIHints: File  Export  Filetype File  Export  Filetype  EPS-Encapsulated Postscript -->
+						<info>
+							<desc>Specifies default settings of the EPS - Encapsulated Postscript export dialog.</desc>
+						</info>
+						<prop oor:name="Preview" oor:type="xs:int">
+							<info>
+								<desc>Specifies if a preview graphic should be exported together with the Encapsulated PostScript file. Due to the fact that most programs can't render eps graphics, it is useful to provide a preview that can be displayed as replacement. The preview graphic will also be printed if the printer is not capable of Postscript.</desc>
+								<label>Preview - Picture preview (TIFF) / Interchange (EPSI)</label>
+							</info>
+							<constraints>
+								<enumeration oor:value="0">
+									<info>
+										<desc>None</desc>
+									</info>
+								</enumeration>
+								<enumeration oor:value="1">
+									<info>
+										<desc>TIFF</desc>
+									</info>
+								</enumeration>
+								<enumeration oor:value="2">
+									<info>
+										<desc>Interchange (EPSI) - 1 bit color resolution</desc>
+									</info>
+								</enumeration>
+								<enumeration oor:value="3">
+									<info>
+										<desc>TIFF and EPSI</desc>
+									</info>
+								</enumeration>
+							</constraints>
+							<value>0</value>
+						</prop>
+						<prop oor:name="Version" oor:type="xs:int">
+							<info>
+								<desc>Specifies the PostScript version that has to be used for the EPS export. Because not every PostScript printer is capable of version 2 PostScript, it is sometimes necessary to create version 1 PostScript graphics. PostScript Level 1 does not support color and bitmap compression.</desc>
+								<label>Version - Level 1 / Level 2</label>
+							</info>
+							<constraints>
+								<enumeration oor:value="1">
+									<info>
+										<desc>Version 1 PostScript</desc>
+									</info>
+								</enumeration>
+								<enumeration oor:value="2">
+									<info>
+										<desc>Version 2 PostScript</desc>
+									</info>
+								</enumeration>
+							</constraints>
+							<value>2</value>
+						</prop>
+						<prop oor:name="ColorFormat" oor:type="xs:int">
+							<info>
+								<desc>Specifies if color or grayscale format is used for the EPS export. This option is not available for version 1 PostScript files.</desc>
+								<label>Color format - Color / Grayscale</label>
+							</info>
+							<constraints>
+								<enumeration oor:value="1">
+									<info>
+										<desc>Color format</desc>
+									</info>
+								</enumeration>
+								<enumeration oor:value="2">
+									<info>
+										<desc>Grayscale format</desc>
+									</info>
+								</enumeration>
+							</constraints>
+							<value>2</value>
+						</prop>
+						<prop oor:name="CompressionMode" oor:type="xs:int">
+							<info>
+								<desc>Specifies if bitmaps are exported by using the LZW (Lempel - Ziv - Welch) compression algorithm. Compression is only available for level 2 PostScript files.</desc>
+								<label>Compression - LZW encoding / None</label>
+							</info>
+							<constraints>
+								<enumeration oor:value="1">
+									<info>
+										<desc>LZW compression</desc>
+									</info>
+								</enumeration>
+								<enumeration oor:value="2">
+									<info>
+										<desc>No compression</desc>
+									</info>
+								</enumeration>
+							</constraints>
+							<value>2</value>
+						</prop>
+						<prop oor:name="TextMode" oor:type="xs:int">
+							<info>
+								<desc>Specifies if glyph outlines are exported. They produce the highest quality and it is the only possible way to create EPS files that are CJK compliant. Not using glyphs will produce smaller files, but it might lead to problems if not all fonts are available during printing.</desc>
+								<label>Export text using glyph outlines - always / never</label>
+							</info>
+							<constraints>
+								<enumeration oor:value="0">
+									<info>
+										<desc>Glyph outlines</desc>
+									</info>
+								</enumeration>
+								<enumeration oor:value="1">
+									<info>
+										<desc>No glyph outlines</desc>
+									</info>
+								</enumeration>
+							</constraints>
+							<value>0</value>
+						</prop>
+					</group>
+					<group oor:name="GIF">
+						<info>
+							<desc>Specifies default settings of the GIF - Graphics Interchange export dialog.</desc>
+						</info>
+						<prop oor:name="Interlaced" oor:type="xs:int">
+							<!-- OldPath: GIF-EXPORT-INTERLACED -->
+							<!-- OldLocation: fltopt.ini -->
+							<!-- UIHints: File  Export  Filetype  GIF-Graphics Interchange -->
+							<info>
+								<desc>Specifies if graphics should be exported using interlace. It is recommended for big pictures to activate interlace, so the content can be displayed immediately when loading the picture.</desc>
+							</info>
+							<constraints>
+								<enumeration oor:value="0">
+									<info>
+										<desc>Deactivate</desc>
+									</info>
+								</enumeration>
+								<enumeration oor:value="1">
+									<info>
+										<desc>Activate</desc>
+									</info>
+								</enumeration>
+							</constraints>
+							<value>1</value>
+						</prop>
+						<prop oor:name="Translucent" oor:type="xs:int">
+							<!-- OldPath: GIF-EXPORT-TRANSLUCENT -->
+							<!-- OldLocation: fltopt.ini -->
+							<!-- UIHints: File  Export  Filetype  GIF-Graphics Interchange -->
+							<info>
+								<desc>Specifies if the graphic background is stored as transparent.</desc>
+							</info>
+							<constraints>
+								<enumeration oor:value="0">
+									<info>
+										<desc>No transparency</desc>
+									</info>
+								</enumeration>
+								<enumeration oor:value="1">
+									<info>
+										<desc>Transparency</desc>
+									</info>
+								</enumeration>
+							</constraints>
+							<value>1</value>
+						</prop>
+					</group>
+					<group oor:name="JPG">
+						<info>
+							<desc>Specifies default settings of the JPEG - Joint Photographic Experts Group export dialog.</desc>
+						</info>
+						<prop oor:name="Quality" oor:type="xs:int">
+							<!-- OldPath: JPG-EXPORT-QUALITY -->
+							<!-- OldLocation: fltopt.ini -->
+							<!-- UIHints: File  Export  Filetype  JPG-JPEG -->
+							<info>
+								<desc>Specifies quality of the JPG export. A higher value results in higher quality and file size.</desc>
+							</info>
+							<constraints>
+								<minInclusive oor:value="1">
+									<info>
+										<desc>Represents lowest value that can be used. The lower the value, the less good is the compression quality and the bigger is be the file size.</desc>
+									</info>
+								</minInclusive>
+								<maxInclusive oor:value="100">
+									<info>
+										<desc>Represents highest value that can be used. The higher the value, the better is the compression quality and the smaller is the file size.</desc>
+									</info>
+								</maxInclusive>
+							</constraints>
+							<value>75</value>
+						</prop>
+						<prop oor:name="ColorMode" oor:type="xs:int">
+							<!-- OldPath: JPG_EXPORT_COLORMODE -->
+							<!-- OldLocation: fltopt.ini -->
+							<!-- UIHints: File  Export  Filetype  JPG-JPEG -->
+							<info>
+								<desc>Specifies if graphics are exported using true color or grayscale.</desc>
+							</info>
+							<constraints>
+								<enumeration oor:value="0">
+									<info>
+										<desc>True colors</desc>
+									</info>
+								</enumeration>
+								<enumeration oor:value="1">
+									<info>
+										<desc>Grayscale</desc>
+									</info>
+								</enumeration>
+							</constraints>
+							<value>0</value>
+						</prop>
+					</group>
+					<group oor:name="MET">
+						<info>
+							<desc>Specifies if graphics are exported with the original- or selected size.</desc>
+						</info>
+						<prop oor:name="ExportMode" oor:type="xs:int">
+							<!-- OldPath: MET-EXPORT-MODE -->
+							<!-- OldLocation: fltopt.ini -->
+							<!-- UIHints: File  Export  Filetype  MET-OS/2 Metafile -->
+							<info>
+								<desc>Specifies if graphics are exported with the original- or selected size.</desc>
+							</info>
+							<constraints>
+								<enumeration oor:value="0">
+									<info>
+										<desc>Original size</desc>
+									</info>
+								</enumeration>
+								<enumeration oor:value="1">
+									<info>
+										<desc>Given size</desc>
+									</info>
+								</enumeration>
+							</constraints>
+							<value>0</value>
+						</prop>
+						<node-ref oor:name="Size" oor:node-type="LogicalGraphicSize">
+							<info>
+								<desc>Specifies the logical size of a graphic. [UNIT=1/100 mm].</desc>
+							</info>
+							<!-- OldLocation: fltopt.ini -->
+							<!-- UIHints: File  Export  Filetype  MET-MS Windows - [dialog] MET Options -->
+						</node-ref>
+					</group>
+					<group oor:name="PCT">
+						<info>
+							<desc>Specifies default settings of the PCT - Mac Pict export dialog.</desc>
+						</info>
+						<prop oor:name="ExportMode" oor:type="xs:int">
+							<!-- OldPath: PCT-EXPORT-MODE -->
+							<!-- OldLocation: fltopt.ini -->
+							<!-- UIHints: File  Export  Filetype  PCT-Mac Pict -->
+							<info>
+								<desc>Specifies if graphics are exported with original- or selected size.</desc>
+							</info>
+							<constraints>
+								<enumeration oor:value="0">
+									<info>
+										<desc>Original size</desc>
+									</info>
+								</enumeration>
+								<enumeration oor:value="1">
+									<info>
+										<desc>Given size</desc>
+									</info>
+								</enumeration>
+							</constraints>
+							<value>0</value>
+						</prop>
+						<node-ref oor:name="Size" oor:node-type="LogicalGraphicSize">
+							<info>
+								<desc>Specifies the logical size of a graphic. [UNIT=1/100 mm].</desc>
+							</info>
+							<!-- OldLocation: fltopt.ini -->
+							<!-- UIHints: File  Export  Filetype  PCT-MS Windows - [dialog] PCT Options -->
+						</node-ref>
+					</group>
+					<group oor:name="PBM">
+						<info>
+							<desc>Specifies default settings of the PBM - Portable Bitmap export dialog.</desc>
+						</info>
+						<prop oor:name="FileFormat" oor:type="xs:int">
+							<!-- OldPath: PBM-EXPORT-FORMAT -->
+							<!-- OldLocation: fltopt.ini -->
+							<!-- UIHints: File  Export  Filetype  PBM-Portable Bitmap -->
+							<info>
+								<desc>Specifies if graphics are exported to binary- or ASCII format.</desc>
+							</info>
+							<constraints>
+								<enumeration oor:value="0">
+									<info>
+										<desc>Binary</desc>
+									</info>
+								</enumeration>
+								<enumeration oor:value="1">
+									<info>
+										<desc>ASCII</desc>
+									</info>
+								</enumeration>
+							</constraints>
+							<value>1</value>
+						</prop>
+					</group>
+					<group oor:name="PGM">
+						<info>
+							<desc>Specifies default settings of the PGM - Portable Graymap export dialog.</desc>
+						</info>
+						<prop oor:name="FileFormat" oor:type="xs:int">
+							<!-- OldPath: PGM-EXPORT-FORMAT -->
+							<!-- OldLocation: fltopt.ini -->
+							<!-- UIHints: File  Export  Filetype  PGM-Portable Graymap -->
+							<info>
+								<desc>Specifies if graphics are exported to a binary- or ASCII format.</desc>
+							</info>
+							<constraints>
+								<enumeration oor:value="0">
+									<info>
+										<desc>Binary</desc>
+									</info>
+								</enumeration>
+								<enumeration oor:value="1">
+									<info>
+										<desc>ASCII</desc>
+									</info>
+								</enumeration>
+							</constraints>
+							<value>1</value>
+						</prop>
+					</group>
+					<group oor:name="PPM">
+						<info>
+							<desc>Specifies default settings of the PPM - Portable Pixelmap export dialog.</desc>
+						</info>
+						<prop oor:name="FileFormat" oor:type="xs:int">
+							<!-- OldPath: PPM-EXPORT-FORMAT -->
+							<!-- OldLocation: fltopt.ini -->
+							<!-- UIHints: File  Export  Filetype  PPM-Portable Pixelmap -->
+							<info>
+								<desc>Specifies if graphics are exported to a binary- or ASCII format.</desc>
+							</info>
+							<constraints>
+								<enumeration oor:value="0">
+									<info>
+										<desc>Binary</desc>
+									</info>
+								</enumeration>
+								<enumeration oor:value="1">
+									<info>
+										<desc>ASCII</desc>
+									</info>
+								</enumeration>
+							</constraints>
+							<value>1</value>
+						</prop>
+					</group>
+					<group oor:name="SVM">
+						<info>
+							<desc>Specifies default settings of the SVM - StarView Meta File export dialog.</desc>
+						</info>
+						<prop oor:name="ExportMode" oor:type="xs:int">
+							<!-- OldPath: SVM-EXPORT-MODE -->
+							<!-- OldLocation: fltopt.ini -->
+							<!-- UIHints: File  Export  Filetype  SVM - StarView Metafile -->
+							<info>
+								<desc>Specifies if graphics should be exported with the original- or selected size.</desc>
+							</info>
+							<constraints>
+								<enumeration oor:value="0">
+									<info>
+										<desc>Original size</desc>
+									</info>
+								</enumeration>
+								<enumeration oor:value="1">
+									<info>
+										<desc>Given size</desc>
+									</info>
+								</enumeration>
+							</constraints>
+							<value>0</value>
+						</prop>
+						<node-ref oor:name="Size" oor:node-type="LogicalGraphicSize">
+							<info>
+								<desc>Specifies the logical size of a graphic. [UNIT=1/100 mm].</desc>
+							</info>
+							<!-- OldLocation: fltopt.ini -->
+							<!-- UIHints: File  Export  Filetype  SVM  - StarView Metafile - [dialog] SVM Options -->
+						</node-ref>
+					</group>
+					<group oor:name="WMF">
+						<info>
+							<desc>Specifies default settings of the WMF - Windows Metafile export dialog.</desc>
+						</info>
+						<prop oor:name="ExportMode" oor:type="xs:int">
+							<!-- OldPath: WMF-EXPORT-MODE -->
+							<!-- OldLocation: fltopt.ini -->
+							<!-- UIHints: File  Export  Filetype  WMF -MS Windows Metafile -->
+							<info>
+								<desc>Specifies if graphics should be exported with the original- or selected size.</desc>
+							</info>
+							<constraints>
+								<enumeration oor:value="0">
+									<info>
+										<desc>Original size</desc>
+									</info>
+								</enumeration>
+								<enumeration oor:value="1">
+									<info>
+										<desc>Given size</desc>
+									</info>
+								</enumeration>
+							</constraints>
+							<value>0</value>
+						</prop>
+						<node-ref oor:name="Size" oor:node-type="LogicalGraphicSize">
+							<info>
+								<desc>Specifies the logical size of a graphic. [UNIT=1/100 mm].</desc>
+							</info>
+							<!-- OldLocation: fltopt.ini -->
+							<!-- UIHints: File  Export  Filetype  WMF - MS Windows Metafile - [dialog] WMF Options -->
+						</node-ref>
+					</group>
+					<group oor:name="EMF">
+						<info>
+							<desc>Specifies default settings of the EMF - Enhanced Metafile export dialog.</desc>
+						</info>
+						<prop oor:name="ExportMode" oor:type="xs:int">
+							<!-- OldPath: EMF-EXPORT-MODE -->
+							<!-- OldLocation: fltopt.ini -->
+							<!-- UIHints: File - Export -->
+							<info>
+								<desc>Specifies if graphics should be exported with the original- or selected size.</desc>
+							</info>
+							<constraints>
+								<enumeration oor:value="0">
+									<info>
+										<desc>Original size</desc>
+									</info>
+								</enumeration>
+								<enumeration oor:value="1">
+									<info>
+										<desc>Given size</desc>
+									</info>
+								</enumeration>
+							</constraints>
+							<value>0</value>
+						</prop>
+						<node-ref oor:name="Size" oor:node-type="LogicalGraphicSize">
+							<info>
+								<desc>Specifies the logical size of a graphic. [UNIT=1/100 mm].</desc>
+							</info>
+							<!-- OldLocation: fltopt.ini -->
+							<!-- UIHints: File  Export  Filetype  EMF - Enhanced Metafile - [dialog] EMF Options -->
+						</node-ref>
+					</group>
+					<group oor:name="PNG">
+						<info>
+							<desc>Specifies default settings of the PNG - Portable Network Graphic export dialog.</desc>
+						</info>
+						<prop oor:name="Compression" oor:type="xs:int">
+							<!-- OldPath: PNG-EXPORT-COMPRESSION -->
+							<!-- OldLocation: fltopt.ini -->
+							<!-- UIHints: File  Export  Filetype  PNG-Portable Network Graphic -->
+							<info>
+								<desc>Specifies export compression settings which ranges from 0 (no compression) to 9 (maximum compression). The calculating time increases with an ascending compression value.</desc>
+							</info>
+							<constraints>
+								<minInclusive oor:value="0">
+									<info>
+										<desc>Represents lowest value that can be used. The lower the value, the lower the compression quality and the larger the file size.</desc>
+									</info>
+								</minInclusive>
+								<maxInclusive oor:value="9">
+									<info>
+										<desc>Represents the highest value that can be used. The higher the value, the higher the compression quality and the smaller the file size.</desc>
+									</info>
+								</maxInclusive>
+							</constraints>
+							<value>6</value>
+						</prop>
+						<prop oor:name="Interlaced" oor:type="xs:int">
+							<!-- OldPath: PNG-EXPORT-INTERLACED -->
+							<!-- OldLocation: fltopt.ini -->
+							<!-- UIHints: File  Export  Filetype  PNG-Portable Network Graphic -->
+							<info>
+								<desc>Specifies if graphics should be exported using interlace. It is recommended for big pictures to activate interlace, so the content can be displayed immediately when loading the picture.</desc>
+							</info>
+							<constraints>
+								<enumeration oor:value="0">
+									<info>
+										<desc>Deactivate interlace mode</desc>
+									</info>
+								</enumeration>
+								<enumeration oor:value="1">
+									<info>
+										<desc>Activate interlace mode</desc>
+									</info>
+								</enumeration>
+							</constraints>
+							<value>1</value>
+						</prop>
+					</group>
+				</group>
+			</group>
+			<group oor:name="HTML">
+				<info>
+					<author>OS</author>
+					<desc>Contains settings for HTML import/export.</desc>
+				</info>
+				<group oor:name="Import">
+					<info>
+						<desc>Contains settings for HTML import.</desc>
+					</info>
+					<prop oor:name="NumbersEnglishUS" oor:type="xs:boolean">
+                        <!-- UIHints: Tools  Options  Load/Save - HTML Compability [Section] Import -->
+						<info>
+							<author>ER</author>
+							<desc>Specifies if numbers should be parsed according to the en-US locale instead of the user's locale.</desc>
+							<label>Use 'English (USA)' locale for numbers</label>
+						</info>
+						<value>false</value>
+					</prop>
+					<prop oor:name="UnknownTag" oor:type="xs:boolean">
+						<!-- OldPath: Browser/HTML/Import -->
+						<!-- OldLocation: soffice.cfg -->
+						<!-- UIHints: Tools  Options - Browser  HTML [Section] Import -->
+						<info>
+							<author>OS</author>
+							<desc>Specifies if unknown tags should be imported as fields.</desc>
+							<label>Import unknown HTML tags as fields</label>
+						</info>
+						<value>false</value>
+					</prop>
+					<prop oor:name="FontSetting" oor:type="xs:boolean">
+						<!-- OldPath: Browser/HTML/Import -->
+						<!-- OldLocation: soffice.cfg -->
+						<!-- UIHints: Tools  Options - Browser  HTML [Section] Import -->
+						<info>
+							<author>OS</author>
+							<desc>Specifies if font settings should be ignored when importing.</desc>
+							<label>Ignore font settings</label>
+						</info>
+						<value>false</value>
+					</prop>
+					<group oor:name="FontSize">
+						<info>
+							<desc>Specifies font size for HTML.</desc>
+						</info>
+						<prop oor:name="Size_1" oor:type="xs:int">
+							<!-- OldPath: Browser/HTML/Font_Sizes -->
+							<!-- OldLocation: soffice.cfg -->
+							<!-- UIHints: Tools  Options - Browser  HTML [Section] Font sizes -->
+							<info>
+								<author>OS</author>
+								<desc>Specifies font size for HTML as Token Font 1.</desc>
+								<label>Size 1</label>
+							</info>
+							<value>7</value>
+						</prop>
+						<prop oor:name="Size_2" oor:type="xs:int">
+							<!-- OldPath: Browser/HTML/Font_Sizes -->
+							<!-- OldLocation: soffice.cfg -->
+							<!-- UIHints: Tools  Options - Browser  HTML [Section] Font sizes -->
+							<info>
+								<author>OS</author>
+								<desc>Specifies font size for HTML as Token Font 2.</desc>
+								<label>Size 2</label>
+							</info>
+							<value>10</value>
+						</prop>
+						<prop oor:name="Size_3" oor:type="xs:int">
+							<!-- OldPath: Browser/HTML/Font_Sizes -->
+							<!-- OldLocation: soffice.cfg -->
+							<!-- UIHints: Tools  Options - Browser  HTML [Section] Font sizes -->
+							<info>
+								<author>OS</author>
+								<desc>Specifies font size for HTML as Token Font 3.</desc>
+								<label>Size 3</label>
+							</info>
+							<value>12</value>
+						</prop>
+						<prop oor:name="Size_4" oor:type="xs:int">
+							<!-- OldPath: Browser/HTML/Font_Sizes -->
+							<!-- OldLocation: soffice.cfg -->
+							<!-- UIHints: Tools  Options - Browser  HTML [Section] Font sizes -->
+							<info>
+								<author>OS</author>
+								<desc>Specifies font size for HTML as Token Font 4.</desc>
+								<label>Size 4</label>
+							</info>
+							<value>14</value>
+						</prop>
+						<prop oor:name="Size_5" oor:type="xs:int">
+							<!-- OldPath: Browser/HTML/Font_Sizes -->
+							<!-- OldLocation: soffice.cfg -->
+							<!-- UIHints: Tools  Options - Browser  HTML [Section] Font sizes -->
+							<info>
+								<author>OS</author>
+								<desc>Specifies font size for HTML as Token Font 5.</desc>
+								<label>Size 5</label>
+							</info>
+							<value>18</value>
+						</prop>
+						<prop oor:name="Size_6" oor:type="xs:int">
+							<!-- OldPath: Browser/HTML/Font_Sizes -->
+							<!-- OldLocation: soffice.cfg -->
+							<!-- UIHints: Tools  Options - Browser  HTML [Section] Font sizes -->
+							<info>
+								<author>OS</author>
+								<desc>Specifies font size for HTML as Token Font 6.</desc>
+								<label>Size 6</label>
+							</info>
+							<value>24</value>
+						</prop>
+						<prop oor:name="Size_7" oor:type="xs:int">
+							<!-- OldPath: Browser/HTML/Font_Sizes -->
+							<!-- OldLocation: soffice.cfg -->
+							<!-- UIHints: Tools  Options - Browser  HTML [Section] Font sizes -->
+							<info>
+								<author>OS</author>
+								<desc>Specifies font size for HTML as Token Font 7.</desc>
+								<label>Size 7</label>
+							</info>
+							<value>36</value>
+						</prop>
+					</group>
+				</group>
+				<group oor:name="Export">
+					<info>
+						<desc>Contains settings for HTML export.</desc>
+					</info>
+					<prop oor:name="Browser" oor:type="xs:int">
+						<!-- OldPath: Browser/HTML/Export -->
+						<!-- OldLocation: soffice.cfg -->
+						<!-- UIHints: Tools  Options - Browser  HTML [Section] Export -->
+						<info>
+							<author>OS</author>
+							<desc>Specifies the browser for which the HTML export should be optimized</desc>
+							<label>Browser</label>
+						</info>
+						<constraints>
+							<enumeration oor:value="0">
+								<info>
+									<desc>Html 3.2</desc>
+								</info>
+							</enumeration>
+							<enumeration oor:value="1">
+								<info>
+									<desc>MSIE 4.0</desc>
+								</info>
+							</enumeration>
+							<enumeration oor:value="2">
+								<info>
+									<desc>Netscape 3.0</desc>
+								</info>
+							</enumeration>
+							<enumeration oor:value="3">
+								<info>
+									<desc>Writer</desc>
+								</info>
+							</enumeration>
+							<enumeration oor:value="4">
+								<info>
+									<desc>Netscape 4.0</desc>
+								</info>
+							</enumeration>
+						</constraints>
+						<value>4</value>
+					</prop>
+					<prop oor:name="Basic" oor:type="xs:boolean">
+						<!-- OldPath: Browser/HTML/Export -->
+						<!-- OldLocation: soffice.cfg -->
+						<!-- UIHints: Tools  Options - Browser  HTML [Section] Export -->
+						<info>
+							<author>OS</author>
+							<desc>Specifies if Office Basic instructions are considered when exporting in HTML format.</desc>
+							<label>(Productname) Basic</label>
+						</info>
+						<value>false</value>
+					</prop>
+					<prop oor:name="PrintLayout" oor:type="xs:boolean">
+						<!-- OldPath: Browser/HTML/Export -->
+						<!-- OldLocation: soffice.cfg -->
+						<!-- UIHints: Tools  Options - Browser  HTML [Section] Export -->
+						<info>
+							<author>OS</author>
+							<desc>Specifies if the print layout of the current document should also be exported.</desc>
+							<label>Print layout</label>
+						</info>
+						<value>false</value>
+					</prop>
+					<prop oor:name="LocalGraphic" oor:type="xs:boolean">
+						<!-- OldPath: Browser/HTML/Export -->
+						<!-- OldLocation: soffice.cfg -->
+						<!-- UIHints: Tools  Options - Browser  HTML [Section] Export -->
+						<info>
+							<author>OS</author>
+							<desc>Specifies if graphics are copied to the Internet server when uploading via FTP.</desc>
+							<label>Copy local graphics to Internet</label>
+						</info>
+						<value>true</value>
+					</prop>
+					<prop oor:name="Warning" oor:type="xs:boolean">
+						<!-- OldPath: Browser/HTML/Export -->
+						<!-- OldLocation: soffice.cfg -->
+						<!-- UIHints: Tools  Options - Browser  HTML [Section] Export -->
+						<info>
+							<author>OS</author>
+							<desc>Specifies if a warning should be displayed to point out that the available Basic macros will be lost when exporting in HTML format.</desc>
+							<label>Display warning</label>
+						</info>
+						<value>true</value>
+					</prop>
+					<prop oor:name="Encoding" oor:type="xs:int">
+						<!-- UIHints: Tools  Options - Browser  HTML [Section] Export -->
+						<info>
+							<author>OS</author>
+							<desc>Specifies the mimetype for the text encoding.</desc>
+							<label>Encoding export</label>
+						</info>
+					</prop>
+				</group>
+			</group>
+
+            <group oor:name="PDF">
+				<info>
+					<author>KA</author>
+					<desc>Specifies default settings of PDF export dialog.</desc>
+				</info>
+				<group oor:name="Export">
+					<!-- UIHints: File Export as PDF -->
+					<info>
+						<desc>Specifies default settings of PDF export dialog.</desc>
+					</info>
+					<prop oor:name="CompressMode" oor:type="xs:int">
+						<info>
+							<deprecated>Use following properties instead: UseLosslessCompression, Quality, UseResolutionReduction, ResolutionReduction</deprecated>
+							<author>SJ</author>
+							<desc>Deprecated.</desc>
+						</info>
+						<value>1</value>
+					</prop>
+					<prop oor:name="UseLosslessCompression" oor:type="xs:boolean">
+						<info>
+							<author>SJ</author>
+							<desc>Specifies if graphics are exported to PDF using a lossless compression eg. PNG or if they are compressed using the JPEG format.</desc>
+						</info>
+						<value>false</value>
+					</prop>
+					<prop oor:name="Quality" oor:type="xs:int">
+						<info>
+							<author>SJ</author>
+							<desc>Specifies quality of the JPG export. A higher value results in higher quality and file size.</desc>
+						</info>
+						<constraints>
+							<minInclusive oor:value="1">
+								<info>
+									<desc>Represents lowest value that can be used. The lower the value, the less good is the compression quality and the bigger is be the file size.</desc>
+								</info>
+							</minInclusive>
+							<maxInclusive oor:value="100">
+								<info>
+									<desc>Represents highest value that can be used. The higher the value, the better is the compression quality and the smaller is the file size.</desc>
+								</info>
+							</maxInclusive>
+						</constraints>
+						<value>90</value>
+					</prop>
+					<prop oor:name="ReduceImageResolution" oor:type="xs:boolean">
+						<info>
+							<author>SJ</author>
+							<desc>Specifies if the resolution of each image is reduced to the resolution specified by the property MaxImageResolution.</desc>
+						</info>
+						<value>false</value>
+					</prop>
+					<prop oor:name="MaxImageResolution" oor:type="xs:int">
+						<info>
+							<desc>If the property ReduceImageResolution is set to true all images will be reduced to the given value in DPI.</desc>
+						</info>
+						<constraints>
+							<enumeration oor:value="75">
+								<info>
+									<desc>75</desc>
+								</info>
+							</enumeration>
+							<enumeration oor:value="150">
+								<info>
+									<desc>150</desc>
+								</info>
+							</enumeration>
+							<enumeration oor:value="300">
+								<info>
+									<desc>300</desc>
+								</info>
+							</enumeration>
+							<enumeration oor:value="600">
+								<info>
+									<desc>600</desc>
+								</info>
+							</enumeration>
+							<enumeration oor:value="1200">
+								<info>
+									<desc>1200</desc>
+								</info>
+							</enumeration>
+						</constraints>
+						<value>300</value>
+					</prop>
+					<prop oor:name="UseTaggedPDF" oor:type="xs:boolean">
+						<info>
+							<author>SJ</author>
+							<desc>Determines if PDF are created by using special tags also known as Tagged PDF.</desc>
+						</info>
+						<value>false</value>
+					</prop>
+					<prop oor:name="ExportNotes" oor:type="xs:boolean">
+						<info>
+							<author>SJ</author>
+							<desc>Specifies if notes are exported to PDF.</desc>
+						</info>
+						<value>false</value>
+					</prop>
+					<prop oor:name="ExportBookmarks" oor:type="xs:boolean">
+						<info>
+							<author>PL</author>
+							<desc>Specifies if bookmarks are exported to PDF.</desc>
+						</info>
+						<value>true</value>
+					</prop>
+					<prop oor:name="OpenBookmarkLevels" oor:type="xs:int">
+						<info>
+							<author>PL</author>
+							<desc>Specifies how many bookmark levels should be opened in the reader application when the PDF gets opened.</desc>
+						</info>
+						<value>-1</value>
+					</prop>
+					<prop oor:name="ExportNotesPages" oor:type="xs:boolean">
+						<info>
+							<author>SJ</author>
+							<desc>Specifies if notes pages are exported to PDF. (Notes pages are available in Impress documents only).</desc>
+						</info>
+						<value>false</value>
+					</prop>
+					<prop oor:name="UseTransitionEffects" oor:type="xs:boolean">
+						<info>
+							<author>SJ</author>
+							<desc>Specifies slide transitions are exported to PDF. This option is active only if storing Impress documents.</desc>
+						</info>
+						<value>true</value>
+					</prop>
+                    <prop oor:name="ExportFormFields" oor:type="xs:boolean">
+						<info>
+							<author>pl</author>
+							<desc>Specifies whether form fields are exported as widgets or only their fixed print representation is exported.</desc>
+						</info>
+						<value>true</value>
+                    </prop>
+					<prop oor:name="FormsType" oor:type="xs:int">
+						<info>
+							<desc>Specifies the submitted format of a PDF form.</desc>
+						</info>
+						<constraints>
+							<enumeration oor:value="0">
+								<info>
+									<desc>Specifies that forms type FDF is used.</desc>
+								</info>
+							</enumeration>
+							<enumeration oor:value="1">
+								<info>
+									<desc>Specifies that forms type PDF is used.</desc>
+								</info>
+							</enumeration>
+							<enumeration oor:value="2">
+								<info>
+									<desc>Specifies that forms type HTML is used.</desc>
+								</info>
+							</enumeration>
+							<enumeration oor:value="3">
+								<info>
+									<desc>Specifies that forms type XML is used.</desc>
+								</info>
+							</enumeration>
+						</constraints>
+						<value>0</value>
+					</prop>
+                    <prop oor:name="AllowDuplicateFieldNames" oor:type="xs:boolean">
+						<info>
+							<author>pl</author>
+							<desc>Specifies whether multiple form fields exported are allowed to have the same field name.</desc>
+						</info>
+						<value>false</value>
+                    </prop>
+                    <prop oor:name="IsSkipEmptyPages" oor:type="xs:boolean">
+                            <info>
+                                    <author>FME</author>
+                                    <desc>Specifies that automatically inserted empty pages are suppressed. This option is active only if storing Writer documents.</desc>
+                            </info>
+                            <value>true</value>
+                    </prop>
+                    <prop oor:name="IsAddStream" oor:type="xs:boolean">
+                            <info>
+                                    <author>PL</author>
+                                    <desc>Specifies that a stream is inserted to the PDF file which contains the original document for archiving purposes.</desc>
+                            </info>
+                            <value>false</value>
+                    </prop>
+					<prop oor:name="HideViewerMenubar" oor:type="xs:boolean">
+						<info>
+							<author>beppec56</author>
+							<desc>Specifies whether to hide the PDF viewer menubar when the document is active.</desc>
+						</info>
+						<value>false</value>
+					</prop>
+					<prop oor:name="HideViewerToolbar" oor:type="xs:boolean">
+						<info>
+							<author>beppec56</author>
+							<desc>Specifies whether to hide the PDF viewer toolbar when the document is active.</desc>
+						</info>
+						<value>false</value>
+					</prop>
+					<prop oor:name="HideViewerWindowControls" oor:type="xs:boolean">
+						<info>
+							<author>beppec56</author>
+							<desc>Specifies whether to hide the PDF viewer controls when the document is active.</desc>
+						</info>
+						<value>false</value>
+					</prop>
+					<prop oor:name="ResizeWindowToInitialPage" oor:type="xs:boolean">
+						<info>
+							<author>beppec56</author>
+							<desc>Specifies that the PDF viewer window is opened full screen when the document is opened.</desc>
+						</info>
+						<value>false</value>
+					</prop>
+					<prop oor:name="CenterWindow" oor:type="xs:boolean">
+						<info>
+							<author>beppec56</author>
+							<desc>Specifies that the PDF viewer window is centered to the screen when the PDF document is opened.</desc>
+						</info>
+						<value>false</value>
+					</prop>
+					<prop oor:name="OpenInFullScreenMode" oor:type="xs:boolean">
+						<info>
+							<author>beppec56</author>
+							<desc>Specifies that the PDF viewer window is opened full screen, on top of all windows..</desc>
+						</info>
+						<value>false</value>
+					</prop>
+					<prop oor:name="DisplayPDFDocumentTitle" oor:type="xs:boolean">
+						<info>
+							<author>beppec56</author>
+							<desc>Specifies that the title of the document, if present in the document properties, is displayed in the PDF viewer window title bar.</desc>
+						</info>
+						<value>true</value>
+					</prop>
+					<prop oor:name="InitialView" oor:type="xs:int">
+						<info>
+							<author>beppec56</author>
+							<desc>Specifies how the PDF document should be displayed when opened.</desc>
+						</info>
+						<constraints>
+							<enumeration oor:value="0">
+								<info>
+									<desc>Select the default viewer mode, neither outlines or thumbnails.</desc>
+								</info>
+							</enumeration>
+							<enumeration oor:value="1">
+								<info>
+									<desc>The document is opened with outline pane opened</desc>
+								</info>
+							</enumeration>
+							<enumeration oor:value="2">
+								<info>
+									<desc>The document is opened with thumbnail pane opened</desc>
+								</info>
+							</enumeration>
+						</constraints>
+						<value>0</value>
+					</prop>
+					<prop oor:name="Magnification" oor:type="xs:int">
+						<info>
+							<author>beppec56</author>
+							<desc>Specifies the action to be performed when the PDF document is opened.</desc>
+						</info>
+						<constraints>
+							<enumeration oor:value="0">
+								<info>
+									<desc>Opens with default zoom magnification.</desc>
+								</info>
+							</enumeration>
+							<enumeration oor:value="1">
+								<info>
+									<desc>Opens magnified to fit the entire page within the window.</desc>
+								</info>
+							</enumeration>
+							<enumeration oor:value="2">
+								<info>
+									<desc>Opens magnified to fit the entire page width within the window.</desc>
+								</info>
+							</enumeration>
+							<enumeration oor:value="3">
+								<info>
+									<desc>Opens magnified to fit the entire width of its boundig box within the window (cuts out margins).</desc>
+								</info>
+							</enumeration>
+							<enumeration oor:value="4">
+								<info>
+									<desc>Opens with the zoom level specified in the Zoom property.</desc>
+								</info>
+							</enumeration>
+						</constraints>
+						<value>0</value>
+					</prop>
+                    <prop oor:name="Zoom" oor:type="xs:int">
+						<info>
+							<author>pl</author>
+							<desc>specifies the zoom level a PDF document is opened with. Only valid if "Magnification" is set to "4".</desc>
+						</info>
+                        <value>100</value>
+                    </prop>
+                    <prop oor:name="InitialPage" oor:type="xs:int">
+						<info>
+							<author>pl</author>
+							<desc>Specifies the page on which a PDF document should be opened in the viewer application.</desc>
+						</info>
+                        <value>1</value>
+                    </prop>
+					<prop oor:name="PageLayout" oor:type="xs:int">
+						<info>
+							<author>beppec56</author>
+							<desc>Specifies the page layout to be used when the document is opened.</desc>
+						</info>
+						<constraints>
+							<enumeration oor:value="0">
+								<info>
+									<desc>Display the pages according to the reader configuration.</desc>
+								</info>
+							</enumeration>
+							<enumeration oor:value="1">
+								<info>
+									<desc>Display one page at a time.</desc>
+								</info>
+							</enumeration>
+							<enumeration oor:value="2">
+								<info>
+									<desc>Display the pages in one column.</desc>
+								</info>
+							</enumeration>
+							<enumeration oor:value="3">
+								<info>
+									<desc>Display the pages in two columns odd pages on the right, to have the odd pages on the left the FirstPageOnLeft property should be used as well.</desc>
+								</info>
+							</enumeration>
+						</constraints>
+						<value>0</value>
+					</prop>
+					<prop oor:name="FirstPageOnLeft" oor:type="xs:boolean">
+						<info>
+							<author>beppec56</author>
+							<desc>Used with the value 3 of the PageLayout property above, true if the first page (odd) should be on the left side of the screen.</desc>
+						</info>
+						<value>false</value>
+					</prop>
+                                        <!-- PDF Encryption -->
+					<prop oor:name="Printing" oor:type="xs:int">
+						<info>
+							<author>beppec56</author>
+							<desc>Specifies what printing is allowed.</desc>
+						</info>
+						<constraints>
+							<enumeration oor:value="0">
+								<info>
+									<desc>The document cannot be printed.</desc>
+								</info>
+							</enumeration>
+							<enumeration oor:value="1">
+								<info>
+									<desc>The document can be printed at low resolution only.</desc>
+								</info>
+							</enumeration>
+							<enumeration oor:value="2">
+								<info>
+									<desc>The document can be printed at maximum resolution.</desc>
+								</info>
+							</enumeration>
+						</constraints>
+						<value>2</value>
+					</prop>
+					<prop oor:name="Changes" oor:type="xs:int">
+						<info>
+							<author>beppec56</author>
+							<desc>Specifies the change allowed to the document.</desc>
+						</info>
+						<constraints>
+							<enumeration oor:value="0">
+								<info>
+									<desc>The document cannot be changed.</desc>
+								</info>
+							</enumeration>
+							<enumeration oor:value="1">
+								<info>
+									<desc>Inserting deleting and rotating pages is allowed.</desc>
+								</info>
+							</enumeration>
+							<enumeration oor:value="2">
+								<info>
+									<desc>Filling of form field is allowed.</desc>
+								</info>
+							</enumeration>
+							<enumeration oor:value="3">
+								<info>
+									<desc>Both filling of form field and commenting is allowed.</desc>
+								</info>
+							</enumeration>
+							<enumeration oor:value="4">
+								<info>
+									<desc>All the changes of the previous selections are permitted, with the only exclusion of page extraction (copy).</desc>
+								</info>
+							</enumeration>
+						</constraints>
+						<value>4</value>
+					</prop>
+					<prop oor:name="EnableCopyingOfContent" oor:type="xs:boolean">
+						<info>
+							<author>beppec56</author>
+							<desc>Specifies that the pages and the document content can be extracted to be used in other documents (copy and paste).</desc>
+						</info>
+						<value>true</value>
+					</prop>
+					<prop oor:name="EnableTextAccessForAccessibilityTools" oor:type="xs:boolean">
+						<info>
+							<author>beppec56</author>
+							<desc>Specifies that the document content can be extracted to be used in accessibility applications.</desc>
+						</info>
+						<value>true</value>
+					</prop>
+					<!-- END PDF Encryption -->
+                                         <!-- PDF Version selection -->
+					<prop oor:name="SelectPdfVersion" oor:type="xs:int">
+						<info>
+							<author>beppec56</author>
+							<desc>Specifies the version of PDF to emit.</desc>
+						</info>
+						<constraints>
+							<enumeration oor:value="0">
+								<info>
+									<desc>PDF 1.4 (default selection).</desc>
+								</info>
+							</enumeration>
+							<enumeration oor:value="1">
+								<info>
+									<desc>PDF/A-1 (ISO 19005-1:2005)</desc>
+								</info>
+							</enumeration>
+						</constraints>
+						<value>0</value>
+					</prop>
+					<!-- END PDF Version selection -->
+                                        <!-- PDF Relative Link -->
+					<prop oor:name="ExportLinksRelativeFsys" oor:type="xs:boolean">
+						<info>
+							<author>beppec56</author>
+							<desc>Specifies that the file system related hyperlinks (file:// protocol) present in the document will be exported as relative to the source document location.</desc>
+						</info>
+						<value>false</value>
+					</prop>
+					<prop oor:name="PDFViewSelection" oor:type="xs:int">
+						<info>
+							<author>beppec56</author>
+							<desc>Specifies the way the exported PDF will be viewed (experienced) by the user.</desc>
+						</info>
+						<constraints>
+							<enumeration oor:value="0">
+								<info>
+									<desc>Specifies that the PDF will be exported with all the links external to the document treated as URI. This is the Default</desc>
+								</info>
+							</enumeration>
+							<enumeration oor:value="1">
+								<info>
+									<desc>Specifies that the PDF will be exported in order to be viewed through a PDF reader application only. Valid only if not exporting to PDF/A-1 (e.g. SelectPdfVersion not set to 1).</desc>
+								</info>
+							</enumeration>
+							<enumeration oor:value="2">
+								<info>
+									<desc>Specifies that the PDF will be exported in order to be viewed through an Internet browser, using the PDF plug-in provided with it. The bookmark of the URI will be rendered compatible with the target bookmark generated with OOo PDF Export feature (see ExportBookmarksToPDFDestination, below).</desc>
+								</info>
+							</enumeration>
+						</constraints>
+						<value>0</value>
+					</prop>
+					<prop oor:name="ConvertOOoTargetToPDFTarget" oor:type="xs:boolean">
+						<info>
+							<author>beppec56</author>
+							<desc>Specifies that the target documents with .od[tpgs] extension, will have that extension changed to .pdf when the link is exported to PDF. The source document remains untouched.</desc>
+						</info>
+						<value>false</value>
+					</prop>
+					<prop oor:name="ExportBookmarksToPDFDestination" oor:type="xs:boolean">
+						<info>
+							<author>beppec56</author>
+							<desc>Specifies that the bookmarks contained in the source OpenOffice.org file should be exported to the PDF file as Named Destination (see PDF 1.4 section 8.2.1).</desc>
+						</info>
+						<value>false</value>
+					</prop>
+                                        <!-- END PDF Relative Link -->
+				</group>
+			</group>
+		</group>
+		<group oor:name="Misc">
+			<info>
+				<author>MBA</author>
+				<desc>Determines the miscellaneous entries for the common group.</desc>
+			</info>
+			<prop oor:name="MaxOpenDocuments" oor:type="xs:int">
+				<info>
+					<author>AS</author>
+					<desc>Determines the maximum count of documents, which are allowed to be open at the same time. NIL will be interpreted as infinite!</desc>
+				</info>
+			</prop>
+			<prop oor:name="PluginsEnabled" oor:type="xs:boolean">
+				<!-- OldPath: ? -->
+				<!-- OldLocation: soffice.ini -->
+				<!-- UIHints: Tools  Options  Browser  Other  Plug-Ins  Enable -->
+				<info>
+					<author>PB</author>
+					<desc>Enables/Disables Plugins.</desc>
+					<label>PluginsEnabled</label>
+				</info>
+				<value>true</value>
+			</prop>
+			<prop oor:name="UseSystemFileDialog" oor:type="xs:boolean">
+				<info>
+					<author>FS</author>
+					<desc>Determines if the system's file and folder pickers should be used. If false, the proprietary file/folder picker implementations will be used. Relevant on platforms where file/folder picker integration is implemented.</desc>
+				</info>
+				<value>true</value>
+			</prop>
+			<prop oor:name="UseDocumentSystemFileLocking" oor:type="xs:boolean">
+				<info>
+					<author>MAV</author>
+					<desc>Allows to specify whether the OOo document file locking mechanics should use the system file locking.</desc>
+				</info>
+				<value>true</value>
+			</prop>
+			<prop oor:name="UseDocumentOOoLockFile" oor:type="xs:boolean">
+				<info>
+					<author>MAV</author>
+					<desc>Allows to specify whether the OOo document file locking mechanics should use the lock file for locking.</desc>
+				</info>
+				<value>true</value>
+			</prop>
+			<prop oor:name="UseSystemPrintDialog" oor:type="xs:boolean">
+				<info>
+					<author>PL</author>
+					<desc>Determines if the system's print dialog should be used. If false, the platform independent print dialog implementation will be used. Relevant on platforms where print dialog integration is implemented.</desc>
+				</info>
+				<value>false</value>
+			</prop>
+			<prop oor:name="SymbolSet" oor:type="xs:short">
+				<!-- UIHints: Tools  Options General View -->
+				<info>
+					<author>MBA</author>
+					<desc>Specifies which size of the symbols is used for the toolbars.</desc>
+				</info>
+				<constraints>
+					<enumeration oor:value="0">
+						<info>
+							<desc>16x16 pixel icons</desc>
+						</info>
+					</enumeration>
+					<enumeration oor:value="1">
+						<info>
+							<desc>32x32 pixel icons</desc>
+						</info>
+					</enumeration>
+				</constraints>
+				<value>0</value>
+			</prop>
+			<prop oor:name="SymbolStyle" oor:type="xs:string">
+				<!-- UIHints: Tools  Options General View -->
+				<info>
+					<author>kendy</author>
+					<desc>Specifies which style of the symbols is used for the toolbars, menus, etc.</desc>
+				</info>
+				<constraints>
+					<enumeration oor:value="auto">
+						<info>
+							<desc>Automatic, chosen according to the desktop</desc>
+						</info>
+					</enumeration>
+					<enumeration oor:value="default">
+						<info>
+							<desc>Default - the OpenOffice.org default theme</desc>
+						</info>
+					</enumeration>
+					<enumeration oor:value="hicontrast">
+						<info>
+							<desc>HiContrast</desc>
+						</info>
+					</enumeration>
+					<enumeration oor:value="industrial">
+						<info>
+							<desc>Industrial</desc>
+						</info>
+					</enumeration>
+					<enumeration oor:value="crystal">
+						<info>
+							<desc>Crystal - the KDE default theme</desc>
+						</info>
+					</enumeration>
+					<enumeration oor:value="tango">
+						<info>
+							<desc>Tango - the Gnome default theme</desc>
+						</info>
+					</enumeration>
+					<enumeration oor:value="classic">
+						<info>
+							<desc>Classic - the OpenOffice.org 2.0 default theme</desc>
+						</info>
+					</enumeration>
+				</constraints>
+				<value>auto</value>
+			</prop>
+			<prop oor:name="ToolboxStyle" oor:type="xs:short">
+				<!-- UIHints: Tools  Options General View -->
+				<info>
+					<author>MBA</author>
+					<desc>Specifies which button style the toolbars should use.</desc>
+				</info>
+				<constraints>
+					<enumeration oor:value="0">
+						<info>
+							<desc>3D style</desc>
+						</info>
+					</enumeration>
+					<enumeration oor:value="1">
+						<info>
+							<desc>Flat style</desc>
+						</info>
+					</enumeration>
+				</constraints>
+				<value>1</value>
+			</prop>
+			<prop oor:name="FormControlPilotsEnabled" oor:type="xs:boolean">
+				<info>
+					<author>FS</author>
+					<desc>Enables/Disables the usage of AutoPilots for form controls.</desc>
+				</info>
+				<value>true</value>
+			</prop>
+			<prop oor:name="FirstRun" oor:type="xs:boolean">
+				<info>
+					<author>MBA</author>
+					<desc>Specifies if the office has never before been started.</desc>
+					<label>FirstRun</label>
+				</info>
+				<value>true</value>
+			</prop>
+		</group>
+		<group oor:name="Forms">
+			<info>
+				<author>FS</author>
+				<desc>contains settings for the form layer of the applications.</desc>
+			</info>
+			<group oor:name="ControlLayout">
+				<info>
+					<desc>specifies certain default layout settings for form controls. All those settings can be overruled in concrete documents, they specify creation-time defaults only.</desc>
+				</info>
+                <node-ref oor:name="com.sun.star.text.TextDocument" oor:node-type="ApplicationControlLayout">
+					<info>
+						<desc>specifies certain default layout settings for form controls in text documents</desc>
+					</info>
+				</node-ref>
+                <node-ref oor:name="com.sun.star.text.WebDocument" oor:node-type="ApplicationControlLayout">
+					<info>
+						<desc>specifies certain default layout settings for form controls in web pages</desc>
+					</info>
+				</node-ref>
+                <node-ref oor:name="com.sun.star.sheet.SpreadsheetDocument" oor:node-type="ApplicationControlLayout">
+					<info>
+						<desc>specifies certain default layout settings for form controls in spreadsheet documents</desc>
+					</info>
+				</node-ref>
+                <node-ref oor:name="com.sun.star.drawing.DrawingDocument" oor:node-type="ApplicationControlLayout">
+					<info>
+						<desc>specifies certain default layout settings for form controls in drawing documents</desc>
+					</info>
+				</node-ref>
+                <node-ref oor:name="com.sun.star.presentation.PresentationDocument" oor:node-type="ApplicationControlLayout">
+					<info>
+						<desc>specifies certain default layout settings for form controls in presentation documents</desc>
+					</info>
+				</node-ref>
+                <node-ref oor:name="com.sun.star.xforms.XMLFormDocument" oor:node-type="ApplicationControlLayout">
+					<info>
+						<desc>specifies certain default layout settings for form controls in XML form documents</desc>
+					</info>
+				</node-ref>
+                <node-ref oor:name="com.sun.star.sdb.FormDesign" oor:node-type="ApplicationControlLayout">
+					<info>
+						<desc>specifies certain default layout settings for form controls in database form documents</desc>
+					</info>
+				</node-ref>
+                <node-ref oor:name="com.sun.star.sdb.TextReportDesign" oor:node-type="ApplicationControlLayout">
+					<info>
+						<desc>specifies certain default layout settings for form controls in database text report documents.</desc>
+					</info>
+				</node-ref>
+			</group>
+            <group oor:name="PropertyBrowser">
+                <info>
+                    <desc>specifies settings for the property browser used for forms and form controls.</desc>
+                </info>
+                <prop oor:name="ExperimentalProperties" oor:type="xs:boolean">
+                    <info>
+                        <author>FS</author>
+                        <desc>Enables or disables the property browser's access to form/control properties which are not officially supported.</desc>
+                    </info>
+                    <value>false</value>
+                </prop>
+                <prop oor:name="DirectHelp" oor:type="xs:boolean">
+                    <info>
+                        <author>FS</author>
+                        <desc>Enables or disables a help section at the bottom of the property browser, which shows the help of the currently active property.</desc>
+                    </info>
+                    <value>false</value>
+                </prop>
+            </group>
+		</group>
+		<group oor:name="AsianLayout">
+			<info>
+				<author>OS</author>
+				<desc>Contains layout specific settings for Asian languages.</desc>
+			</info>
+			<prop oor:name="IsKerningWesternTextOnly" oor:type="xs:boolean">
+				<!-- OldPath: -->
+				<!-- OldLocation: -->
+				<!-- UIHints: Tools  Options  Asian typography  Asian layout Kerning Western characters only-->
+				<info>
+					<author>OS</author>
+					<desc>Determines the kerning of western text and/or punctuation inside of Asian text.</desc>
+					<label>IsKerningWesternTextOnly</label>
+				</info>
+				<value>true</value>
+			</prop>
+			<prop oor:name="CompressCharacterDistance" oor:type="xs:short">
+				<!-- OldPath: -->
+				<!-- OldLocation: -->
+				<!-- UIHints: Tools  Options  Asian typography  Asian layout Character distance  -->
+				<info>
+					<author>OS</author>
+					<desc>Determines the type of character distance compression in Asian text: 0 - no compression; 1 - compress punctuation only; 2 - compress interpunction an japanese kana.</desc>
+					<label>CompressCharacterDistance</label>
+				</info>
+				<value>0</value>
+			</prop>
+			<set oor:name="StartEndCharacters" oor:node-type="StartEndCharacters">
+				<info>
+					<author>OS</author>
+					<desc>Contains the characters at which lines are not allowed to begin or to end. For each locale there is a separate entry with the locale as its node name.</desc>
+					<label>StartEndCharacters</label>
+				</info>
+			</set>
+		</group>
+		<group oor:name="SearchOptions">
+			<info>
+				<author>OS / PB</author>
+				<desc>Contains all options for search.</desc>
+			</info>
+			<prop oor:name="IsWholeWordsOnly" oor:type="xs:boolean">
+				<!-- OldPath: -->
+				<!-- OldLocation: -->
+				<!-- UIHints: Edit/Find & Replace -->
+				<info>
+					<author>PB</author>
+					<desc>Specifies search for whole words only.</desc>
+				</info>
+				<value>false</value>
+			</prop>
+			<prop oor:name="IsBackwards" oor:type="xs:boolean">
+				<!-- OldPath: -->
+				<!-- OldLocation: -->
+				<!-- UIHints: Edit/Find & Replace -->
+				<info>
+					<author>PB</author>
+					<desc>Specifies search backwards.</desc>
+				</info>
+				<value>false</value>
+			</prop>
+			<prop oor:name="IsUseRegularExpression" oor:type="xs:boolean">
+				<!-- OldPath: -->
+				<!-- OldLocation: -->
+				<!-- UIHints: Edit/Find & Replace -->
+				<info>
+					<author>PB</author>
+					<desc>Specifies search with the use of regular expressions.</desc>
+				</info>
+				<value>false</value>
+			</prop>
+			<prop oor:name="IsSearchForStyles" oor:type="xs:boolean">
+				<!-- OldPath: -->
+				<!-- OldLocation: -->
+				<!-- UIHints: Edit/Find & Replace -->
+				<info>
+					<author>PB</author>
+					<desc>Specifies search for styles only.</desc>
+				</info>
+				<value>false</value>
+			</prop>
+			<prop oor:name="IsSimilaritySearch" oor:type="xs:boolean">
+				<!-- OldPath: -->
+				<!-- OldLocation: -->
+				<!-- UIHints: Edit/Find & Replace -->
+				<info>
+					<author>PB</author>
+					<desc>Specifies search with similarity.</desc>
+				</info>
+				<value>false</value>
+			</prop>
+			<prop oor:name="IsMatchCase" oor:type="xs:boolean">
+				<!-- OldPath: -->
+				<!-- OldLocation: -->
+				<!-- UIHints: Edit/Find & Replace -->
+				<info>
+					<author>PB</author>
+					<desc>Specifies search as case sensitive.</desc>
+				</info>
+				<value>false</value>
+			</prop>
+			<prop oor:name="IsUseAsianOptions" oor:type="xs:boolean">
+				<!-- OldPath: -->
+				<!-- OldLocation: -->
+				<!-- UIHints: Edit/Find & Replace -->
+				<info>
+					<author>PB</author>
+					<desc>Specifies search with the use of Asian options.</desc>
+				</info>
+				<value>false</value>
+			</prop>
+            <prop oor:name="ComponentSearchGroupLabel" oor:type="xs:string" oor:localized="true">
+                <!-- UIHints: Edit/Find & Replace -->
+                <info>
+                    <author>OS</author>
+                    <desc>Specifies the divider label in case of a component-based search extension.</desc>
+                </info>
+            </prop>
+            <prop oor:name="ComponentSearchCommandLabel1" oor:type="xs:string" oor:localized="true">
+                <!-- UIHints: Edit/Find & Replace -->
+                <info>
+                    <author>OS</author>
+                    <desc>Specifies the label of the first component-based search command.</desc>
+                </info>
+            </prop>
+            <prop oor:name="ComponentSearchCommandLabel2" oor:type="xs:string" oor:localized="true">
+                <!-- UIHints: Edit/Find & Replace -->
+                <info>
+                    <author>OS</author>
+                    <desc>Specifies the label of the second component-based search command.</desc>
+                </info>
+            </prop>
+            <prop oor:name="IsNotes" oor:type="xs:boolean">
+   	        <!-- UIHints: Edit Search/Replace  -->
+		<info>
+               		<author>mod</author>
+                	<desc>Specifies if search includes comments(SwPostItFields)</desc>
+                </info>
+		<value>false</value>
+            </prop>
+            <group oor:name="Japanese">
+				<info>
+					<author>OS</author>
+					<desc>Contains search options for the Japanese language.</desc>
+				</info>
+				<prop oor:name="IsMatchFullHalfWidthForms" oor:type="xs:boolean">
+					<!-- OldPath: -->
+					<!-- OldLocation: -->
+					<!-- UIHints: Tools/Options/"Asian typography"-"Japanese Find" -->
+					<info>
+						<author>OS</author>
+						<desc>Does not distinguish between full-width and half-width characters.</desc>
+					</info>
+					<value>true</value>
+				</prop>
+				<prop oor:name="IsMatchHiraganaKatakana" oor:type="xs:boolean">
+					<!-- OldPath: -->
+					<!-- OldLocation: -->
+					<!-- UIHints: Tools/Options/"Asian typography"-"Japanese Find" -->
+					<info>
+						<author>OS</author>
+						<desc>Does not distinguish between hiragana and katakana characters.</desc>
+					</info>
+					<value>true</value>
+				</prop>
+				<prop oor:name="IsMatchContractions" oor:type="xs:boolean">
+					<!-- OldPath: -->
+					<!-- OldLocation: -->
+					<!-- UIHints: Tools/Options/"Asian typography"-"Japanese Find" -->
+					<info>
+						<author>OS</author>
+						<desc>Specifies search without distinguishing between characters with diphthongs and double consonants and plain characters.</desc>
+					</info>
+					<value>true</value>
+				</prop>
+				<prop oor:name="IsMatchMinusDashCho-on" oor:type="xs:boolean">
+					<!-- OldPath: -->
+					<!-- OldLocation: -->
+					<!-- UIHints: Tools/Options/"Asian typography"-"Japanese Find" -->
+					<info>
+						<author>OS</author>
+						<desc>Specifies search without distinguishing between minus signs, dashes, and long vowel sounds.</desc>
+					</info>
+					<value>true</value>
+				</prop>
+				<prop oor:name="IsMatchRepeatCharMarks" oor:type="xs:boolean">
+					<!-- OldPath: -->
+					<!-- OldLocation: -->
+					<!-- UIHints: Tools/Options/"Asian typography"-"Japanese Find" -->
+					<info>
+						<author>OS</author>
+						<desc>Specifies search without distinguishing between repeat character marks.</desc>
+					</info>
+					<value>true</value>
+				</prop>
+				<prop oor:name="IsMatchVariantFormKanji" oor:type="xs:boolean">
+					<!-- OldPath: -->
+					<!-- OldLocation: -->
+					<!-- UIHints: Tools/Options/"Asian typography"-"Japanese Find" -->
+					<info>
+						<author>OS</author>
+						<desc>Specifies search without distinguishing between standard and nonstandard ideography.</desc>
+					</info>
+					<value>true</value>
+				</prop>
+				<prop oor:name="IsMatchOldKanaForms" oor:type="xs:boolean">
+					<!-- OldPath: -->
+					<!-- OldLocation: -->
+					<!-- UIHints: Tools/Options/"Asian typography"-"Japanese Find" -->
+					<info>
+						<author>OS</author>
+						<desc>Specifies search without distinguishing between standard and nonstandard ideography.</desc>
+					</info>
+					<value>true</value>
+				</prop>
+				<prop oor:name="IsMatch_DiZi_DuZu" oor:type="xs:boolean">
+					<!-- OldPath: -->
+					<!-- OldLocation: -->
+					<!-- UIHints: Tools/Options/"Asian typography"-"Japanese Find" -->
+					<info>
+						<author>OS</author>
+						<desc>Specifies search without distinguishing between 'Di' and 'Zi' or 'Du' and 'Zu'.</desc>
+					</info>
+					<value>true</value>
+				</prop>
+				<prop oor:name="IsMatch_BaVa_HaFa" oor:type="xs:boolean">
+					<!-- OldPath: -->
+					<!-- OldLocation: -->
+					<!-- UIHints: Tools/Options/"Asian typography"-"Japanese Find" -->
+					<info>
+						<author>OS</author>
+						<desc>Specifies search without distinguishing between 'Ba' and 'Va' or 'Ha' and 'Fa'.</desc>
+					</info>
+					<value>true</value>
+				</prop>
+				<prop oor:name="IsMatch_TsiThiChi_DhiZi" oor:type="xs:boolean">
+					<!-- OldPath: -->
+					<!-- OldLocation: -->
+					<!-- UIHints: Tools/Options/"Asian typography"-"Japanese Find" -->
+					<info>
+						<author>OS</author>
+						<desc>Specifies search without distinguishing between 'Tsi', 'Thi' and 'Chi' or 'Dhi' and 'Zi'.</desc>
+					</info>
+					<value>true</value>
+				</prop>
+				<prop oor:name="IsMatch_HyuIyu_ByuVyu" oor:type="xs:boolean">
+					<!-- OldPath: -->
+					<!-- OldLocation: -->
+					<!-- UIHints: Tools/Options/"Asian typography"-"Japanese Find" -->
+					<info>
+						<author>OS</author>
+						<desc>Specifies search without distinguishing between 'Hyu' and 'Fyu' or 'Byu' and 'Vyu'.</desc>
+					</info>
+					<value>true</value>
+				</prop>
+				<prop oor:name="IsMatch_SeShe_ZeJe" oor:type="xs:boolean">
+					<!-- OldPath: -->
+					<!-- OldLocation: -->
+					<!-- UIHints: Tools/Options/"Asian typography"-"Japanese Find" -->
+					<info>
+						<author>OS</author>
+						<desc>Specifies search without distinguishing between 'Se' and 'She' or 'Ze' and 'Je'.</desc>
+					</info>
+					<value>true</value>
+				</prop>
+				<prop oor:name="IsMatch_IaIya" oor:type="xs:boolean">
+					<!-- OldPath: -->
+					<!-- OldLocation: -->
+					<!-- UIHints: Tools/Options/"Asian typography"-"Japanese Find" -->
+					<info>
+						<author>OS</author>
+						<desc>Specifies search without distinguishing between 'Ia' and 'Iya'.</desc>
+					</info>
+					<value>true</value>
+				</prop>
+				<prop oor:name="IsMatch_KiKu" oor:type="xs:boolean">
+					<!-- OldPath: -->
+					<!-- OldLocation: -->
+					<!-- UIHints: Tools/Options/"Asian typography"-"Japanese Find" -->
+					<info>
+						<author>OS</author>
+						<desc>Specifies search without distinguishing between 'Ki' and 'Ku'.</desc>
+					</info>
+					<value>true</value>
+				</prop>
+				<prop oor:name="IsIgnorePunctuation" oor:type="xs:boolean">
+					<!-- OldPath: -->
+					<!-- OldLocation: -->
+					<!-- UIHints: Tools/Options/"Asian typography"-"Japanese Find" -->
+					<info>
+						<author>OS</author>
+						<desc>Specifies search without distinguishing between punctuation characters.</desc>
+					</info>
+					<value>true</value>
+				</prop>
+				<prop oor:name="IsIgnoreWhitespace" oor:type="xs:boolean">
+					<!-- OldPath: -->
+					<!-- OldLocation: -->
+					<!-- UIHints: Tools/Options/"Asian typography"-"Japanese Find" -->
+					<info>
+						<author>OS</author>
+						<desc>Specifies search without distinguishing between characters used as blank spaces, such as full-width spaces, half-width spaces, and tabs.</desc>
+					</info>
+					<value>true</value>
+				</prop>
+				<prop oor:name="IsIgnoreProlongedSoundMark" oor:type="xs:boolean">
+					<!-- OldPath: -->
+					<!-- OldLocation: -->
+					<!-- UIHints: Tools/Options/"Asian typography"-"Japanese Find" -->
+					<info>
+						<author>OS</author>
+						<desc>Specifies search without distinguishing between prolonged sound marks.</desc>
+					</info>
+					<value>true</value>
+				</prop>
+				<prop oor:name="IsIgnoreMiddleDot" oor:type="xs:boolean">
+					<!-- OldPath: -->
+					<!-- OldLocation: -->
+					<!-- UIHints: Tools/Options/"Asian typography"-"Japanese Find" -->
+					<info>
+						<author>OS</author>
+						<desc>Specifies search without distinguishing between normal dots and middle dots.</desc>
+					</info>
+					<value>true</value>
+				</prop>
+			</group>
+		</group>
+		<group oor:name="Accessibility">
+			<info>
+				<author>OS</author>
+				<desc>Specifies settings for the accessibility options.</desc>
+			</info>
+			<prop oor:name="AutoDetectSystemHC" oor:type="xs:boolean">
+				<info>
+					<author>FS</author>
+					<desc>Enables the automatic detection of a high contrast mode set for your desktop. Some OS' do not provide this option explicitly, but allow the user to choose a color scheme that is HC-compliant implicitly, which is recognized if the option is set.</desc>
+					<label>detect system's high contrast</label>
+				</info>
+				<value>true</value>
+			</prop>
+			<prop oor:name="IsForPagePreviews" oor:type="xs:boolean">
+				<info>
+					<author>OS</author>
+					<desc>Enables the use of high contrast colors, instead of displaying the normal/original WYSIWYG colors.</desc>
+					<label>For page previews</label>
+				</info>
+				<value>true</value>
+			</prop>
+			<prop oor:name="IsHelpTipsDisappear" oor:type="xs:boolean">
+				<info>
+					<author>OS</author>
+					<desc>Enables or disables the automatic time out of help tips. You can specify a duration (n) of 1 to 99 seconds. If this option is disabled, press the Esc key to dismiss the help tip.</desc>
+					<label>Help tips disappear after</label>
+				</info>
+				<value>true</value>
+			</prop>
+			<prop oor:name="HelpTipSeconds" oor:type="xs:short">
+				<info>
+					<author>OS</author>
+					<desc>Enables or disables the automatic time out of help tips. You can specify a duration (n) of 1 to 99 seconds. If this option is disabled, press the Esc key to dismiss the help tip.</desc>
+					<label>Help tips disappear after</label>
+				</info>
+				<constraints>
+					<minInclusive oor:value="1">
+						<info>
+							<desc>Specifies the number of seconds to wait before displaying a help tip.</desc>
+						</info>
+					</minInclusive>
+					<maxInclusive oor:value="99">
+						<info>
+							<desc>Specifies the number of seconds to display a help tip.</desc>
+						</info>
+					</maxInclusive>
+				</constraints>
+				<value>4</value>
+			</prop>
+			<prop oor:name="IsAllowAnimatedGraphics" oor:type="xs:boolean">
+				<info>
+					<author>AF</author>
+					<desc>Indicates whether to allow the graphical animation in all SO/OO applications (i.e. animated GIFs and objects in Impress during presentation, animated graphical previews (Gallery, Insert-Graphics-From File, Animation Tool in Impress.)</desc>
+					<label>Allow animated graphics</label>
+				</info>
+				<value>true</value>
+			</prop>
+			<prop oor:name="IsAllowAnimatedText" oor:type="xs:boolean">
+				<info>
+					<author>AF</author>
+					<desc>Indicates whether to allow all textual animation like blinking and scrolling in all SO/OO applications.</desc>
+					<label>Allow animated text</label>
+				</info>
+				<value>true</value>
+			</prop>
+			<prop oor:name="IsAutomaticFontColor" oor:type="xs:boolean">
+				<info>
+					<author>OS</author>
+					<desc>Overrides all text color attributes set in a SO/OO document for display only.</desc>
+					<label>Always use automatic font color for screen display</label>
+				</info>
+				<value>false</value>
+			</prop>
+			<prop oor:name="IsSystemFont" oor:type="xs:boolean">
+				<info>
+					<author>OS</author>
+					<desc>Allows the user to change the UI font to the system default.</desc>
+					<label>Use system default user interface font</label>
+				</info>
+				<value>true</value>
+			</prop>
+			<prop oor:name="IsSelectionInReadonly" oor:type="xs:boolean">
+				<info>
+					<author>OS</author>
+					<desc>Indicates whether the cursor is displayed in read-only texts.</desc>
+					<label>Use text selection mode in readonly texts.</label>
+				</info>
+				<value>false</value>
+			</prop>
+		</group>
+ 		<set oor:name="OfficeObjects" oor:node-type="ObjectNames">
+ 			<info>
+				<deprecated>Replaced by org.openoffice.Office.Embedding/ObjectNames.</deprecated>
+ 				<author>MAV</author>
+ 				<desc>Deprecated</desc>
+ 			</info>
+ 		</set>
+		<group oor:name="ExternalApps" oor:extensible="true">
+			<info>
+				<deprecated>Without replacement.</deprecated>
+				<author>OBR</author>
+				<desc>Specifies external helper applications / protocol handlers.</desc>
+			</info>
+		</group>
+		<group oor:name="ExternalMailer">
+			<info>
+				<author>OBR</author>
+				<desc>Specifies an external mail application to be used for Send as email.</desc>
+			</info>
+			<prop oor:name="UseDefaultMailer" oor:type="xs:boolean">
+				<info>
+					<deprecated>Without replacement.</deprecated>
+					<desc>Indicates if the mail application in the OS specific user settings should be used.</desc>
+				</info>
+			</prop>
+			<prop oor:name="Program" oor:type="xs:string">
+				<info>
+					<desc>Specifies the external mail application to be used.</desc>
+				</info>
+				<value/>
+			</prop>
+			<prop oor:name="CommandProfile" oor:type="xs:string">
+				<info>
+					<deprecated>Without replacement.</deprecated>
+					<desc>Specifies the default external mail application.</desc>
+				</info>
+				<value>Mozilla 1.0 - 1.2</value>
+			</prop>
+			<set oor:name="Profiles" oor:node-type="MailCommandLineProfile">
+				<info>
+					<deprecated>Without replacement.</deprecated>
+					<desc>Contains a set of supported command line profiles.</desc>
+				</info>
+			</set>
+		</group>
+		<group oor:name="I18N">
+			<info>
+				<author>OS</author>
+				<desc>Contains various language/localization specific settings.</desc>
+			</info>
+			<group oor:name="InputMethod">
+				<info>
+					<author>PL</author>
+					<desc>Contains settings for (language/localization specific) input methods.</desc>
+				</info>
+				<prop oor:name="ShowStatusWindow" oor:type="xs:boolean">
+					<info>
+						<desc>Controls the behavior of the IIIMP status window on Unix. If true, the status window is always displayed. If false, the status window is never displayed. If nil (the default), the status window is displayed depending on the current locale.</desc>
+					</info>
+				</prop>
+			</group>
+			<group oor:name="CJK">
+				<info>
+					<desc>Contains settings for the Asian languages (Chinese, Japanese, Korean,...) layout.</desc>
+				</info>
+				<prop oor:name="CJKFont" oor:type="xs:boolean">
+					<!-- UIHints: setup -->
+					<info>
+						<desc>Specifies, whether CJK font settings are available (true) or not (false).</desc>
+					</info>
+					<value>false</value>
+				</prop>
+				<prop oor:name="VerticalText" oor:type="xs:boolean">
+					<!-- UIHints: setup -->
+					<info>
+						<desc>Specifies, whether vertical text is available (true) or not (false).</desc>
+					</info>
+					<value>false</value>
+				</prop>
+				<prop oor:name="AsianTypography" oor:type="xs:boolean">
+					<!-- UIHints: setup -->
+					<info>
+						<desc>Specifies, whether Asian typography options like compression and forbidden characters are available (true) or not (false).</desc>
+					</info>
+					<value>false</value>
+				</prop>
+				<prop oor:name="JapaneseFind" oor:type="xs:boolean">
+					<!-- UIHints: setup -->
+					<info>
+						<desc>Specifies, whether Japanese find options are selectable for search and replace (true) or not (false).</desc>
+					</info>
+					<value>false</value>
+				</prop>
+				<prop oor:name="Ruby" oor:type="xs:boolean">
+					<!-- UIHints: setup -->
+					<info>
+						<desc>Specifies whether Rubys are available (true) or not (false).</desc>
+					</info>
+					<value>false</value>
+				</prop>
+				<prop oor:name="ChangeCaseMap" oor:type="xs:boolean">
+					<!-- UIHints: setup -->
+					<info>
+						<desc>Specifies whether case mapping to half and full width, hiragana and katagana are available (true) or not (false).</desc>
+					</info>
+					<value>false</value>
+				</prop>
+				<prop oor:name="DoubleLines" oor:type="xs:boolean">
+					<!-- UIHints: setup -->
+					<info>
+						<desc>Specifies whether writing in double lines is available (true) or not (false).</desc>
+					</info>
+					<value>false</value>
+				</prop>
+				<prop oor:name="EmphasisMarks" oor:type="xs:boolean">
+					<!-- UIHints: setup -->
+					<info>
+						<desc>Specifies whether emphasis marks are available (true) or not (false).</desc>
+					</info>
+					<value>false</value>
+				</prop>
+				<prop oor:name="VerticalCallOut" oor:type="xs:boolean">
+					<!-- UIHints: setup -->
+					<info>
+						<desc>Specifies whether vertical call out objects are available (true) or not (false).</desc>
+					</info>
+					<value>false</value>
+				</prop>
+			</group>
+			<group oor:name="CTL">
+				<info>
+					<desc>Contains settings for the languages with complex text layout (Hebrew, Arabic, Thai,...).</desc>
+				</info>
+				<prop oor:name="CTLFont" oor:type="xs:boolean">
+					<!-- UIHints: setup -->
+					<info>
+						<desc>Specifies whether CTL font settings are available (true) or not (false).</desc>
+					</info>
+					<value>false</value>
+				</prop>
+				<prop oor:name="CTLSequenceChecking" oor:type="xs:boolean">
+					<!-- UIHints: setup -->
+					<info>
+						<desc>Specifies whether CTL strings are checked for the correct input sequence(true) or not (false).</desc>
+					</info>
+					<value>false</value>
+				</prop>
+				<prop oor:name="CTLSequenceCheckingRestricted" oor:type="xs:boolean">
+					<!-- UIHints: setup -->
+					<info>
+						<desc>Specifies whether CTL strings are checked restricted for the correct input sequence(true) or not (false). Is only effective when CTLSequenceChecking is true.</desc>
+					</info>
+					<value>false</value>
+				</prop>
+                <prop oor:name="CTLSequenceCheckingTypeAndReplace" oor:type="xs:boolean">
+                    <!-- UIHints: setup -->
+                    <info>
+                        <desc>Specifies whether CTL input sequences are corrected while typing. Is only effective when CTLSequenceChecking is true.</desc>
+                    </info>
+                    <value>false</value>
+                </prop>
+                <prop oor:name="CTLCursorMovement" oor:type="xs:int">
+					<!-- UIHints: options-->
+					<info>
+						<desc>Specifies the type of text cursor movement (logical (0) or visual (1)) within mixed text (RTL and LTR).</desc>
+					</info>
+					<value>0</value>
+				</prop>
+				<prop oor:name="CTLTextNumerals" oor:type="xs:int">
+					<!-- UIHints: options-->
+					<info>
+                                                <desc>Specifies the type of numerals (Arabic (0), Hindi (1), system settings (2) or Context(3)) is used per default in all applications.</desc>
+					</info>
+					<value>0</value>
+				</prop>
+				<prop oor:name="UIMirroring" oor:type="xs:boolean">
+					<info>
+						<author>SSA</author>
+						<desc> Specifies whether the whole user interface (UI) will be mirrored. If true, the UI will be right-to-left. If false, the UI will be left-to-right. If nil (the default), the UI will be mirrored depending on the office locale. </desc>
+					</info>
+				</prop>
+			</group>
+		</group>
+		<group oor:name="Startup">
+			<info>
+				<deprecated>Use cfg package Jobs instead of this.</deprecated>
+				<author>AS</author>
+				<desc>Uses cfg package Jobs instead of this component.</desc>
+			</info>
+			<set oor:name="Run" oor:node-type="JobDescription">
+				<info>
+					<deprecated>Use cfg package Jobs instead of this.</deprecated>
+					<desc>Uses cfg package Jobs instead of this component.</desc>
+				</info>
+			</set>
+			<set oor:name="RunOnce" oor:node-type="JobDescription">
+				<info>
+					<deprecated>Use cfg package Jobs instead of this.</deprecated>
+					<desc>Uses cfg package Jobs instead of this component.</desc>
+				</info>
+			</set>
+		</group>
+		<group oor:name="SmartTags">
+			<info>
+				<author>FME</author>
+				<desc>Contains settings for smart tags.</desc>
+			</info>
+            <group oor:name="Writer">
         <info>
-          <author>MBA</author>
-          <desc>Contains the global path settings, mainly those of the Options dialog.</desc>
-        </info>
-        <prop oor:name="OfficeInstall" oor:type="xs:string">
-          <!-- OldLocation:NEW-->
-          <info>
-            <deprecated/>
-            <author>MBA</author>
-            <desc>Contains the Office installation path.</desc>
-          </info>
-          <value/>
-          <!-- JB: Empty default inserted into empty property node. Remove if NIL was intended -->
-        </prop>
-        <prop oor:name="OfficeInstallURL" oor:type="xs:string">
-          <!-- OldLocation:NEW-->
-          <info>
-            <deprecated/>
-            <author>MBA</author>
-            <desc>Contains the Office installation path in URL notation. Must match the UCB configuration.</desc>
-          </info>
-          <value/>
-          <!-- JB: Empty default inserted into empty property node. Remove if NIL was intended -->
-        </prop>
-        <prop oor:name="Addin" oor:type="xs:string">
-          <info>
-            <author>NN</author>
-            <desc>Specifies the directory that contains spreadsheet add-ins which use the old add-in API.</desc>
-          </info>
-          <value>$(progpath)/addin</value>
-        </prop>
-        <prop oor:name="AutoCorrect" oor:type="oor:string-list">
-          <info>
-            <author>OS</author>
-            <desc>Specifies the settings of the AutoCorrect dialog.</desc>
-          </info>
-          <value oor:separator=":">$(insturl)/share/autocorr:$(userurl)/autocorr</value>
-        </prop>
-        <prop oor:name="AutoText" oor:type="oor:string-list">
-          <info>
-            <author>OS</author>
-            <desc>Contains the directory which contains the AutoText modules.</desc>
-          </info>
-          <value oor:separator=":">$(insturl)/share/autotext/$(vlang):$(userurl)/autotext</value>
-        </prop>
-        <prop oor:name="Backup" oor:type="xs:string">
-          <info>
-            <author>MBA</author>
-            <desc>Stores the automatic backup copies of documents.</desc>
-          </info>
-          <value>$(userurl)/backup</value>
-        </prop>
-        <prop oor:name="Basic" oor:type="oor:string-list">
-          <info>
-            <author>MBA</author>
-            <desc>Contains the Basic files, which are used by the AutoPilots.</desc>
-          </info>
-          <value oor:separator=":">$(insturl)/share/basic:$(userurl)/basic</value>
-        </prop>
-        <prop oor:name="Bitmap" oor:type="xs:string">
-          <info>
-            <author>MBA</author>
-            <desc>Contains the bitmap files which can be used for menu and toolbar icons.</desc>
-          </info>
-          <value>$(insturl)/share/config/symbol</value>
-        </prop>
-        <prop oor:name="Config" oor:type="xs:string">
-          <info>
-            <author>MBA</author>
-            <desc>Contains the configuration files. This value cannot be changed through the user interface.</desc>
-          </info>
-          <value>$(insturl)/share/config</value>
-        </prop>
-        <prop oor:name="Dictionary" oor:type="xs:string">
-          <info>
-            <author>TL</author>
-            <desc>Contains the provided dictionaries.</desc>
-          </info>
-          <value>$(insturl)/share/wordbook/$(vlang)</value>
-        </prop>
-        <prop oor:name="Favorite" oor:type="xs:string">
-          <info>
-            <author>PB</author>
-            <desc>Specifies the path to save folder bookmarks.</desc>
-          </info>
-          <value>$(userurl)/config/folders</value>
-        </prop>
-        <prop oor:name="Filter" oor:type="xs:string">
-          <info>
-            <author>MBA</author>
-            <desc>Specifies the directory where all the filters are stored.</desc>
-          </info>
-          <value>$(progpath)/filter</value>
-        </prop>
-        <prop oor:name="Gallery" oor:type="oor:string-list">
-          <info>
-            <author>AF</author>
-            <desc>Specifies the directory which contains the Gallery database and multimedia files.</desc>
-          </info>
-          <value oor:separator=":">$(insturl)/share/gallery:$(userurl)/gallery</value>
-        </prop>
-        <prop oor:name="Graphic" oor:type="xs:string">
-          <info>
-            <author>DL</author>
-            <desc>Specifies the directory that is displayed when the dialog for opening a graphic or for saving a new graphic is called.</desc>
-          </info>
-          <value>$(userurl)/gallery</value>
-        </prop>
-        <prop oor:name="Help" oor:type="xs:string">
-          <info>
-            <author>ABI</author>
-            <desc>Specifies the path to the Office help files.</desc>
-          </info>
-          <value>$(instpath)/help</value>
-        </prop>
-        <prop oor:name="Linguistic" oor:type="xs:string">
-          <info>
-            <author>TL</author>
-            <desc>Contains the files that are necessary for the spellcheck.</desc>
-          </info>
-          <value>$(insturl)/share/dict</value>
-        </prop>
-        <prop oor:name="Module" oor:type="xs:string">
-          <info>
-            <author>MBA</author>
-            <desc>Contains the Office modules.</desc>
-          </info>
-          <value>$(progpath)</value>
-        </prop>
-        <prop oor:name="Palette" oor:type="xs:string">
-          <info>
-            <author>DL</author>
-            <desc>Specifies the path to the palette files *.SOB to *.SOF containing user-defined colors and patterns.</desc>
-          </info>
-          <value>$(userurl)/config</value>
-        </prop>
-        <prop oor:name="Plugin" oor:type="oor:string-list">
-          <info>
-            <author>MBA</author>
-            <desc>Specifies the directory in which the plugins are saved.</desc>
-          </info>
-          <value oor:separator=":">$(progpath)/plugin</value>
-        </prop>
-        <prop oor:name="Storage" oor:type="xs:string">
-          <info>
-            <deprecated>Without replacement.</deprecated>
-            <author>ABI</author>
-            <desc>Specifies the location where misc data are stored.</desc>
-          </info>
-          <value>$(userpath)/store</value>
-        </prop>
-        <prop oor:name="Temp" oor:type="xs:string">
-          <info>
-            <deprecated>Replaced by org.openoffice.Office.Paths/Temp</deprecated>
-            <author>MBA</author>
-            <desc>Specifies the base directory used by the Office to store temp files.</desc>
-          </info>
-          <value/>
-        </prop>
-        <prop oor:name="Template" oor:type="oor:string-list">
-          <info>
-            <author>MBA</author>
-            <desc>Specifies the templates originate from these folders and sub-folders.</desc>
-          </info>
-          <value oor:separator=":">$(insturl)/share/template/$(vlang):$(userurl)/template</value>
-        </prop>
-        <prop oor:name="UIConfig" oor:type="oor:string-list">
-          <info>
-            <author>MBA</author>
-            <desc>Specifies additional folders containing a global user interface configuration. The final user interface configuration is merged from UserConfig and from these folders.</desc>
-          </info>
-          <value oor:separator=":">$(insturl)/share/config</value>
-        </prop>
-        <prop oor:name="UserConfig" oor:type="xs:string">
-          <info>
-            <author>MBA</author>
-            <desc>Specifies the folder with the user settings.</desc>
-          </info>
-          <value>$(userurl)/config</value>
-        </prop>
-        <prop oor:name="UserDictionary" oor:type="xs:string">
-          <info>
-            <author>TL</author>
-            <desc>Contains the custom dictionaries.</desc>
-          </info>
-          <value>$(userurl)/wordbook</value>
-        </prop>
-        <prop oor:name="Work" oor:type="xs:string">
-          <info>
-            <author>MBA</author>
-            <desc>Specifies the path of the work folder, which can be modified according to the user's needs. The path specified here can be seen in the Open or Save dialog.</desc>
-          </info>
-          <value>$(work)</value>
-        </prop>
-      </group>
-      <group oor:name="Default">
-        <info>
-          <author>MBA</author>
-          <desc>Contains the default values of all the paths, which can be modified according to the user's needs. They are used when pressing the Standard-button in the Options dialog.</desc>
-        </info>
-        <prop oor:name="Addin" oor:type="xs:string">
-          <info>
-            <desc>Specifies the default directory that contains spreadsheet add-ins which use the old add-in API.</desc>
-          </info>
-          <value>$(progpath)/addin</value>
-        </prop>
-        <prop oor:name="AutoCorrect" oor:type="oor:string-list">
-          <info>
-            <desc>Specifies the default directory for the settings of the AutoCorrect dialog.</desc>
-          </info>
-          <value oor:separator=":">$(insturl)/share/autocorr:$(userurl)/autocorr</value>
-        </prop>
-        <prop oor:name="AutoText" oor:type="oor:string-list">
-          <info>
-            <desc>Specifies the default directory where the AutoText modules are located.</desc>
-          </info>
-          <value oor:separator=":">$(insturl)/share/autotext/$(vlang):$(userurl)/autotext</value>
-        </prop>
-        <prop oor:name="Backup" oor:type="xs:string">
-          <info>
-            <desc>Specifies the default directory for the automatic backup copies of documents.</desc>
-          </info>
-          <value>$(userurl)/backup</value>
-        </prop>
-        <prop oor:name="Basic" oor:type="oor:string-list">
-          <info>
-            <desc>Specifies the default directory where the Basic files, used by the AutoPilots, are located.</desc>
-          </info>
-          <value oor:separator=":">$(insturl)/share/basic:$(userurl)/basic</value>
-        </prop>
-        <prop oor:name="Bitmap" oor:type="xs:string">
-          <info>
-            <desc>Specifies the default directory where the bitmap files, which can be used for the menu and toolbar icons, are located.</desc>
-          </info>
-          <value>$(insturl)/share/config/symbol</value>
-        </prop>
-        <prop oor:name="Config" oor:type="xs:string">
-          <info>
-            <desc>Specifies the default directory where the configuration files are stored.</desc>
-          </info>
-          <value>$(insturl)/share/config</value>
-        </prop>
-        <prop oor:name="Dictionary" oor:type="xs:string">
-          <info>
-            <desc>Specifies the default directory where the provided dictionaries are located.</desc>
-          </info>
-          <value>$(insturl)/share/wordbook/$(vlang)</value>
-        </prop>
-        <prop oor:name="Favorite" oor:type="xs:string">
-          <info>
-            <desc>Specifies the default directory where folder bookmarks are stored.</desc>
-          </info>
-          <value>$(userurl)/config/folders</value>
-        </prop>
-        <prop oor:name="Filter" oor:type="xs:string">
-          <info>
-            <desc>Specifies the default directory where all the filters are stored.</desc>
-          </info>
-          <value>$(progpath)/filter</value>
-        </prop>
-        <prop oor:name="Gallery" oor:type="oor:string-list">
-          <info>
-            <desc>Specifies the default directory where the Gallery database and multimedia files are located.</desc>
-          </info>
-          <value oor:separator=":">$(insturl)/share/gallery:$(userurl)/gallery</value>
-        </prop>
-        <prop oor:name="Graphic" oor:type="xs:string">
-          <info>
-            <desc>Specifies the default directory used by the dialog for opening a graphic or for saving a new graphic.</desc>
-          </info>
-          <value>$(userurl)/gallery</value>
-        </prop>
-        <prop oor:name="Help" oor:type="xs:string">
-          <info>
-            <desc>Specifies the default directory where Office help files are located.</desc>
-          </info>
-          <value>$(instpath)/help</value>
-        </prop>
-        <prop oor:name="Linguistic" oor:type="xs:string">
-          <info>
-            <desc>Specifies the default directory where the files that are necessary for the spellcheck are saved.</desc>
-          </info>
-          <value>$(insturl)/share/dict</value>
-        </prop>
-        <prop oor:name="Module" oor:type="xs:string">
-          <info>
-            <desc>Specifies the default directory which contains the Office modules.</desc>
-          </info>
-          <value>$(progpath)</value>
-        </prop>
-        <prop oor:name="Palette" oor:type="xs:string">
-          <info>
-            <desc>Specifies the default directory for the palette files *.SOB to *.SOF containing user-defined colors and patterns.</desc>
-          </info>
-          <value>$(userurl)/config</value>
-        </prop>
-        <prop oor:name="Plugin" oor:type="oor:string-list">
-          <info>
-            <desc>Specifies the default directory where the Office plugins are located.</desc>
-          </info>
-          <value oor:separator=":">$(progpath)/plugin</value>
-        </prop>
-        <prop oor:name="Temp" oor:type="xs:string">
-          <info>
-            <desc>Specifies the default directory that is used as a base directory for all temporary Office files.</desc>
-          </info>
-          <value>$(temp)</value>
-        </prop>
-        <prop oor:name="Template" oor:type="oor:string-list">
-          <info>
-            <desc>Specifies the default directory where all provided templates are located in folders and sub-folders.</desc>
-          </info>
-          <value oor:separator=":">$(insturl)/share/template/$(vlang):$(userurl)/template</value>
-        </prop>
-        <prop oor:name="UIConfig" oor:type="oor:string-list">
-          <info>
-            <desc>Specifies the default directories for the global user interface configuration. The final user interface configuration is merged from UserConfig and from these folders.</desc>
-          </info>
-          <value oor:separator=":"/>
-        </prop>
-        <prop oor:name="UserConfig" oor:type="xs:string">
-          <info>
-            <desc>Specifies the default directory which stores the user settings.</desc>
-          </info>
-          <value>$(userurl)/config</value>
-        </prop>
-        <prop oor:name="UserDictionary" oor:type="xs:string">
-          <info>
-            <desc>Specifies the default directory which stores the custom dictionaries.</desc>
-          </info>
-          <value>$(userurl)/wordbook</value>
-        </prop>
-        <prop oor:name="Work" oor:type="xs:string">
-          <info>
-            <desc>Specifies the default working directory where user stores documents.</desc>
-          </info>
-          <value>$(work)</value>
-        </prop>
-      </group>
-    </group>
-    <group oor:name="Font">
-      <info>
-        <author>OS</author>
-        <desc>Contains some common settings for fonts.</desc>
-      </info>
-      <group oor:name="Substitution">
-        <info>
-          <author>OS</author>
-          <desc>Contains settings for the font substitution.</desc>
-        </info>
-        <prop oor:name="Replacement" oor:type="xs:boolean">
-          <!-- OldPath: FontSubstitution -->
-          <!-- OldLocation: fntsubst.ini -->
-          <!-- UIHints: Tools - Options - General - Font replacement -->
-          <info>
-            <author>OS</author>
-            <desc>Determines if the list of font replacements is applied or not</desc>
-            <label>Apply replacement table</label>
-          </info>
-          <value>false</value>
-        </prop>
-        <set oor:name="FontPairs" oor:node-type="FontReplacement">
-          <!-- OldPath: FontSubstitution-->
-          <!-- OldLocation: fntsubst.ini-->
-          <!-- UIHints: Tools - Options - General - Font replacement -->
-          <info>
-            <author>OS</author>
-            <desc>Specifies a substitution of the requested font, even if this font is available on the user's system.</desc>
-          </info>
-        </set>
-      </group>
-      <group oor:name="View">
-        <info>
-          <author>PB</author>
-          <desc>Contains the settings for the font selection box in the object bar.</desc>
-        </info>
-        <prop oor:name="History" oor:type="xs:boolean">
-          <!-- OldPath: Desktop/FontHistory -->
-          <!-- OldLocation: soffice.ini -->
-          <!-- UIHints: Tools - Options - General - View -->
-          <info>
-            <author>PB</author>
-            <desc>Contains the last five fonts, which are shown on the top of a list, beginning with the last one. This list will be displayed on the font-name-box of the object bar.</desc>
-          </info>
-          <value>true</value>
-        </prop>
-        <prop oor:name="ShowFontBoxWYSIWYG" oor:type="xs:boolean">
-          <!-- OldPath: Desktop/ShowFontBoxWYSIWYG -->
-          <!-- OldLocation: soffice.ini -->
-          <!-- UIHints: Tools - Options - General - View -->
-          <info>
-            <author>PB</author>
-            <desc>Specifies that the names of the selectable fonts will be displayed with this font.</desc>
-          </info>
-          <value>true</value>
-        </prop>
-      </group>
-      <group oor:name="SourceViewFont">
-        <info>
-          <author>OS</author>
-          <desc>Specifies the font name and height used in HTML source view</desc>
-        </info>
-        <prop oor:name="FontName" oor:type="xs:string">
-          <info>
-            <desc>Specifies the name of the font that is used in source views (HTML source view or BASIC IDE)</desc>
-          </info>
-        </prop>
-        <prop oor:name="FontHeight" oor:type="xs:short">
-          <info>
-            <desc>Specifies the height, in points, of the font that is used in source views (HTML source view or BASIC IDE)</desc>
-          </info>
-          <value>10</value>
-        </prop>
-        <prop oor:name="NonProportionalFontsOnly" oor:type="xs:boolean">
-          <info>
-            <desc>Specifies whether only non-proportional font should be presented on the dialog page.</desc>
-          </info>
-          <value>true</value>
-        </prop>
-      </group>
-    </group>
-    <group oor:name="Gallery">
-      <info>
-        <author>AF</author>
-        <desc>Specifies Gallery options.</desc>
-        <label>Gallery Options</label>
-      </info>
-      <prop oor:name="ID_Dialog" oor:type="xs:boolean">
-        <!-- OldPath: Common/Peets-ID-Dialog -->
-        <!-- OldLocation: soffice.ini -->
-        <!-- UIHints: If entry is set to True, activate context menu on gallery theme -->
-        <info>
-          <deprecated/>
-          <author>AF</author>
-          <desc>Deprecated.</desc>
-        </info>
-        <value>false</value>
-      </prop>
-    </group>
-    <group oor:name="Menus">
-      <info>
-        <author>AS</author>
-        <desc>Contains information about configurable menus.</desc>
-      </info>
-      <set oor:name="New" oor:node-type="MenuType">
-        <info>
-          <desc>Contains all entries of new menu.</desc>
-        </info>
-      </set>
-      <set oor:name="Wizard" oor:node-type="MenuType">
-        <info>
-          <desc>Contains all entries of wizard menu.</desc>
-        </info>
-      </set>
-      <set oor:name="HelpBookmarks" oor:node-type="MenuType">
-        <info>
-          <author>PB</author>
-          <desc>Contains all help bookmarks.</desc>
-        </info>
-      </set>
-    </group>
-    <group oor:name="History">
-      <!-- OldLocation: soffice.ini -->
-      <info>
-        <author>AS</author>
-        <desc>Contains history information.</desc>
-      </info>
-      <prop oor:name="HelpBookmarkSize" oor:type="xs:int">
-        <info>
-          <author>PB</author>
-          <desc>Describes the range and current size of the help bookmark history list.</desc>
-        </info>
-        <constraints>
-          <minInclusive oor:value="0">
-            <info>
-              <desc>Defines the minimum range of the help bookmark history list.</desc>
-            </info>
-          </minInclusive>
-          <maxInclusive oor:value="10000">
-            <info>
-              <desc>Defines the maximum range of the help bookmark history list.</desc>
-            </info>
-          </maxInclusive>
-        </constraints>
-        <value>10000</value>
-      </prop>
-      <prop oor:name="Size" oor:type="xs:int">
-        <info>
-          <desc>Describes the range and current size of the history list.</desc>
-        </info>
-        <constraints>
-          <minInclusive oor:value="0">
-            <info>
-              <desc>Defines the min range for the history size.</desc>
-            </info>
-          </minInclusive>
-          <maxInclusive oor:value="100">
-            <info>
-              <desc>Defines the max range for the history size.</desc>
-            </info>
-          </maxInclusive>
-        </constraints>
-        <value>100</value>
-      </prop>
-      <prop oor:name="PickListSize" oor:type="xs:int">
-        <!--UI hints: File menu-->
-        <info>
-          <desc>Describes the range and current size of the picklist shown inside the menu.</desc>
-        </info>
-        <constraints>
-          <minInclusive oor:value="0">
-            <info>
-              <desc>Defines the min range for the picklist size.</desc>
-            </info>
-          </minInclusive>
-          <maxInclusive oor:value="100">
-            <info>
-              <desc>Defines the max range for the picklist size.</desc>
-            </info>
-          </maxInclusive>
-        </constraints>
-        <value>10</value>
-      </prop>
-      <set oor:name="HelpBookmarks" oor:node-type="HistoryType">
-        <info>
-          <desc>Contains the most recently opened help documents.</desc>
-        </info>
-      </set>
-      <set oor:name="List" oor:node-type="HistoryType">
-        <info>
-          <desc>Contains the most recently opened documents.</desc>
-        </info>
-      </set>
-      <set oor:name="PickList" oor:node-type="HistoryType">
-        <!--UI hints: File menu-->
-        <info>
-          <desc>Contains the most recently used documents displayed in the file menu.</desc>
-        </info>
-      </set>
-    </group>
-    <group oor:name="Internal">
-      <info>
-        <author>MBA</author>
-        <desc>Contains settings which are used during the Office startup to check for unfinished work.</desc>
-      </info>
-      <prop oor:name="SendCrashMail" oor:type="xs:boolean">
-        <!-- OldPath: Common/SendCrashMail -->
-        <!-- OldLocation: soffice.ini -->
-        <info>
-          <deprecated/>
-          <author>MBA</author>
-          <desc>Sends a mail that includes the stack trace after a crash.</desc>
-        </info>
-        <value>false</value>
-      </prop>
-      <prop oor:name="UseMailUI" oor:type="xs:boolean">
-        <info>
-          <deprecated/>
-          <author>MBA</author>
-          <desc>Enables UI for sending document as e-mail</desc>
-        </info>
-        <value>false</value>
-      </prop>
-      <prop oor:name="Slot" oor:type="xs:boolean">
-        <!-- OldPath: Common/Slots -->
-        <!-- OldLocation: soffice.ini -->
-        <info>
-          <deprecated/>
-          <author>MBA</author>
-          <desc>Enables mechanism for centralized disabling of functionality</desc>
-        </info>
-        <value>false</value>
-      </prop>
-      <prop oor:name="DevelopmentChart" oor:type="xs:boolean">
-        <info>
-          <author>BM</author>
-          <desc>Specifies that If this option is set to true, the new development chart library is used instead of the standard one. Do not set this option to true unless you know exactly what to do. This new library will be unstable and incomplete most of the time. This flag will be removed when the new library is in a stable state.</desc>
-        </info>
-        <value>false</value>
-      </prop>
-      <prop oor:name="CurrentTempURL" oor:type="xs:string">
-        <info>
-          <author>CD</author>
-          <desc>Specifies the current or last temp directory. This directory will be removed during shutdown or next office start.</desc>
-        </info>
-        <value/>
-        <!-- JB: Empty default inserted into empty property node. Remove if NIL was intended -->
-      </prop>
-      <set oor:name="RecoveryList" oor:node-type="RecoveryEntry">
-        <info>
-          <author>AS</author>
-          <desc>Contains the documents that were opened when the office crashed.</desc>
-        </info>
-      </set>
-    </group>
-    <group oor:name="Save">
-      <info>
-        <author>MBA</author>
-        <desc>Contains general settings about the saving process.</desc>
-      </info>
-      <prop oor:name="WorkingSet" oor:type="xs:boolean">
-        <!-- OldPath: General/Restore -->
-        <!-- OldLocation: soffice.cfg -->
-        <!-- UIHints: Tools  Options - General  Save - [Section] Restore editing view - Open documents-->
-        <info>
-          <author>MBA</author>
-          <desc>Specifies if the all open windows and documents should be saved. If set to true, the URLs of all open documents and all view properties of all open views are saved when terminating the application.</desc>
-          <label>Open documents</label>
-        </info>
-        <value>false</value>
-      </prop>
-      <group oor:name="Document">
-        <info>
-          <author>MBA</author>
-          <desc>Contains settings which specify how documents are saved.</desc>
-        </info>
-        <prop oor:name="Unpacked" oor:type="xs:boolean">
-          <!-- UIHints: File - Save/Save As -->
-          <info>
-            <author>MBA</author>
-            <desc>Saves OOo 6.0 XML file documents unpacked into a directory. Documents are represented by the directory content and not by a single file.</desc>
-            <label>Save XML files unpacked</label>
-          </info>
-          <value>false</value>
-        </prop>
-        <prop oor:name="UseUserData" oor:type="xs:boolean">
-          <!-- OldLocation: soffice.ini -->
-          <!-- UIHints: File - Save/Save As -->
-          <info>
-            <author>PB</author>
-            <desc>Specifies if the user's name should be written into the Properties dialog of the document when saving the document.</desc>
-            <label>Use data for document properties</label>
-          </info>
-          <value>true</value>
-        </prop>
-        <prop oor:name="AutoSave" oor:type="xs:boolean">
-          <!-- OldPath: General/Save/Documents -->
-          <!-- OldLocation: soffice.cfg -->
-          <!-- UIHints: Tools  Options - General  Save - [Section] Save -->
-          <info>
-            <author>MBA</author>
-            <desc>Specifies whether all modified documents are automatically saved in a time interval.</desc>
-            <label>AutoSave every</label>
-          </info>
-          <value>false</value>
-        </prop>
-        <prop oor:name="CreateBackup" oor:type="xs:boolean">
-          <!-- OldPath: General/Save/Documents -->
-          <!-- OldLocation: soffice.cfg -->
-          <!-- UIHints: Tools  Options - General  Save - [Section] Save -->
-          <info>
-            <author>MBA</author>
-            <desc>Specifies whether to create a backup copy when a modified document is saved.</desc>
-            <label>Always create backup copy</label>
-          </info>
-          <value>false</value>
-        </prop>
-        <prop oor:name="EditProperty" oor:type="xs:boolean">
-          <!-- OldPath: General/Save/Documents -->
-          <!-- OldLocation: soffice.cfg -->
-          <!-- UIHints: Tools  Options - General  Save - [Section] Save -->
-          <info>
-            <author>MBA</author>
-            <desc>Specifies if the document properties dialog will be opened for editing every time a document is saved under a new filename.</desc>
-            <label>Edit document properties before saving</label>
-          </info>
-          <value>false</value>
-        </prop>
-        <prop oor:name="AutoSavePrompt" oor:type="xs:boolean">
-          <!-- OldPath: General/Save/Documents -->
-          <!-- OldLocation: soffice.cfg -->
-          <!-- UIHints: Tools  Options - General  Save - [Section] Save -->
-          <info>
-            <author>MBA</author>
-            <desc>Shows a prompt during AutoSave,even when the document has a filename.</desc>
-            <label>Prompt to save</label>
-          </info>
-          <value>true</value>
-        </prop>
-        <prop oor:name="AutoSaveTimeIntervall" oor:type="xs:int">
-          <!-- OldPath: General/Save/Documents -->
-          <!-- OldLocation: soffice.cfg -->
-          <!-- UIHints: Tools  Options - General  Save - [Section] Save -->
-          <info>
-            <author>MBA</author>
-            <desc>Specifies the AutoSave time interval in minutes.</desc>
-            <label>Minutes</label>
-          </info>
-          <constraints>
-            <minInclusive oor:value="1">
-              <info>
-                <desc>Specifies that the minimum time interval is 1 minute.</desc>
-              </info>
-            </minInclusive>
-            <maxInclusive oor:value="60">
-              <info>
-                <desc>Specifies that the maximum time interval is 60 minutes.</desc>
-              </info>
-            </maxInclusive>
-          </constraints>
-          <value>15</value>
-        </prop>
-        <prop oor:name="ViewInfo" oor:type="xs:boolean">
-          <!-- OldPath: General/Restore -->
-          <!-- OldLocation: soffice.cfg -->
-          <!-- UIHints: Tools  Options - General  Save - [Section] Restore editing view - Document view-->
-          <info>
-            <author>MBA</author>
-            <desc>Saves view properties of last active document view when saving a document.</desc>
-            <label>Document view</label>
-          </info>
-          <value>true</value>
-        </prop>
-        <prop oor:name="DocumentWindows" oor:type="xs:boolean">
-          <!-- OldPath: General/Restore -->
-          <!-- OldLocation: soffice.cfg -->
-          <!-- UIHints: Tools  Options - General  Save - [Section] Restore editing view - Open windows-->
-          <info>
-            <author>MBA</author>
-            <desc>Specifies whether all currently open windows of a document should be saved. If true the view properties for all open document views of that document are saved.</desc>
-            <label>Open windows</label>
-          </info>
-          <value>false</value>
-        </prop>
-        <prop oor:name="PrettyPrinting" oor:type="xs:boolean">
-          <!-- UIHints: Tools  Options - General  Save - optimize XML file size-->
-          <!--the UI setting is inverse to this setting-->
-          <info>
-            <author>MBA</author>
-            <desc>Specifies if files saved in the OOo 6.0 XML file formats should be in pretty printing format. Saving and loading the document takes more time in pretty printing format.</desc>
-            <label>Open windows</label>
-          </info>
-          <value>false</value>
-        </prop>
-        <prop oor:name="WarnAlienFormat" oor:type="xs:boolean">
-          <!-- UIHints: Tools  Options - General  Save - -->
-          <info>
-            <author>MBA</author>
-            <desc>Specifies if a warning message is shown if a file is going to be saved to an alien format.</desc>
-            <label>Open windows</label>
-          </info>
-          <value>true</value>
-        </prop>
-        <prop oor:name="AlwaysSaveAs" oor:type="xs:boolean">
-          <info>
-            <author>MAV</author>
-            <desc>If the option is set, every time a user triggers a plain Save operation, SaveAs operation with possible additional user notifications will be started.</desc>
-          </info>
-          <value>false</value>
-        </prop>
-        <prop oor:name="SaveBackwardCompatibleODF" oor:type="xs:boolean">
-          <info>
-            <author>PB</author>
-            <desc>If the  value is "true", then the ODF that is saved by OpenOffice.org will be backward compatible to previous minor versions.</desc>
-          </info>
-          <value>true</value>
-        </prop>
-        <prop oor:name="LoadPrinter" oor:type="xs:boolean">
-          <!-- UIHints: Tools - Options - Load/Save - General - Load - Load printer settings with the document -->
-          <info>
-            <author>PB</author>
-            <desc>Specifies if the printer settings will be loaded with the document.</desc>
-          </info>
-          <value>true</value>
-        </prop>
-      </group>
-      <group oor:name="Graphic">
-        <info>
-          <author>MBA</author>
-          <desc>Contains settings on how graphics contained in a document should be saved.</desc>
-        </info>
-        <prop oor:name="Format" oor:type="xs:int">
-          <!-- OldPath: General/Save/Graphics -->
-          <!-- OldLocation: soffice.cfg -->
-          <!-- UIHints: Tools  Options - General  Save - [Section] Save graphics -->
-          <info>
-            <author>AF</author>
-            <desc>Specifies how graphics contained in a document are saved.</desc>
-            <label>Save graphics Normal/Compressed/Original format</label>
-          </info>
-          <constraints>
-            <enumeration oor:value="0">
-              <info>
-                <desc>Normal</desc>
-              </info>
-            </enumeration>
-            <enumeration oor:value="1">
-              <info>
-                <desc>Compressed</desc>
-              </info>
-            </enumeration>
-            <enumeration oor:value="2">
-              <info>
-                <desc>Original format</desc>
-              </info>
-            </enumeration>
-          </constraints>
-          <value>1</value>
-        </prop>
-      </group>
-      <group oor:name="URL">
-        <info>
-          <author>MBA</author>
-          <desc>Specifies how URLs in documents should be processed during save.</desc>
-        </info>
-        <prop oor:name="FileSystem" oor:type="xs:boolean">
-          <!-- OldPath: General/Save/URL -->
-          <!-- OldLocation: soffice.cfg -->
-          <!-- UIHints: Tools  Options - General  Save - [Section] Save URLs relative to -->
-          <info>
-            <author>MBA</author>
-            <desc>Specifies whether URLs in documents should be saved relative to the file system.</desc>
-            <label>File system</label>
-          </info>
-          <value>true</value>
-        </prop>
-        <prop oor:name="Internet" oor:type="xs:boolean">
-          <!-- OldPath: General/Save/URL -->
-          <!-- OldLocation: soffice.cfg -->
-          <!-- UIHints: Tools  Options - General  Save - [Section] Save URLs relative to -->
-          <info>
-            <author>MBA</author>
-            <desc>Specifies if URLs in documents should be saved relative to the Internet.</desc>
-            <label>Internet</label>
-          </info>
-          <value>true</value>
-        </prop>
-      </group>
-      <group oor:name="ODF">
-        <info>
-          <author>PB</author>
-          <desc>Specifies ODF settings.</desc>
-        </info>
-        <prop oor:name="DefaultVersion" oor:type="xs:short">
-          <!-- UIHints: Tools - Options - Load/Save - General - ODF version -->
-          <info>
-            <author>PB</author>
-            <desc>Specifies the default ODF version for saving documents.</desc>
-          </info>
-          <constraints>
-            <enumeration oor:value="0">
-              <info>
-                <desc>ODFVER_UNKNOWN</desc>
-              </info>
-            </enumeration>
-            <enumeration oor:value="1">
-              <info>
-                <desc>ODFVER_010</desc>
-              </info>
-            </enumeration>
-            <enumeration oor:value="2">
-              <info>
-                <desc>ODFVER_011</desc>
-              </info>
-            </enumeration>
-            <enumeration oor:value="4">
-              <info>
-                <desc>ODFVER_012</desc>
-              </info>
-            </enumeration>
-            <enumeration oor:value="3">
-              <info>
-                <desc>ODFVER_LATEST</desc>
-              </info>
-            </enumeration>
-          </constraints>
-          <value>3</value>
-        </prop>
-      </group>
-    </group>
-    <group oor:name="Load">
-      <info>
-        <author>MBA</author>
-        <desc>Contains settings regarding the loading of documents.</desc>
-      </info>
-      <prop oor:name="UserDefinedSettings" oor:type="xs:boolean">
-        <!-- UIHints: Tools  Options - General  Load/Save - General [Section] Load - Load user-defined with the document-->
-        <info>
-          <author>MBA</author>
-          <desc>Specifies whether the user defined configuration settings are loaded together with the document.</desc>
-          <label>Load user-defined settings</label>
-        </info>
-        <value>true</value>
-      </prop>
-      <prop oor:name="ShowOfficeUpdateDialog" oor:type="xs:boolean">
-        <info>
-          <author>MAV</author>
-          <desc>Specifies whether the office update dialog should be shown in case the loaded document has newer ODF version than the maximal supported one.</desc>
-        </info>
-        <value>true</value>
-      </prop>
-    </group>
-    <group oor:name="Security">
-      <info>
-        <author>MBA</author>
-        <desc>Contains security specific Office settings.</desc>
-      </info>
-      <group oor:name="Scripting">
-        <info>
-          <author>MBA</author>
-          <desc>Contains security settings regarding Basic scripts.</desc>
-        </info>
-        <prop oor:name="SecureURL" oor:type="oor:string-list">
-          <!-- OldPath: Security/SecureURL -->
-          <!-- OldLocation: soffice.ini -->
-          <!-- UIHints: Tools - Options - Browser -->
-          <info>
-            <author>MBA</author>
-            <desc>Lists all trustworthy URLs: file: All scripts from the local file system including a LAN; private:explorer: Scripts from the Explorer; private:help: Scripts in the help system; private:newmenu: Scripts that are executed by the commands File-New and AutoPilot; private:schedule: Scripts of the scheduler; private:searchfolder: Scripts of the searchfolder; private:user: Scripts that are entered in the URL field.</desc>
-          </info>
-          <value/>
-        </prop>
-        <prop oor:name="OfficeBasic" oor:type="xs:int">
-          <!-- OldPath: Security/StarBASIC -->
-          <!-- OldLocation: soffice.ini -->
-          <!-- UIHints: Tools - Options - Browser -->
-          <info>
-            <author>MBA</author>
-            <desc>Determines how Office Basic scripts should be handled.</desc>
-          </info>
-          <constraints>
-            <enumeration oor:value="0">
-              <info>
-                <desc>Never</desc>
-              </info>
-            </enumeration>
-            <enumeration oor:value="1">
-              <info>
-                <desc>According to Path List</desc>
-              </info>
-            </enumeration>
-            <enumeration oor:value="2">
-              <info>
-                <desc>Always</desc>
-              </info>
-            </enumeration>
-          </constraints>
-          <value>1</value>
-        </prop>
-        <prop oor:name="ExecutePlugins" oor:type="xs:boolean">
-          <info>
-            <author>MBA</author>
-            <desc>Specifies whether execution of plugins found inside a document is allowed.</desc>
-          </info>
-          <value>true</value>
-        </prop>
-        <prop oor:name="Warning" oor:type="xs:boolean">
-          <info>
-            <author>MBA</author>
-            <desc>Specifies whether a warning box should be displayed before executing a script.</desc>
-          </info>
-          <value>false</value>
-        </prop>
-        <prop oor:name="Confirmation" oor:type="xs:boolean">
-          <info>
-            <author>MBA</author>
-            <desc>Specifies whether the user must confirm before a basic script can be executed.</desc>
-          </info>
-          <value>true</value>
-        </prop>
-        <prop oor:name="WarnSaveOrSendDoc" oor:type="xs:boolean">
-          <info>
-            <author>GT</author>
-            <desc>Specifies wether to warn when saving or sending documents with personal/hidden data.</desc>
-          </info>
-          <value>false</value>
-        </prop>
-        <prop oor:name="WarnSignDoc" oor:type="xs:boolean">
-          <info>
-            <author>GT</author>
-            <desc>Specifies wether to warn when signing documents with personal/hidden data.</desc>
-          </info>
-          <value>true</value>
-        </prop>
-        <prop oor:name="WarnPrintDoc" oor:type="xs:boolean">
-          <info>
-            <author>GT</author>
-            <desc>Specifies wether to warn when printing documents with personal/hidden data.</desc>
-          </info>
-          <value>false</value>
-        </prop>
-        <prop oor:name="WarnCreatePDF" oor:type="xs:boolean">
-          <info>
-            <author>GT</author>
-            <desc>Specifies wether to warn when creating PDF documents with personal/hidden data.</desc>
-          </info>
-          <value>false</value>
-        </prop>
-        <prop oor:name="RemovePersonalInfoOnSaving" oor:type="xs:boolean">
-          <info>
-            <author>GT</author>
-            <desc>Specifies wether to remove personal information on saving.</desc>
-          </info>
-          <value>false</value>
-        </prop>
-        <prop oor:name="RecommendPasswordProtection" oor:type="xs:boolean">
-          <info>
-            <author>GT</author>
-            <desc>Specifies wether to recommend password protection when saving documents.</desc>
-          </info>
-          <value>false</value>
-        </prop>
-        <prop oor:name="HyperlinksWithCtrlClick" oor:type="xs:boolean">
-          <info>
-            <author>PB</author>
-            <desc>Specifies whether ctrl-click is required to follow hyperlinks.</desc>
-          </info>
-          <value>true</value>
-        </prop>
-        <prop oor:name="MacroSecurityLevel" oor:type="xs:int">
-          <info>
-            <author>GT</author>
-            <desc>Level of Macro security.</desc>
-          </info>
-          <constraints>
-            <minInclusive oor:value="0">
-              <info>
-                <desc>Lowest level.</desc>
-              </info>
-            </minInclusive>
-            <maxInclusive oor:value="3">
-              <info>
-                <desc>Highest level.</desc>
-              </info>
-            </maxInclusive>
-          </constraints>
-          <value>2</value>
-        </prop>
-        <prop oor:name="DisableMacrosExecution" oor:type="xs:boolean">
-          <info>
-            <author>MAV</author>
-            <desc>Specifies whether the macro execution is disabled in general. If it is set to true, the "MacroSecurityLevel" is ignored. If it is set to false, the mentioned entry specified the level of macro security.</desc>
-          </info>
-          <value>false</value>
-        </prop>
-        <set oor:name="TrustedAuthors" oor:node-type="TrustedAuthor">
-          <info>
-            <author>GT</author>
-            <desc>List with trusted authors.</desc>
-          </info>
-        </set>
-      </group>
-    </group>
-    <group oor:name="View">
-      <info>
-        <author>MBA</author>
-        <desc>Contains window and dialog settings.</desc>
-      </info>
-      <prop oor:name="FontScaling" oor:type="xs:short">
-        <!--OldPath: General/View -->
-        <!--OldLocation: soffice.cfg-->
-        <!--UIHints: Tools  Options - General  View  [Section] Display-->
-        <info>
-          <author>PB</author>
-          <desc>Specifies the scaling only of the screen representation [UNIT=%].</desc>
-          <label>Scaling</label>
-        </info>
-        <constraints>
-          <minInclusive oor:value="50">
-            <info>
-              <author>PB</author>
-              <desc>Specifies the minimum range of the scaling.</desc>
-            </info>
-          </minInclusive>
-          <maxInclusive oor:value="200">
-            <info>
-              <author>PB</author>
-              <desc>Specifies the maximum range of the scaling.</desc>
-            </info>
-          </maxInclusive>
-        </constraints>
-        <value>100</value>
-      </prop>
-      <prop oor:name="LookAndFeel" oor:type="xs:short">
-        <!-- OldPath: General/View -->
-        <!-- OldLocation: soffice.cfg -->
-        <!-- UIHints: Tools  Options - General  View  [Section] Display -->
-        <info>
-          <author>PB</author>
-          <desc>Determines the look and feel of the application.</desc>
-          <label>Look &amp; Feel</label>
-        </info>
-        <constraints>
-          <enumeration oor:value="0">
-            <info>
-              <desc>Standard</desc>
-            </info>
-          </enumeration>
-          <enumeration oor:value="1">
-            <info>
-              <desc>Macintosh</desc>
-            </info>
-          </enumeration>
-          <enumeration oor:value="2">
-            <info>
-              <desc>X Window</desc>
-            </info>
-          </enumeration>
-          <enumeration oor:value="3">
-            <info>
-              <desc>OS/2</desc>
-            </info>
-          </enumeration>
-        </constraints>
-        <value>0</value>
-      </prop>
-      <group oor:name="AppWindow">
-        <info>
-          <author>MBA</author>
-          <desc>Contains settings on how the application window should be displayed.</desc>
-        </info>
-        <prop oor:name="FullScreen" oor:type="xs:boolean">
-          <!-- OldPath: soffice-view/App-Window -->
-          <!-- OldLocation: soffice.ini -->
-          <info>
-            <author>MBA</author>
-            <desc>Specifies whether the application window should be opened in Fullscreen mode.</desc>
-          </info>
-          <value>false</value>
-        </prop>
-        <prop oor:name="Preference" oor:type="xs:int">
-          <!-- OldPath: soffice-view/App-Window -->
-          <!-- OldLocation: soffice.ini -->
-          <info>
-            <author>MBA</author>
-            <desc>Specifies the preferred view of the application window.</desc>
-          </info>
-          <constraints>
-            <enumeration oor:value="0">
-              <info>
-                <desc>Use last setting</desc>
-              </info>
-            </enumeration>
-            <enumeration oor:value="1">
-              <info>
-                <desc>Show in task bar</desc>
-              </info>
-            </enumeration>
-            <enumeration oor:value="2">
-              <info>
-                <desc>Open in Fullscreen mode</desc>
-              </info>
-            </enumeration>
-          </constraints>
-          <value>0</value>
-        </prop>
-      </group>
-      <group oor:name="Dialog">
-        <info>
-          <author>MBA</author>
-          <desc>Contains settings which specify how dialogs and toolbars should be displayed.</desc>
-        </info>
-        <prop oor:name="ButtonLarge" oor:type="xs:boolean">
-          <!-- OldPath: General/View -->
-          <!-- OldLocation: soffice.cfg -->
-          <!-- UIHints: Tools  Options - General  View  [Section] Buttons -->
-          <info>
-            <author>MBA</author>
-            <desc>Specifies whether toolbar buttons should be drawn large or small. True means large.</desc>
-            <label>Large buttons</label>
-          </info>
-          <value>false</value>
-        </prop>
-        <prop oor:name="ButtonFlat" oor:type="xs:boolean">
-          <!-- OldPath: General/View -->
-          <!-- OldLocation: soffice.cfg -->
-          <!-- UIHints: Tools  Options - General  View  [Section] Buttons -->
-          <info>
-            <author>MBA</author>
-            <desc>Specifies whether toolbox buttons should be drawn with a flat or 3D design. True means flat design.</desc>
-            <label>Flat buttons</label>
-          </info>
-          <value>true</value>
-        </prop>
-        <prop oor:name="ColoredTab" oor:type="xs:boolean">
-          <!-- OldPath: General/View -->
-          <!-- OldLocation: soffice.cfg -->
-          <!-- UIHints: Tools  Options - General  View  [Section] Options -->
-          <info>
-            <author>PB</author>
-            <desc>Specifies TabDialogs with colored tab control (True)</desc>
-            <label>Colored tab controls</label>
-          </info>
-          <value>false</value>
-        </prop>
-        <prop oor:name="MousePositioning" oor:type="xs:short">
-          <!-- OldPath: General/View -->
-          <!-- OldLocation: soffice.cfg -->
-          <!-- UIHints: Tools  Options - General  View  [Section] Mouse positioning -->
-          <info>
-            <author>PB</author>
-            <desc>Determines the automatic mouse positioning on dialogs: 0 - Default button 1 - Dialog center 2 - No automatic positioning</desc>
-            <label>Mouse positioning</label>
-          </info>
-          <constraints>
-            <enumeration oor:value="0">
-              <info>
-                <desc>Snap To Button</desc>
-              </info>
-            </enumeration>
-            <enumeration oor:value="1">
-              <info>
-                <desc>Snap To Middle</desc>
-              </info>
-            </enumeration>
-            <enumeration oor:value="2">
-              <info>
-                <desc>No Snap</desc>
-              </info>
-            </enumeration>
-          </constraints>
-          <value>2</value>
-        </prop>
-        <prop oor:name="MiddleMouseButton" oor:type="xs:short">
-          <!-- OldPath: General/View -->
-          <!-- UIHints: Tools  Options - General  View  [Section] Middle mouse button -->
-          <info>
-            <author>OS</author>
-            <desc>Determines the action assigned to the middle mouse button: 0 - No action 1 -Auto scroll 2 - Paste selection.</desc>
-            <label>Middle mouse button</label>
-          </info>
-          <constraints>
-            <enumeration oor:value="0">
-              <info>
-                <desc>No action</desc>
-              </info>
-            </enumeration>
-            <enumeration oor:value="1">
-              <info>
-                <desc>Auto scroll</desc>
-              </info>
-            </enumeration>
-            <enumeration oor:value="2">
-              <info>
-                <desc>Paste selection</desc>
-              </info>
-            </enumeration>
-          </constraints>
-          <value>1</value>
-        </prop>
-        <prop oor:name="SingleLineTab" oor:type="xs:boolean">
-          <!-- OldPath: General/View -->
-          <!-- OldLocation: soffice.cfg -->
-          <!-- UIHints: Tools  Options - General  View  [Section] Options -->
-          <info>
-            <author>PB</author>
-            <desc>Specifies TabDialogs with single line tab control (True).</desc>
-            <label>Single line tab controls</label>
-          </info>
-          <value>false</value>
-        </prop>
-      </group>
-      <group oor:name="Localisation">
-        <info>
-          <author>SSA</author>
-          <desc>Contains localization specific settings.</desc>
-        </info>
-        <prop oor:name="AutoMnemonic" oor:type="xs:boolean" oor:localized="true">
-          <!-- OldPath: International/AutoMnemonic -->
-          <!-- OldLocation: soffice.ini -->
-          <info>
-            <author>SSA</author>
-            <desc>Specifies if shortcuts are assigned automatically.</desc>
-          </info>
-        </prop>
-        <prop oor:name="DialogScale" oor:type="xs:int" oor:localized="true">
-          <!-- OldPath: International/DialogScaleX -->
-          <!-- OldLocation: soffice.ini -->
-          <info>
-            <author>SSA</author>
-            <desc>Specifies the percentage for enlarging controls.</desc>
-          </info>
-          <constraints>
-            <minInclusive oor:value="0">
-              <info>
-                <author>SSA</author>
-                <desc>Specifies the upper limit for enlarging the controls is 100%.</desc>
-              </info>
-            </minInclusive>
-            <maxInclusive oor:value="100">
-              <info>
-                <author>SSA</author>
-                <desc>Specifies the upper limit for enlarging the controls is 100%.</desc>
-              </info>
-            </maxInclusive>
-          </constraints>
-        </prop>
-      </group>
-      <group oor:name="Menu">
-        <info>
-          <author>PB</author>
-          <desc>Contains menu view settings.</desc>
-        </info>
-        <prop oor:name="DontHideDisabledEntry" oor:type="xs:boolean">
-          <!-- OldPath: Desktop/DontHideDisabledEntry -->
-          <!-- OldLocation: soffice.ini -->
-          <!-- UIHints: Tools - Options - General - View -->
-          <info>
-            <author>PB</author>
-            <desc>Shows all deactivated menu entries. Menu commands that are normally not necessary are hidden by default.</desc>
-          </info>
-          <value>true</value>
-        </prop>
-        <prop oor:name="IsSystemIconsInMenus" oor:type="xs:boolean">
-          <info>
-            <author>CMC</author>
-            <desc>Indicates whether icons in the office menus should shown/hidden by following the System theme.</desc>
-          </info>
-          <value>true</value>
-        </prop>
-        <prop oor:name="ShowIconsInMenues" oor:type="xs:boolean">
-          <!-- OldPath: General/View -->
-          <!-- UIHints: Tools  Options - General  View  [Section] Options -->
-          <info>
-            <author>CD</author>
-            <desc>Indicates whether icons in the office menus should be displayed.</desc>
-          </info>
-          <value>true</value>
-        </prop>
-        <prop oor:name="FollowMouse" oor:type="xs:boolean">
-          <!-- OldPath: General/View -->
-          <!-- OldLocation: soffice.cfg -->
-          <!-- UIHints: Tools  Options - General  View  [Section] Options -->
-          <info>
-            <author>PB</author>
-            <desc>Specifies automatic selection while moving the mouse over a menu (True).</desc>
-            <label>Menu follows mouse pointer</label>
-          </info>
-          <value>true</value>
-        </prop>
-      </group>
-      <group oor:name="Window">
-        <info>
-          <author>MBA</author>
-          <desc>Contains settings for general windows used by the Office.</desc>
-        </info>
-        <prop oor:name="Drag" oor:type="xs:short">
-          <!-- OldPath: General/View -->
-          <!-- OldLocation: soffice.cfg -->
-          <!-- UIHints: Tools  Options - General  View  [Section] Display -->
-          <info>
-            <author>PB</author>
-            <desc>Specifies the representation of the window while dragging.</desc>
-            <label>Window Drag</label>
-          </info>
-          <constraints>
-            <enumeration oor:value="0">
-              <info>
-                <desc>With window contents</desc>
-              </info>
-            </enumeration>
-            <enumeration oor:value="1">
-              <info>
-                <desc>Frame only</desc>
-              </info>
-            </enumeration>
-            <enumeration oor:value="2">
-              <info>
-                <desc>From system settings</desc>
-              </info>
-            </enumeration>
-          </constraints>
-          <value>2</value>
-        </prop>
-        <prop oor:name="Key" oor:type="xs:int">
-          <!-- OldPath: soffice_View/Window -->
-          <!-- OldLocation: soffice.ini -->
-          <!-- Notice: LM: Description is missing 5962Window=V1,995/150/280/321,H,0,AL:(16,4,0/0/400/250)#100 -->
-          <info>
-            <deprecated/>
-            <author>MBA</author>
-            <desc>Deprecated.</desc>
-          </info>
-        </prop>
-        <prop oor:name="Version" oor:type="xs:string">
-          <!-- OldPath: soffice_View/Window -->
-          <!-- OldLocation: soffice.ini -->
-          <!-- Notice: LM: Description is missing -->
-          <info>
-            <deprecated/>
-            <desc>Deprecated.</desc>
-          </info>
-          <value/>
-          <!-- JB: Empty default inserted into empty property node. Remove if NIL was intended -->
-        </prop>
-        <prop oor:name="State" oor:type="xs:boolean">
-          <!-- OldPath: soffice_View/Window -->
-          <!-- OldLocation: soffice.ini -->
-          <!-- Notice: LM: Description is missing -->
-          <info>
-            <deprecated/>
-            <desc>Deprecated.</desc>
-          </info>
-          <value>false</value>
-        </prop>
-        <prop oor:name="Flag" oor:type="xs:int">
-          <!-- OldPath: soffice_View/Window -->
-          <!-- OldLocation: soffice.ini -->
-          <!-- Notice: LM: Description is missing -->
-          <info>
-            <deprecated/>
-            <desc>Deprecated.</desc>
-          </info>
-          <constraints>
-            <enumeration oor:value="01">
-              <info>
-                <desc>ZoomIn</desc>
-              </info>
-            </enumeration>
-            <enumeration oor:value="02">
-              <info>
-                <desc>Small</desc>
-              </info>
-            </enumeration>
-            <enumeration oor:value="04">
-              <info>
-                <desc>ForceDock</desc>
-              </info>
-            </enumeration>
-            <enumeration oor:value="08">
-              <info>
-                <desc>AutoHide</desc>
-              </info>
-            </enumeration>
-            <enumeration oor:value="10">
-              <info>
-                <desc>Task</desc>
-              </info>
-            </enumeration>
-            <enumeration oor:value="20">
-              <info>
-                <desc>CantGetFocus</desc>
-              </info>
-            </enumeration>
-          </constraints>
-        </prop>
-        <prop oor:name="UserData" oor:type="xs:string">
-          <!-- OldPath: soffice_View/Window -->
-          <!-- OldLocation: soffice.ini -->
-          <!-- Notice: LM: Description is missing -->
-          <info>
-            <deprecated/>
-            <desc>Deprecated.</desc>
-          </info>
-          <value/>
-          <!-- JB: Empty default inserted into empty property node. Remove if NIL was intended -->
-        </prop>
-      </group>
-      <group oor:name="SplitWindow">
-        <info>
-          <deprecated/>
-          <author>MBA</author>
-          <desc>Specifies the properties of window containers for docked windows.</desc>
-        </info>
-        <prop oor:name="Key" oor:type="xs:string">
-          <!-- OldPath: soffice_View/SplitWindow -->
-          <!-- OldLocation: soffice.ini -->
-          <!-- Notice: LM: Description is missing 0SplitWindow=V1,2,1,0,6308 -->
-          <info>
-            <deprecated/>
-            <author>MBA</author>
-            <desc>Deprecated.</desc>
-          </info>
-          <value/>
-          <!-- JB: Empty default inserted into empty property node. Remove if NIL was intended -->
-        </prop>
-        <prop oor:name="Version" oor:type="xs:int">
-          <!-- OldPath: soffice_View/SplitWindow -->
-          <!-- OldLocation: soffice.ini -->
-          <!-- Notice: LM: Description is missing -->
-          <info>
-            <deprecated/>
-            <author>MBA</author>
-            <desc>Deprecated.</desc>
-          </info>
-        </prop>
-        <prop oor:name="State" oor:type="xs:int">
-          <!-- OldPath: soffice_View/SplitWindow -->
-          <!-- OldLocation: soffice.ini -->
-          <info>
-            <deprecated/>
-            <author>MBA</author>
-            <desc>Deprecated.</desc>
-          </info>
-          <constraints>
-            <enumeration oor:value="0">
-              <info>
-                <desc>Stick/Hidden</desc>
-              </info>
-            </enumeration>
-            <enumeration oor:value="1">
-              <info>
-                <desc>Floating/Hidden</desc>
-              </info>
-            </enumeration>
-            <enumeration oor:value="2">
-              <info>
-                <desc>Stick/Visible</desc>
-              </info>
-            </enumeration>
-            <enumeration oor:value="3">
-              <info>
-                <desc>Floating/Visible</desc>
-              </info>
-            </enumeration>
-          </constraints>
-        </prop>
-        <prop oor:name="Count" oor:type="xs:int">
-          <info>
-            <deprecated/>
-            <desc>Deprecated.</desc>
-          </info>
-          <!-- OldPath: soffice_View/SplitWindow -->
-          <!-- OldLocation: soffice.ini -->
-          <!-- Notice: LM: Description is missing -->
-        </prop>
-        <prop oor:name="Sequence" oor:type="xs:int">
-          <info>
-            <deprecated/>
-            <desc>Deprecated.</desc>
-          </info>
-          <!-- OldPath: soffice_View/SplitWindow -->
-          <!-- OldLocation: soffice.ini -->
-          <!-- Notice: LM: Description is missing -->
-        </prop>
-      </group>
-      <group oor:name="FontAntiAliasing">
-        <info>
-          <desc>Font antialiasing properties</desc>
-        </info>
-        <prop oor:name="Enabled" oor:type="xs:boolean">
-          <info>
-            <desc>Specifies font antialiasing properties</desc>
-            <label>Font Antialiasing Enabled</label>
-          </info>
-          <value>true</value>
-        </prop>
-        <prop oor:name="MinPixelHeight" oor:type="xs:short">
-          <info>
-            <desc>Specifies an additional limit if Font Antialiasing is enabled. Fonts that are smaller than the specified limit are not anti-aliased.</desc>
-            <label>Font Antialiasing Minimum Pixel Height</label>
-          </info>
-          <value>8</value>
-        </prop>
-      </group>
-    </group>
-    <group oor:name="Undo">
-      <info>
-        <author>MBA</author>
-        <desc>Contains the settings regarding the undo operation in the Office.</desc>
-      </info>
-      <prop oor:name="Steps" oor:type="xs:int">
-        <!-- OldPath: General/Undo -->
-        <!-- OldLocation: soffice.cfg -->
-        <!-- UIHints: Tools  Options - General  Save - [Section] Undo -->
-        <info>
-          <author>MBA</author>
-          <desc>Specifies how many operations can be undone in a row.</desc>
-          <label>Number of steps</label>
-        </info>
-        <constraints>
-          <minInclusive oor:value="1">
-            <info>
-              <desc>Specifies the lowest number of undo steps possible.</desc>
-            </info>
-          </minInclusive>
-          <maxInclusive oor:value="1000">
-            <info>
-              <desc>Specifies the highest number of undo steps possible.</desc>
-            </info>
-          </maxInclusive>
-        </constraints>
-        <value>100</value>
-      </prop>
-    </group>
-    <group oor:name="Setup">
-      <info>
-        <author>PB</author>
-        <desc>Specifies options related to the setup.</desc>
-      </info>
-      <group oor:name="Language">
-        <info>
-          <desc>Specifies options related to the installed languages.</desc>
-        </info>
-        <prop oor:name="Locales" oor:type="oor:string-list">
-          <!--OldPath: OfficeLanguage/[Code]=Installed -->
-          <!--OldLocation: soffice.ini -->
-          <!--The string list has to be filled by the setup-->
-          <info>
-            <desc>Contains the installed Office languages for the menus and dialogs.</desc>
-          </info>
-        </prop>
-      </group>
-    </group>
-    <group oor:name="Print">
-      <info>
-        <author>AF</author>
-        <desc>Specifies options related to printing.</desc>
-      </info>
-      <prop oor:name="PrintingModifiesDocument" oor:type="xs:boolean">
-        <!-- UIHints: Tools  Options - General  Print  [Section] PrinterOptions-->
-        <info>
-          <author>MBA</author>
-          <desc>Specifies if printing a document can modify a document due to reformatting</desc>
-          <label>(PrinterOptions) PrintingModifiesDocument</label>
-        </info>
-        <value>false</value>
-      </prop>
-      <group oor:name="Warning">
-        <info>
-          <author>OS</author>
-          <desc>Contains settings for print specific warnings.</desc>
-        </info>
-        <prop oor:name="PaperSize" oor:type="xs:boolean">
-          <!-- OldPath: General/Print/Warning -->
-          <!-- OldLocation: soffice.cfg -->
-          <!-- UIHints: Tools  Options - General  Print  [Section] Warnings -->
-          <info>
-            <author>OS</author>
-            <desc>Specifies if a warning should be displayed in case the printout requires a specific paper size</desc>
-            <label>(Warnings) Paper size</label>
-          </info>
-          <value>false</value>
-        </prop>
-        <prop oor:name="PaperOrientation" oor:type="xs:boolean">
-          <!-- OldPath: General/Print/Warning -->
-          <!-- OldLocation: soffice.cfg -->
-          <!-- UIHints: Tools  Options - General  Print  [Section] Warnings -->
-          <info>
-            <author>OS</author>
-            <desc>Specifies if a warning should be displayed in case the printout requires a specific paper orientation</desc>
-            <label>(Warnings) Paper orientation</label>
-          </info>
-          <value>false</value>
-        </prop>
-        <prop oor:name="NotFound" oor:type="xs:boolean">
-          <!-- OldPath: General/Print/Warning -->
-          <!-- OldLocation: soffice.cfg -->
-          <!-- UIHints: Tools  Options - General  Print  [Section] Warnings -->
-          <info>
-            <author>OS</author>
-            <desc>Specifies if a warning should be displayed in case the printer defined in the document was not found</desc>
-            <label>(Warnings) Not found</label>
-          </info>
-          <value>false</value>
-        </prop>
-        <prop oor:name="Transparency" oor:type="xs:boolean">
-          <!-- UIHints: Tools  Options - General  Print  [Section] Warnings -->
-          <info>
-            <author>AF</author>
-            <desc>Specifies if a warning should be displayed in case the printout contains transparent objects.</desc>
-            <label>(Warnings) Transparency</label>
-          </info>
-          <value>true</value>
-        </prop>
-      </group>
-      <group oor:name="Option">
-        <info>
-          <author>AF</author>
-          <desc>Specifies the options related to printing.</desc>
-        </info>
-        <group oor:name="Printer">
-          <info>
-            <desc>Specifies the options related to printing.</desc>
-          </info>
-          <prop oor:name="ReduceTransparency" oor:type="xs:boolean">
-            <!-- UIHints: Tools  Options - General  Print  [Section] PrinterOptions-->
-            <info>
-              <author>AF</author>
-              <desc>Indicates whether to ignore transparency for the output of objects.</desc>
-              <label>(PrinterOptions) ReduceTransparency</label>
-            </info>
-            <value>false</value>
-          </prop>
-          <prop oor:name="ReducedTransparencyMode" oor:type="xs:short">
-            <!-- UIHints: Tools  Options - General  Print  [Section] PrinterOptions-->
-            <info>
-              <author>AF</author>
-              <desc>Specifies type of transparency reduction: 0 - Automatically determine reduction, 1 - Always disabled.</desc>
-              <label>(PrinterOptions) ReducedTransparencyMode</label>
-            </info>
-            <value>0</value>
-          </prop>
-          <prop oor:name="ReduceGradients" oor:type="xs:boolean">
-            <!-- UIHints: Tools  Options - General  Print  [Section] PrinterOptions-->
-            <info>
-              <author>AF</author>
-              <desc>Indicates whether to reduce memory usage for output of gradients by limiting the number of gradient steps.</desc>
-              <label>(PrinterOptions) ReduceGradients</label>
-            </info>
-            <value>false</value>
-          </prop>
-          <prop oor:name="ReducedGradientMode" oor:type="xs:short">
-            <!-- UIHints: Tools  Options - General  Print  [Section] PrinterOptions-->
-            <info>
-              <author>AF</author>
-              <desc>Specifies type of gradient reduction: 0 - reduce the number of stripes, 1 - reduce to color.</desc>
-              <label>(PrinterOptions) ReducedGradientMode</label>
-            </info>
-            <value>0</value>
-          </prop>
-          <prop oor:name="ReducedGradientStepCount" oor:type="xs:short">
-            <!-- UIHints: Tools  Options - General  Print  [Section] PrinterOptions-->
-            <info>
-              <author>AF</author>
-              <desc>Specifies the maximum number stripes used for output of gradients.</desc>
-              <label>(PrinterOptions) ReducedGradientStepCount</label>
-            </info>
-            <value>64</value>
-          </prop>
-          <prop oor:name="ReduceBitmaps" oor:type="xs:boolean">
-            <!-- UIHints: Tools  Options - General  Print  [Section] PrinterOptions-->
-            <info>
-              <author>AF</author>
-              <desc>Indicates whether to reduce the memory usage of bitmaps for print process by limiting the resolution.</desc>
-              <label>(PrinterOptions) ReduceBitmaps</label>
-            </info>
-            <value>false</value>
-          </prop>
-          <prop oor:name="ReducedBitmapMode" oor:type="xs:short">
-            <!-- UIHints: Tools  Options - General  Print  [Section] PrinterOptions-->
-            <info>
-              <author>AF</author>
-              <desc>Specifies type of bitmap reduction: 0 - Automatically determine optimal resolution, 1 - Use original resolution, 2 - User defined resolution.</desc>
-              <label>(PrinterOptions) ReducedBitmapMode</label>
-            </info>
-            <value>1</value>
-          </prop>
-          <prop oor:name="ReducedBitmapResolution" oor:type="xs:short">
-            <!-- UIHints: Tools  Options - General  Print  [Section] PrinterOptions-->
-            <info>
-              <author>AF</author>
-              <desc>Specifies resolution of reduced bitmaps: 0 - 72DPI, 1 - 96DPI, 2 - 150DPI, 3 - 200DPI, 4 - 300DPI, 5 - 600DPI.</desc>
-              <label>(PrinterOptions) ReducedBitmapResolution</label>
-            </info>
-            <value>3</value>
-          </prop>
-          <prop oor:name="ReducedBitmapIncludesTransparency" oor:type="xs:boolean">
-            <!-- UIHints: Tools  Options - General  Print  [Section] PrinterOptions-->
-            <info>
-              <author>AF</author>
-              <desc>Indicates whether to reduce the resolution of automatically created substitution bitmaps of transparent objects.</desc>
-              <label>(PrinterOptions) ReducedBitmapIncludesTransparency</label>
-            </info>
-            <value>true</value>
-          </prop>
-          <prop oor:name="ConvertToGreyscales" oor:type="xs:boolean">
-            <!-- UIHints: Tools  Options - General  Print  [Section] PrinterOptions-->
-            <info>
-              <author>AF</author>
-              <desc>Indicates whether to create only grayscale output of all objects.</desc>
-              <label>(PrinterOptions) ConvertToGreyscales</label>
-            </info>
-            <value>false</value>
-          </prop>
+    				<author>FME</author>
+					<desc>Contains Writer specific settings for smart tags.</desc>
+				</info>
+                <prop oor:name="RecognizeSmartTags" oor:type="xs:boolean">
+                    <info>
+                        <author>FME</author>
+                        <desc>Specifies whether smart tag recognization is enabled.</desc>
+                    </info>
+                    <value>true</value>
+                </prop>
+                <prop oor:name="ExcludedSmartTagTypes" oor:type="oor:string-list">
+                    <info>
+                        <author>FME</author>
+                        <desc>A list of excluded smart tag types.</desc>
+                    </info>
+                </prop>
+            </group>
         </group>
-        <group oor:name="File">
-          <info>
-            <desc>Specifies the options for printing to a file.</desc>
-            <label>Print File</label>
-          </info>
-          <prop oor:name="ReduceTransparency" oor:type="xs:boolean">
-            <!-- UIHints: Tools  Options - General  Print  [Section] PrintFileOptions-->
-            <info>
-              <author>AF</author>
-              <desc>Indicates whether to ignore transparency for the output of objects.</desc>
-              <label>(PrintFileOptions) ReduceTransparency</label>
-            </info>
-            <value>false</value>
-          </prop>
-          <prop oor:name="ReducedTransparencyMode" oor:type="xs:short">
-            <!-- UIHints: Tools  Options - General  Print  [Section] PrintFileOptions-->
-            <info>
-              <author>AF</author>
-              <desc>Indicates the type of transparency reduction: 0 - Automatically determine reduction, 1 - Always disabled.</desc>
-              <label>(PrintFileOptions) ReducedTransparencyMode</label>
-            </info>
-            <value>0</value>
-          </prop>
-          <prop oor:name="ReduceGradients" oor:type="xs:boolean">
-            <!-- UIHints: Tools  Options - General  Print  [Section] PrintFileOptions-->
-            <info>
-              <author>AF</author>
-              <desc>Indicates whether to reduce memory usage for output of gradients by limiting the number of gradient steps.</desc>
-              <label>(PrintFileOptions) ReduceGradients</label>
-            </info>
-            <value>false</value>
-          </prop>
-          <prop oor:name="ReducedGradientMode" oor:type="xs:short">
-            <!-- UIHints: Tools  Options - General  Print  [Section] PrintFileOptions-->
-            <info>
-              <author>AF</author>
-              <desc>Indicates the type of gradient reduction: 0 - Reduce the number of stripes, 1 - Reduce to color.</desc>
-              <label>(PrintFileOptions) ReducedGradientMode</label>
-            </info>
-            <value>0</value>
-          </prop>
-          <prop oor:name="ReducedGradientStepCount" oor:type="xs:short">
-            <!-- UIHints: Tools  Options - General  Print  [Section] PrintFileOptions-->
-            <info>
-              <author>AF</author>
-              <desc>Specifies the maximum number stripes used for output of gradients.</desc>
-              <label>(PrintFileOptions) ReducedGradientStepCount</label>
-            </info>
-            <value>64</value>
-          </prop>
-          <prop oor:name="ReduceBitmaps" oor:type="xs:boolean">
-            <!-- UIHints: Tools  Options - General  Print  [Section] PrintFileOptions-->
-            <info>
-              <author>AF</author>
-              <desc>Indicates whether to reduce the memory usage of bitmaps for the print process by limiting the resolution.</desc>
-              <label>(PrintFileOptions) ReduceBitmaps</label>
-            </info>
-            <value>false</value>
-          </prop>
-          <prop oor:name="ReducedBitmapMode" oor:type="xs:short">
-            <!-- UIHints: Tools  Options - General  Print  [Section] PrintFileOptions-->
-            <info>
-              <author>AF</author>
-              <desc>Specifies the type of bitmap reduction: 0 - Automatically determine optimal resolution, 1 - Use original resolution, 2 - User defined resolution.</desc>
-              <label>(PrintFileOptions) ReducedBitmapMode</label>
-            </info>
-            <value>1</value>
-          </prop>
-          <prop oor:name="ReducedBitmapResolution" oor:type="xs:short">
-            <!-- UIHints: Tools  Options - General  Print  [Section] PrintFileOptions-->
-            <info>
-              <author>AF</author>
-              <desc>Specifies the resolution of reduced bitmaps: 0 - 72DPI, 1 - 96DPI, 2 - 150DPI, 3 - 200DPI, 4 - 300DPI, 5 - 600DPI.</desc>
-              <label>(PrintFileOptions) ReducedBitmapResolution</label>
-            </info>
-            <value>3</value>
-          </prop>
-          <prop oor:name="ReducedBitmapIncludesTransparency" oor:type="xs:boolean">
-            <!-- UIHints: Tools  Options - General  Print  [Section] PrintFileOptions-->
-            <info>
-              <author>AF</author>
-              <desc>Indicates whether to reduce the resolution of automatically created substitution bitmaps of transparent objects.</desc>
-              <label>(PrintFileOptions) ReducedBitmapIncludesTransparency</label>
-            </info>
-            <value>true</value>
-          </prop>
-          <prop oor:name="ConvertToGreyscales" oor:type="xs:boolean">
-            <!-- UIHints: Tools  Options - General  Print  [Section] PrintFileOptions-->
-            <info>
-              <author>AF</author>
-              <desc>Indicates whether to create only grayscale output of all objects.</desc>
-              <label>(PrintFileOptions) ConvertToGreyscales</label>
-            </info>
-            <value>false</value>
-          </prop>
-        </group>
-      </group>
-    </group>
-    <group oor:name="WorkingSet">
-      <info>
-        <deprecated/>
-        <author>MBA</author>
-        <desc>Lists open documents or windows.</desc>
-      </info>
-      <prop oor:name="WindowList" oor:type="oor:string-list">
-        <!-- OldPath: SavedWorkingSet -->
-        <!-- OldLocation: soffice.ini -->
-        <!-- UIHints: Tools  Options - General  Save -->
-        <info>
-          <deprecated/>
-          <author>MBA</author>
-          <desc>Lists open documents or windows.</desc>
-        </info>
-      </prop>
-    </group>
-    <group oor:name="AddXMLToStorage">
-      <info>
-        <author>OS</author>
-        <desc>Contains settings specifying if a XML package is added to the applications binary files.</desc>
-      </info>
-      <prop oor:name="Writer" oor:type="xs:boolean">
-        <!-- OldPath: AddXMLToStorage_Writer -->
-        <!-- OldLocation: soffice.ini -->
-        <!-- UIHints: no -->
-        <info>
-          <author>OS</author>
-          <desc>Defines if a XML package is added to the Writer binary files.</desc>
-        </info>
-      </prop>
-      <prop oor:name="Calc" oor:type="xs:boolean">
-        <!-- OldPath: AddXMLToStorage_Calc -->
-        <!-- OldLocation: soffice.ini -->
-        <!-- UIHints: no -->
-        <info>
-          <author>OS</author>
-          <desc>Defines if a XML package is added to the Calc binary files.</desc>
-        </info>
-      </prop>
-      <prop oor:name="Impress" oor:type="xs:boolean">
-        <!-- OldPath: AddXMLToStorage_Impress -->
-        <!-- OldLocation: soffice.ini -->
-        <!-- UIHints: no -->
-        <info>
-          <author>OS</author>
-          <desc>Defines if a XML package is added to the Impress binary files.</desc>
-        </info>
-      </prop>
-      <prop oor:name="Draw" oor:type="xs:boolean">
-        <!-- OldPath: AddXMLToStorage_Draw -->
-        <!-- OldLocation: soffice.ini -->
-        <!-- UIHints: no -->
-        <info>
-          <author>OS</author>
-          <desc>Defines if a XML package is added to the Draw binary files.</desc>
-        </info>
-      </prop>
-    </group>
-    <group oor:name="Help">
-      <info>
-        <author>FS</author>
-        <desc>Contains settings that specify the common help settings.</desc>
-      </info>
-      <prop oor:name="ShowBasic" oor:type="xs:boolean">
-        <info>
-          <author>ABI</author>
-          <desc>Determines wether basic help should be shown.</desc>
-        </info>
-        <value>true</value>
-      </prop>
-      <prop oor:name="Locale" oor:type="xs:string">
-        <info>
-          <author>ABI</author>
-          <desc>Determines the locale for the help pages.</desc>
-        </info>
-        <value/>
-        <!-- JB: Empty default inserted into empty property node. Remove if NIL was intended -->
-      </prop>
-      <prop oor:name="System" oor:type="xs:string">
-        <info>
-          <author>ABI</author>
-          <desc>Determines the operating system on which the help system is displayed.</desc>
-        </info>
-        <value/>
-        <!-- JB: Empty default inserted into empty property node. Remove if NIL was intended -->
-      </prop>
-      <prop oor:name="Tip" oor:type="xs:boolean">
-        <!-- OldLocation: Soffice.cfg -->
-        <!-- UIHints: Help menu-->
-        <info>
-          <author>MBA</author>
-          <desc>Activates the Tip help.</desc>
-          <label>Tips</label>
-        </info>
-        <value>true</value>
-      </prop>
-      <prop oor:name="ExtendedTip" oor:type="xs:boolean">
-        <!-- OldLocation: Soffice.cfg -->
-        <!-- UIHints: Help menu-->
-        <info>
-          <author>MBA</author>
-          <desc>Activates the Extended help.</desc>
-          <label>Extended Tips</label>
-        </info>
-        <value>false</value>
-      </prop>
-      <prop oor:name="HelpStyleSheet" oor:type="xs:string">
-        <info>
-          <author>ABI</author>
-          <desc>Specifies the name of the stylesheet used to display help content.</desc>
-        </info>
-        <value>Default</value>
-      </prop>
-      <group oor:name="HelpAgent">
-        <info>
-          <author>MBA</author>
-          <desc>Specifies the properties of the HelpAgent.</desc>
-        </info>
-        <prop oor:name="Enabled" oor:type="xs:boolean">
-          <info>
-            <desc>Specifies whether the HelpAgent is enabled.</desc>
-            <label>enable HelpAgent</label>
-          </info>
-          <value>true</value>
-        </prop>
-        <prop oor:name="Timeout" oor:type="xs:int">
-          <info>
-            <desc>Specifies the time-out value in seconds after which the HelpAgent is closed automatically if ignored by the user.</desc>
-            <label>HelpAgent timeout</label>
-          </info>
-          <value>30</value>
-        </prop>
-        <prop oor:name="RetryLimit" oor:type="xs:int">
-          <info>
-            <desc>Specifies how often the user must ignore a given HelpAgent topic until it is disregarded in the future (any requests for this topic will be dropped silently).</desc>
-            <label>HelpAgent retry limit</label>
-          </info>
-          <value>3</value>
-        </prop>
-        <set oor:name="IgnoreList" oor:node-type="NameCounter">
-          <info>
-            <desc>Contains the help URLs which have been ignored at least once by the user, together with a counter of how often they have been ignored.</desc>
-            <label>HelpAgent ignore list</label>
-          </info>
-        </set>
-      </group>
-      <group oor:name="StartCenter">
-        <info>
-          <author>PL</author>
-          <desc>Contains settings for the start center.</desc>
-        </info>
-        <prop oor:name="AddFeatureURL" oor:type="xs:string">
-          <info>
-            <desc>Contains a string specifying the URL to be browsed for additional features (e.g. extensions)</desc>
-          </info>
-          <value/>
-        </prop>
-        <prop oor:name="InfoURL" oor:type="xs:string">
-          <info>
-            <desc>Contains a string specifying the URL to be browsed for information about the product</desc>
-          </info>
-          <value/>
-        </prop>
-        <prop oor:name="TemplateRepositoryURL" oor:type="xs:string">
-          <info>
-            <desc>Contains a string specifying the URL to be browsed for additional template documents</desc>
-          </info>
-          <value/>
-        </prop>
-      </group>
-      <group oor:name="Registration">
-        <info>
-          <author>FS</author>
-          <desc>Contains various settings regarding the product registration feature.</desc>
-        </info>
-        <prop oor:name="TemplateURL" oor:type="xs:string">
-          <info>
-            <desc>Contains a string specifying the URL with placeholders to be used for online registration.</desc>
-          </info>
-          <value/>
-          <!-- JB: Empty default inserted into empty property node. Remove if NIL was intended -->
-        </prop>
-        <prop oor:name="URL" oor:type="xs:string">
-          <info>
-            <desc>Contains a string specifying the real URL to be used for online registration.</desc>
-          </info>
-          <value/>
-          <!-- JB: Empty default inserted into empty property node. Remove if NIL was intended -->
-        </prop>
-        <prop oor:name="ReminderDate" oor:type="xs:string">
-          <info>
-            <desc>Contains a string representation of the date on which the user receives a reminder (e.g. "13.02.2002").</desc>
-          </info>
-          <value/>
-          <!-- JB: Empty default inserted into empty property node. Remove if NIL was intended -->
-        </prop>
-        <prop oor:name="RequestDialog" oor:type="xs:int">
-          <info>
-            <desc>Contains the number used internally to determine when the dialog should be started.</desc>
-          </info>
-          <value>1</value>
-        </prop>
-        <prop oor:name="ShowMenuItem" oor:type="xs:boolean">
-          <info>
-            <desc>Contains a Boolean that specifies if the "Registration..." menu item is available.</desc>
-          </info>
-          <value>true</value>
-        </prop>
-        <prop oor:name="ProductVersionID" oor:type="xs:string">
-          <info>
-            <author>CD/OBR</author>
-            <desc>Current product ID.</desc>
-            <deprecated>This data is saved in a dedicated file since OOo 3.0 FCS</deprecated>
-          </info>
-        </prop>
-        <set oor:name="ProductVersions" oor:node-type="ProductVersionID">
-          <info>
-            <author>CD/OBR</author>
-            <desc>Specifies product specific IDs and associated instance UUIDs</desc>
-            <deprecated>This data is saved in a dedicated file since OOo 3.0 FCS</deprecated>
-          </info>
-        </set>
-      </group>
-    </group>
-    <group oor:name="Java">
-      <info>
-        <author>JL</author>
-        <desc>Contains Java related settings.</desc>
-      </info>
-      <group oor:name="Applet">
-        <info>
-          <desc>Contains Applet related settings.</desc>
-        </info>
-        <prop oor:name="Enable" oor:type="xs:boolean">
-          <!-- OldPath: Java -->
-          <!-- OldLocation: java.ini -->
-          <!-- UIHints: Tools  Options  Security Enable Applets -->
-          <info>
-            <desc>Enables/disables Java applets in Office documents.</desc>
-            <label>Enable Applets</label>
-          </info>
-          <value>false</value>
-        </prop>
-      </group>
-    </group>
-    <group oor:name="Vectorize">
-      <info>
-        <author>AF</author>
-        <desc>Specifies the options related to the vectorization of bitmaps.</desc>
-      </info>
-      <prop oor:name="ColorCount" oor:type="xs:short">
-        <!-- OldPath: Draw_Impress/Vectorize -->
-        <!-- OldLocation: drawing.cfg -->
-        <!-- UIHints: Select bitmap =&gt; context menu  convert  To polygon -->
-        <info>
-          <author>AF</author>
-          <desc>Specifies the number of colors that are used to create a vector graphic in Draw/Impress [UNIT=count].</desc>
-          <label>Number of colors</label>
-        </info>
-        <constraints>
-          <minInclusive oor:value="8">
-            <info>
-              <desc>Specifies that the lowest number that can be used to create a vector graphic is 8.</desc>
-            </info>
-          </minInclusive>
-          <maxInclusive oor:value="32">
-            <info>
-              <desc>Specifies that the lowest number that can be used to create a vector graphic is 32.</desc>
-            </info>
-          </maxInclusive>
-        </constraints>
-        <value>8</value>
-      </prop>
-      <prop oor:name="PointReduce" oor:type="xs:short">
-        <!-- OldPath: Draw_Impress/Vectorize -->
-        <!-- OldLocation: drawing.cfg -->
-        <!-- UIHints: Select bitmap =&gt; context menu  convert  To polygon -->
-        <info>
-          <author>AF</author>
-          <desc>Specifies the number of pixels that you want to combine as a single pixel when creating a vector graphic.</desc>
-          <label>Point reduction</label>
-        </info>
-        <constraints>
-          <minInclusive oor:value="0">
-            <info>
-              <desc>Specifies the minimum value to reduce point is 0 pixels.</desc>
-            </info>
-          </minInclusive>
-          <maxInclusive oor:value="32">
-            <info>
-              <desc>Specifies the maximum value to reduce point is 32 pixels.</desc>
-            </info>
-          </maxInclusive>
-        </constraints>
-        <value>0</value>
-      </prop>
-      <prop oor:name="FillHole" oor:type="xs:boolean">
-        <!-- OldPath: Draw_Impress/Vectorize -->
-        <!-- OldLocation: drawing.cfg -->
-        <!-- UIHints: Select bitmap =&gt; context menu  convert  To polygon -->
-        <info>
-          <author>AF</author>
-          <desc>Indicates whether to create a tiled background before vectorizing.</desc>
-          <label>Fill holes</label>
-        </info>
-        <value>false</value>
-      </prop>
-      <prop oor:name="TileExtent" oor:type="xs:short">
-        <!-- OldPath: Draw_Impress/Vectorize -->
-        <!-- OldLocation: drawing.cfg -->
-        <!-- UIHints: Select bitmap =&gt; context menu  convert  To polygon -->
-        <info>
-          <author>AF</author>
-          <desc>Specifies the extent of background tiles that are used for vectorizing [UNIT=pixel].</desc>
-          <label>Tile extent</label>
-        </info>
-        <constraints>
-          <minInclusive oor:value="8">
-            <info>
-              <desc>Specifies that the minimum extent is 8 pixels.</desc>
-            </info>
-          </minInclusive>
-          <maxInclusive oor:value="128">
-            <info>
-              <desc>Specifies that the maximum extent is 128 pixels.</desc>
-            </info>
-          </maxInclusive>
-        </constraints>
-        <value>32</value>
-      </prop>
-    </group>
-    <group oor:name="Image">
-      <info>
-        <author>AF</author>
-        <desc>Specifies the options for images.</desc>
-        <label>Image</label>
-      </info>
-      <group oor:name="Color">
-        <info>
-          <desc>Specifies the color options for images.</desc>
-          <label>Image Color</label>
-        </info>
-        <prop oor:name="Grayscale" oor:type="xs:short">
-          <!-- OldPath: Image/Colors -->
-          <!-- OldLocation: Soffice.cfg -->
-          <!-- UIHints: Tools  Options - Picture  Colors  [Section] Grayscale -->
-          <info>
-            <deprecated/>
-            <author>AF</author>
-            <desc>Deprecated.</desc>
-            <label>Number</label>
-          </info>
-          <constraints>
-            <minInclusive oor:value="4">
-              <info>
-                <desc>Deprecated.</desc>
-              </info>
-            </minInclusive>
-            <maxInclusive oor:value="256">
-              <info>
-                <desc>Deprecated.</desc>
-              </info>
-            </maxInclusive>
-          </constraints>
-          <value>256</value>
-        </prop>
-        <prop oor:name="PosterColor" oor:type="xs:short">
-          <!-- OldPath: Image/Colors -->
-          <!-- OldLocation: Soffice.cfg -->
-          <!-- UIHints: Tools  Options - Picture  Colors  [Section] Poster colors -->
-          <info>
-            <deprecated/>
-            <author>AF</author>
-            <desc>Deprecated.</desc>
-            <label>Number</label>
-          </info>
-          <constraints>
-            <minInclusive oor:value="1">
-              <info>
-                <desc>Deprecated.</desc>
-              </info>
-            </minInclusive>
-            <maxInclusive oor:value="64">
-              <info>
-                <desc>Deprecated.</desc>
-              </info>
-            </maxInclusive>
-          </constraints>
-          <value>16</value>
-        </prop>
-        <prop oor:name="Brightness" oor:type="xs:int">
-          <!-- OldPath: Image/Colors -->
-          <!-- OldLocation: Soffice.cfg -->
-          <!-- UIHints: Tools  Options - Picture  Colors  [Section] Brightness and Contrast -->
-          <info>
-            <deprecated/>
-            <author>AF</author>
-            <desc>Deprecated.</desc>
-            <label>Brightness</label>
-          </info>
-          <constraints>
-            <minInclusive oor:value="0">
-              <info>
-                <desc>Deprecated.</desc>
-              </info>
-            </minInclusive>
-            <maxInclusive oor:value="100">
-              <info>
-                <desc>Deprecated.</desc>
-              </info>
-            </maxInclusive>
-          </constraints>
-          <value>10</value>
-        </prop>
-        <prop oor:name="Contrast" oor:type="xs:int">
-          <!-- OldPath: Image/Colors -->
-          <!-- OldLocation: Soffice.cfg -->
-          <!-- UIHints: Tools  Options - Picture  Colors  [Section] Brightness and Contrast -->
-          <info>
-            <deprecated/>
-            <author>AF</author>
-            <desc>Deprecated.</desc>
-            <label>Contrast</label>
-          </info>
-          <constraints>
-            <minInclusive oor:value="0">
-              <info>
-                <desc>Deprecated.</desc>
-              </info>
-            </minInclusive>
-            <maxInclusive oor:value="100">
-              <info>
-                <desc>Deprecated.</desc>
-              </info>
-            </maxInclusive>
-          </constraints>
-          <value>10</value>
-        </prop>
-        <prop oor:name="RotationAngle" oor:type="xs:int">
-          <!-- OldPath: Image/Colors -->
-          <!-- OldLocation: Soffice.cfg -->
-          <!-- UIHints: Tools  Options - Picture  Colors  [Section] Rotation -->
-          <info>
-            <deprecated/>
-            <author>AF</author>
-            <desc>Deprecated.</desc>
-            <label>Angle</label>
-          </info>
-          <constraints>
-            <minInclusive oor:value="0">
-              <info>
-                <desc>Deprecated.</desc>
-              </info>
-            </minInclusive>
-            <maxInclusive oor:value="36000">
-              <info>
-                <desc>Deprecated.</desc>
-              </info>
-            </maxInclusive>
-          </constraints>
-          <value>4500</value>
-        </prop>
-        <prop oor:name="LeftRight" oor:type="xs:boolean">
-          <!-- OldPath: Image/Colors -->
-          <!-- OldLocation: Soffice.cfg -->
-          <!-- UIHints: Tools  Options - Picture  Colors  [Section] Rotation -->
-          <info>
-            <deprecated/>
-            <author>AF</author>
-            <desc>Deprecated.</desc>
-            <label>To the left / To the right</label>
-          </info>
-          <value>true</value>
-        </prop>
-        <prop oor:name="BlackWhiteThreshold" oor:type="xs:int">
-          <!-- OldPath: Image/Colors -->
-          <!-- OldLocation: Soffice.cfg -->
-          <!-- UIHints: Tools  Options - Picture  Colors  [Section] Black &amp; White -->
-          <info>
-            <deprecated/>
-            <author>AF</author>
-            <desc>Deprecated.</desc>
-            <label>Threshold value</label>
-          </info>
-          <constraints>
-            <minInclusive oor:value="0">
-              <info>
-                <desc>Deprecated.</desc>
-              </info>
-            </minInclusive>
-            <maxInclusive oor:value="100">
-              <info>
-                <desc>Deprecated.</desc>
-              </info>
-            </maxInclusive>
-          </constraints>
-          <value>50</value>
-        </prop>
-        <group oor:name="RGB">
-          <info>
-            <desc>Specifies the RGB color options for images.</desc>
-            <label>Image RGB Color</label>
-          </info>
-          <prop oor:name="Red" oor:type="xs:int">
-            <!-- OldPath: Image/Colors/RGB -->
-            <!-- OldLocation: Soffice.cfg -->
-            <!-- UIHints: Tools  Options - Picture  Colors - [Section] RGB values -->
-            <info>
-              <deprecated/>
-              <author>AF</author>
-              <desc>Deprecated.</desc>
-              <label>Red</label>
-            </info>
-            <constraints>
-              <minInclusive oor:value="0">
-                <info>
-                  <desc>Deprecated.</desc>
-                </info>
-              </minInclusive>
-              <maxInclusive oor:value="100">
-                <info>
-                  <desc>Deprecated.</desc>
-                </info>
-              </maxInclusive>
-            </constraints>
-            <value>10</value>
-          </prop>
-          <prop oor:name="Green" oor:type="xs:int">
-            <!-- OldPath: Image/Colors/RGB -->
-            <!-- OldLocation: Soffice.cfg -->
-            <!-- UIHints: Tools  Options - Picture  Colors - [Section] RGB values -->
-            <info>
-              <deprecated/>
-              <author>AF</author>
-              <desc>Deprecated.</desc>
-              <label>Green</label>
-            </info>
-            <constraints>
-              <minInclusive oor:value="0">
-                <info>
-                  <desc>Deprecated.</desc>
-                </info>
-              </minInclusive>
-              <maxInclusive oor:value="100">
-                <info>
-                  <desc>Deprecated.</desc>
-                </info>
-              </maxInclusive>
-            </constraints>
-            <value>10</value>
-          </prop>
-          <prop oor:name="Blue" oor:type="xs:int">
-            <!-- OldPath: Image/Colors/RGB -->
-            <!-- OldLocation: Soffice.cfg -->
-            <!-- UIHints: Tools  Options - Picture  Colors - [Section] RGB values -->
-            <info>
-              <deprecated/>
-              <author>AF</author>
-              <desc>Deprecated.</desc>
-              <label>Blue</label>
-            </info>
-            <constraints>
-              <minInclusive oor:value="0">
-                <info>
-                  <desc>Deprecated.</desc>
-                </info>
-              </minInclusive>
-              <maxInclusive oor:value="100">
-                <info>
-                  <desc>Deprecated.</desc>
-                </info>
-              </maxInclusive>
-            </constraints>
-            <value>10</value>
-          </prop>
-        </group>
-      </group>
-      <group oor:name="Effect">
-        <info>
-          <desc>Specifies the effects options for images.</desc>
-          <label>Image Effects</label>
-        </info>
-        <prop oor:name="MosaicX_Tile" oor:type="xs:short">
-          <!-- OldPath: Image/Effects -->
-          <!-- OldLocation: Soffice.cfg -->
-          <!-- UIHints: Tools  Options - Picture  Effects - [Section] Mosaic -->
-          <info>
-            <deprecated/>
-            <author>AF</author>
-            <desc>Deprecated.</desc>
-            <label>X Tile</label>
-          </info>
-          <constraints>
-            <minInclusive oor:value="1">
-              <info>
-                <desc>Deprecated.</desc>
-              </info>
-            </minInclusive>
-            <maxInclusive oor:value="999">
-              <info>
-                <desc>Deprecated.</desc>
-              </info>
-            </maxInclusive>
-          </constraints>
-          <value>4</value>
-        </prop>
-        <prop oor:name="MosaicY_Tile" oor:type="xs:short">
-          <!-- OldPath: Image/Effects -->
-          <!-- OldLocation: Soffice.cfg -->
-          <!-- UIHints: Tools  Options - Picture  Effects - [Section] Mosaic -->
-          <info>
-            <deprecated/>
-            <author>AF</author>
-            <desc>Deprecated.</desc>
-            <label>Y Tile</label>
-          </info>
-          <constraints>
-            <minInclusive oor:value="1">
-              <info>
-                <desc>Deprecated.</desc>
-              </info>
-            </minInclusive>
-            <maxInclusive oor:value="999">
-              <info>
-                <desc>Deprecated.</desc>
-              </info>
-            </maxInclusive>
-          </constraints>
-          <value>4</value>
-        </prop>
-        <prop oor:name="Definition" oor:type="xs:short">
-          <!-- OldPath: Image/Effects -->
-          <!-- OldLocation: Soffice.cfg -->
-          <!-- UIHints: Tools  Options - Picture  Effects - [Section] Mosaic -->
-          <info>
-            <deprecated/>
-            <author>AF</author>
-            <desc>Deprecated.</desc>
-            <label>Definition</label>
-          </info>
-          <constraints>
-            <enumeration oor:value="0">
-              <info>
-                <desc>Deprecated</desc>
-              </info>
-            </enumeration>
-            <enumeration oor:value="1">
-              <info>
-                <desc>Deprecated</desc>
-              </info>
-            </enumeration>
-            <enumeration oor:value="2">
-              <info>
-                <desc>Deprecated</desc>
-              </info>
-            </enumeration>
-            <enumeration oor:value="3">
-              <info>
-                <desc>Deprecated</desc>
-              </info>
-            </enumeration>
-          </constraints>
-          <value>2</value>
-        </prop>
-        <prop oor:name="SolarizationThreshold" oor:type="xs:int">
-          <!-- OldPath: Image/Effects -->
-          <!-- OldLocation: Soffice.cfg -->
-          <!-- UIHints: Tools  Options - Picture  Effects - [Section] Solarization -->
-          <info>
-            <deprecated/>
-            <author>AF</author>
-            <desc>Deprecated.</desc>
-            <label>Threshold value</label>
-          </info>
-          <constraints>
-            <minInclusive oor:value="0">
-              <info>
-                <desc>Deprecated.</desc>
-              </info>
-            </minInclusive>
-            <maxInclusive oor:value="100">
-              <info>
-                <desc>Deprecated.</desc>
-              </info>
-            </maxInclusive>
-          </constraints>
-          <value>10</value>
-        </prop>
-        <prop oor:name="Invert" oor:type="xs:boolean">
-          <!-- OldPath: Image/Effects -->
-          <!-- OldLocation: Soffice.cfg -->
-          <!-- UIHints: Tools  Options - Picture  Effects - [Section] Solarization -->
-          <info>
-            <deprecated/>
-            <author>AF</author>
-            <desc>Deprecated.</desc>
-            <label>Invert</label>
-          </info>
-          <value>false</value>
-        </prop>
-        <prop oor:name="TileX_Tile" oor:type="xs:short">
-          <!-- OldPath: Image/Effects -->
-          <!-- OldLocation: Soffice.cfg -->
-          <!-- UIHints: Tools  Options - Picture  Effects - [Section] Tile -->
-          <info>
-            <deprecated/>
-            <author>AF</author>
-            <desc>Deprecated.</desc>
-            <label>X Tile</label>
-          </info>
-          <constraints>
-            <minInclusive oor:value="1">
-              <info>
-                <desc>Deprecated.</desc>
-              </info>
-            </minInclusive>
-            <maxInclusive oor:value="999">
-              <info>
-                <desc>Deprecated.</desc>
-              </info>
-            </maxInclusive>
-          </constraints>
-          <value>4</value>
-        </prop>
-        <prop oor:name="TileY_Tile" oor:type="xs:short">
-          <!-- OldPath: Image/Effects -->
-          <!-- OldLocation: Soffice.cfg -->
-          <!-- UIHints: Tools  Options - Picture  Effects - [Section] Tile -->
-          <info>
-            <deprecated/>
-            <author>AF</author>
-            <desc>Deprecated.</desc>
-            <label>Y Tile</label>
-          </info>
-          <constraints>
-            <minInclusive oor:value="1">
-              <info>
-                <desc>Deprecated.</desc>
-              </info>
-            </minInclusive>
-            <maxInclusive oor:value="999">
-              <info>
-                <desc>Deprecated.</desc>
-              </info>
-            </maxInclusive>
-          </constraints>
-          <value>4</value>
-        </prop>
-        <prop oor:name="Degree" oor:type="xs:short">
-          <!-- OldPath: Image/Effects -->
-          <!-- OldLocation: Soffice.cfg -->
-          <!-- UIHints: Tools  Options - Picture  Effects - [Section] Definition -->
-          <!-- Notice: Description in the enumeration is missing -->
-          <info>
-            <deprecated/>
-            <author>AF</author>
-            <desc>Deprecated.</desc>
-            <label>Degree</label>
-          </info>
-          <constraints>
-            <enumeration oor:value="0">
-              <info>
-                <desc>Deprecated</desc>
-              </info>
-            </enumeration>
-            <enumeration oor:value="1">
-              <info>
-                <desc>Deprecated</desc>
-              </info>
-            </enumeration>
-            <enumeration oor:value="2">
-              <info>
-                <desc>Deprecated</desc>
-              </info>
-            </enumeration>
-            <enumeration oor:value="3">
-              <info>
-                <desc>Deprecated</desc>
-              </info>
-            </enumeration>
-          </constraints>
-          <value>2</value>
-        </prop>
-        <prop oor:name="Intensity" oor:type="xs:int">
-          <!-- OldPath: Image/Effects -->
-          <!-- OldLocation: Soffice.cfg -->
-          <!-- UIHints: Tools  Options - Picture  Effects - [Section] Aging -->
-          <info>
-            <deprecated/>
-            <author>AF</author>
-            <desc>Deprecated.</desc>
-            <label>Intensity</label>
-          </info>
-          <constraints>
-            <minInclusive oor:value="0">
-              <info>
-                <desc>Specifies that the minimum intensity is 0.</desc>
-              </info>
-            </minInclusive>
-            <maxInclusive oor:value="100">
-              <info>
-                <desc>Specifies that the maximum intensity is 100.</desc>
-              </info>
-            </maxInclusive>
-          </constraints>
-          <value>10</value>
-        </prop>
-      </group>
-    </group>
-    <group oor:name="DateFormat">
-      <info>
-        <author>NN</author>
-        <desc>Specifies settings for the date formats used.</desc>
-      </info>
-      <prop oor:name="TwoDigitYear" oor:type="xs:int">
-        <!-- OldPath: General/Other -->
-        <!-- OldLocation: Soffice.cfg -->
-        <!-- UIHints: Tools - Options - General - Other - Year (two digits) -->
-        <info>
-          <author>NN</author>
-          <desc>Specifies the first year that can be entered using two-digit-year date formats.</desc>
-          <label>First two-digit year</label>
-        </info>
-        <value>1930</value>
-      </prop>
-    </group>
-    <group oor:name="Filter">
-      <info>
-        <author>SJ / OS / KA</author>
-        <desc>Specifies default settings of Microsoft-, Graphic- and HTML filters.</desc>
-      </info>
-      <group oor:name="Microsoft">
-        <info>
-          <author>SJ</author>
-          <desc>Specifies default settings of Microsoft filters.</desc>
-        </info>
-        <group oor:name="Import">
-          <info>
-            <desc>Specifies default settings of Microsoft import filters.</desc>
-          </info>
-          <prop oor:name="MathTypeToMath" oor:type="xs:boolean">
-            <info>
-              <desc>Specifies if convertible MathType OLE objects are converted into Math objects.</desc>
-            </info>
-            <value>false</value>
-          </prop>
-          <prop oor:name="WinWordToWriter" oor:type="xs:boolean">
-            <info>
-              <desc>Specifies if convertible WinWord OLE objects are converted into Writer objects.</desc>
-            </info>
-            <value>false</value>
-          </prop>
-          <prop oor:name="ExcelToCalc" oor:type="xs:boolean">
-            <info>
-              <desc>Specifies if convertible Excel OLE objects are converted into Calc objects.</desc>
-            </info>
-            <value>false</value>
-          </prop>
-          <prop oor:name="PowerPointToImpress" oor:type="xs:boolean">
-            <info>
-              <desc>Specifies if convertible PowerPoint OLE objects are converted into Impress objects.</desc>
-            </info>
-            <value>false</value>
-          </prop>
-          <prop oor:name="ImportWWFieldsAsEnhancedFields" oor:type="xs:boolean">
-            <info>
-              <desc>Flag to control use of enhanced fields.</desc>
-            </info>
-            <value>true</value>
-          </prop>
-        </group>
-        <group oor:name="Export">
-          <info>
-            <desc>Specifies default settings of Microsoft export filters.</desc>
-          </info>
-          <prop oor:name="MathToMathType" oor:type="xs:boolean">
-            <info>
-              <desc>Specifies if embedded Math objects are converted into MathType objects.</desc>
-            </info>
-            <value>false</value>
-          </prop>
-          <prop oor:name="WriterToWinWord" oor:type="xs:boolean">
-            <info>
-              <desc>Specifies if embedded Writer objects are converted into WinWord objects.</desc>
-            </info>
-            <value>false</value>
-          </prop>
-          <prop oor:name="CalcToExcel" oor:type="xs:boolean">
-            <info>
-              <desc>Specifies if embedded Calc objects are converted into Excel objects.</desc>
-            </info>
-            <value>false</value>
-          </prop>
-          <prop oor:name="ImpressToPowerPoint" oor:type="xs:boolean">
-            <info>
-              <desc>Specifies if embedded Impress objects are converted into PowerPoint objects.</desc>
-            </info>
-            <value>false</value>
-          </prop>
-          <prop oor:name="EnablePowerPointPreview" oor:type="xs:boolean">
-            <info>
-              <author>SJ</author>
-              <desc>Specifies if previews are created when saving PowerPoint documents.</desc>
-            </info>
-            <value>true</value>
-          </prop>
-          <prop oor:name="EnableExcelPreview" oor:type="xs:boolean">
-            <info>
-              <author>SJ</author>
-              <desc>Specifies if previews are created when saving Excel documents.</desc>
-            </info>
-            <value>false</value>
-          </prop>
-          <prop oor:name="EnableWordPreview" oor:type="xs:boolean">
-            <info>
-              <author>SJ</author>
-              <desc>Specifies if previews are created when saving Word documents.</desc>
-            </info>
-            <value>false</value>
-          </prop>
-        </group>
-      </group>
-      <group oor:name="Graphic">
-        <info>
-          <author>SJ</author>
-          <desc>Specifies default settings of graphic import and export dialogs.</desc>
-        </info>
-        <group oor:name="Import">
-          <info>
-            <desc>Specifies default settings of graphic import dialogs.</desc>
-          </info>
-          <group oor:name="PCD">
-            <info>
-              <desc>Specifies default settings of the PCD - Photo CD Base import dialog.</desc>
-            </info>
-            <prop oor:name="Resolution" oor:type="xs:int">
-              <!-- OldPath: PCD-IMPORT-RESOLUTION -->
-              <!-- OldLocation: fltopt.ini -->
-              <info>
-                <desc>Specifies import resolution of PCD graphics.</desc>
-                <label>Resolution - Base16 / Base4 / Base</label>
-              </info>
-              <constraints>
-                <enumeration oor:value="0">
-                  <info>
-                    <desc>PCD-Base16, 192*128 PCD graphic.</desc>
-                  </info>
-                </enumeration>
-                <enumeration oor:value="1">
-                  <info>
-                    <desc>PCD-Base4, 384*256 PCD graphic.</desc>
-                  </info>
-                </enumeration>
-                <enumeration oor:value="2">
-                  <info>
-                    <desc>PCD-Base, 768*512 PCD graphic.</desc>
-                  </info>
-                </enumeration>
-              </constraints>
-              <value>2</value>
-            </prop>
-          </group>
-        </group>
-        <group oor:name="Export">
-          <info>
-            <desc>Specifies default settings of graphic export dialogs.</desc>
-          </info>
-          <group oor:name="BMP">
-            <info>
-              <desc>Specifies default settings of the Windows Bitmap export dialog.</desc>
-            </info>
-            <prop oor:name="ExportMode" oor:type="xs:int">
-              <!-- OldPath: BMP-EXPORT-MODE -->
-              <!-- OldLocation: fltopt.ini -->
-              <!-- UIHints: File  Export  Filetype  BMP-MS Windows - [dialog] BMP Options -->
-              <info>
-                <desc>Specifies usable export modes.</desc>
-                <label>Mode - Original / Resolution / Size</label>
-              </info>
-              <constraints>
-                <enumeration oor:value="0">
-                  <info>
-                    <desc>Original size</desc>
-                  </info>
-                </enumeration>
-                <enumeration oor:value="1">
-                  <info>
-                    <desc>Logical size (dpi/pixel ratio)</desc>
-                  </info>
-                </enumeration>
-                <enumeration oor:value="2">
-                  <info>
-                    <desc>Given size</desc>
-                  </info>
-                </enumeration>
-              </constraints>
-              <value>0</value>
-            </prop>
-            <prop oor:name="Resolution" oor:type="xs:int">
-              <!-- OldPath: BMP-EXPORT-RES -->
-              <!-- OldLocation: fltopt.ini -->
-              <!-- UIHints: File  Export  Filetype  BMP-MS Windows - [dialog] BMP Options -->
-              <info>
-                <desc>Specifies resolution which is to be used if export mode is 1. [UNIT=dpi]</desc>
-                <label>Resolution</label>
-              </info>
-              <constraints>
-                <enumeration oor:value="75">
-                  <info>
-                    <desc>75</desc>
-                  </info>
-                </enumeration>
-                <enumeration oor:value="150">
-                  <info>
-                    <desc>150</desc>
-                  </info>
-                </enumeration>
-                <enumeration oor:value="300">
-                  <info>
-                    <desc>300</desc>
-                  </info>
-                </enumeration>
-                <enumeration oor:value="600">
-                  <info>
-                    <desc>600</desc>
-                  </info>
-                </enumeration>
-              </constraints>
-              <value>75</value>
-            </prop>
-            <prop oor:name="Color" oor:type="xs:int">
-              <!-- OldLocation: fltopt.ini -->
-              <!-- UIHints: File  Export  Filetype  BMP-MS Windows - [dialog] BMP Options -->
-              <info>
-                <desc>Specifies the number of colors that are to be used for the export.</desc>
-                <label>Color resolution</label>
-              </info>
-              <constraints>
-                <enumeration oor:value="0">
-                  <info>
-                    <desc>Original</desc>
-                  </info>
-                </enumeration>
-                <enumeration oor:value="1">
-                  <info>
-                    <desc>1 bit, 1 bit threshold</desc>
-                  </info>
-                </enumeration>
-                <enumeration oor:value="2">
-                  <info>
-                    <desc>1 bit, 1 bit dithered</desc>
-                  </info>
-                </enumeration>
-                <enumeration oor:value="3">
-                  <info>
-                    <desc>4 bit, 4 bit grayscale</desc>
-                  </info>
-                </enumeration>
-                <enumeration oor:value="4">
-                  <info>
-                    <desc>4 bit, 4 bit color palette</desc>
-                  </info>
-                </enumeration>
-                <enumeration oor:value="5">
-                  <info>
-                    <desc>8 bit, 8 bit grayscale color</desc>
-                  </info>
-                </enumeration>
-                <enumeration oor:value="6">
-                  <info>
-                    <desc>8 bit, 8 bit color palette</desc>
-                  </info>
-                </enumeration>
-                <enumeration oor:value="7">
-                  <info>
-                    <desc>24 bit, 24 bit true color</desc>
-                  </info>
-                </enumeration>
-              </constraints>
-              <value>0</value>
-            </prop>
-            <prop oor:name="RLE_Coding" oor:type="xs:boolean">
-              <!-- OldPath: BMP-RLE_CODING -->
-              <!-- OldLocation: fltopt.ini -->
-              <!-- UIHints: File  Export  Filetype  BMP-MS Windows - [dialog] BMP Options -->
-              <info>
-                <desc>Specifies if Run-Length-Encoding should be used in the export.</desc>
-                <label>RLE coding</label>
-              </info>
-              <value>true</value>
-            </prop>
-            <node-ref oor:name="Size" oor:node-type="LogicalGraphicSize">
-              <info>
-                <desc>Specifies the logical size of a graphic. [UNIT=1/100 mm].</desc>
-              </info>
-              <!-- OldLocation: fltopt.ini -->
-              <!-- UIHints: File  Export  Filetype  BMP-MS Windows - [dialog] BMP Options -->
-            </node-ref>
-          </group>
-          <group oor:name="EPS">
-            <!-- OldLocation: fltopt.ini -->
-            <!-- UIHints: File  Export  Filetype File  Export  Filetype  EPS-Encapsulated Postscript -->
-            <info>
-              <desc>Specifies default settings of the EPS - Encapsulated Postscript export dialog.</desc>
-            </info>
-            <prop oor:name="Preview" oor:type="xs:int">
-              <info>
-                <desc>Specifies if a preview graphic should be exported together with the Encapsulated PostScript file. Due to the fact that most programs can't render eps graphics, it is useful to provide a preview that can be displayed as replacement. The preview graphic will also be printed if the printer is not capable of Postscript.</desc>
-                <label>Preview - Picture preview (TIFF) / Interchange (EPSI)</label>
-              </info>
-              <constraints>
-                <enumeration oor:value="0">
-                  <info>
-                    <desc>None</desc>
-                  </info>
-                </enumeration>
-                <enumeration oor:value="1">
-                  <info>
-                    <desc>TIFF</desc>
-                  </info>
-                </enumeration>
-                <enumeration oor:value="2">
-                  <info>
-                    <desc>Interchange (EPSI) - 1 bit color resolution</desc>
-                  </info>
-                </enumeration>
-                <enumeration oor:value="3">
-                  <info>
-                    <desc>TIFF and EPSI</desc>
-                  </info>
-                </enumeration>
-              </constraints>
-              <value>0</value>
-            </prop>
-            <prop oor:name="Version" oor:type="xs:int">
-              <info>
-                <desc>Specifies the PostScript version that has to be used for the EPS export. Because not every PostScript printer is capable of version 2 PostScript, it is sometimes necessary to create version 1 PostScript graphics. PostScript Level 1 does not support color and bitmap compression.</desc>
-                <label>Version - Level 1 / Level 2</label>
-              </info>
-              <constraints>
-                <enumeration oor:value="1">
-                  <info>
-                    <desc>Version 1 PostScript</desc>
-                  </info>
-                </enumeration>
-                <enumeration oor:value="2">
-                  <info>
-                    <desc>Version 2 PostScript</desc>
-                  </info>
-                </enumeration>
-              </constraints>
-              <value>2</value>
-            </prop>
-            <prop oor:name="ColorFormat" oor:type="xs:int">
-              <info>
-                <desc>Specifies if color or grayscale format is used for the EPS export. This option is not available for version 1 PostScript files.</desc>
-                <label>Color format - Color / Grayscale</label>
-              </info>
-              <constraints>
-                <enumeration oor:value="1">
-                  <info>
-                    <desc>Color format</desc>
-                  </info>
-                </enumeration>
-                <enumeration oor:value="2">
-                  <info>
-                    <desc>Grayscale format</desc>
-                  </info>
-                </enumeration>
-              </constraints>
-              <value>2</value>
-            </prop>
-            <prop oor:name="CompressionMode" oor:type="xs:int">
-              <info>
-                <desc>Specifies if bitmaps are exported by using the LZW (Lempel - Ziv - Welch) compression algorithm. Compression is only available for level 2 PostScript files.</desc>
-                <label>Compression - LZW encoding / None</label>
-              </info>
-              <constraints>
-                <enumeration oor:value="1">
-                  <info>
-                    <desc>LZW compression</desc>
-                  </info>
-                </enumeration>
-                <enumeration oor:value="2">
-                  <info>
-                    <desc>No compression</desc>
-                  </info>
-                </enumeration>
-              </constraints>
-              <value>2</value>
-            </prop>
-            <prop oor:name="TextMode" oor:type="xs:int">
-              <info>
-                <desc>Specifies if glyph outlines are exported. They produce the highest quality and it is the only possible way to create EPS files that are CJK compliant. Not using glyphs will produce smaller files, but it might lead to problems if not all fonts are available during printing.</desc>
-                <label>Export text using glyph outlines - always / never</label>
-              </info>
-              <constraints>
-                <enumeration oor:value="0">
-                  <info>
-                    <desc>Glyph outlines</desc>
-                  </info>
-                </enumeration>
-                <enumeration oor:value="1">
-                  <info>
-                    <desc>No glyph outlines</desc>
-                  </info>
-                </enumeration>
-              </constraints>
-              <value>0</value>
-            </prop>
-          </group>
-          <group oor:name="GIF">
-            <info>
-              <desc>Specifies default settings of the GIF - Graphics Interchange export dialog.</desc>
-            </info>
-            <prop oor:name="Interlaced" oor:type="xs:int">
-              <!-- OldPath: GIF-EXPORT-INTERLACED -->
-              <!-- OldLocation: fltopt.ini -->
-              <!-- UIHints: File  Export  Filetype  GIF-Graphics Interchange -->
-              <info>
-                <desc>Specifies if graphics should be exported using interlace. It is recommended for big pictures to activate interlace, so the content can be displayed immediately when loading the picture.</desc>
-              </info>
-              <constraints>
-                <enumeration oor:value="0">
-                  <info>
-                    <desc>Deactivate</desc>
-                  </info>
-                </enumeration>
-                <enumeration oor:value="1">
-                  <info>
-                    <desc>Activate</desc>
-                  </info>
-                </enumeration>
-              </constraints>
-              <value>1</value>
-            </prop>
-            <prop oor:name="Translucent" oor:type="xs:int">
-              <!-- OldPath: GIF-EXPORT-TRANSLUCENT -->
-              <!-- OldLocation: fltopt.ini -->
-              <!-- UIHints: File  Export  Filetype  GIF-Graphics Interchange -->
-              <info>
-                <desc>Specifies if the graphic background is stored as transparent.</desc>
-              </info>
-              <constraints>
-                <enumeration oor:value="0">
-                  <info>
-                    <desc>No transparency</desc>
-                  </info>
-                </enumeration>
-                <enumeration oor:value="1">
-                  <info>
-                    <desc>Transparency</desc>
-                  </info>
-                </enumeration>
-              </constraints>
-              <value>1</value>
-            </prop>
-          </group>
-          <group oor:name="JPG">
-            <info>
-              <desc>Specifies default settings of the JPEG - Joint Photographic Experts Group export dialog.</desc>
-            </info>
-            <prop oor:name="Quality" oor:type="xs:int">
-              <!-- OldPath: JPG-EXPORT-QUALITY -->
-              <!-- OldLocation: fltopt.ini -->
-              <!-- UIHints: File  Export  Filetype  JPG-JPEG -->
-              <info>
-                <desc>Specifies quality of the JPG export. A higher value results in higher quality and file size.</desc>
-              </info>
-              <constraints>
-                <minInclusive oor:value="1">
-                  <info>
-                    <desc>Represents lowest value that can be used. The lower the value, the less good is the compression quality and the bigger is be the file size.</desc>
-                  </info>
-                </minInclusive>
-                <maxInclusive oor:value="100">
-                  <info>
-                    <desc>Represents highest value that can be used. The higher the value, the better is the compression quality and the smaller is the file size.</desc>
-                  </info>
-                </maxInclusive>
-              </constraints>
-              <value>75</value>
-            </prop>
-            <prop oor:name="ColorMode" oor:type="xs:int">
-              <!-- OldPath: JPG_EXPORT_COLORMODE -->
-              <!-- OldLocation: fltopt.ini -->
-              <!-- UIHints: File  Export  Filetype  JPG-JPEG -->
-              <info>
-                <desc>Specifies if graphics are exported using true color or grayscale.</desc>
-              </info>
-              <constraints>
-                <enumeration oor:value="0">
-                  <info>
-                    <desc>True colors</desc>
-                  </info>
-                </enumeration>
-                <enumeration oor:value="1">
-                  <info>
-                    <desc>Grayscale</desc>
-                  </info>
-                </enumeration>
-              </constraints>
-              <value>0</value>
-            </prop>
-          </group>
-          <group oor:name="MET">
-            <info>
-              <desc>Specifies if graphics are exported with the original- or selected size.</desc>
-            </info>
-            <prop oor:name="ExportMode" oor:type="xs:int">
-              <!-- OldPath: MET-EXPORT-MODE -->
-              <!-- OldLocation: fltopt.ini -->
-              <!-- UIHints: File  Export  Filetype  MET-OS/2 Metafile -->
-              <info>
-                <desc>Specifies if graphics are exported with the original- or selected size.</desc>
-              </info>
-              <constraints>
-                <enumeration oor:value="0">
-                  <info>
-                    <desc>Original size</desc>
-                  </info>
-                </enumeration>
-                <enumeration oor:value="1">
-                  <info>
-                    <desc>Given size</desc>
-                  </info>
-                </enumeration>
-              </constraints>
-              <value>0</value>
-            </prop>
-            <node-ref oor:name="Size" oor:node-type="LogicalGraphicSize">
-              <info>
-                <desc>Specifies the logical size of a graphic. [UNIT=1/100 mm].</desc>
-              </info>
-              <!-- OldLocation: fltopt.ini -->
-              <!-- UIHints: File  Export  Filetype  MET-MS Windows - [dialog] MET Options -->
-            </node-ref>
-          </group>
-          <group oor:name="PCT">
-            <info>
-              <desc>Specifies default settings of the PCT - Mac Pict export dialog.</desc>
-            </info>
-            <prop oor:name="ExportMode" oor:type="xs:int">
-              <!-- OldPath: PCT-EXPORT-MODE -->
-              <!-- OldLocation: fltopt.ini -->
-              <!-- UIHints: File  Export  Filetype  PCT-Mac Pict -->
-              <info>
-                <desc>Specifies if graphics are exported with original- or selected size.</desc>
-              </info>
-              <constraints>
-                <enumeration oor:value="0">
-                  <info>
-                    <desc>Original size</desc>
-                  </info>
-                </enumeration>
-                <enumeration oor:value="1">
-                  <info>
-                    <desc>Given size</desc>
-                  </info>
-                </enumeration>
-              </constraints>
-              <value>0</value>
-            </prop>
-            <node-ref oor:name="Size" oor:node-type="LogicalGraphicSize">
-              <info>
-                <desc>Specifies the logical size of a graphic. [UNIT=1/100 mm].</desc>
-              </info>
-              <!-- OldLocation: fltopt.ini -->
-              <!-- UIHints: File  Export  Filetype  PCT-MS Windows - [dialog] PCT Options -->
-            </node-ref>
-          </group>
-          <group oor:name="PBM">
-            <info>
-              <desc>Specifies default settings of the PBM - Portable Bitmap export dialog.</desc>
-            </info>
-            <prop oor:name="FileFormat" oor:type="xs:int">
-              <!-- OldPath: PBM-EXPORT-FORMAT -->
-              <!-- OldLocation: fltopt.ini -->
-              <!-- UIHints: File  Export  Filetype  PBM-Portable Bitmap -->
-              <info>
-                <desc>Specifies if graphics are exported to binary- or ASCII format.</desc>
-              </info>
-              <constraints>
-                <enumeration oor:value="0">
-                  <info>
-                    <desc>Binary</desc>
-                  </info>
-                </enumeration>
-                <enumeration oor:value="1">
-                  <info>
-                    <desc>ASCII</desc>
-                  </info>
-                </enumeration>
-              </constraints>
-              <value>1</value>
-            </prop>
-          </group>
-          <group oor:name="PGM">
-            <info>
-              <desc>Specifies default settings of the PGM - Portable Graymap export dialog.</desc>
-            </info>
-            <prop oor:name="FileFormat" oor:type="xs:int">
-              <!-- OldPath: PGM-EXPORT-FORMAT -->
-              <!-- OldLocation: fltopt.ini -->
-              <!-- UIHints: File  Export  Filetype  PGM-Portable Graymap -->
-              <info>
-                <desc>Specifies if graphics are exported to a binary- or ASCII format.</desc>
-              </info>
-              <constraints>
-                <enumeration oor:value="0">
-                  <info>
-                    <desc>Binary</desc>
-                  </info>
-                </enumeration>
-                <enumeration oor:value="1">
-                  <info>
-                    <desc>ASCII</desc>
-                  </info>
-                </enumeration>
-              </constraints>
-              <value>1</value>
-            </prop>
-          </group>
-          <group oor:name="PPM">
-            <info>
-              <desc>Specifies default settings of the PPM - Portable Pixelmap export dialog.</desc>
-            </info>
-            <prop oor:name="FileFormat" oor:type="xs:int">
-              <!-- OldPath: PPM-EXPORT-FORMAT -->
-              <!-- OldLocation: fltopt.ini -->
-              <!-- UIHints: File  Export  Filetype  PPM-Portable Pixelmap -->
-              <info>
-                <desc>Specifies if graphics are exported to a binary- or ASCII format.</desc>
-              </info>
-              <constraints>
-                <enumeration oor:value="0">
-                  <info>
-                    <desc>Binary</desc>
-                  </info>
-                </enumeration>
-                <enumeration oor:value="1">
-                  <info>
-                    <desc>ASCII</desc>
-                  </info>
-                </enumeration>
-              </constraints>
-              <value>1</value>
-            </prop>
-          </group>
-          <group oor:name="SVM">
-            <info>
-              <desc>Specifies default settings of the SVM - StarView Meta File export dialog.</desc>
-            </info>
-            <prop oor:name="ExportMode" oor:type="xs:int">
-              <!-- OldPath: SVM-EXPORT-MODE -->
-              <!-- OldLocation: fltopt.ini -->
-              <!-- UIHints: File  Export  Filetype  SVM - StarView Metafile -->
-              <info>
-                <desc>Specifies if graphics should be exported with the original- or selected size.</desc>
-              </info>
-              <constraints>
-                <enumeration oor:value="0">
-                  <info>
-                    <desc>Original size</desc>
-                  </info>
-                </enumeration>
-                <enumeration oor:value="1">
-                  <info>
-                    <desc>Given size</desc>
-                  </info>
-                </enumeration>
-              </constraints>
-              <value>0</value>
-            </prop>
-            <node-ref oor:name="Size" oor:node-type="LogicalGraphicSize">
-              <info>
-                <desc>Specifies the logical size of a graphic. [UNIT=1/100 mm].</desc>
-              </info>
-              <!-- OldLocation: fltopt.ini -->
-              <!-- UIHints: File  Export  Filetype  SVM  - StarView Metafile - [dialog] SVM Options -->
-            </node-ref>
-          </group>
-          <group oor:name="WMF">
-            <info>
-              <desc>Specifies default settings of the WMF - Windows Metafile export dialog.</desc>
-            </info>
-            <prop oor:name="ExportMode" oor:type="xs:int">
-              <!-- OldPath: WMF-EXPORT-MODE -->
-              <!-- OldLocation: fltopt.ini -->
-              <!-- UIHints: File  Export  Filetype  WMF -MS Windows Metafile -->
-              <info>
-                <desc>Specifies if graphics should be exported with the original- or selected size.</desc>
-              </info>
-              <constraints>
-                <enumeration oor:value="0">
-                  <info>
-                    <desc>Original size</desc>
-                  </info>
-                </enumeration>
-                <enumeration oor:value="1">
-                  <info>
-                    <desc>Given size</desc>
-                  </info>
-                </enumeration>
-              </constraints>
-              <value>0</value>
-            </prop>
-            <node-ref oor:name="Size" oor:node-type="LogicalGraphicSize">
-              <info>
-                <desc>Specifies the logical size of a graphic. [UNIT=1/100 mm].</desc>
-              </info>
-              <!-- OldLocation: fltopt.ini -->
-              <!-- UIHints: File  Export  Filetype  WMF - MS Windows Metafile - [dialog] WMF Options -->
-            </node-ref>
-          </group>
-          <group oor:name="EMF">
-            <info>
-              <desc>Specifies default settings of the EMF - Enhanced Metafile export dialog.</desc>
-            </info>
-            <prop oor:name="ExportMode" oor:type="xs:int">
-              <!-- OldPath: EMF-EXPORT-MODE -->
-              <!-- OldLocation: fltopt.ini -->
-              <!-- UIHints: File - Export -->
-              <info>
-                <desc>Specifies if graphics should be exported with the original- or selected size.</desc>
-              </info>
-              <constraints>
-                <enumeration oor:value="0">
-                  <info>
-                    <desc>Original size</desc>
-                  </info>
-                </enumeration>
-                <enumeration oor:value="1">
-                  <info>
-                    <desc>Given size</desc>
-                  </info>
-                </enumeration>
-              </constraints>
-              <value>0</value>
-            </prop>
-            <node-ref oor:name="Size" oor:node-type="LogicalGraphicSize">
-              <info>
-                <desc>Specifies the logical size of a graphic. [UNIT=1/100 mm].</desc>
-              </info>
-              <!-- OldLocation: fltopt.ini -->
-              <!-- UIHints: File  Export  Filetype  EMF - Enhanced Metafile - [dialog] EMF Options -->
-            </node-ref>
-          </group>
-          <group oor:name="PNG">
-            <info>
-              <desc>Specifies default settings of the PNG - Portable Network Graphic export dialog.</desc>
-            </info>
-            <prop oor:name="Compression" oor:type="xs:int">
-              <!-- OldPath: PNG-EXPORT-COMPRESSION -->
-              <!-- OldLocation: fltopt.ini -->
-              <!-- UIHints: File  Export  Filetype  PNG-Portable Network Graphic -->
-              <info>
-                <desc>Specifies export compression settings which ranges from 0 (no compression) to 9 (maximum compression). The calculating time increases with an ascending compression value.</desc>
-              </info>
-              <constraints>
-                <minInclusive oor:value="0">
-                  <info>
-                    <desc>Represents lowest value that can be used. The lower the value, the lower the compression quality and the larger the file size.</desc>
-                  </info>
-                </minInclusive>
-                <maxInclusive oor:value="9">
-                  <info>
-                    <desc>Represents the highest value that can be used. The higher the value, the higher the compression quality and the smaller the file size.</desc>
-                  </info>
-                </maxInclusive>
-              </constraints>
-              <value>6</value>
-            </prop>
-            <prop oor:name="Interlaced" oor:type="xs:int">
-              <!-- OldPath: PNG-EXPORT-INTERLACED -->
-              <!-- OldLocation: fltopt.ini -->
-              <!-- UIHints: File  Export  Filetype  PNG-Portable Network Graphic -->
-              <info>
-                <desc>Specifies if graphics should be exported using interlace. It is recommended for big pictures to activate interlace, so the content can be displayed immediately when loading the picture.</desc>
-              </info>
-              <constraints>
-                <enumeration oor:value="0">
-                  <info>
-                    <desc>Deactivate interlace mode</desc>
-                  </info>
-                </enumeration>
-                <enumeration oor:value="1">
-                  <info>
-                    <desc>Activate interlace mode</desc>
-                  </info>
-                </enumeration>
-              </constraints>
-              <value>1</value>
-            </prop>
-          </group>
-        </group>
-      </group>
-      <group oor:name="HTML">
-        <info>
-          <author>OS</author>
-          <desc>Contains settings for HTML import/export.</desc>
-        </info>
-        <group oor:name="Import">
-          <info>
-            <desc>Contains settings for HTML import.</desc>
-          </info>
-          <prop oor:name="NumbersEnglishUS" oor:type="xs:boolean">
-            <!-- UIHints: Tools  Options  Load/Save - HTML Compability [Section] Import -->
-            <info>
-              <author>ER</author>
-              <desc>Specifies if numbers should be parsed according to the en-US locale instead of the user's locale.</desc>
-              <label>Use 'English (USA)' locale for numbers</label>
-            </info>
-            <value>false</value>
-          </prop>
-          <prop oor:name="UnknownTag" oor:type="xs:boolean">
-            <!-- OldPath: Browser/HTML/Import -->
-            <!-- OldLocation: soffice.cfg -->
-            <!-- UIHints: Tools  Options - Browser  HTML [Section] Import -->
-            <info>
-              <author>OS</author>
-              <desc>Specifies if unknown tags should be imported as fields.</desc>
-              <label>Import unknown HTML tags as fields</label>
-            </info>
-            <value>false</value>
-          </prop>
-          <prop oor:name="FontSetting" oor:type="xs:boolean">
-            <!-- OldPath: Browser/HTML/Import -->
-            <!-- OldLocation: soffice.cfg -->
-            <!-- UIHints: Tools  Options - Browser  HTML [Section] Import -->
-            <info>
-              <author>OS</author>
-              <desc>Specifies if font settings should be ignored when importing.</desc>
-              <label>Ignore font settings</label>
-            </info>
-            <value>false</value>
-          </prop>
-          <group oor:name="FontSize">
-            <info>
-              <desc>Specifies font size for HTML.</desc>
-            </info>
-            <prop oor:name="Size_1" oor:type="xs:int">
-              <!-- OldPath: Browser/HTML/Font_Sizes -->
-              <!-- OldLocation: soffice.cfg -->
-              <!-- UIHints: Tools  Options - Browser  HTML [Section] Font sizes -->
-              <info>
-                <author>OS</author>
-                <desc>Specifies font size for HTML as Token Font 1.</desc>
-                <label>Size 1</label>
-              </info>
-              <value>7</value>
-            </prop>
-            <prop oor:name="Size_2" oor:type="xs:int">
-              <!-- OldPath: Browser/HTML/Font_Sizes -->
-              <!-- OldLocation: soffice.cfg -->
-              <!-- UIHints: Tools  Options - Browser  HTML [Section] Font sizes -->
-              <info>
-                <author>OS</author>
-                <desc>Specifies font size for HTML as Token Font 2.</desc>
-                <label>Size 2</label>
-              </info>
-              <value>10</value>
-            </prop>
-            <prop oor:name="Size_3" oor:type="xs:int">
-              <!-- OldPath: Browser/HTML/Font_Sizes -->
-              <!-- OldLocation: soffice.cfg -->
-              <!-- UIHints: Tools  Options - Browser  HTML [Section] Font sizes -->
-              <info>
-                <author>OS</author>
-                <desc>Specifies font size for HTML as Token Font 3.</desc>
-                <label>Size 3</label>
-              </info>
-              <value>12</value>
-            </prop>
-            <prop oor:name="Size_4" oor:type="xs:int">
-              <!-- OldPath: Browser/HTML/Font_Sizes -->
-              <!-- OldLocation: soffice.cfg -->
-              <!-- UIHints: Tools  Options - Browser  HTML [Section] Font sizes -->
-              <info>
-                <author>OS</author>
-                <desc>Specifies font size for HTML as Token Font 4.</desc>
-                <label>Size 4</label>
-              </info>
-              <value>14</value>
-            </prop>
-            <prop oor:name="Size_5" oor:type="xs:int">
-              <!-- OldPath: Browser/HTML/Font_Sizes -->
-              <!-- OldLocation: soffice.cfg -->
-              <!-- UIHints: Tools  Options - Browser  HTML [Section] Font sizes -->
-              <info>
-                <author>OS</author>
-                <desc>Specifies font size for HTML as Token Font 5.</desc>
-                <label>Size 5</label>
-              </info>
-              <value>18</value>
-            </prop>
-            <prop oor:name="Size_6" oor:type="xs:int">
-              <!-- OldPath: Browser/HTML/Font_Sizes -->
-              <!-- OldLocation: soffice.cfg -->
-              <!-- UIHints: Tools  Options - Browser  HTML [Section] Font sizes -->
-              <info>
-                <author>OS</author>
-                <desc>Specifies font size for HTML as Token Font 6.</desc>
-                <label>Size 6</label>
-              </info>
-              <value>24</value>
-            </prop>
-            <prop oor:name="Size_7" oor:type="xs:int">
-              <!-- OldPath: Browser/HTML/Font_Sizes -->
-              <!-- OldLocation: soffice.cfg -->
-              <!-- UIHints: Tools  Options - Browser  HTML [Section] Font sizes -->
-              <info>
-                <author>OS</author>
-                <desc>Specifies font size for HTML as Token Font 7.</desc>
-                <label>Size 7</label>
-              </info>
-              <value>36</value>
-            </prop>
-          </group>
-        </group>
-        <group oor:name="Export">
-          <info>
-            <desc>Contains settings for HTML export.</desc>
-          </info>
-          <prop oor:name="Browser" oor:type="xs:int">
-            <!-- OldPath: Browser/HTML/Export -->
-            <!-- OldLocation: soffice.cfg -->
-            <!-- UIHints: Tools  Options - Browser  HTML [Section] Export -->
-            <info>
-              <author>OS</author>
-              <desc>Specifies the browser for which the HTML export should be optimized</desc>
-              <label>Browser</label>
-            </info>
-            <constraints>
-              <enumeration oor:value="0">
->>>>>>> fcac7b76
-                <info>
-                  <desc>Html 3.2</desc>
-                </info>
-              </enumeration>
-              <enumeration oor:value="1">
-                <info>
-                  <desc>MSIE 4.0</desc>
-                </info>
-              </enumeration>
-              <enumeration oor:value="2">
-                <info>
-                  <desc>Netscape 3.0</desc>
-                </info>
-              </enumeration>
-              <enumeration oor:value="3">
-                <info>
-                  <desc>Writer</desc>
-                </info>
-              </enumeration>
-              <enumeration oor:value="4">
-                <info>
-                  <desc>Netscape 4.0</desc>
-                </info>
-              </enumeration>
-            </constraints>
-            <value>4</value>
-          </prop>
-          <prop oor:name="Basic" oor:type="xs:boolean">
-            <!-- OldPath: Browser/HTML/Export -->
-            <!-- OldLocation: soffice.cfg -->
-            <!-- UIHints: Tools  Options - Browser  HTML [Section] Export -->
-            <info>
-              <author>OS</author>
-              <desc>Specifies if Office Basic instructions are considered when exporting in HTML format.</desc>
-              <label>(Productname) Basic</label>
-            </info>
-            <value>false</value>
-          </prop>
-          <prop oor:name="PrintLayout" oor:type="xs:boolean">
-            <!-- OldPath: Browser/HTML/Export -->
-            <!-- OldLocation: soffice.cfg -->
-            <!-- UIHints: Tools  Options - Browser  HTML [Section] Export -->
-            <info>
-              <author>OS</author>
-              <desc>Specifies if the print layout of the current document should also be exported.</desc>
-              <label>Print layout</label>
-            </info>
-            <value>false</value>
-          </prop>
-          <prop oor:name="LocalGraphic" oor:type="xs:boolean">
-            <!-- OldPath: Browser/HTML/Export -->
-            <!-- OldLocation: soffice.cfg -->
-            <!-- UIHints: Tools  Options - Browser  HTML [Section] Export -->
-            <info>
-              <author>OS</author>
-              <desc>Specifies if graphics are copied to the Internet server when uploading via FTP.</desc>
-              <label>Copy local graphics to Internet</label>
-            </info>
-            <value>true</value>
-          </prop>
-          <prop oor:name="Warning" oor:type="xs:boolean">
-            <!-- OldPath: Browser/HTML/Export -->
-            <!-- OldLocation: soffice.cfg -->
-            <!-- UIHints: Tools  Options - Browser  HTML [Section] Export -->
-            <info>
-              <author>OS</author>
-              <desc>Specifies if a warning should be displayed to point out that the available Basic macros will be lost when exporting in HTML format.</desc>
-              <label>Display warning</label>
-            </info>
-            <value>true</value>
-          </prop>
-          <prop oor:name="Encoding" oor:type="xs:int">
-            <!-- UIHints: Tools  Options - Browser  HTML [Section] Export -->
-            <info>
-              <author>OS</author>
-              <desc>Specifies the mimetype for the text encoding.</desc>
-              <label>Encoding export</label>
-            </info>
-          </prop>
-        </group>
-      </group>
-
-      <group oor:name="PDF">
-        <info>
-          <author>KA</author>
-          <desc>Specifies default settings of PDF export dialog.</desc>
-        </info>
-        <group oor:name="Export">
-          <!-- UIHints: File Export as PDF -->
-          <info>
-            <desc>Specifies default settings of PDF export dialog.</desc>
-          </info>
-          <prop oor:name="CompressMode" oor:type="xs:int">
-            <info>
-              <deprecated>Use following properties instead: UseLosslessCompression, Quality, UseResolutionReduction, ResolutionReduction</deprecated>
-              <author>SJ</author>
-              <desc>Deprecated.</desc>
-            </info>
-            <value>1</value>
-          </prop>
-          <prop oor:name="UseLosslessCompression" oor:type="xs:boolean">
-            <info>
-              <author>SJ</author>
-              <desc>Specifies if graphics are exported to PDF using a lossless compression eg. PNG or if they are compressed using the JPEG format.</desc>
-            </info>
-            <value>false</value>
-          </prop>
-          <prop oor:name="Quality" oor:type="xs:int">
-            <info>
-              <author>SJ</author>
-              <desc>Specifies quality of the JPG export. A higher value results in higher quality and file size.</desc>
-            </info>
-            <constraints>
-              <minInclusive oor:value="1">
-                <info>
-                  <desc>Represents lowest value that can be used. The lower the value, the less good is the compression quality and the bigger is be the file size.</desc>
-                </info>
-              </minInclusive>
-              <maxInclusive oor:value="100">
-                <info>
-                  <desc>Represents highest value that can be used. The higher the value, the better is the compression quality and the smaller is the file size.</desc>
-                </info>
-              </maxInclusive>
-            </constraints>
-            <value>90</value>
-          </prop>
-          <prop oor:name="ReduceImageResolution" oor:type="xs:boolean">
-            <info>
-              <author>SJ</author>
-              <desc>Specifies if the resolution of each image is reduced to the resolution specified by the property MaxImageResolution.</desc>
-            </info>
-            <value>false</value>
-          </prop>
-          <prop oor:name="MaxImageResolution" oor:type="xs:int">
-            <info>
-              <desc>If the property ReduceImageResolution is set to true all images will be reduced to the given value in DPI.</desc>
-            </info>
-            <constraints>
-              <enumeration oor:value="75">
-                <info>
-                  <desc>75</desc>
-                </info>
-              </enumeration>
-              <enumeration oor:value="150">
-                <info>
-                  <desc>150</desc>
-                </info>
-              </enumeration>
-              <enumeration oor:value="300">
-                <info>
-                  <desc>300</desc>
-                </info>
-              </enumeration>
-              <enumeration oor:value="600">
-                <info>
-                  <desc>600</desc>
-                </info>
-              </enumeration>
-              <enumeration oor:value="1200">
-                <info>
-                  <desc>1200</desc>
-                </info>
-              </enumeration>
-            </constraints>
-            <value>300</value>
-          </prop>
-          <prop oor:name="UseTaggedPDF" oor:type="xs:boolean">
-            <info>
-              <author>SJ</author>
-              <desc>Determines if PDF are created by using special tags also known as Tagged PDF.</desc>
-            </info>
-            <value>false</value>
-          </prop>
-          <prop oor:name="ExportNotes" oor:type="xs:boolean">
-            <info>
-              <author>SJ</author>
-              <desc>Specifies if notes are exported to PDF.</desc>
-            </info>
-            <value>false</value>
-          </prop>
-          <prop oor:name="ExportBookmarks" oor:type="xs:boolean">
-            <info>
-              <author>PL</author>
-              <desc>Specifies if bookmarks are exported to PDF.</desc>
-            </info>
-            <value>true</value>
-          </prop>
-          <prop oor:name="OpenBookmarkLevels" oor:type="xs:int">
-            <info>
-              <author>PL</author>
-              <desc>Specifies how many bookmark levels should be opened in the reader application when the PDF gets opened.</desc>
-            </info>
-            <value>-1</value>
-          </prop>
-          <prop oor:name="ExportNotesPages" oor:type="xs:boolean">
-            <info>
-              <author>SJ</author>
-              <desc>Specifies if notes pages are exported to PDF. (Notes pages are available in Impress documents only).</desc>
-            </info>
-            <value>false</value>
-          </prop>
-          <prop oor:name="UseTransitionEffects" oor:type="xs:boolean">
-            <info>
-              <author>SJ</author>
-              <desc>Specifies slide transitions are exported to PDF. This option is active only if storing Impress documents.</desc>
-            </info>
-            <value>true</value>
-          </prop>
-          <prop oor:name="ExportFormFields" oor:type="xs:boolean">
-            <info>
-              <author>pl</author>
-              <desc>Specifies whether form fields are exported as widgets or only their fixed print representation is exported.</desc>
-            </info>
-            <value>true</value>
-          </prop>
-          <prop oor:name="FormsType" oor:type="xs:int">
-            <info>
-              <desc>Specifies the submitted format of a PDF form.</desc>
-            </info>
-            <constraints>
-              <enumeration oor:value="0">
-                <info>
-                  <desc>Specifies that forms type FDF is used.</desc>
-                </info>
-              </enumeration>
-              <enumeration oor:value="1">
-                <info>
-                  <desc>Specifies that forms type PDF is used.</desc>
-                </info>
-              </enumeration>
-              <enumeration oor:value="2">
-                <info>
-                  <desc>Specifies that forms type HTML is used.</desc>
-                </info>
-              </enumeration>
-              <enumeration oor:value="3">
-                <info>
-                  <desc>Specifies that forms type XML is used.</desc>
-                </info>
-              </enumeration>
-            </constraints>
-            <value>0</value>
-          </prop>
-          <prop oor:name="IsSkipEmptyPages" oor:type="xs:boolean">
-            <info>
-              <author>FME</author>
-              <desc>Specifies that automatically inserted empty pages are suppressed. This option is active only if storing Writer documents.</desc>
-            </info>
-            <value>true</value>
-          </prop>
-          <prop oor:name="IsAddStream" oor:type="xs:boolean">
-            <info>
-              <author>PL</author>
-              <desc>Specifies that a stream is inserted to the PDF file which contains the original document for archiving purposes.</desc>
-            </info>
-            <value>false</value>
-          </prop>
-          <prop oor:name="HideViewerMenubar" oor:type="xs:boolean">
-            <info>
-              <author>beppec56</author>
-              <desc>Specifies whether to hide the PDF viewer menubar when the document is active.</desc>
-            </info>
-            <value>false</value>
-          </prop>
-          <prop oor:name="HideViewerToolbar" oor:type="xs:boolean">
-            <info>
-              <author>beppec56</author>
-              <desc>Specifies whether to hide the PDF viewer toolbar when the document is active.</desc>
-            </info>
-            <value>false</value>
-          </prop>
-          <prop oor:name="HideViewerWindowControls" oor:type="xs:boolean">
-            <info>
-              <author>beppec56</author>
-              <desc>Specifies whether to hide the PDF viewer controls when the document is active.</desc>
-            </info>
-            <value>false</value>
-          </prop>
-          <prop oor:name="ResizeWindowToInitialPage" oor:type="xs:boolean">
-            <info>
-              <author>beppec56</author>
-              <desc>Specifies that the PDF viewer window is opened full screen when the document is opened.</desc>
-            </info>
-            <value>false</value>
-          </prop>
-          <prop oor:name="CenterWindow" oor:type="xs:boolean">
-            <info>
-              <author>beppec56</author>
-              <desc>Specifies that the PDF viewer window is centered to the screen when the PDF document is opened.</desc>
-            </info>
-            <value>false</value>
-          </prop>
-          <prop oor:name="OpenInFullScreenMode" oor:type="xs:boolean">
-            <info>
-              <author>beppec56</author>
-              <desc>Specifies that the PDF viewer window is opened full screen, on top of all windows..</desc>
-            </info>
-            <value>false</value>
-          </prop>
-          <prop oor:name="DisplayPDFDocumentTitle" oor:type="xs:boolean">
-            <info>
-              <author>beppec56</author>
-              <desc>Specifies that the title of the document, if present in the document properties, is displayed in the PDF viewer window title bar.</desc>
-            </info>
-            <value>true</value>
-          </prop>
-          <prop oor:name="InitialView" oor:type="xs:int">
-            <info>
-              <author>beppec56</author>
-              <desc>Specifies how the PDF document should be displayed when opened.</desc>
-            </info>
-            <constraints>
-              <enumeration oor:value="0">
-                <info>
-                  <desc>Select the default viewer mode, neither outlines or thumbnails.</desc>
-                </info>
-              </enumeration>
-              <enumeration oor:value="1">
-                <info>
-                  <desc>The document is opened with outline pane opened</desc>
-                </info>
-              </enumeration>
-              <enumeration oor:value="2">
-                <info>
-                  <desc>The document is opened with thumbnail pane opened</desc>
-                </info>
-              </enumeration>
-            </constraints>
-            <value>0</value>
-          </prop>
-          <prop oor:name="Magnification" oor:type="xs:int">
-            <info>
-              <author>beppec56</author>
-              <desc>Specifies the action to be performed when the PDF document is opened.</desc>
-            </info>
-            <constraints>
-              <enumeration oor:value="0">
-                <info>
-                  <desc>Opens with default zoom magnification.</desc>
-                </info>
-              </enumeration>
-              <enumeration oor:value="1">
-                <info>
-                  <desc>Opens magnified to fit the entire page within the window.</desc>
-                </info>
-              </enumeration>
-              <enumeration oor:value="2">
-                <info>
-                  <desc>Opens magnified to fit the entire page width within the window.</desc>
-                </info>
-              </enumeration>
-              <enumeration oor:value="3">
-                <info>
-                  <desc>Opens magnified to fit the entire width of its boundig box within the window (cuts out margins).</desc>
-                </info>
-              </enumeration>
-              <enumeration oor:value="4">
-                <info>
-                  <desc>Opens with the zoom level specified in the Zoom property.</desc>
-                </info>
-              </enumeration>
-            </constraints>
-            <value>0</value>
-          </prop>
-          <prop oor:name="Zoom" oor:type="xs:int">
-            <info>
-              <author>pl</author>
-              <desc>specifies the zoom level a PDF document is opened with. Only valid if "Magnification" is set to "4".</desc>
-            </info>
-            <value>100</value>
-          </prop>
-          <prop oor:name="InitialPage" oor:type="xs:int">
-            <info>
-              <author>pl</author>
-              <desc>Specifies the page on which a PDF document should be opened in the viewer application.</desc>
-            </info>
-            <value>1</value>
-          </prop>
-          <prop oor:name="PageLayout" oor:type="xs:int">
-            <info>
-              <author>beppec56</author>
-              <desc>Specifies the page layout to be used when the document is opened.</desc>
-            </info>
-            <constraints>
-              <enumeration oor:value="0">
-                <info>
-                  <desc>Display the pages according to the reader configuration.</desc>
-                </info>
-              </enumeration>
-              <enumeration oor:value="1">
-                <info>
-                  <desc>Display one page at a time.</desc>
-                </info>
-              </enumeration>
-              <enumeration oor:value="2">
-                <info>
-                  <desc>Display the pages in one column.</desc>
-                </info>
-              </enumeration>
-              <enumeration oor:value="3">
-                <info>
-                  <desc>Display the pages in two columns odd pages on the right, to have the odd pages on the left the FirstPageOnLeft property should be used as well.</desc>
-                </info>
-              </enumeration>
-            </constraints>
-            <value>0</value>
-          </prop>
-          <prop oor:name="FirstPageOnLeft" oor:type="xs:boolean">
-            <info>
-              <author>beppec56</author>
-              <desc>Used with the value 3 of the PageLayout property above, true if the first page (odd) should be on the left side of the screen.</desc>
-            </info>
-            <value>false</value>
-          </prop>
-          <!-- PDF Encryption -->
-          <prop oor:name="Printing" oor:type="xs:int">
-            <info>
-              <author>beppec56</author>
-              <desc>Specifies what printing is allowed.</desc>
-            </info>
-            <constraints>
-              <enumeration oor:value="0">
-                <info>
-                  <desc>The document cannot be printed.</desc>
-                </info>
-              </enumeration>
-              <enumeration oor:value="1">
-                <info>
-                  <desc>The document can be printed at low resolution only.</desc>
-                </info>
-              </enumeration>
-              <enumeration oor:value="2">
-                <info>
-                  <desc>The document can be printed at maximum resolution.</desc>
-                </info>
-              </enumeration>
-            </constraints>
-            <value>2</value>
-          </prop>
-          <prop oor:name="Changes" oor:type="xs:int">
-            <info>
-              <author>beppec56</author>
-              <desc>Specifies the change allowed to the document.</desc>
-            </info>
-            <constraints>
-              <enumeration oor:value="0">
-                <info>
-                  <desc>The document cannot be changed.</desc>
-                </info>
-              </enumeration>
-              <enumeration oor:value="1">
-                <info>
-                  <desc>Inserting deleting and rotating pages is allowed.</desc>
-                </info>
-              </enumeration>
-              <enumeration oor:value="2">
-                <info>
-                  <desc>Filling of form field is allowed.</desc>
-                </info>
-              </enumeration>
-              <enumeration oor:value="3">
-                <info>
-                  <desc>Both filling of form field and commenting is allowed.</desc>
-                </info>
-              </enumeration>
-              <enumeration oor:value="4">
-                <info>
-                  <desc>All the changes of the previous selections are permitted, with the only exclusion of page extraction (copy).</desc>
-                </info>
-              </enumeration>
-            </constraints>
-            <value>4</value>
-          </prop>
-          <prop oor:name="EnableCopyingOfContent" oor:type="xs:boolean">
-            <info>
-              <author>beppec56</author>
-              <desc>Specifies that the pages and the document content can be extracted to be used in other documents (copy and paste).</desc>
-            </info>
-            <value>true</value>
-          </prop>
-          <prop oor:name="EnableTextAccessForAccessibilityTools" oor:type="xs:boolean">
-            <info>
-              <author>beppec56</author>
-              <desc>Specifies that the document content can be extracted to be used in accessibility applications.</desc>
-            </info>
-            <value>true</value>
-          </prop>
-          <!-- END PDF Encryption -->
-          <!-- PDF Version selection -->
-          <prop oor:name="SelectPdfVersion" oor:type="xs:int">
-            <info>
-              <author>beppec56</author>
-              <desc>Specifies the version of PDF to emit.</desc>
-            </info>
-            <constraints>
-              <enumeration oor:value="0">
-                <info>
-                  <desc>PDF 1.4 (default selection).</desc>
-                </info>
-              </enumeration>
-              <enumeration oor:value="1">
-                <info>
-                  <desc>PDF/A-1 (ISO 19005-1:2005)</desc>
-                </info>
-              </enumeration>
-            </constraints>
-            <value>0</value>
-          </prop>
-          <!-- END PDF Version selection -->
-          <!-- PDF Relative Link -->
-          <prop oor:name="ExportLinksRelativeFsys" oor:type="xs:boolean">
-            <info>
-              <author>beppec56</author>
-              <desc>Specifies that the file system related hyperlinks (file:// protocol) present in the document will be exported as relative to the source document location.</desc>
-            </info>
-            <value>false</value>
-          </prop>
-          <prop oor:name="PDFViewSelection" oor:type="xs:int">
-            <info>
-              <author>beppec56</author>
-              <desc>Specifies the way the exported PDF will be viewed (experienced) by the user.</desc>
-            </info>
-            <constraints>
-              <enumeration oor:value="0">
-                <info>
-                  <desc>Specifies that the PDF will be exported with all the links external to the document treated as URI. This is the Default</desc>
-                </info>
-              </enumeration>
-              <enumeration oor:value="1">
-                <info>
-                  <desc>Specifies that the PDF will be exported in order to be viewed through a PDF reader application only. Valid only if not exporting to PDF/A-1 (e.g. SelectPdfVersion not set to 1).</desc>
-                </info>
-              </enumeration>
-              <enumeration oor:value="2">
-                <info>
-                  <desc>Specifies that the PDF will be exported in order to be viewed through an Internet browser, using the PDF plug-in provided with it. The bookmark of the URI will be rendered compatible with the target bookmark generated with OOo PDF Export feature (see ExportBookmarksToPDFDestination, below).</desc>
-                </info>
-              </enumeration>
-            </constraints>
-            <value>0</value>
-          </prop>
-          <prop oor:name="ConvertOOoTargetToPDFTarget" oor:type="xs:boolean">
-            <info>
-              <author>beppec56</author>
-              <desc>Specifies that the target documents with .od[tpgs] extension, will have that extension changed to .pdf when the link is exported to PDF. The source document remains untouched.</desc>
-            </info>
-            <value>false</value>
-          </prop>
-          <prop oor:name="ExportBookmarksToPDFDestination" oor:type="xs:boolean">
-            <info>
-              <author>beppec56</author>
-              <desc>Specifies that the bookmarks contained in the source OpenOffice.org file should be exported to the PDF file as Named Destination (see PDF 1.4 section 8.2.1).</desc>
-            </info>
-            <value>false</value>
-          </prop>
-          <!-- END PDF Relative Link -->
-        </group>
-      </group>
-    </group>
-    <group oor:name="Misc">
-      <info>
-        <author>MBA</author>
-        <desc>Determines the miscellaneous entries for the common group.</desc>
-      </info>
-      <prop oor:name="MaxOpenDocuments" oor:type="xs:int">
-        <info>
-          <author>AS</author>
-          <desc>Determines the maximum count of documents, which are allowed to be open at the same time. NIL will be interpreted as infinite!</desc>
-        </info>
-      </prop>
-      <prop oor:name="PluginsEnabled" oor:type="xs:boolean">
-        <!-- OldPath: ? -->
-        <!-- OldLocation: soffice.ini -->
-        <!-- UIHints: Tools  Options  Browser  Other  Plug-Ins  Enable -->
-        <info>
-          <author>PB</author>
-          <desc>Enables/Disables Plugins.</desc>
-          <label>PluginsEnabled</label>
-        </info>
-        <value>true</value>
-      </prop>
-      <prop oor:name="UseSystemFileDialog" oor:type="xs:boolean">
-        <info>
-          <author>FS</author>
-          <desc>Determines if the system's file and folder pickers should be used. If false, the proprietary file/folder picker implementations will be used. Relevant on platforms where file/folder picker integration is implemented.</desc>
-        </info>
-        <value>true</value>
-      </prop>
-      <prop oor:name="UseDocumentSystemFileLocking" oor:type="xs:boolean">
-        <info>
-          <author>MAV</author>
-          <desc>Allows to specify whether the OOo document file locking mechanics should use the system file locking.</desc>
-        </info>
-        <value>true</value>
-      </prop>
-      <prop oor:name="UseDocumentOOoLockFile" oor:type="xs:boolean">
-        <info>
-          <author>MAV</author>
-          <desc>Allows to specify whether the OOo document file locking mechanics should use the lock file for locking.</desc>
-        </info>
-        <value>true</value>
-      </prop>
-      <prop oor:name="UseSystemPrintDialog" oor:type="xs:boolean">
-        <info>
-          <author>PL</author>
-          <desc>Determines if the system's print dialog should be used. If false, the platform independent print dialog implementation will be used. Relevant on platforms where print dialog integration is implemented.</desc>
-        </info>
-        <value>false</value>
-      </prop>
-      <prop oor:name="SymbolSet" oor:type="xs:short">
-        <!-- UIHints: Tools  Options General View -->
-        <info>
-          <author>MBA</author>
-          <desc>Specifies which size of the symbols is used for the toolbars.</desc>
-        </info>
-        <constraints>
-          <enumeration oor:value="0">
-            <info>
-              <desc>16x16 pixel icons</desc>
-            </info>
-          </enumeration>
-          <enumeration oor:value="1">
-            <info>
-              <desc>32x32 pixel icons</desc>
-            </info>
-          </enumeration>
-        </constraints>
-        <value>0</value>
-      </prop>
-      <prop oor:name="SymbolStyle" oor:type="xs:string">
-        <!-- UIHints: Tools  Options General View -->
-        <info>
-          <author>kendy</author>
-          <desc>Specifies which style of the symbols is used for the toolbars, menus, etc.</desc>
-        </info>
-        <constraints>
-          <enumeration oor:value="auto">
-            <info>
-              <desc>Automatic, chosen according to the desktop</desc>
-            </info>
-          </enumeration>
-          <enumeration oor:value="default">
-            <info>
-              <desc>Default - the OpenOffice.org default theme</desc>
-            </info>
-          </enumeration>
-          <enumeration oor:value="hicontrast">
-            <info>
-              <desc>HiContrast</desc>
-            </info>
-          </enumeration>
-          <enumeration oor:value="industrial">
-            <info>
-              <desc>Industrial</desc>
-            </info>
-          </enumeration>
-          <enumeration oor:value="crystal">
-            <info>
-              <desc>Crystal - the KDE default theme</desc>
-            </info>
-          </enumeration>
-          <enumeration oor:value="tango">
-            <info>
-              <desc>Tango - the Gnome default theme</desc>
-            </info>
-          </enumeration>
-          <enumeration oor:value="classic">
-            <info>
-              <desc>Classic - the OpenOffice.org 2.0 default theme</desc>
-            </info>
-          </enumeration>
-        </constraints>
-        <value>auto</value>
-      </prop>
-      <prop oor:name="ToolboxStyle" oor:type="xs:short">
-        <!-- UIHints: Tools  Options General View -->
-        <info>
-          <author>MBA</author>
-          <desc>Specifies which button style the toolbars should use.</desc>
-        </info>
-        <constraints>
-          <enumeration oor:value="0">
-            <info>
-              <desc>3D style</desc>
-            </info>
-          </enumeration>
-          <enumeration oor:value="1">
-            <info>
-              <desc>Flat style</desc>
-            </info>
-          </enumeration>
-        </constraints>
-        <value>1</value>
-      </prop>
-      <prop oor:name="FormControlPilotsEnabled" oor:type="xs:boolean">
-        <info>
-          <author>FS</author>
-          <desc>Enables/Disables the usage of AutoPilots for form controls.</desc>
-        </info>
-        <value>true</value>
-      </prop>
-      <prop oor:name="FirstRun" oor:type="xs:boolean">
-        <info>
-          <author>MBA</author>
-          <desc>Specifies if the office has never before been started.</desc>
-          <label>FirstRun</label>
-        </info>
-        <value>true</value>
-      </prop>
-    </group>
-    <group oor:name="Forms">
-      <info>
-        <author>FS</author>
-        <desc>contains settings for the form layer of the applications.</desc>
-      </info>
-      <group oor:name="ControlLayout">
-        <info>
-          <desc>specifies certain default layout settings for form controls. All those settings can be overruled in concrete documents, they specify creation-time defaults only.</desc>
-        </info>
-        <node-ref oor:name="com.sun.star.text.TextDocument" oor:node-type="ApplicationControlLayout">
-          <info>
-            <desc>specifies certain default layout settings for form controls in text documents</desc>
-          </info>
-        </node-ref>
-        <node-ref oor:name="com.sun.star.text.WebDocument" oor:node-type="ApplicationControlLayout">
-          <info>
-            <desc>specifies certain default layout settings for form controls in web pages</desc>
-          </info>
-        </node-ref>
-        <node-ref oor:name="com.sun.star.sheet.SpreadsheetDocument" oor:node-type="ApplicationControlLayout">
-          <info>
-            <desc>specifies certain default layout settings for form controls in spreadsheet documents</desc>
-          </info>
-        </node-ref>
-        <node-ref oor:name="com.sun.star.drawing.DrawingDocument" oor:node-type="ApplicationControlLayout">
-          <info>
-            <desc>specifies certain default layout settings for form controls in drawing documents</desc>
-          </info>
-        </node-ref>
-        <node-ref oor:name="com.sun.star.presentation.PresentationDocument" oor:node-type="ApplicationControlLayout">
-          <info>
-            <desc>specifies certain default layout settings for form controls in presentation documents</desc>
-          </info>
-        </node-ref>
-        <node-ref oor:name="com.sun.star.xforms.XMLFormDocument" oor:node-type="ApplicationControlLayout">
-          <info>
-            <desc>specifies certain default layout settings for form controls in XML form documents</desc>
-          </info>
-        </node-ref>
-        <node-ref oor:name="com.sun.star.sdb.FormDesign" oor:node-type="ApplicationControlLayout">
-          <info>
-            <desc>specifies certain default layout settings for form controls in database form documents</desc>
-          </info>
-        </node-ref>
-        <node-ref oor:name="com.sun.star.sdb.TextReportDesign" oor:node-type="ApplicationControlLayout">
-          <info>
-            <desc>specifies certain default layout settings for form controls in database text report documents.</desc>
-          </info>
-        </node-ref>
-      </group>
-      <group oor:name="PropertyBrowser">
-        <info>
-          <desc>specifies settings for the property browser used for forms and form controls.</desc>
-        </info>
-        <prop oor:name="ExperimentalProperties" oor:type="xs:boolean">
-          <info>
-            <author>FS</author>
-            <desc>Enables or disables the property browser's access to form/control properties which are not officially supported.</desc>
-          </info>
-          <value>false</value>
-        </prop>
-        <prop oor:name="DirectHelp" oor:type="xs:boolean">
-          <info>
-            <author>FS</author>
-            <desc>Enables or disables a help section at the bottom of the property browser, which shows the help of the currently active property.</desc>
-          </info>
-          <value>false</value>
-        </prop>
-      </group>
-    </group>
-    <group oor:name="AsianLayout">
-      <info>
-        <author>OS</author>
-        <desc>Contains layout specific settings for Asian languages.</desc>
-      </info>
-      <prop oor:name="IsKerningWesternTextOnly" oor:type="xs:boolean">
-        <!-- OldPath: -->
-        <!-- OldLocation: -->
-        <!-- UIHints: Tools  Options  Asian typography  Asian layout Kerning Western characters only-->
-        <info>
-          <author>OS</author>
-          <desc>Determines the kerning of western text and/or punctuation inside of Asian text.</desc>
-          <label>IsKerningWesternTextOnly</label>
-        </info>
-        <value>true</value>
-      </prop>
-      <prop oor:name="CompressCharacterDistance" oor:type="xs:short">
-        <!-- OldPath: -->
-        <!-- OldLocation: -->
-        <!-- UIHints: Tools  Options  Asian typography  Asian layout Character distance  -->
-        <info>
-          <author>OS</author>
-          <desc>Determines the type of character distance compression in Asian text: 0 - no compression; 1 - compress punctuation only; 2 - compress interpunction an japanese kana.</desc>
-          <label>CompressCharacterDistance</label>
-        </info>
-        <value>0</value>
-      </prop>
-      <set oor:name="StartEndCharacters" oor:node-type="StartEndCharacters">
-        <info>
-          <author>OS</author>
-          <desc>Contains the characters at which lines are not allowed to begin or to end. For each locale there is a separate entry with the locale as its node name.</desc>
-          <label>StartEndCharacters</label>
-        </info>
-      </set>
-    </group>
-    <group oor:name="SearchOptions">
-      <info>
-        <author>OS / PB</author>
-        <desc>Contains all options for search.</desc>
-      </info>
-      <prop oor:name="IsWholeWordsOnly" oor:type="xs:boolean">
-        <!-- OldPath: -->
-        <!-- OldLocation: -->
-        <!-- UIHints: Edit/Find & Replace -->
-        <info>
-          <author>PB</author>
-          <desc>Specifies search for whole words only.</desc>
-        </info>
-        <value>false</value>
-      </prop>
-      <prop oor:name="IsBackwards" oor:type="xs:boolean">
-        <!-- OldPath: -->
-        <!-- OldLocation: -->
-        <!-- UIHints: Edit/Find & Replace -->
-        <info>
-          <author>PB</author>
-          <desc>Specifies search backwards.</desc>
-        </info>
-        <value>false</value>
-      </prop>
-      <prop oor:name="IsUseRegularExpression" oor:type="xs:boolean">
-        <!-- OldPath: -->
-        <!-- OldLocation: -->
-        <!-- UIHints: Edit/Find & Replace -->
-        <info>
-          <author>PB</author>
-          <desc>Specifies search with the use of regular expressions.</desc>
-        </info>
-        <value>false</value>
-      </prop>
-      <prop oor:name="IsSearchForStyles" oor:type="xs:boolean">
-        <!-- OldPath: -->
-        <!-- OldLocation: -->
-        <!-- UIHints: Edit/Find & Replace -->
-        <info>
-          <author>PB</author>
-          <desc>Specifies search for styles only.</desc>
-        </info>
-        <value>false</value>
-      </prop>
-      <prop oor:name="IsSimilaritySearch" oor:type="xs:boolean">
-        <!-- OldPath: -->
-        <!-- OldLocation: -->
-        <!-- UIHints: Edit/Find & Replace -->
-        <info>
-          <author>PB</author>
-          <desc>Specifies search with similarity.</desc>
-        </info>
-        <value>false</value>
-      </prop>
-      <prop oor:name="IsMatchCase" oor:type="xs:boolean">
-        <!-- OldPath: -->
-        <!-- OldLocation: -->
-        <!-- UIHints: Edit/Find & Replace -->
-        <info>
-          <author>PB</author>
-          <desc>Specifies search as case sensitive.</desc>
-        </info>
-        <value>false</value>
-      </prop>
-      <prop oor:name="IsUseAsianOptions" oor:type="xs:boolean">
-        <!-- OldPath: -->
-        <!-- OldLocation: -->
-        <!-- UIHints: Edit/Find & Replace -->
-        <info>
-          <author>PB</author>
-          <desc>Specifies search with the use of Asian options.</desc>
-        </info>
-        <value>false</value>
-      </prop>
-      <prop oor:name="ComponentSearchGroupLabel" oor:type="xs:string" oor:localized="true">
-        <!-- UIHints: Edit/Find & Replace -->
-        <info>
-          <author>OS</author>
-          <desc>Specifies the divider label in case of a component-based search extension.</desc>
-        </info>
-      </prop>
-      <prop oor:name="ComponentSearchCommandLabel1" oor:type="xs:string" oor:localized="true">
-        <!-- UIHints: Edit/Find & Replace -->
-        <info>
-          <author>OS</author>
-          <desc>Specifies the label of the first component-based search command.</desc>
-        </info>
-      </prop>
-      <prop oor:name="ComponentSearchCommandLabel2" oor:type="xs:string" oor:localized="true">
-        <!-- UIHints: Edit/Find & Replace -->
-        <info>
-          <author>OS</author>
-          <desc>Specifies the label of the second component-based search command.</desc>
-        </info>
-      </prop>
-      <prop oor:name="IsNotes" oor:type="xs:boolean">
-        <!-- UIHints: Edit Search/Replace  -->
-        <info>
-          <author>mod</author>
-          <desc>Specifies if search includes comments(SwPostItFields)</desc>
-        </info>
-        <value>false</value>
-      </prop>
-      <group oor:name="Japanese">
-        <info>
-          <author>OS</author>
-          <desc>Contains search options for the Japanese language.</desc>
-        </info>
-        <prop oor:name="IsMatchFullHalfWidthForms" oor:type="xs:boolean">
-          <!-- OldPath: -->
-          <!-- OldLocation: -->
-          <!-- UIHints: Tools/Options/"Asian typography"-"Japanese Find" -->
-          <info>
-            <author>OS</author>
-            <desc>Does not distinguish between full-width and half-width characters.</desc>
-          </info>
-          <value>true</value>
-        </prop>
-        <prop oor:name="IsMatchHiraganaKatakana" oor:type="xs:boolean">
-          <!-- OldPath: -->
-          <!-- OldLocation: -->
-          <!-- UIHints: Tools/Options/"Asian typography"-"Japanese Find" -->
-          <info>
-            <author>OS</author>
-            <desc>Does not distinguish between hiragana and katakana characters.</desc>
-          </info>
-          <value>true</value>
-        </prop>
-        <prop oor:name="IsMatchContractions" oor:type="xs:boolean">
-          <!-- OldPath: -->
-          <!-- OldLocation: -->
-          <!-- UIHints: Tools/Options/"Asian typography"-"Japanese Find" -->
-          <info>
-            <author>OS</author>
-            <desc>Specifies search without distinguishing between characters with diphthongs and double consonants and plain characters.</desc>
-          </info>
-          <value>true</value>
-        </prop>
-        <prop oor:name="IsMatchMinusDashCho-on" oor:type="xs:boolean">
-          <!-- OldPath: -->
-          <!-- OldLocation: -->
-          <!-- UIHints: Tools/Options/"Asian typography"-"Japanese Find" -->
-          <info>
-            <author>OS</author>
-            <desc>Specifies search without distinguishing between minus signs, dashes, and long vowel sounds.</desc>
-          </info>
-          <value>true</value>
-        </prop>
-        <prop oor:name="IsMatchRepeatCharMarks" oor:type="xs:boolean">
-          <!-- OldPath: -->
-          <!-- OldLocation: -->
-          <!-- UIHints: Tools/Options/"Asian typography"-"Japanese Find" -->
-          <info>
-            <author>OS</author>
-            <desc>Specifies search without distinguishing between repeat character marks.</desc>
-          </info>
-          <value>true</value>
-        </prop>
-        <prop oor:name="IsMatchVariantFormKanji" oor:type="xs:boolean">
-          <!-- OldPath: -->
-          <!-- OldLocation: -->
-          <!-- UIHints: Tools/Options/"Asian typography"-"Japanese Find" -->
-          <info>
-            <author>OS</author>
-            <desc>Specifies search without distinguishing between standard and nonstandard ideography.</desc>
-          </info>
-          <value>true</value>
-        </prop>
-        <prop oor:name="IsMatchOldKanaForms" oor:type="xs:boolean">
-          <!-- OldPath: -->
-          <!-- OldLocation: -->
-          <!-- UIHints: Tools/Options/"Asian typography"-"Japanese Find" -->
-          <info>
-            <author>OS</author>
-            <desc>Specifies search without distinguishing between standard and nonstandard ideography.</desc>
-          </info>
-          <value>true</value>
-        </prop>
-        <prop oor:name="IsMatch_DiZi_DuZu" oor:type="xs:boolean">
-          <!-- OldPath: -->
-          <!-- OldLocation: -->
-          <!-- UIHints: Tools/Options/"Asian typography"-"Japanese Find" -->
-          <info>
-            <author>OS</author>
-            <desc>Specifies search without distinguishing between 'Di' and 'Zi' or 'Du' and 'Zu'.</desc>
-          </info>
-          <value>true</value>
-        </prop>
-        <prop oor:name="IsMatch_BaVa_HaFa" oor:type="xs:boolean">
-          <!-- OldPath: -->
-          <!-- OldLocation: -->
-          <!-- UIHints: Tools/Options/"Asian typography"-"Japanese Find" -->
-          <info>
-            <author>OS</author>
-            <desc>Specifies search without distinguishing between 'Ba' and 'Va' or 'Ha' and 'Fa'.</desc>
-          </info>
-          <value>true</value>
-        </prop>
-        <prop oor:name="IsMatch_TsiThiChi_DhiZi" oor:type="xs:boolean">
-          <!-- OldPath: -->
-          <!-- OldLocation: -->
-          <!-- UIHints: Tools/Options/"Asian typography"-"Japanese Find" -->
-          <info>
-            <author>OS</author>
-            <desc>Specifies search without distinguishing between 'Tsi', 'Thi' and 'Chi' or 'Dhi' and 'Zi'.</desc>
-          </info>
-          <value>true</value>
-        </prop>
-        <prop oor:name="IsMatch_HyuIyu_ByuVyu" oor:type="xs:boolean">
-          <!-- OldPath: -->
-          <!-- OldLocation: -->
-          <!-- UIHints: Tools/Options/"Asian typography"-"Japanese Find" -->
-          <info>
-            <author>OS</author>
-            <desc>Specifies search without distinguishing between 'Hyu' and 'Fyu' or 'Byu' and 'Vyu'.</desc>
-          </info>
-          <value>true</value>
-        </prop>
-        <prop oor:name="IsMatch_SeShe_ZeJe" oor:type="xs:boolean">
-          <!-- OldPath: -->
-          <!-- OldLocation: -->
-          <!-- UIHints: Tools/Options/"Asian typography"-"Japanese Find" -->
-          <info>
-            <author>OS</author>
-            <desc>Specifies search without distinguishing between 'Se' and 'She' or 'Ze' and 'Je'.</desc>
-          </info>
-          <value>true</value>
-        </prop>
-        <prop oor:name="IsMatch_IaIya" oor:type="xs:boolean">
-          <!-- OldPath: -->
-          <!-- OldLocation: -->
-          <!-- UIHints: Tools/Options/"Asian typography"-"Japanese Find" -->
-          <info>
-            <author>OS</author>
-            <desc>Specifies search without distinguishing between 'Ia' and 'Iya'.</desc>
-          </info>
-          <value>true</value>
-        </prop>
-        <prop oor:name="IsMatch_KiKu" oor:type="xs:boolean">
-          <!-- OldPath: -->
-          <!-- OldLocation: -->
-          <!-- UIHints: Tools/Options/"Asian typography"-"Japanese Find" -->
-          <info>
-            <author>OS</author>
-            <desc>Specifies search without distinguishing between 'Ki' and 'Ku'.</desc>
-          </info>
-          <value>true</value>
-        </prop>
-        <prop oor:name="IsIgnorePunctuation" oor:type="xs:boolean">
-          <!-- OldPath: -->
-          <!-- OldLocation: -->
-          <!-- UIHints: Tools/Options/"Asian typography"-"Japanese Find" -->
-          <info>
-            <author>OS</author>
-            <desc>Specifies search without distinguishing between punctuation characters.</desc>
-          </info>
-          <value>true</value>
-        </prop>
-        <prop oor:name="IsIgnoreWhitespace" oor:type="xs:boolean">
-          <!-- OldPath: -->
-          <!-- OldLocation: -->
-          <!-- UIHints: Tools/Options/"Asian typography"-"Japanese Find" -->
-          <info>
-            <author>OS</author>
-            <desc>Specifies search without distinguishing between characters used as blank spaces, such as full-width spaces, half-width spaces, and tabs.</desc>
-          </info>
-          <value>true</value>
-        </prop>
-        <prop oor:name="IsIgnoreProlongedSoundMark" oor:type="xs:boolean">
-          <!-- OldPath: -->
-          <!-- OldLocation: -->
-          <!-- UIHints: Tools/Options/"Asian typography"-"Japanese Find" -->
-          <info>
-            <author>OS</author>
-            <desc>Specifies search without distinguishing between prolonged sound marks.</desc>
-          </info>
-          <value>true</value>
-        </prop>
-        <prop oor:name="IsIgnoreMiddleDot" oor:type="xs:boolean">
-          <!-- OldPath: -->
-          <!-- OldLocation: -->
-          <!-- UIHints: Tools/Options/"Asian typography"-"Japanese Find" -->
-          <info>
-            <author>OS</author>
-            <desc>Specifies search without distinguishing between normal dots and middle dots.</desc>
-          </info>
-          <value>true</value>
-        </prop>
-      </group>
-    </group>
-    <group oor:name="Accessibility">
-      <info>
-        <author>OS</author>
-        <desc>Specifies settings for the accessibility options.</desc>
-      </info>
-      <prop oor:name="AutoDetectSystemHC" oor:type="xs:boolean">
-        <info>
-          <author>FS</author>
-          <desc>Enables the automatic detection of a high contrast mode set for your desktop. Some OS' do not provide this option explicitly, but allow the user to choose a color scheme that is HC-compliant implicitly, which is recognized if the option is set.</desc>
-          <label>detect system's high contrast</label>
-        </info>
-        <value>true</value>
-      </prop>
-      <prop oor:name="IsForPagePreviews" oor:type="xs:boolean">
-        <info>
-          <author>OS</author>
-          <desc>Enables the use of high contrast colors, instead of displaying the normal/original WYSIWYG colors.</desc>
-          <label>For page previews</label>
-        </info>
-        <value>true</value>
-      </prop>
-      <prop oor:name="IsHelpTipsDisappear" oor:type="xs:boolean">
-        <info>
-          <author>OS</author>
-          <desc>Enables or disables the automatic time out of help tips. You can specify a duration (n) of 1 to 99 seconds. If this option is disabled, press the Esc key to dismiss the help tip.</desc>
-          <label>Help tips disappear after</label>
-        </info>
-        <value>true</value>
-      </prop>
-      <prop oor:name="HelpTipSeconds" oor:type="xs:short">
-        <info>
-          <author>OS</author>
-          <desc>Enables or disables the automatic time out of help tips. You can specify a duration (n) of 1 to 99 seconds. If this option is disabled, press the Esc key to dismiss the help tip.</desc>
-          <label>Help tips disappear after</label>
-        </info>
-        <constraints>
-          <minInclusive oor:value="1">
-            <info>
-              <desc>Specifies the number of seconds to wait before displaying a help tip.</desc>
-            </info>
-          </minInclusive>
-          <maxInclusive oor:value="99">
-            <info>
-              <desc>Specifies the number of seconds to display a help tip.</desc>
-            </info>
-          </maxInclusive>
-        </constraints>
-        <value>4</value>
-      </prop>
-      <prop oor:name="IsAllowAnimatedGraphics" oor:type="xs:boolean">
-        <info>
-          <author>AF</author>
-          <desc>Indicates whether to allow the graphical animation in all SO/OO applications (i.e. animated GIFs and objects in Impress during presentation, animated graphical previews (Gallery, Insert-Graphics-From File, Animation Tool in Impress.)</desc>
-          <label>Allow animated graphics</label>
-        </info>
-        <value>true</value>
-      </prop>
-      <prop oor:name="IsAllowAnimatedText" oor:type="xs:boolean">
-        <info>
-          <author>AF</author>
-          <desc>Indicates whether to allow all textual animation like blinking and scrolling in all SO/OO applications.</desc>
-          <label>Allow animated text</label>
-        </info>
-        <value>true</value>
-      </prop>
-      <prop oor:name="IsAutomaticFontColor" oor:type="xs:boolean">
-        <info>
-          <author>OS</author>
-          <desc>Overrides all text color attributes set in a SO/OO document for display only.</desc>
-          <label>Always use automatic font color for screen display</label>
-        </info>
-        <value>false</value>
-      </prop>
-      <prop oor:name="IsSystemFont" oor:type="xs:boolean">
-        <info>
-          <author>OS</author>
-          <desc>Allows the user to change the UI font to the system default.</desc>
-          <label>Use system default user interface font</label>
-        </info>
-        <value>true</value>
-      </prop>
-      <prop oor:name="IsSelectionInReadonly" oor:type="xs:boolean">
-        <info>
-          <author>OS</author>
-          <desc>Indicates whether the cursor is displayed in read-only texts.</desc>
-          <label>Use text selection mode in readonly texts.</label>
-        </info>
-        <value>false</value>
-      </prop>
-    </group>
-    <set oor:name="OfficeObjects" oor:node-type="ObjectNames">
-      <info>
-        <deprecated>Replaced by org.openoffice.Office.Embedding/ObjectNames.</deprecated>
-        <author>MAV</author>
-        <desc>Deprecated</desc>
-      </info>
-    </set>
-    <group oor:name="ExternalApps" oor:extensible="true">
-      <info>
-        <deprecated>Without replacement.</deprecated>
-        <author>OBR</author>
-        <desc>Specifies external helper applications / protocol handlers.</desc>
-      </info>
-    </group>
-    <group oor:name="ExternalMailer">
-      <info>
-        <author>OBR</author>
-        <desc>Specifies an external mail application to be used for Send as email.</desc>
-      </info>
-      <prop oor:name="UseDefaultMailer" oor:type="xs:boolean">
-        <info>
-          <deprecated>Without replacement.</deprecated>
-          <desc>Indicates if the mail application in the OS specific user settings should be used.</desc>
-        </info>
-      </prop>
-      <prop oor:name="Program" oor:type="xs:string">
-        <info>
-          <desc>Specifies the external mail application to be used.</desc>
-        </info>
-        <value/>
-      </prop>
-      <prop oor:name="CommandProfile" oor:type="xs:string">
-        <info>
-          <deprecated>Without replacement.</deprecated>
-          <desc>Specifies the default external mail application.</desc>
-        </info>
-        <value>Mozilla 1.0 - 1.2</value>
-      </prop>
-      <set oor:name="Profiles" oor:node-type="MailCommandLineProfile">
-        <info>
-          <deprecated>Without replacement.</deprecated>
-          <desc>Contains a set of supported command line profiles.</desc>
-        </info>
-      </set>
-    </group>
-    <group oor:name="I18N">
-      <info>
-        <author>OS</author>
-        <desc>Contains various language/localization specific settings.</desc>
-      </info>
-      <group oor:name="InputMethod">
-        <info>
-          <author>PL</author>
-          <desc>Contains settings for (language/localization specific) input methods.</desc>
-        </info>
-        <prop oor:name="ShowStatusWindow" oor:type="xs:boolean">
-          <info>
-            <desc>Controls the behavior of the IIIMP status window on Unix. If true, the status window is always displayed. If false, the status window is never displayed. If nil (the default), the status window is displayed depending on the current locale.</desc>
-          </info>
-        </prop>
-      </group>
-      <group oor:name="CJK">
-        <info>
-          <desc>Contains settings for the Asian languages (Chinese, Japanese, Korean,...) layout.</desc>
-        </info>
-        <prop oor:name="CJKFont" oor:type="xs:boolean">
-          <!-- UIHints: setup -->
-          <info>
-            <desc>Specifies, whether CJK font settings are available (true) or not (false).</desc>
-          </info>
-          <value>false</value>
-        </prop>
-        <prop oor:name="VerticalText" oor:type="xs:boolean">
-          <!-- UIHints: setup -->
-          <info>
-            <desc>Specifies, whether vertical text is available (true) or not (false).</desc>
-          </info>
-          <value>false</value>
-        </prop>
-        <prop oor:name="AsianTypography" oor:type="xs:boolean">
-          <!-- UIHints: setup -->
-          <info>
-            <desc>Specifies, whether Asian typography options like compression and forbidden characters are available (true) or not (false).</desc>
-          </info>
-          <value>false</value>
-        </prop>
-        <prop oor:name="JapaneseFind" oor:type="xs:boolean">
-          <!-- UIHints: setup -->
-          <info>
-            <desc>Specifies, whether Japanese find options are selectable for search and replace (true) or not (false).</desc>
-          </info>
-          <value>false</value>
-        </prop>
-        <prop oor:name="Ruby" oor:type="xs:boolean">
-          <!-- UIHints: setup -->
-          <info>
-            <desc>Specifies whether Rubys are available (true) or not (false).</desc>
-          </info>
-          <value>false</value>
-        </prop>
-        <prop oor:name="ChangeCaseMap" oor:type="xs:boolean">
-          <!-- UIHints: setup -->
-          <info>
-            <desc>Specifies whether case mapping to half and full width, hiragana and katagana are available (true) or not (false).</desc>
-          </info>
-          <value>false</value>
-        </prop>
-        <prop oor:name="DoubleLines" oor:type="xs:boolean">
-          <!-- UIHints: setup -->
-          <info>
-            <desc>Specifies whether writing in double lines is available (true) or not (false).</desc>
-          </info>
-          <value>false</value>
-        </prop>
-        <prop oor:name="EmphasisMarks" oor:type="xs:boolean">
-          <!-- UIHints: setup -->
-          <info>
-            <desc>Specifies whether emphasis marks are available (true) or not (false).</desc>
-          </info>
-          <value>false</value>
-        </prop>
-        <prop oor:name="VerticalCallOut" oor:type="xs:boolean">
-          <!-- UIHints: setup -->
-          <info>
-            <desc>Specifies whether vertical call out objects are available (true) or not (false).</desc>
-          </info>
-          <value>false</value>
-        </prop>
-      </group>
-      <group oor:name="CTL">
-        <info>
-          <desc>Contains settings for the languages with complex text layout (Hebrew, Arabic, Thai,...).</desc>
-        </info>
-        <prop oor:name="CTLFont" oor:type="xs:boolean">
-          <!-- UIHints: setup -->
-          <info>
-            <desc>Specifies whether CTL font settings are available (true) or not (false).</desc>
-          </info>
-          <value>false</value>
-        </prop>
-        <prop oor:name="CTLSequenceChecking" oor:type="xs:boolean">
-          <!-- UIHints: setup -->
-          <info>
-            <desc>Specifies whether CTL strings are checked for the correct input sequence(true) or not (false).</desc>
-          </info>
-          <value>false</value>
-        </prop>
-        <prop oor:name="CTLSequenceCheckingRestricted" oor:type="xs:boolean">
-          <!-- UIHints: setup -->
-          <info>
-            <desc>Specifies whether CTL strings are checked restricted for the correct input sequence(true) or not (false). Is only effective when CTLSequenceChecking is true.</desc>
-          </info>
-          <value>false</value>
-        </prop>
-        <prop oor:name="CTLSequenceCheckingTypeAndReplace" oor:type="xs:boolean">
-          <!-- UIHints: setup -->
-          <info>
-            <desc>Specifies whether CTL input sequences are corrected while typing. Is only effective when CTLSequenceChecking is true.</desc>
-          </info>
-          <value>false</value>
-        </prop>
-        <prop oor:name="CTLCursorMovement" oor:type="xs:int">
-          <!-- UIHints: options-->
-          <info>
-            <desc>Specifies the type of text cursor movement (logical (0) or visual (1)) within mixed text (RTL and LTR).</desc>
-          </info>
-          <value>0</value>
-        </prop>
-        <prop oor:name="CTLTextNumerals" oor:type="xs:int">
-          <!-- UIHints: options-->
-          <info>
-            <desc>Specifies the type of numerals (Arabic (0), Hindi (1), system settings (2) or Context(3)) is used per default in all applications.</desc>
-          </info>
-          <value>0</value>
-        </prop>
-        <prop oor:name="UIMirroring" oor:type="xs:boolean">
-          <info>
-            <author>SSA</author>
-            <desc> Specifies whether the whole user interface (UI) will be mirrored. If true, the UI will be right-to-left. If false, the UI will be left-to-right. If nil (the default), the UI will be mirrored depending on the office locale. </desc>
-          </info>
-        </prop>
-      </group>
-    </group>
-    <group oor:name="Startup">
-      <info>
-        <deprecated>Use cfg package Jobs instead of this.</deprecated>
-        <author>AS</author>
-        <desc>Uses cfg package Jobs instead of this component.</desc>
-      </info>
-      <set oor:name="Run" oor:node-type="JobDescription">
-        <info>
-          <deprecated>Use cfg package Jobs instead of this.</deprecated>
-          <desc>Uses cfg package Jobs instead of this component.</desc>
-        </info>
-      </set>
-      <set oor:name="RunOnce" oor:node-type="JobDescription">
-        <info>
-          <deprecated>Use cfg package Jobs instead of this.</deprecated>
-          <desc>Uses cfg package Jobs instead of this component.</desc>
-        </info>
-      </set>
-    </group>
-    <group oor:name="SmartTags">
-      <info>
-        <author>FME</author>
-        <desc>Contains settings for smart tags.</desc>
-      </info>
-      <group oor:name="Writer">
-        <info>
-          <author>FME</author>
-          <desc>Contains Writer specific settings for smart tags.</desc>
-        </info>
-        <prop oor:name="RecognizeSmartTags" oor:type="xs:boolean">
-          <info>
-            <author>FME</author>
-            <desc>Specifies whether smart tag recognization is enabled.</desc>
-          </info>
-          <value>true</value>
-        </prop>
-        <prop oor:name="ExcludedSmartTagTypes" oor:type="oor:string-list">
-          <info>
-            <author>FME</author>
-            <desc>A list of excluded smart tag types.</desc>
-          </info>
-        </prop>
-      </group>
-    </group>
-  </component>
+	</component>
 </oor:component-schema>
 
