--- conflicted
+++ resolved
@@ -352,136 +352,12 @@
 
             if ( xNameAccess.is() )
             {
-<<<<<<< HEAD
-                try
-                {
-                    if ( !( xNameAccess->getByName(
-                                rtl::OUString(RTL_CONSTASCII_USTRINGPARAM(
-                                    PROXY_TYPE_KEY )) ) >>= m_nProxyType ) )
-                    {
-                        OSL_ENSURE( sal_False,
-                                    "InternetProxyDecider - "
-                                    "Error getting config item value!" );
-                    }
-                }
-                catch ( lang::WrappedTargetException const & )
-                {
-                }
-                catch ( container::NoSuchElementException const & )
-                {
-                }
-=======
                 // *** Proxy type ***
                 getConfigInt32Value(
                     xNameAccess, PROXY_TYPE_KEY, m_nProxyType );
->>>>>>> e2a3d487
 
                 // *** No proxy list ***
                 rtl::OUString aNoProxyList;
-<<<<<<< HEAD
-                try
-                {
-                    if ( !( xNameAccess->getByName(
-                                rtl::OUString(RTL_CONSTASCII_USTRINGPARAM(
-                                    NO_PROXY_LIST_KEY )) ) >>= aNoProxyList ) )
-                    {
-                        OSL_ENSURE( sal_False,
-                                    "InternetProxyDecider - "
-                                    "Error getting config item value!" );
-                    }
-                }
-                catch ( lang::WrappedTargetException const & )
-                {
-                }
-                catch ( container::NoSuchElementException const & )
-                {
-                }
-
-                setNoProxyList( aNoProxyList );
-
-                try
-                {
-                    if ( !( xNameAccess->getByName(
-                                rtl::OUString(RTL_CONSTASCII_USTRINGPARAM(
-                                    HTTP_PROXY_NAME_KEY )) )
-                            >>= m_aHttpProxy.aName ) )
-                    {
-                        OSL_ENSURE( sal_False,
-                                    "InternetProxyDecider - "
-                                    "Error getting config item value!" );
-                    }
-                }
-                catch ( lang::WrappedTargetException const & )
-                {
-                }
-                catch ( container::NoSuchElementException const & )
-                {
-                }
-
-                m_aHttpProxy.nPort = -1;
-                try
-                {
-                    uno::Any aValue = xNameAccess->getByName(
-                            rtl::OUString(RTL_CONSTASCII_USTRINGPARAM(
-                                HTTP_PROXY_PORT_KEY )) );
-                    if ( aValue.hasValue() &&
-                         !( aValue >>= m_aHttpProxy.nPort ) )
-                    {
-                        OSL_ENSURE( sal_False,
-                                    "InternetProxyDecider - "
-                                    "Error getting config item value!" );
-                    }
-                }
-                catch ( lang::WrappedTargetException const & )
-                {
-                }
-                catch ( container::NoSuchElementException const & )
-                {
-                }
-
-                if ( m_aHttpProxy.nPort == -1 )
-                    m_aHttpProxy.nPort = 80; // standard HTTP port.
-
-                try
-                {
-                    if ( !( xNameAccess->getByName(
-                                rtl::OUString(RTL_CONSTASCII_USTRINGPARAM(
-                                    FTP_PROXY_NAME_KEY )) )
-                            >>= m_aFtpProxy.aName ) )
-                    {
-                        OSL_ENSURE( sal_False,
-                                    "InternetProxyDecider - "
-                                    "Error getting config item value!" );
-                    }
-                }
-                catch ( lang::WrappedTargetException const & )
-                {
-                }
-                catch ( container::NoSuchElementException const & )
-                {
-                }
-
-                m_aFtpProxy.nPort = -1;
-                try
-                {
-                    uno::Any aValue = xNameAccess->getByName(
-                            rtl::OUString(RTL_CONSTASCII_USTRINGPARAM(
-                                FTP_PROXY_PORT_KEY )) );
-                    if ( aValue.hasValue() &&
-                         !( aValue >>= m_aFtpProxy.nPort ) )
-                    {
-                        OSL_ENSURE( sal_False,
-                                    "InternetProxyDecider - "
-                                    "Error getting config item value!" );
-                    }
-                }
-                catch ( lang::WrappedTargetException const & )
-                {
-                }
-                catch ( container::NoSuchElementException const & )
-                {
-                }
-=======
                 getConfigStringValue(
                     xNameAccess, NO_PROXY_LIST_KEY, aNoProxyList );
                 setNoProxyList( aNoProxyList );
@@ -513,7 +389,6 @@
                 m_aFtpProxy.nPort = -1;
                 getConfigInt32Value(
                     xNameAccess, FTP_PROXY_PORT_KEY, m_aFtpProxy.nPort );
->>>>>>> e2a3d487
             }
 
             // Register as listener for config changes.
