#*************************************************************************
#
# DO NOT ALTER OR REMOVE COPYRIGHT NOTICES OR THIS FILE HEADER.
# 
# Copyright 2000, 2010 Oracle and/or its affiliates.
#
# OpenOffice.org - a multi-platform office productivity suite
#
# This file is part of OpenOffice.org.
#
# OpenOffice.org is free software: you can redistribute it and/or modify
# it under the terms of the GNU Lesser General Public License version 3
# only, as published by the Free Software Foundation.
#
# OpenOffice.org is distributed in the hope that it will be useful,
# but WITHOUT ANY WARRANTY; without even the implied warranty of
# MERCHANTABILITY or FITNESS FOR A PARTICULAR PURPOSE.  See the
# GNU Lesser General Public License version 3 for more details
# (a copy is included in the LICENSE file that accompanied this code).
#
# You should have received a copy of the GNU Lesser General Public License
# version 3 along with OpenOffice.org.  If not, see
# <http://www.openoffice.org/license.html>
# for a copy of the LGPLv3 License.
#
#*************************************************************************

.EXPORT : CC CXX

# setup INCLUDE variable for use by VC++
.IF "$(GUI)$(COM)"=="WNTMSC"
.IF "$(EXT_USE_STLPORT)"==""
INCLUDE!:=. $(subst,/stl, $(SOLARINC))
.ELSE			# "$(EXT_USE_STLPORT)"==""
INCLUDE!:=. $(SOLARINC)
.ENDIF			# "$(EXT_USE_STLPORT)"==""
INCLUDE!:=$(INCLUDE:s/ -I/;/)
.EXPORT : INCLUDE
.ENDIF			# "$(GUI)$(COM)"=="WNTMSC"

.IF "$(OS)"=="MACOSX"
LDFLAGS!:=$(EXTRA_LINKFLAGS) $(LDFLAGS)
.EXPORT : LDFLAGS
.ENDIF

.IF "$(GUI)"=="WNT"
PATH!:=.:$(SOLARBINDIR:^"/cygdrive/":s/://):$(PATH)
.ELSE           # "$(GUI)"=="WNT"
PATH!:=.$(PATH_SEPERATOR)$(SOLARBINDIR)$(PATH_SEPERATOR)$(PATH)
.ENDIF          # "$(GUI)"=="WNT"
.EXPORT : PATH

#override
PACKAGE_DIR=$(MISC)/build
ABS_PACKAGE_DIR:=$(MAKEDIR)/$(MISC)/build

#MUST match with PACKAGE_DIR
BACK_PATH=../../../
#MUST match with reference (currently MISC)
MBACK_PATH=../../
.IF "$(TARFILE_IS_FLAT)" != ""
fake_root_dir=/$(TARFILE_NAME)
#MUST match fake_root_dir in directory levels
fake_back=../
.ENDIF "$(TARFILE_IS_FLAT)" != ""

TARFILE_LOCATION*=$(BACK_PATH)$(fake_back)download
TARFILE_LOCATION2=$(eq,$(BACK_PATH)$(fake_back)download,$(TARFILE_LOCATION) $(PRJ)/download $(TARFILE_LOCATION))

P_CONFIGURE_DIR=$(PACKAGE_DIR)/$(TARFILE_ROOTDIR)/$(CONFIGURE_DIR)
P_BUILD_DIR=$(PACKAGE_DIR)/$(TARFILE_ROOTDIR)/$(BUILD_DIR)
P_INSTALL_DIR=$(PACKAGE_DIR)/$(TARFILE_ROOTDIR)/$(BUILD_DIR)
P_INSTALL_TARGET_DIR=$(MISC)/install

.IF "$(PATCH_FILES)"=="none" ||	"$(PATCH_FILES)"==""
NEW_PATCH_FILE_NAME:=$(TARFILE_NAME)
.ELSE			# "$(PATCH_FILES)"=="none" ||	"$(PATCH_FILES)"==""
NEW_PATCH_FILE_NAME:=$(TARFILE_NAME)-newpatch-rename_me.patch
PATCH_FILE_DEP:=$(PRJ)/$(PATH_IN_MODULE)/{$(PATCH_FILES)}
.ENDIF			# "$(PATCH_FILES)"=="none" ||	"$(PATCH_FILES)"==""

unzip_quiet_switch:=-qq
.IF "$(VERBOSE)"=="TRUE"
tar_verbose_switch=v
unzip_quiet_switch:=
.ENDIF			# "$(VERBOSE)"=="TRUE"

.IF "$(ADDITIONAL_FILES)"!=""
P_ADDITIONAL_FILES=$(foreach,i,$(ADDITIONAL_FILES) $(MISC)/$(TARFILE_ROOTDIR)/$i)
T_ADDITIONAL_FILES=$(foreach,i,$(ADDITIONAL_FILES) $(PACKAGE_DIR)/$(TARFILE_ROOTDIR)/$i)
.ENDIF			# "$(ADDITIONAL_FILES)"!=""

EXTRPATH*=OOO

.IF "$(L10N_framework)"==""

ALLTAR : \
    $(PACKAGE_DIR)/$(UNTAR_FLAG_FILE) \
    $(PACKAGE_DIR)/$(BUILD_FLAG_FILE) \
    $(PACKAGE_DIR)/$(INSTALL_FLAG_FILE) \
    $(PACKAGE_DIR)/$(CONFIGURE_FLAG_FILE) \
    $(PACKAGE_DIR)/$(ADD_FILES_FLAG_FILE) \
    $(PACKAGE_DIR)/$(PATCH_FLAG_FILE) \
    $(PACKAGE_DIR)/$(PREDELIVER_FLAG_FILE)

clean:
    $(COMMAND_ECHO)cd $(P_BUILD_DIR) && $(BUILD_ACTION) $(BUILD_FLAGS) clean
    $(COMMAND_ECHO)$(RM) $(PACKAGE_DIR)/$(BUILD_FLAG_FILE)

$(MISC)/%.unpack : $(TARFILE_LOCATION2)/%.tar.bz2
    @-$(RM) $@
.IF "$(GUI)"=="UNX"
<<<<<<< HEAD
    @noop $(assign UNPACKCMD := sh -c "bzip2 -cd $(TARFILE_LOCATION)/$(TARFILE_MD5)-$(TARFILE_NAME).tar.bz2 $(TARFILE_FILTER) | $(GNUTAR) $(TAR_EXCLUDE_SWITCH) -x$(tar_verbose_switch)f - ")
.ELSE			# "$(GUI)"=="UNX"
    @noop $(assign UNPACKCMD := bzip2 -cd $(TARFILE_LOCATION)/$(TARFILE_MD5)-$(TARFILE_NAME).tar.bz2 $(TARFILE_FILTER) | $(GNUTAR) $(TAR_EXCLUDE_SWITCH) -x$(tar_verbose_switch)f - )
=======
    @noop $(assign UNPACKCMD := sh -c "bzip2 -cd $(TARFILE_LOCATION)/$(TARFILE_NAME).tar.bz2 $(TARFILE_FILTER) | $(GNUTAR) -x$(tar_verbose_switch)f - ")
.ELSE			# "$(GUI)"=="UNX"
    @noop $(assign UNPACKCMD := bzip2 -cd $(TARFILE_LOCATION)/$(TARFILE_NAME).tar.bz2 $(TARFILE_FILTER) | $(GNUTAR) -x$(tar_verbose_switch)f - )
>>>>>>> 19087e3e
.ENDIF			# "$(GUI)"=="UNX"
    @$(TYPE) $(mktmp $(UNPACKCMD)) > $@.$(INPATH)
    @$(RENAME) $@.$(INPATH) $@

$(MISC)/%.unpack : $(TARFILE_LOCATION2)/%.tar.Z
    @-$(RM) $@
.IF "$(GUI)"=="UNX"
<<<<<<< HEAD
    @noop $(assign UNPACKCMD := sh -c "uncompress -c $(TARFILE_LOCATION)/$(TARFILE_MD5)-$(TARFILE_NAME).tar.Z | $(GNUTAR) $(TAR_EXCLUDE_SWITCH) -x$(tar_verbose_switch)f - ")
.ELSE			# "$(GUI)"=="UNX"
    @noop $(assign UNPACKCMD := uncompress -c $(TARFILE_LOCATION)/$(TARFILE_MD5)-$(TARFILE_NAME).tar.Z | $(GNUTAR) $(TAR_EXCLUDE_SWITCH) -x$(tar_verbose_switch)f - )
=======
    @noop $(assign UNPACKCMD := sh -c "uncompress -c $(TARFILE_LOCATION)/$(TARFILE_NAME).tar.Z | $(GNUTAR) -x$(tar_verbose_switch)f - ")
.ELSE			# "$(GUI)"=="UNX"
    @noop $(assign UNPACKCMD := uncompress -c $(TARFILE_LOCATION)/$(TARFILE_NAME).tar.Z | $(GNUTAR) -x$(tar_verbose_switch)f - )
>>>>>>> 19087e3e
.ENDIF			# "$(GUI)"=="UNX"
    @$(TYPE) $(mktmp $(UNPACKCMD)) > $@.$(INPATH)
    @$(RENAME) $@.$(INPATH) $@

$(MISC)/%.unpack : $(TARFILE_LOCATION2)/%.tar.gz
    @-$(RM) $@
<<<<<<< HEAD
    @noop $(assign UNPACKCMD := gzip -d -c $(subst,\,/ $(TARFILE_LOCATION)/$(TARFILE_MD5)-$(TARFILE_NAME).tar.gz) $(TARFILE_FILTER) | $(GNUTAR) $(TAR_EXCLUDE_SWITCH) -x$(tar_verbose_switch)f - )
=======
    @noop $(assign UNPACKCMD := gzip -d -c $(subst,\,/ $(TARFILE_LOCATION)/$(TARFILE_NAME).tar.gz) $(TARFILE_FILTER) | $(GNUTAR) -x$(tar_verbose_switch)f - )
>>>>>>> 19087e3e
    @$(TYPE) $(mktmp $(UNPACKCMD)) > $@.$(INPATH)
    @$(RENAME) $@.$(INPATH) $@

$(MISC)/%.unpack : $(TARFILE_LOCATION2)/%.tgz
    @-$(RM) $@
<<<<<<< HEAD
    @noop $(assign UNPACKCMD := gzip -d -c $(subst,\,/ $(TARFILE_LOCATION)/$(TARFILE_MD5)-$(TARFILE_NAME).tgz) $(TARFILE_FILTER) | $(GNUTAR) $(TAR_EXCLUDE_SWITCH) -x$(tar_verbose_switch)f - )
=======
    @noop $(assign UNPACKCMD := gzip -d -c $(subst,\,/ $(TARFILE_LOCATION)/$(TARFILE_NAME).tgz) $(TARFILE_FILTER) | $(GNUTAR) -x$(tar_verbose_switch)f - )
>>>>>>> 19087e3e
    @$(TYPE) $(mktmp $(UNPACKCMD)) > $@.$(INPATH)
    @$(RENAME) $@.$(INPATH) $@

$(MISC)/%.unpack : $(TARFILE_LOCATION2)/%.tar
    @-$(RM) $@
<<<<<<< HEAD
    @noop $(assign UNPACKCMD := $(GNUTAR) $(TAR_EXCLUDE_SWITCH) -x$(tar_verbose_switch)f $(TARFILE_LOCATION)/$(TARFILE_MD5)-$(TARFILE_NAME).tar)
=======
    @noop $(assign UNPACKCMD := $(GNUTAR) -x$(tar_verbose_switch)f $(TARFILE_LOCATION)/$(TARFILE_NAME).tar)
>>>>>>> 19087e3e
    @$(TYPE) $(mktmp $(UNPACKCMD)) > $@.$(INPATH)
    @$(RENAME) $@.$(INPATH) $@

$(MISC)/%.unpack : $(TARFILE_LOCATION2)/%.zip
    @-$(RM) $@
    @noop $(assign UNPACKCMD := unzip $(unzip_quiet_switch)  -o $(TARFILE_LOCATION)/$(TARFILE_MD5)-$(TARFILE_NAME).zip)
    @$(TYPE) $(mktmp $(UNPACKCMD)) > $@.$(INPATH)
    @$(RENAME) $@.$(INPATH) $@

$(MISC)/%.unpack : $(TARFILE_LOCATION2)/%.jar
    @-$(RM) $@
.IF "$(OS)"=="SOLARIS"
    @noop $(assign UNPACKCMD := jar xf $(TARFILE_LOCATION)/$(TARFILE_MD5)-$(TARFILE_NAME).jar)
.ELSE			# "$(OS)"=="SOLARIS"
    @noop $(assign UNPACKCMD := unzip $(unzip_quiet_switch)  -o $(TARFILE_LOCATION)/$(TARFILE_MD5)-$(TARFILE_NAME).jar)
.ENDIF			# "$(OS)"=="SOLARIS"
    @$(TYPE) $(mktmp $(UNPACKCMD)) > $@.$(INPATH)
    @$(RENAME) $@.$(INPATH) $@

#do unpack
$(PACKAGE_DIR)/$(UNTAR_FLAG_FILE) : $(PRJ)/$(ROUT)/misc/$(TARFILE_MD5)-$(TARFILE_NAME).unpack $(PATCH_FILE_DEP)
    $(IFEXIST) $(PACKAGE_DIR)/$(TARFILE_ROOTDIR) $(THEN) $(RENAME:s/+//) $(PACKAGE_DIR)/$(TARFILE_ROOTDIR) $(PACKAGE_DIR)/$(TARFILE_ROOTDIR)_removeme $(FI)
    $(COMMAND_ECHO)-rm -rf $(PACKAGE_DIR)/$(TARFILE_ROOTDIR)_removeme
    @-$(MKDIRHIER) $(PACKAGE_DIR)$(fake_root_dir)
    $(COMMAND_ECHO)cd $(PACKAGE_DIR)$(fake_root_dir) && ( $(shell @$(TYPE) $(PRJ)/$(ROUT)/misc/$(TARFILE_MD5)-$(TARFILE_NAME).unpack)) && $(TOUCH) $(UNTAR_FLAG_FILE)
    @echo make writeable...
    @cd $(PACKAGE_DIR) && chmod -R +rw $(TARFILE_ROOTDIR) && $(TOUCH) $(UNTAR_FLAG_FILE)
    @cd $(PACKAGE_DIR) && find $(TARFILE_ROOTDIR) -type d -exec chmod a+x {{}} \;

#add new files to patch
$(PACKAGE_DIR)/$(ADD_FILES_FLAG_FILE) : $(PACKAGE_DIR)/$(UNTAR_FLAG_FILE) $(T_ADDITIONAL_FILES:+".dummy")
.IF "$(GUI)"=="WNT"
    @$(TOUCH) $@
.ELSE			# "$(GUI)"=="WNT"
    @$(TOUCH) $@
.ENDIF			# "$(GUI)"=="WNT"

#patch
$(PACKAGE_DIR)/$(PATCH_FLAG_FILE) : $(PACKAGE_DIR)/$(ADD_FILES_FLAG_FILE)
.IF "$(PATCH_FILES)"=="none" ||	"$(PATCH_FILES)"==""
    @echo no patch needed...
    $(COMMAND_ECHO)$(TOUCH) $@
.ELSE			# "$(PATCH_FILES)"=="none" ||	"$(PATCH_FILES)"==""
.IF "$(GUI)"=="WNT"
# hack to make 4nt version 4,01 work and still get propper
# errorcodes for versions < 3,00
#.IF "$(my4ver:s/.//:s/,//)" >= "300"
#	$(COMMAND_ECHO)cd $(PACKAGE_DIR) && ( $(TYPE:s/+//) $(BACK_PATH)$(PATH_IN_MODULE)/{$(PATCH_FILES)} | tr -d "\015" | patch $(PATCHFLAGS) -p2 ) && $(TOUCH) $(PATCH_FLAG_FILE)
#.ELSE			# "$(my4ver:s/.//:s/,//)" >= "300"
    $(COMMAND_ECHO)cd $(PACKAGE_DIR) && $(TYPE:s/+//) $(BACK_PATH)$(PATH_IN_MODULE)/{$(PATCH_FILES)} | tr -d "\015" | patch $(PATCHFLAGS) -p2 && $(TOUCH) $(PATCH_FLAG_FILE)
#.ENDIF			# "$(my4ver:s/.//:s/,//)" >= "300"
.ELSE           # "$(GUI)"=="WNT"
.IF "$(BSCLIENT)"=="TRUE"
    $(COMMAND_ECHO)cd $(PACKAGE_DIR) && $(TYPE) $(BACK_PATH)$(PATH_IN_MODULE)/{$(PATCH_FILES)} | $(GNUPATCH) -f $(PATCHFLAGS) -p2 && $(TOUCH) $(PATCH_FLAG_FILE)
.ELSE           # "$(BSCLIENT)"!=""
    $(COMMAND_ECHO)cd $(PACKAGE_DIR) && $(TYPE) $(BACK_PATH)$(PATH_IN_MODULE)/{$(PATCH_FILES)} | $(GNUPATCH) $(PATCHFLAGS) -p2 && $(TOUCH) $(PATCH_FLAG_FILE)
.ENDIF          # "$(BSCLIENT)"!=""
.ENDIF          # "$(GUI)"=="WNT"
.ENDIF			# "$(PATCH_FILES)"=="none" ||	"$(PATCH_FILES)"==""
.IF "$(T_ADDITIONAL_FILES)"!=""
.IF "$(GUI)"=="WNT"
# Native W32 tools generate only filedates with even seconds, cygwin also with odd seconds
    $(DELAY) 2
.ENDIF # "$(GUI)"=="WNT"
    $(COMMAND_ECHO)$(TOUCH) $(PACKAGE_DIR)/$(PATCH_FLAG_FILE)
.ENDIF          # "$(T_ADDITIONAL_FILES)"!=""

.IF "$(CONVERTFILES)"!=""
$(MISC)/$(TARGET)_convert_unx_flag :  $(PACKAGE_DIR)/$(UNTAR_FLAG_FILE)
    $(COMMAND_ECHO)$(CONVERT) unix $(foreach,i,$(CONVERTFILES) $(PACKAGE_DIR)/$(TARFILE_ROOTDIR)/$i) && $(TOUCH) $(MISC)/$(TARGET)_convert_unx_flag

$(PACKAGE_DIR)/$(PATCH_FLAG_FILE) : $(MISC)/$(TARGET)_convert_unx_flag

$(MISC)/$(TARGET)_convert_dos_flag : $(PACKAGE_DIR)/$(PATCH_FLAG_FILE)
    $(COMMAND_ECHO)$(CONVERT) dos  $(foreach,i,$(CONVERTFILES) $(PACKAGE_DIR)/$(TARFILE_ROOTDIR)/$i) && $(TOUCH) $(MISC)/$(TARGET)_convert_dos_flag

$(PACKAGE_DIR)/$(CONFIGURE_FLAG_FILE) : $(MISC)/$(TARGET)_convert_dos_flag

patch : $(MISC)/$(TARGET)_convert_dos_flag

.ENDIF          # "$(CONVERTFILES)"!=""

$(PACKAGE_DIR)/$(CONFIGURE_FLAG_FILE) : $(PACKAGE_DIR)/$(PATCH_FLAG_FILE)
    @@-$(RM) $@
.IF "$(CONFIGURE_ACTION)" == "none" || "$(CONFIGURE_ACTION)"==""
    $(COMMAND_ECHO)$(TOUCH) $(PACKAGE_DIR)/$(CONFIGURE_FLAG_FILE)
.ELSE			# "$(CONFIGURE_ACTION)"=="none" || "$(CONFIGURE_ACTION)"==""
    $(COMMAND_ECHO)-$(MKDIR) $(P_CONFIGURE_DIR)
.IF "$(OS)"=="OS2"
    $(COMMAND_ECHO)cd $(P_CONFIGURE_DIR) && sh -c "$(CONFIGURE_ACTION:s!\!/!) $(CONFIGURE_FLAGS:s!\!/!)" && $(TOUCH) $(CONFIGURE_FLAG_FILE)
.ELSE
    $(COMMAND_ECHO)cd $(P_CONFIGURE_DIR) && $(CONFIGURE_ACTION) $(CONFIGURE_FLAGS) && $(TOUCH) $(CONFIGURE_FLAG_FILE)
.ENDIF
    $(COMMAND_ECHO)mv $(P_CONFIGURE_DIR)/$(CONFIGURE_FLAG_FILE) $(PACKAGE_DIR)/$(CONFIGURE_FLAG_FILE)
.ENDIF			# "$(CONFIGURE_ACTION)"=="none" ||	"$(CONFIGURE_ACTION)"==""


$(PACKAGE_DIR)/$(BUILD_FLAG_FILE) : $(PACKAGE_DIR)/$(CONFIGURE_FLAG_FILE)
    @@-$(RM) $@
.IF "$(eq,x$(BUILD_ACTION:s/none//)x,xx true false)"=="true"
    $(COMMAND_ECHO)$(TOUCH) $(PACKAGE_DIR)/$(BUILD_FLAG_FILE)
.ELSE			# "$(eq,x$(BUILD_ACTION:s/none//)x,xx true false)"=="true"
    $(COMMAND_ECHO)-$(MKDIR) $(P_BUILD_DIR)
    $(COMMAND_ECHO)cd $(P_BUILD_DIR) && $(BUILD_ACTION) $(BUILD_FLAGS) && $(TOUCH) $(ABS_PACKAGE_DIR)/$(BUILD_FLAG_FILE)
.ENDIF			# "$(eq,x$(BUILD_ACTION:s/none//)x,xx true false)"=="true"

$(PACKAGE_DIR)/$(INSTALL_FLAG_FILE) : $(PACKAGE_DIR)/$(BUILD_FLAG_FILE)
    @@-$(RM) $@
.IF "$(INSTALL_ACTION)"=="none" ||	"$(INSTALL_ACTION)"==""
    $(COMMAND_ECHO)$(TOUCH) $(PACKAGE_DIR)/$(INSTALL_FLAG_FILE)
.ELSE			# "$(INSTALL_ACTION)"=="none" ||	"$(INSTALL_ACTION)"==""
    $(COMMAND_ECHO)-$(MKDIR) $(P_INSTALL_DIR)
    $(COMMAND_ECHO)-$(MKDIR) $(P_INSTALL_TARGET_DIR)
    $(COMMAND_ECHO)cd $(P_INSTALL_DIR) && $(INSTALL_ACTION) $(INSTALL_FLAGS) && $(TOUCH) $(INSTALL_FLAG_FILE)
    $(COMMAND_ECHO)mv $(P_INSTALL_DIR)/$(INSTALL_FLAG_FILE) $(PACKAGE_DIR)/$(INSTALL_FLAG_FILE)
.ENDIF			# "$(INSTALL_ACTION)"=="none" ||	"$(INSTALL_ACTION)"==""

$(PACKAGE_DIR)/$(PREDELIVER_FLAG_FILE) : $(PACKAGE_DIR)/$(INSTALL_FLAG_FILE)
.IF "$(OUT2LIB)"!=""
    $(COMMAND_ECHO)$(COPY) $(foreach,i,$(OUT2LIB) $(PACKAGE_DIR)/$(TARFILE_ROOTDIR)/$i) $(LB)
.IF "$(OS)"=="MACOSX"
    $(COMMAND_ECHO)$(PERL) $(SOLARENV)/bin/macosx-change-install-names.pl extshl \
        $(EXTRPATH) \
        $(shell ls $(foreach,j,$(OUT2LIB) $(LB)/$(j:f)) | \
            (grep -v '\.a$$' || test $$? = 1))
.ENDIF
.ENDIF			# "$(OUT2LIB)"!=""
.IF "$(OUT2INC)"!=""
.IF "$(OUT2INC_SUBDIR)"!=""
    $(COMMAND_ECHO)-$(MKDIRHIER) $(INCCOM)/$(OUT2INC_SUBDIR)
    $(COMMAND_ECHO)$(COPY) $(foreach,i,$(OUT2INC) $(PACKAGE_DIR)/$(TARFILE_ROOTDIR)/$i) $(INCCOM)/$(OUT2INC_SUBDIR)
.ELSE          # "$(OUT2INC_SUBDIR)"!=""
    $(COMMAND_ECHO)$(COPY) $(foreach,i,$(OUT2INC) $(PACKAGE_DIR)/$(TARFILE_ROOTDIR)/$i) $(INCCOM)
.ENDIF          # "$(OUT2INC_SUBDIR)"!=""
.ENDIF			# "$(OUT2INC)"!=""
.IF "$(OUTDIR2INC)"!=""
    $(COMMAND_ECHO)$(COPY) $(DEREFERENCE) $(COPYRECURSE) $(foreach,i,$(OUTDIR2INC) $(PACKAGE_DIR)/$(TARFILE_ROOTDIR)/$i) $(INCCOM)
.ENDIF			# "$(OUTDIR2INC)"!=""
.IF "$(OUT2BIN)"!=""
    $(COMMAND_ECHO)$(COPY) $(foreach,i,$(OUT2BIN) $(PACKAGE_DIR)/$(TARFILE_ROOTDIR)/$i) $(BIN)
.IF "$(GUI)$(COM)$(COMEX)"=="WNTMSC12"
    @noop $(foreach,j,$(foreach,k,$(OUT2BIN) \
        $(shell -ls -1 $(PACKAGE_DIR)/$(TARFILE_ROOTDIR)/$k | $(GREP) .dll)) \
        $(shell @$(IFEXIST) $(j).manifest $(THEN) mt.exe \
        -manifest $(j).manifest -outputresource:$(BIN)/$(j:f)$(EMQ);2 $(FI)))
.ENDIF          # "$(GUI)$(COM)$(COMEX)"=="WNTMSC12"
.ENDIF			# "$(OUT2BIN)"!=""
.IF "$(OUT2CLASS)"!=""
    $(COMMAND_ECHO)$(COPY) $(foreach,i,$(OUT2CLASS) $(PACKAGE_DIR)/$(TARFILE_ROOTDIR)/$i) $(CLASSDIR)
.ENDIF			# "$(OUT2BIN)"!=""
    $(COMMAND_ECHO)$(TOUCH) $(PACKAGE_DIR)/$(PREDELIVER_FLAG_FILE)

$(MISC)/$(TARFILE_ROOTDIR).done : $(MISC)/$(TARFILE_MD5)-$(TARFILE_NAME).unpack $(PATCH_FILES)
    @-mv $(MISC)/$(TARFILE_ROOTDIR) $(MISC)/$(TARFILE_ROOTDIR).old
    @-rm -rf $(MISC)/$(TARFILE_ROOTDIR).old
    @-$(MKDIRHIER) $(MISC)$(fake_root_dir)
    $(COMMAND_ECHO)cd $(MISC)$(fake_root_dir) && $(subst,$(BACK_PATH),$(MBACK_PATH) $(shell @$(TYPE) $(PRJ)/$(ROUT)/misc/$(TARFILE_MD5)-$(TARFILE_NAME).unpack))
.IF "$(P_ADDITIONAL_FILES)"!=""
    noop $(foreach,i,$(P_ADDITIONAL_FILES) $(shell echo dummy > $i))
.ENDIF			 "$(P_ADDITIONAL_FILES)"!=""
.IF "$(PATCH_FILES)"!="none" &&	"$(PATCH_FILES)"!=""
.IF "$(CONVERTFILES)"!=""
    $(CONVERT) unix $(foreach,i,$(CONVERTFILES) $(MISC)/$(TARFILE_ROOTDIR)/$i)
.ENDIF          # "$(CONVERTFILES)"!=""
.IF "$(GUI)"=="WNT"
# hack to make 4nt version 4,01 work and still get propper
# errorcodes for versions < 3,00
#.IF "$(my4ver:s/.//:s/,//)" >= "300"
#	$(COMMAND_ECHO)cd $(MISC) && ( $(TYPE:s/+//) $(BACK_PATH)$(PATH_IN_MODULE)/{$(PATCH_FILES)} | tr -d "\015" | patch $(PATCHFLAGS) -p2 )
#.ELSE			# "$(my4ver:s/.//:s/,//)" >= "300"
    $(COMMAND_ECHO)cd $(MISC) && $(TYPE:s/+//) $(BACK_PATH)$(PATH_IN_MODULE)/{$(PATCH_FILES)} | tr -d "\015" | patch $(PATCHFLAGS) -p2
#.ENDIF			# "$(my4ver:s/.//:s/,//)" >= "300"
.ELSE           # "$(GUI)"=="WNT"
.IF "$(BSCLIENT)"=="TRUE"
    $(COMMAND_ECHO)cd $(MISC) && $(TYPE) $(BACK_PATH)$(PATH_IN_MODULE)/{$(PATCH_FILES)} | $(GNUPATCH) -f $(PATCHFLAGS) -p2
.ELSE           # "$(BSCLIENT)"!=""
    $(COMMAND_ECHO)cd $(MISC) && $(TYPE) $(MBACK_PATH)$(PATH_IN_MODULE)/{$(PATCH_FILES)} | $(GNUPATCH) $(PATCHFLAGS) -p2
.ENDIF          # "$(BSCLIENT)"!=""
.ENDIF          # "$(GUI)"=="WNT"
.IF "$(CONVERTFILES)"!=""
    $(COMMAND_ECHO)$(CONVERT) dos  $(foreach,i,$(CONVERTFILES) $(MISC)/$(TARFILE_ROOTDIR)/$i)
.ENDIF          # "$(CONVERTFILES)"!=""
.ENDIF			# "$(PATCH_FILES)"!="none" && "$(PATCH_FILES)"!="
.IF "$(GUI)"=="UNX"	
    $(COMMAND_ECHO)$(TOUCH) $@
.ENDIF			# "$(GUI)"=="UNX"

.IF "$(T_ADDITIONAL_FILES)"!=""
$(T_ADDITIONAL_FILES:+".dummy") : $(PACKAGE_DIR)/$(UNTAR_FLAG_FILE)
    @-$(MKDIRHIER) $(@:d)
    $(COMMAND_ECHO)-echo dummy > $@
    $(COMMAND_ECHO)-$(TOUCH) $@
    $(COMMAND_ECHO)-echo dummy > $(@:d)$(@:b)
    $(COMMAND_ECHO)-$(TOUCH) $(@:d)$(@:b)
.ENDIF			 "$(T_ADDITIONAL_FILES)"!=""

create_patch : $(MISC)/$(TARFILE_ROOTDIR).done $(PACKAGE_DIR)/$(PATCH_FLAG_FILE)
    @@-$(MKDIRHIER) $(PRJ)/$(NEW_PATCH_FILE_NAME:d)
    @@-$(RM) $(MISC)/$(NEW_PATCH_FILE_NAME:f).tmp
    @@-$(RM) $(PRJ)/$(PATH_IN_MODULE)/$(NEW_PATCH_FILE_NAME).bak
#ignore returncode of 1 (indicates differences...)
# hard coded again to get the same directory level as before. quite ugly...
    $(COMMAND_ECHO)-cd $(PRJ)/$(ROUT) && diff -ru misc/$(TARFILE_ROOTDIR) misc/build/$(TARFILE_ROOTDIR) | $(PERL) $(SOLARENV)/bin/cleandiff.pl | tr -d "\015" > misc/$(NEW_PATCH_FILE_NAME:f).tmp
    $(COMMAND_ECHO)-mv $(PRJ)/$(PATH_IN_MODULE)/$(NEW_PATCH_FILE_NAME) $(PRJ)/$(PATH_IN_MODULE)/$(NEW_PATCH_FILE_NAME).bak
    $(COMMAND_ECHO)-$(TOUCH) $(PRJ)/$(PATH_IN_MODULE)/$(NEW_PATCH_FILE_NAME).bak
    $(COMMAND_ECHO)$(PERL) $(SOLARENV)/bin/patch_sanitizer.pl $(PRJ)/$(PATH_IN_MODULE)/$(NEW_PATCH_FILE_NAME).bak $(MISC)/$(NEW_PATCH_FILE_NAME:f).tmp $(PRJ)/$(PATH_IN_MODULE)/$(NEW_PATCH_FILE_NAME)
    @@-$(RM) $(MISC)/$(NEW_PATCH_FILE_NAME:f).tmp $(PRJ)/$(PATH_IN_MODULE)/$(NEW_PATCH_FILE_NAME).bak
    $(COMMAND_ECHO)$(MAKECMD) $(MAKEMACROS) patch
    @echo still some problems with win32 generated patches...
    @echo $(USQ)find your new changes in $(NEW_PATCH_FILE_NAME). don't forget to move/rename that patch and insert it in your makefiles PATCH_FILES to activate.$(USQ)

create_clean : $(PACKAGE_DIR)/$(UNTAR_FLAG_FILE)
    @echo done

patch : $(PACKAGE_DIR)/$(PATCH_FLAG_FILE)
    @echo done

.ENDIF			# "$(L10N_framework)"==""<|MERGE_RESOLUTION|>--- conflicted
+++ resolved
@@ -110,62 +110,38 @@
 $(MISC)/%.unpack : $(TARFILE_LOCATION2)/%.tar.bz2
     @-$(RM) $@
 .IF "$(GUI)"=="UNX"
-<<<<<<< HEAD
-    @noop $(assign UNPACKCMD := sh -c "bzip2 -cd $(TARFILE_LOCATION)/$(TARFILE_MD5)-$(TARFILE_NAME).tar.bz2 $(TARFILE_FILTER) | $(GNUTAR) $(TAR_EXCLUDE_SWITCH) -x$(tar_verbose_switch)f - ")
+    @noop $(assign UNPACKCMD := sh -c "bzip2 -cd $(TARFILE_LOCATION)/$(TARFILE_MD5)-$(TARFILE_NAME).tar.bz2 $(TARFILE_FILTER) | $(GNUTAR) -x$(tar_verbose_switch)f - ")
 .ELSE			# "$(GUI)"=="UNX"
-    @noop $(assign UNPACKCMD := bzip2 -cd $(TARFILE_LOCATION)/$(TARFILE_MD5)-$(TARFILE_NAME).tar.bz2 $(TARFILE_FILTER) | $(GNUTAR) $(TAR_EXCLUDE_SWITCH) -x$(tar_verbose_switch)f - )
-=======
-    @noop $(assign UNPACKCMD := sh -c "bzip2 -cd $(TARFILE_LOCATION)/$(TARFILE_NAME).tar.bz2 $(TARFILE_FILTER) | $(GNUTAR) -x$(tar_verbose_switch)f - ")
+    @noop $(assign UNPACKCMD := bzip2 -cd $(TARFILE_LOCATION)/$(TARFILE_MD5)-$(TARFILE_NAME).tar.bz2 $(TARFILE_FILTER) | $(GNUTAR) -x$(tar_verbose_switch)f - )
+.ENDIF			# "$(GUI)"=="UNX"
+    @$(TYPE) $(mktmp $(UNPACKCMD)) > $@.$(INPATH)
+    @$(RENAME) $@.$(INPATH) $@
+
+$(MISC)/%.unpack : $(TARFILE_LOCATION2)/%.tar.Z
+    @-$(RM) $@
+.IF "$(GUI)"=="UNX"
+    @noop $(assign UNPACKCMD := sh -c "uncompress -c $(TARFILE_LOCATION)/$(TARFILE_MD5)-$(TARFILE_NAME).tar.Z | $(GNUTAR) -x$(tar_verbose_switch)f - ")
 .ELSE			# "$(GUI)"=="UNX"
-    @noop $(assign UNPACKCMD := bzip2 -cd $(TARFILE_LOCATION)/$(TARFILE_NAME).tar.bz2 $(TARFILE_FILTER) | $(GNUTAR) -x$(tar_verbose_switch)f - )
->>>>>>> 19087e3e
+    @noop $(assign UNPACKCMD := uncompress -c $(TARFILE_LOCATION)/$(TARFILE_MD5)-$(TARFILE_NAME).tar.Z | $(GNUTAR) -x$(tar_verbose_switch)f - )
 .ENDIF			# "$(GUI)"=="UNX"
     @$(TYPE) $(mktmp $(UNPACKCMD)) > $@.$(INPATH)
     @$(RENAME) $@.$(INPATH) $@
 
-$(MISC)/%.unpack : $(TARFILE_LOCATION2)/%.tar.Z
-    @-$(RM) $@
-.IF "$(GUI)"=="UNX"
-<<<<<<< HEAD
-    @noop $(assign UNPACKCMD := sh -c "uncompress -c $(TARFILE_LOCATION)/$(TARFILE_MD5)-$(TARFILE_NAME).tar.Z | $(GNUTAR) $(TAR_EXCLUDE_SWITCH) -x$(tar_verbose_switch)f - ")
-.ELSE			# "$(GUI)"=="UNX"
-    @noop $(assign UNPACKCMD := uncompress -c $(TARFILE_LOCATION)/$(TARFILE_MD5)-$(TARFILE_NAME).tar.Z | $(GNUTAR) $(TAR_EXCLUDE_SWITCH) -x$(tar_verbose_switch)f - )
-=======
-    @noop $(assign UNPACKCMD := sh -c "uncompress -c $(TARFILE_LOCATION)/$(TARFILE_NAME).tar.Z | $(GNUTAR) -x$(tar_verbose_switch)f - ")
-.ELSE			# "$(GUI)"=="UNX"
-    @noop $(assign UNPACKCMD := uncompress -c $(TARFILE_LOCATION)/$(TARFILE_NAME).tar.Z | $(GNUTAR) -x$(tar_verbose_switch)f - )
->>>>>>> 19087e3e
-.ENDIF			# "$(GUI)"=="UNX"
-    @$(TYPE) $(mktmp $(UNPACKCMD)) > $@.$(INPATH)
-    @$(RENAME) $@.$(INPATH) $@
-
 $(MISC)/%.unpack : $(TARFILE_LOCATION2)/%.tar.gz
     @-$(RM) $@
-<<<<<<< HEAD
-    @noop $(assign UNPACKCMD := gzip -d -c $(subst,\,/ $(TARFILE_LOCATION)/$(TARFILE_MD5)-$(TARFILE_NAME).tar.gz) $(TARFILE_FILTER) | $(GNUTAR) $(TAR_EXCLUDE_SWITCH) -x$(tar_verbose_switch)f - )
-=======
-    @noop $(assign UNPACKCMD := gzip -d -c $(subst,\,/ $(TARFILE_LOCATION)/$(TARFILE_NAME).tar.gz) $(TARFILE_FILTER) | $(GNUTAR) -x$(tar_verbose_switch)f - )
->>>>>>> 19087e3e
+    @noop $(assign UNPACKCMD := gzip -d -c $(subst,\,/ $(TARFILE_LOCATION)/$(TARFILE_MD5)-$(TARFILE_NAME).tar.gz) $(TARFILE_FILTER) | $(GNUTAR) -x$(tar_verbose_switch)f - )
     @$(TYPE) $(mktmp $(UNPACKCMD)) > $@.$(INPATH)
     @$(RENAME) $@.$(INPATH) $@
 
 $(MISC)/%.unpack : $(TARFILE_LOCATION2)/%.tgz
     @-$(RM) $@
-<<<<<<< HEAD
-    @noop $(assign UNPACKCMD := gzip -d -c $(subst,\,/ $(TARFILE_LOCATION)/$(TARFILE_MD5)-$(TARFILE_NAME).tgz) $(TARFILE_FILTER) | $(GNUTAR) $(TAR_EXCLUDE_SWITCH) -x$(tar_verbose_switch)f - )
-=======
-    @noop $(assign UNPACKCMD := gzip -d -c $(subst,\,/ $(TARFILE_LOCATION)/$(TARFILE_NAME).tgz) $(TARFILE_FILTER) | $(GNUTAR) -x$(tar_verbose_switch)f - )
->>>>>>> 19087e3e
+    @noop $(assign UNPACKCMD := gzip -d -c $(subst,\,/ $(TARFILE_LOCATION)/$(TARFILE_MD5)-$(TARFILE_NAME).tgz) $(TARFILE_FILTER) | $(GNUTAR) -x$(tar_verbose_switch)f - )
     @$(TYPE) $(mktmp $(UNPACKCMD)) > $@.$(INPATH)
     @$(RENAME) $@.$(INPATH) $@
 
 $(MISC)/%.unpack : $(TARFILE_LOCATION2)/%.tar
     @-$(RM) $@
-<<<<<<< HEAD
-    @noop $(assign UNPACKCMD := $(GNUTAR) $(TAR_EXCLUDE_SWITCH) -x$(tar_verbose_switch)f $(TARFILE_LOCATION)/$(TARFILE_MD5)-$(TARFILE_NAME).tar)
-=======
-    @noop $(assign UNPACKCMD := $(GNUTAR) -x$(tar_verbose_switch)f $(TARFILE_LOCATION)/$(TARFILE_NAME).tar)
->>>>>>> 19087e3e
+    @noop $(assign UNPACKCMD := $(GNUTAR) -x$(tar_verbose_switch)f $(TARFILE_LOCATION)/$(TARFILE_MD5)-$(TARFILE_NAME).tar)
     @$(TYPE) $(mktmp $(UNPACKCMD)) > $@.$(INPATH)
     @$(RENAME) $@.$(INPATH) $@
 
