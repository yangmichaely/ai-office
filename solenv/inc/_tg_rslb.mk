--- conflicted
+++ resolved
@@ -15,16 +15,9 @@
     -fs={$(subst,$(OUTPATH),$(COMMON_OUTDIR) $(BIN))/$(RESLIB1NAME)$i.res} \
     $(foreach,j,$(subst,$(PRJ),$(SOLARDEFIMG)/$(PRJNAME) $(RESLIB1IMAGES)) -lip={$j}/$i \
     -lip={$j} ) \
-<<<<<<< HEAD
-    -lip=$(SOLARDEFIMG)/res/$i -lip=$(SOLARDEFIMG)/res ) \
-    -subMODULE=$(SOLARDEFIMG) \
-    -subGLOBALRES=$(SOLARDEFIMG)/res \
-=======
-    -lip=$(SOLARSRC)/$(RSCDEFIMG)/res/$i -lip=$(SOLARSRC)/$(RSCDEFIMG)/res \
-    -lip=$(SOLARSRC)/$(RSCDEFIMG)/$i -lip=$(SOLARSRC)/$(RSCDEFIMG) ) \
-    -subMODULE=$(SOLARSRC)/$(RSCDEFIMG) \
-    -subGLOBALRES=$(SOLARSRC)/$(RSCDEFIMG)/res \
->>>>>>> 853a5883
+    -lip=$(SOLARDEFIMG)/res/$i -lip=$(SOLARDEFIMG)/res ) \
+    -subMODULE=$(SOLARDEFIMG) \
+    -subGLOBALRES=$(SOLARDEFIMG)/res \
     -oil={$(subst,$(OUTPATH),$(COMMON_OUTDIR) $(BIN))} \
     -ft=$@ \
     $(RSC1HEADER) $(RESLIB1SRSFILES) \
@@ -37,16 +30,9 @@
     -fs={$(BIN)/$(RESLIB1NAME)$i.res} \
     $(foreach,j,$(subst,$(PRJ),$(SOLARDEFIMG)/$(PRJNAME) $(RESLIB1IMAGES)) -lip={$j}/$i \
     -lip={$j} ) \
-<<<<<<< HEAD
-    -lip=$(SOLARDEFIMG)/res/$i -lip=$(SOLARDEFIMG)/res ) \
-    -subMODULE=$(SOLARDEFIMG) \
-    -subGLOBALRES=$(SOLARDEFIMG)/res \
-=======
-    -lip=$(SOLARSRC)/$(RSCDEFIMG)/res/$i -lip=$(SOLARSRC)/$(RSCDEFIMG)/res \
-    -lip=$(SOLARSRC)/$(RSCDEFIMG)/$i -lip=$(SOLARSRC)/$(RSCDEFIMG) ) \
-    -subMODULE=$(SOLARSRC)/$(RSCDEFIMG) \
-    -subGLOBALRES=$(SOLARSRC)/$(RSCDEFIMG)/res \
->>>>>>> 853a5883
+    -lip=$(SOLARDEFIMG)/res/$i -lip=$(SOLARDEFIMG)/res ) \
+    -subMODULE=$(SOLARDEFIMG) \
+    -subGLOBALRES=$(SOLARDEFIMG)/res \
     -oil=$(BIN) \
     -ft=$@ \
     $(RSC1HEADER) $(RESLIB1SRSFILES) \
@@ -90,16 +76,9 @@
     -fs={$(subst,$(OUTPATH),$(COMMON_OUTDIR) $(BIN))/$(RESLIB2NAME)$i.res} \
     $(foreach,j,$(subst,$(PRJ),$(SOLARDEFIMG)/$(PRJNAME) $(RESLIB2IMAGES)) -lip={$j}/$i \
     -lip={$j} ) \
-<<<<<<< HEAD
-    -lip=$(SOLARDEFIMG)/res/$i -lip=$(SOLARDEFIMG)/res ) \
-    -subMODULE=$(SOLARDEFIMG) \
-    -subGLOBALRES=$(SOLARDEFIMG)/res \
-=======
-    -lip=$(SOLARSRC)/$(RSCDEFIMG)/res/$i -lip=$(SOLARSRC)/$(RSCDEFIMG)/res \
-    -lip=$(SOLARSRC)/$(RSCDEFIMG)/$i -lip=$(SOLARSRC)/$(RSCDEFIMG) ) \
-    -subMODULE=$(SOLARSRC)/$(RSCDEFIMG) \
-    -subGLOBALRES=$(SOLARSRC)/$(RSCDEFIMG)/res \
->>>>>>> 853a5883
+    -lip=$(SOLARDEFIMG)/res/$i -lip=$(SOLARDEFIMG)/res ) \
+    -subMODULE=$(SOLARDEFIMG) \
+    -subGLOBALRES=$(SOLARDEFIMG)/res \
     -oil={$(subst,$(OUTPATH),$(COMMON_OUTDIR) $(BIN))} \
     -ft=$@ \
     $(RSC2HEADER) $(RESLIB2SRSFILES) \
@@ -112,16 +91,9 @@
     -fs={$(BIN)/$(RESLIB2NAME)$i.res} \
     $(foreach,j,$(subst,$(PRJ),$(SOLARDEFIMG)/$(PRJNAME) $(RESLIB2IMAGES)) -lip={$j}/$i \
     -lip={$j} ) \
-<<<<<<< HEAD
-    -lip=$(SOLARDEFIMG)/res/$i -lip=$(SOLARDEFIMG)/res ) \
-    -subMODULE=$(SOLARDEFIMG) \
-    -subGLOBALRES=$(SOLARDEFIMG)/res \
-=======
-    -lip=$(SOLARSRC)/$(RSCDEFIMG)/res/$i -lip=$(SOLARSRC)/$(RSCDEFIMG)/res \
-    -lip=$(SOLARSRC)/$(RSCDEFIMG)/$i -lip=$(SOLARSRC)/$(RSCDEFIMG) ) \
-    -subMODULE=$(SOLARSRC)/$(RSCDEFIMG) \
-    -subGLOBALRES=$(SOLARSRC)/$(RSCDEFIMG)/res \
->>>>>>> 853a5883
+    -lip=$(SOLARDEFIMG)/res/$i -lip=$(SOLARDEFIMG)/res ) \
+    -subMODULE=$(SOLARDEFIMG) \
+    -subGLOBALRES=$(SOLARDEFIMG)/res \
     -oil=$(BIN) \
     -ft=$@ \
     $(RSC2HEADER) $(RESLIB2SRSFILES) \
@@ -165,16 +137,9 @@
     -fs={$(subst,$(OUTPATH),$(COMMON_OUTDIR) $(BIN))/$(RESLIB3NAME)$i.res} \
     $(foreach,j,$(subst,$(PRJ),$(SOLARDEFIMG)/$(PRJNAME) $(RESLIB3IMAGES)) -lip={$j}/$i \
     -lip={$j} ) \
-<<<<<<< HEAD
-    -lip=$(SOLARDEFIMG)/res/$i -lip=$(SOLARDEFIMG)/res ) \
-    -subMODULE=$(SOLARDEFIMG) \
-    -subGLOBALRES=$(SOLARDEFIMG)/res \
-=======
-    -lip=$(SOLARSRC)/$(RSCDEFIMG)/res/$i -lip=$(SOLARSRC)/$(RSCDEFIMG)/res \
-    -lip=$(SOLARSRC)/$(RSCDEFIMG)/$i -lip=$(SOLARSRC)/$(RSCDEFIMG) ) \
-    -subMODULE=$(SOLARSRC)/$(RSCDEFIMG) \
-    -subGLOBALRES=$(SOLARSRC)/$(RSCDEFIMG)/res \
->>>>>>> 853a5883
+    -lip=$(SOLARDEFIMG)/res/$i -lip=$(SOLARDEFIMG)/res ) \
+    -subMODULE=$(SOLARDEFIMG) \
+    -subGLOBALRES=$(SOLARDEFIMG)/res \
     -oil={$(subst,$(OUTPATH),$(COMMON_OUTDIR) $(BIN))} \
     -ft=$@ \
     $(RSC3HEADER) $(RESLIB3SRSFILES) \
@@ -187,16 +152,9 @@
     -fs={$(BIN)/$(RESLIB3NAME)$i.res} \
     $(foreach,j,$(subst,$(PRJ),$(SOLARDEFIMG)/$(PRJNAME) $(RESLIB3IMAGES)) -lip={$j}/$i \
     -lip={$j} ) \
-<<<<<<< HEAD
-    -lip=$(SOLARDEFIMG)/res/$i -lip=$(SOLARDEFIMG)/res ) \
-    -subMODULE=$(SOLARDEFIMG) \
-    -subGLOBALRES=$(SOLARDEFIMG)/res \
-=======
-    -lip=$(SOLARSRC)/$(RSCDEFIMG)/res/$i -lip=$(SOLARSRC)/$(RSCDEFIMG)/res \
-    -lip=$(SOLARSRC)/$(RSCDEFIMG)/$i -lip=$(SOLARSRC)/$(RSCDEFIMG) ) \
-    -subMODULE=$(SOLARSRC)/$(RSCDEFIMG) \
-    -subGLOBALRES=$(SOLARSRC)/$(RSCDEFIMG)/res \
->>>>>>> 853a5883
+    -lip=$(SOLARDEFIMG)/res/$i -lip=$(SOLARDEFIMG)/res ) \
+    -subMODULE=$(SOLARDEFIMG) \
+    -subGLOBALRES=$(SOLARDEFIMG)/res \
     -oil=$(BIN) \
     -ft=$@ \
     $(RSC3HEADER) $(RESLIB3SRSFILES) \
@@ -240,16 +198,9 @@
     -fs={$(subst,$(OUTPATH),$(COMMON_OUTDIR) $(BIN))/$(RESLIB4NAME)$i.res} \
     $(foreach,j,$(subst,$(PRJ),$(SOLARDEFIMG)/$(PRJNAME) $(RESLIB4IMAGES)) -lip={$j}/$i \
     -lip={$j} ) \
-<<<<<<< HEAD
-    -lip=$(SOLARDEFIMG)/res/$i -lip=$(SOLARDEFIMG)/res ) \
-    -subMODULE=$(SOLARDEFIMG) \
-    -subGLOBALRES=$(SOLARDEFIMG)/res \
-=======
-    -lip=$(SOLARSRC)/$(RSCDEFIMG)/res/$i -lip=$(SOLARSRC)/$(RSCDEFIMG)/res \
-    -lip=$(SOLARSRC)/$(RSCDEFIMG)/$i -lip=$(SOLARSRC)/$(RSCDEFIMG) ) \
-    -subMODULE=$(SOLARSRC)/$(RSCDEFIMG) \
-    -subGLOBALRES=$(SOLARSRC)/$(RSCDEFIMG)/res \
->>>>>>> 853a5883
+    -lip=$(SOLARDEFIMG)/res/$i -lip=$(SOLARDEFIMG)/res ) \
+    -subMODULE=$(SOLARDEFIMG) \
+    -subGLOBALRES=$(SOLARDEFIMG)/res \
     -oil={$(subst,$(OUTPATH),$(COMMON_OUTDIR) $(BIN))} \
     -ft=$@ \
     $(RSC4HEADER) $(RESLIB4SRSFILES) \
@@ -262,16 +213,9 @@
     -fs={$(BIN)/$(RESLIB4NAME)$i.res} \
     $(foreach,j,$(subst,$(PRJ),$(SOLARDEFIMG)/$(PRJNAME) $(RESLIB4IMAGES)) -lip={$j}/$i \
     -lip={$j} ) \
-<<<<<<< HEAD
-    -lip=$(SOLARDEFIMG)/res/$i -lip=$(SOLARDEFIMG)/res ) \
-    -subMODULE=$(SOLARDEFIMG) \
-    -subGLOBALRES=$(SOLARDEFIMG)/res \
-=======
-    -lip=$(SOLARSRC)/$(RSCDEFIMG)/res/$i -lip=$(SOLARSRC)/$(RSCDEFIMG)/res \
-    -lip=$(SOLARSRC)/$(RSCDEFIMG)/$i -lip=$(SOLARSRC)/$(RSCDEFIMG) ) \
-    -subMODULE=$(SOLARSRC)/$(RSCDEFIMG) \
-    -subGLOBALRES=$(SOLARSRC)/$(RSCDEFIMG)/res \
->>>>>>> 853a5883
+    -lip=$(SOLARDEFIMG)/res/$i -lip=$(SOLARDEFIMG)/res ) \
+    -subMODULE=$(SOLARDEFIMG) \
+    -subGLOBALRES=$(SOLARDEFIMG)/res \
     -oil=$(BIN) \
     -ft=$@ \
     $(RSC4HEADER) $(RESLIB4SRSFILES) \
@@ -315,16 +259,9 @@
     -fs={$(subst,$(OUTPATH),$(COMMON_OUTDIR) $(BIN))/$(RESLIB5NAME)$i.res} \
     $(foreach,j,$(subst,$(PRJ),$(SOLARDEFIMG)/$(PRJNAME) $(RESLIB5IMAGES)) -lip={$j}/$i \
     -lip={$j} ) \
-<<<<<<< HEAD
-    -lip=$(SOLARDEFIMG)/res/$i -lip=$(SOLARDEFIMG)/res ) \
-    -subMODULE=$(SOLARDEFIMG) \
-    -subGLOBALRES=$(SOLARDEFIMG)/res \
-=======
-    -lip=$(SOLARSRC)/$(RSCDEFIMG)/res/$i -lip=$(SOLARSRC)/$(RSCDEFIMG)/res \
-    -lip=$(SOLARSRC)/$(RSCDEFIMG)/$i -lip=$(SOLARSRC)/$(RSCDEFIMG) ) \
-    -subMODULE=$(SOLARSRC)/$(RSCDEFIMG) \
-    -subGLOBALRES=$(SOLARSRC)/$(RSCDEFIMG)/res \
->>>>>>> 853a5883
+    -lip=$(SOLARDEFIMG)/res/$i -lip=$(SOLARDEFIMG)/res ) \
+    -subMODULE=$(SOLARDEFIMG) \
+    -subGLOBALRES=$(SOLARDEFIMG)/res \
     -oil={$(subst,$(OUTPATH),$(COMMON_OUTDIR) $(BIN))} \
     -ft=$@ \
     $(RSC5HEADER) $(RESLIB5SRSFILES) \
@@ -337,16 +274,9 @@
     -fs={$(BIN)/$(RESLIB5NAME)$i.res} \
     $(foreach,j,$(subst,$(PRJ),$(SOLARDEFIMG)/$(PRJNAME) $(RESLIB5IMAGES)) -lip={$j}/$i \
     -lip={$j} ) \
-<<<<<<< HEAD
-    -lip=$(SOLARDEFIMG)/res/$i -lip=$(SOLARDEFIMG)/res ) \
-    -subMODULE=$(SOLARDEFIMG) \
-    -subGLOBALRES=$(SOLARDEFIMG)/res \
-=======
-    -lip=$(SOLARSRC)/$(RSCDEFIMG)/res/$i -lip=$(SOLARSRC)/$(RSCDEFIMG)/res \
-    -lip=$(SOLARSRC)/$(RSCDEFIMG)/$i -lip=$(SOLARSRC)/$(RSCDEFIMG) ) \
-    -subMODULE=$(SOLARSRC)/$(RSCDEFIMG) \
-    -subGLOBALRES=$(SOLARSRC)/$(RSCDEFIMG)/res \
->>>>>>> 853a5883
+    -lip=$(SOLARDEFIMG)/res/$i -lip=$(SOLARDEFIMG)/res ) \
+    -subMODULE=$(SOLARDEFIMG) \
+    -subGLOBALRES=$(SOLARDEFIMG)/res \
     -oil=$(BIN) \
     -ft=$@ \
     $(RSC5HEADER) $(RESLIB5SRSFILES) \
@@ -390,16 +320,9 @@
     -fs={$(subst,$(OUTPATH),$(COMMON_OUTDIR) $(BIN))/$(RESLIB6NAME)$i.res} \
     $(foreach,j,$(subst,$(PRJ),$(SOLARDEFIMG)/$(PRJNAME) $(RESLIB6IMAGES)) -lip={$j}/$i \
     -lip={$j} ) \
-<<<<<<< HEAD
-    -lip=$(SOLARDEFIMG)/res/$i -lip=$(SOLARDEFIMG)/res ) \
-    -subMODULE=$(SOLARDEFIMG) \
-    -subGLOBALRES=$(SOLARDEFIMG)/res \
-=======
-    -lip=$(SOLARSRC)/$(RSCDEFIMG)/res/$i -lip=$(SOLARSRC)/$(RSCDEFIMG)/res \
-    -lip=$(SOLARSRC)/$(RSCDEFIMG)/$i -lip=$(SOLARSRC)/$(RSCDEFIMG) ) \
-    -subMODULE=$(SOLARSRC)/$(RSCDEFIMG) \
-    -subGLOBALRES=$(SOLARSRC)/$(RSCDEFIMG)/res \
->>>>>>> 853a5883
+    -lip=$(SOLARDEFIMG)/res/$i -lip=$(SOLARDEFIMG)/res ) \
+    -subMODULE=$(SOLARDEFIMG) \
+    -subGLOBALRES=$(SOLARDEFIMG)/res \
     -oil={$(subst,$(OUTPATH),$(COMMON_OUTDIR) $(BIN))} \
     -ft=$@ \
     $(RSC6HEADER) $(RESLIB6SRSFILES) \
@@ -412,16 +335,9 @@
     -fs={$(BIN)/$(RESLIB6NAME)$i.res} \
     $(foreach,j,$(subst,$(PRJ),$(SOLARDEFIMG)/$(PRJNAME) $(RESLIB6IMAGES)) -lip={$j}/$i \
     -lip={$j} ) \
-<<<<<<< HEAD
-    -lip=$(SOLARDEFIMG)/res/$i -lip=$(SOLARDEFIMG)/res ) \
-    -subMODULE=$(SOLARDEFIMG) \
-    -subGLOBALRES=$(SOLARDEFIMG)/res \
-=======
-    -lip=$(SOLARSRC)/$(RSCDEFIMG)/res/$i -lip=$(SOLARSRC)/$(RSCDEFIMG)/res \
-    -lip=$(SOLARSRC)/$(RSCDEFIMG)/$i -lip=$(SOLARSRC)/$(RSCDEFIMG) ) \
-    -subMODULE=$(SOLARSRC)/$(RSCDEFIMG) \
-    -subGLOBALRES=$(SOLARSRC)/$(RSCDEFIMG)/res \
->>>>>>> 853a5883
+    -lip=$(SOLARDEFIMG)/res/$i -lip=$(SOLARDEFIMG)/res ) \
+    -subMODULE=$(SOLARDEFIMG) \
+    -subGLOBALRES=$(SOLARDEFIMG)/res \
     -oil=$(BIN) \
     -ft=$@ \
     $(RSC6HEADER) $(RESLIB6SRSFILES) \
@@ -465,16 +381,9 @@
     -fs={$(subst,$(OUTPATH),$(COMMON_OUTDIR) $(BIN))/$(RESLIB7NAME)$i.res} \
     $(foreach,j,$(subst,$(PRJ),$(SOLARDEFIMG)/$(PRJNAME) $(RESLIB7IMAGES)) -lip={$j}/$i \
     -lip={$j} ) \
-<<<<<<< HEAD
-    -lip=$(SOLARDEFIMG)/res/$i -lip=$(SOLARDEFIMG)/res ) \
-    -subMODULE=$(SOLARDEFIMG) \
-    -subGLOBALRES=$(SOLARDEFIMG)/res \
-=======
-    -lip=$(SOLARSRC)/$(RSCDEFIMG)/res/$i -lip=$(SOLARSRC)/$(RSCDEFIMG)/res \
-    -lip=$(SOLARSRC)/$(RSCDEFIMG)/$i -lip=$(SOLARSRC)/$(RSCDEFIMG) ) \
-    -subMODULE=$(SOLARSRC)/$(RSCDEFIMG) \
-    -subGLOBALRES=$(SOLARSRC)/$(RSCDEFIMG)/res \
->>>>>>> 853a5883
+    -lip=$(SOLARDEFIMG)/res/$i -lip=$(SOLARDEFIMG)/res ) \
+    -subMODULE=$(SOLARDEFIMG) \
+    -subGLOBALRES=$(SOLARDEFIMG)/res \
     -oil={$(subst,$(OUTPATH),$(COMMON_OUTDIR) $(BIN))} \
     -ft=$@ \
     $(RSC7HEADER) $(RESLIB7SRSFILES) \
@@ -487,16 +396,9 @@
     -fs={$(BIN)/$(RESLIB7NAME)$i.res} \
     $(foreach,j,$(subst,$(PRJ),$(SOLARDEFIMG)/$(PRJNAME) $(RESLIB7IMAGES)) -lip={$j}/$i \
     -lip={$j} ) \
-<<<<<<< HEAD
-    -lip=$(SOLARDEFIMG)/res/$i -lip=$(SOLARDEFIMG)/res ) \
-    -subMODULE=$(SOLARDEFIMG) \
-    -subGLOBALRES=$(SOLARDEFIMG)/res \
-=======
-    -lip=$(SOLARSRC)/$(RSCDEFIMG)/res/$i -lip=$(SOLARSRC)/$(RSCDEFIMG)/res \
-    -lip=$(SOLARSRC)/$(RSCDEFIMG)/$i -lip=$(SOLARSRC)/$(RSCDEFIMG) ) \
-    -subMODULE=$(SOLARSRC)/$(RSCDEFIMG) \
-    -subGLOBALRES=$(SOLARSRC)/$(RSCDEFIMG)/res \
->>>>>>> 853a5883
+    -lip=$(SOLARDEFIMG)/res/$i -lip=$(SOLARDEFIMG)/res ) \
+    -subMODULE=$(SOLARDEFIMG) \
+    -subGLOBALRES=$(SOLARDEFIMG)/res \
     -oil=$(BIN) \
     -ft=$@ \
     $(RSC7HEADER) $(RESLIB7SRSFILES) \
@@ -540,16 +442,9 @@
     -fs={$(subst,$(OUTPATH),$(COMMON_OUTDIR) $(BIN))/$(RESLIB8NAME)$i.res} \
     $(foreach,j,$(subst,$(PRJ),$(SOLARDEFIMG)/$(PRJNAME) $(RESLIB8IMAGES)) -lip={$j}/$i \
     -lip={$j} ) \
-<<<<<<< HEAD
-    -lip=$(SOLARDEFIMG)/res/$i -lip=$(SOLARDEFIMG)/res ) \
-    -subMODULE=$(SOLARDEFIMG) \
-    -subGLOBALRES=$(SOLARDEFIMG)/res \
-=======
-    -lip=$(SOLARSRC)/$(RSCDEFIMG)/res/$i -lip=$(SOLARSRC)/$(RSCDEFIMG)/res \
-    -lip=$(SOLARSRC)/$(RSCDEFIMG)/$i -lip=$(SOLARSRC)/$(RSCDEFIMG) ) \
-    -subMODULE=$(SOLARSRC)/$(RSCDEFIMG) \
-    -subGLOBALRES=$(SOLARSRC)/$(RSCDEFIMG)/res \
->>>>>>> 853a5883
+    -lip=$(SOLARDEFIMG)/res/$i -lip=$(SOLARDEFIMG)/res ) \
+    -subMODULE=$(SOLARDEFIMG) \
+    -subGLOBALRES=$(SOLARDEFIMG)/res \
     -oil={$(subst,$(OUTPATH),$(COMMON_OUTDIR) $(BIN))} \
     -ft=$@ \
     $(RSC8HEADER) $(RESLIB8SRSFILES) \
@@ -562,16 +457,9 @@
     -fs={$(BIN)/$(RESLIB8NAME)$i.res} \
     $(foreach,j,$(subst,$(PRJ),$(SOLARDEFIMG)/$(PRJNAME) $(RESLIB8IMAGES)) -lip={$j}/$i \
     -lip={$j} ) \
-<<<<<<< HEAD
-    -lip=$(SOLARDEFIMG)/res/$i -lip=$(SOLARDEFIMG)/res ) \
-    -subMODULE=$(SOLARDEFIMG) \
-    -subGLOBALRES=$(SOLARDEFIMG)/res \
-=======
-    -lip=$(SOLARSRC)/$(RSCDEFIMG)/res/$i -lip=$(SOLARSRC)/$(RSCDEFIMG)/res \
-    -lip=$(SOLARSRC)/$(RSCDEFIMG)/$i -lip=$(SOLARSRC)/$(RSCDEFIMG) ) \
-    -subMODULE=$(SOLARSRC)/$(RSCDEFIMG) \
-    -subGLOBALRES=$(SOLARSRC)/$(RSCDEFIMG)/res \
->>>>>>> 853a5883
+    -lip=$(SOLARDEFIMG)/res/$i -lip=$(SOLARDEFIMG)/res ) \
+    -subMODULE=$(SOLARDEFIMG) \
+    -subGLOBALRES=$(SOLARDEFIMG)/res \
     -oil=$(BIN) \
     -ft=$@ \
     $(RSC8HEADER) $(RESLIB8SRSFILES) \
@@ -615,16 +503,9 @@
     -fs={$(subst,$(OUTPATH),$(COMMON_OUTDIR) $(BIN))/$(RESLIB9NAME)$i.res} \
     $(foreach,j,$(subst,$(PRJ),$(SOLARDEFIMG)/$(PRJNAME) $(RESLIB9IMAGES)) -lip={$j}/$i \
     -lip={$j} ) \
-<<<<<<< HEAD
-    -lip=$(SOLARDEFIMG)/res/$i -lip=$(SOLARDEFIMG)/res ) \
-    -subMODULE=$(SOLARDEFIMG) \
-    -subGLOBALRES=$(SOLARDEFIMG)/res \
-=======
-    -lip=$(SOLARSRC)/$(RSCDEFIMG)/res/$i -lip=$(SOLARSRC)/$(RSCDEFIMG)/res \
-    -lip=$(SOLARSRC)/$(RSCDEFIMG)/$i -lip=$(SOLARSRC)/$(RSCDEFIMG) ) \
-    -subMODULE=$(SOLARSRC)/$(RSCDEFIMG) \
-    -subGLOBALRES=$(SOLARSRC)/$(RSCDEFIMG)/res \
->>>>>>> 853a5883
+    -lip=$(SOLARDEFIMG)/res/$i -lip=$(SOLARDEFIMG)/res ) \
+    -subMODULE=$(SOLARDEFIMG) \
+    -subGLOBALRES=$(SOLARDEFIMG)/res \
     -oil={$(subst,$(OUTPATH),$(COMMON_OUTDIR) $(BIN))} \
     -ft=$@ \
     $(RSC9HEADER) $(RESLIB9SRSFILES) \
@@ -637,16 +518,9 @@
     -fs={$(BIN)/$(RESLIB9NAME)$i.res} \
     $(foreach,j,$(subst,$(PRJ),$(SOLARDEFIMG)/$(PRJNAME) $(RESLIB9IMAGES)) -lip={$j}/$i \
     -lip={$j} ) \
-<<<<<<< HEAD
-    -lip=$(SOLARDEFIMG)/res/$i -lip=$(SOLARDEFIMG)/res ) \
-    -subMODULE=$(SOLARDEFIMG) \
-    -subGLOBALRES=$(SOLARDEFIMG)/res \
-=======
-    -lip=$(SOLARSRC)/$(RSCDEFIMG)/res/$i -lip=$(SOLARSRC)/$(RSCDEFIMG)/res \
-    -lip=$(SOLARSRC)/$(RSCDEFIMG)/$i -lip=$(SOLARSRC)/$(RSCDEFIMG) ) \
-    -subMODULE=$(SOLARSRC)/$(RSCDEFIMG) \
-    -subGLOBALRES=$(SOLARSRC)/$(RSCDEFIMG)/res \
->>>>>>> 853a5883
+    -lip=$(SOLARDEFIMG)/res/$i -lip=$(SOLARDEFIMG)/res ) \
+    -subMODULE=$(SOLARDEFIMG) \
+    -subGLOBALRES=$(SOLARDEFIMG)/res \
     -oil=$(BIN) \
     -ft=$@ \
     $(RSC9HEADER) $(RESLIB9SRSFILES) \
@@ -690,16 +564,9 @@
     -fs={$(subst,$(OUTPATH),$(COMMON_OUTDIR) $(BIN))/$(RESLIB10NAME)$i.res} \
     $(foreach,j,$(subst,$(PRJ),$(SOLARDEFIMG)/$(PRJNAME) $(RESLIB10IMAGES)) -lip={$j}/$i \
     -lip={$j} ) \
-<<<<<<< HEAD
-    -lip=$(SOLARDEFIMG)/res/$i -lip=$(SOLARDEFIMG)/res ) \
-    -subMODULE=$(SOLARDEFIMG) \
-    -subGLOBALRES=$(SOLARDEFIMG)/res \
-=======
-    -lip=$(SOLARSRC)/$(RSCDEFIMG)/res/$i -lip=$(SOLARSRC)/$(RSCDEFIMG)/res \
-    -lip=$(SOLARSRC)/$(RSCDEFIMG)/$i -lip=$(SOLARSRC)/$(RSCDEFIMG) ) \
-    -subMODULE=$(SOLARSRC)/$(RSCDEFIMG) \
-    -subGLOBALRES=$(SOLARSRC)/$(RSCDEFIMG)/res \
->>>>>>> 853a5883
+    -lip=$(SOLARDEFIMG)/res/$i -lip=$(SOLARDEFIMG)/res ) \
+    -subMODULE=$(SOLARDEFIMG) \
+    -subGLOBALRES=$(SOLARDEFIMG)/res \
     -oil={$(subst,$(OUTPATH),$(COMMON_OUTDIR) $(BIN))} \
     -ft=$@ \
     $(RSC10HEADER) $(RESLIB10SRSFILES) \
@@ -712,16 +579,9 @@
     -fs={$(BIN)/$(RESLIB10NAME)$i.res} \
     $(foreach,j,$(subst,$(PRJ),$(SOLARDEFIMG)/$(PRJNAME) $(RESLIB10IMAGES)) -lip={$j}/$i \
     -lip={$j} ) \
-<<<<<<< HEAD
-    -lip=$(SOLARDEFIMG)/res/$i -lip=$(SOLARDEFIMG)/res ) \
-    -subMODULE=$(SOLARDEFIMG) \
-    -subGLOBALRES=$(SOLARDEFIMG)/res \
-=======
-    -lip=$(SOLARSRC)/$(RSCDEFIMG)/res/$i -lip=$(SOLARSRC)/$(RSCDEFIMG)/res \
-    -lip=$(SOLARSRC)/$(RSCDEFIMG)/$i -lip=$(SOLARSRC)/$(RSCDEFIMG) ) \
-    -subMODULE=$(SOLARSRC)/$(RSCDEFIMG) \
-    -subGLOBALRES=$(SOLARSRC)/$(RSCDEFIMG)/res \
->>>>>>> 853a5883
+    -lip=$(SOLARDEFIMG)/res/$i -lip=$(SOLARDEFIMG)/res ) \
+    -subMODULE=$(SOLARDEFIMG) \
+    -subGLOBALRES=$(SOLARDEFIMG)/res \
     -oil=$(BIN) \
     -ft=$@ \
     $(RSC10HEADER) $(RESLIB10SRSFILES) \
