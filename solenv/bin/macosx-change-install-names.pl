#*************************************************************************
#
# DO NOT ALTER OR REMOVE COPYRIGHT NOTICES OR THIS FILE HEADER.
#
# Copyright 2000, 2010 Oracle and/or its affiliates.
#
# OpenOffice.org - a multi-platform office productivity suite
#
# This file is part of OpenOffice.org.
#
# OpenOffice.org is free software: you can redistribute it and/or modify
# it under the terms of the GNU Lesser General Public License version 3
# only, as published by the Free Software Foundation.
#
# OpenOffice.org is distributed in the hope that it will be useful,
# but WITHOUT ANY WARRANTY; without even the implied warranty of
# MERCHANTABILITY or FITNESS FOR A PARTICULAR PURPOSE.  See the
# GNU Lesser General Public License version 3 for more details
# (a copy is included in the LICENSE file that accompanied this code).
#
# You should have received a copy of the GNU Lesser General Public License
# version 3 along with OpenOffice.org.  If not, see
# <http://www.openoffice.org/license.html>
# for a copy of the LGPLv3 License.
#
#*************************************************************************

use lib ("$ENV{SOLARENV}/bin/modules");
use macosxotoolhelper;

sub action($$$)
{
    my %action =
        ('app/UREBIN/URELIB' => '@executable_path/../lib',
         'app/OOO/URELIB' => '@executable_path/../ure-link/lib',
         'app/OOO/OOO' => '@executable_path',
         'app/SDK/URELIB' => '@executable_path/../../ure-link/lib',
         'app/BRAND/URELIB' => '@executable_path/../basis-link/ure-link/lib',
         'app/BRAND/OOO' => '@executable_path/../basis-link/program',
         'app/NONE/URELIB' => '@__VIA_LIBRARY_PATH__',
         'app/NONE/OOO' => '@__VIA_LIBRARY_PATH__',
         'app/NONE/NONE' => '@__VIA_LIBRARY_PATH__',
         'shl/URELIB/URELIB' => '@loader_path',
         'shl/OOO/URELIB' => '@loader_path/../ure-link/lib',
         'shl/OOO/OOO' => '@loader_path',
         'shl/OXT/URELIB' => '@executable_path/urelibs',
<<<<<<< HEAD
         'shl/NONE/URELIB' => '@__VIA_LIBRARY_PATH__',
         'shl/NONE/OOO' => '@__VIA_LIBRARY_PATH__',
         'shl/NONE/NONE' => '@__VIA_LIBRARY_PATH__');
=======
         'shl/BOXT/URELIB' => '@executable_path/urelibs',
         'shl/BOXT/OOO' => '@loader_path/../../../../../../basis-link/program');
>>>>>>> 26158a2e
    my ($type, $loc1, $loc2) = @_;
    my $act = $action{"$type/$loc1/$loc2"};
    die "illegal combination $type/$loc1/$loc2" unless defined $act;
    return $act;
}

@ARGV == 3 || @ARGV >= 2 && $ARGV[0] eq "extshl" or die
  'Usage: app|shl|extshl UREBIN|URELIB|OOO|SDK|BRAND|OXT|BOXT|NONE <filepath>*';
$type = shift @ARGV;
$loc = shift @ARGV;
if ($type eq "extshl")
{
    $type = "shl";
    my $change = "";
    my %inames;
    foreach $file (@ARGV)
    {
        my $iname = otoolD($file);
        (defined $iname ? $iname : $file . "\n") =~ m'^(.*?([^/]+))\n$' or
            die "unexpected otool -D output";
        $change .= " -change $1 " . action($type, $loc, $loc) . "/$2";
        $inames{$file} = $2;
    }
    foreach $file (@ARGV)
    {
        my $call = "install_name_tool$change -id \@__________________________________________________$loc/$inames{$file} $file";
        system($call) == 0 or die "cannot $call";
    }
}
foreach $file (@ARGV)
{
    my $call = "otool -L $file";
    open(IN, "-|", $call) or die "cannot $call";
    my $change = "";
    while (<IN>)
    {
        $change .= " -change $1 " . action($type, $loc, $2) . "$3"
            if m'^\s*(@_{50}([^/]+)(/.+)) \(compatibility version \d+\.\d+\.\d+, current version \d+\.\d+\.\d+\)\n$';
    }
    close(IN);
    if ($change ne "")
    {
        $call = "install_name_tool$change $file";
        system($call) == 0 or die "cannot $call";
    }
}<|MERGE_RESOLUTION|>--- conflicted
+++ resolved
@@ -44,14 +44,11 @@
          'shl/OOO/URELIB' => '@loader_path/../ure-link/lib',
          'shl/OOO/OOO' => '@loader_path',
          'shl/OXT/URELIB' => '@executable_path/urelibs',
-<<<<<<< HEAD
+         'shl/BOXT/URELIB' => '@executable_path/urelibs',
+         'shl/BOXT/OOO' => '@loader_path/../../../../../../basis-link/program',
          'shl/NONE/URELIB' => '@__VIA_LIBRARY_PATH__',
          'shl/NONE/OOO' => '@__VIA_LIBRARY_PATH__',
          'shl/NONE/NONE' => '@__VIA_LIBRARY_PATH__');
-=======
-         'shl/BOXT/URELIB' => '@executable_path/urelibs',
-         'shl/BOXT/OOO' => '@loader_path/../../../../../../basis-link/program');
->>>>>>> 26158a2e
     my ($type, $loc1, $loc2) = @_;
     my $act = $action{"$type/$loc1/$loc2"};
     die "illegal combination $type/$loc1/$loc2" unless defined $act;
