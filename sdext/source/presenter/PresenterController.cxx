/*************************************************************************
 *
 * DO NOT ALTER OR REMOVE COPYRIGHT NOTICES OR THIS FILE HEADER.
 *
 * Copyright 2008 by Sun Microsystems, Inc.
 *
 * OpenOffice.org - a multi-platform office productivity suite
 *
 * $RCSfile: PresenterController.cxx,v $
 *
 * $Revision: 1.5 $
 *
 * This file is part of OpenOffice.org.
 *
 * OpenOffice.org is free software: you can redistribute it and/or modify
 * it under the terms of the GNU Lesser General Public License version 3
 * only, as published by the Free Software Foundation.
 *
 * OpenOffice.org is distributed in the hope that it will be useful,
 * but WITHOUT ANY WARRANTY; without even the implied warranty of
 * MERCHANTABILITY or FITNESS FOR A PARTICULAR PURPOSE.  See the
 * GNU Lesser General Public License version 3 for more details
 * (a copy is included in the LICENSE file that accompanied this code).
 *
 * You should have received a copy of the GNU Lesser General Public License
 * version 3 along with OpenOffice.org.  If not, see
 * <http://www.openoffice.org/license.html>
 * for a copy of the LGPLv3 License.
 *
 ************************************************************************/

// MARKER(update_precomp.py): autogen include statement, do not remove
#include "precompiled_sdext.hxx"

#include "PresenterController.hxx"

#include "PresenterAccessibility.hxx"
#include "PresenterAnimator.hxx"
#include "PresenterCanvasHelper.hxx"
#include "PresenterCurrentSlideObserver.hxx"
#include "PresenterFrameworkObserver.hxx"
#include "PresenterHelper.hxx"
#include "PresenterNotesView.hxx"
#include "PresenterPaintManager.hxx"
#include "PresenterPaneAnimator.hxx"
#include "PresenterPaneBase.hxx"
#include "PresenterPaneContainer.hxx"
#include "PresenterPaneBorderPainter.hxx"
#include "PresenterTheme.hxx"
#include "PresenterViewFactory.hxx"
#include "PresenterWindowManager.hxx"

#include <com/sun/star/accessibility/AccessibleRole.hpp>
#include <com/sun/star/accessibility/XAccessible.hpp>
#include <com/sun/star/awt/Key.hpp>
#include <com/sun/star/awt/KeyModifier.hpp>
#include <com/sun/star/awt/MouseButton.hpp>
#include <com/sun/star/awt/XWindowPeer.hpp>
#include <com/sun/star/container/XNamed.hpp>
#include <com/sun/star/drawing/XDrawView.hpp>
#include <com/sun/star/drawing/XDrawPagesSupplier.hpp>
#include <com/sun/star/drawing/framework/ResourceActivationMode.hpp>
#include <com/sun/star/drawing/framework/ResourceId.hpp>
#include <com/sun/star/drawing/framework/XControllerManager.hpp>
#include <com/sun/star/frame/FrameSearchFlag.hpp>
#include <com/sun/star/frame/XDispatchProvider.hpp>
#include <com/sun/star/presentation/XPresentation.hpp>
#include <com/sun/star/presentation/XPresentationSupplier.hpp>
#include <com/sun/star/rendering/CompositeOperation.hpp>
#include <com/sun/star/rendering/TextDirection.hpp>

#include <rtl/ustrbuf.hxx>
#include <boost/bind.hpp>

using namespace ::com::sun::star;
using namespace ::com::sun::star::uno;
using namespace ::com::sun::star::presentation;
using namespace ::com::sun::star::drawing::framework;
using ::rtl::OUString;
using ::rtl::OUStringBuffer;

namespace {
    const sal_Int32 ResourceActivationEventType = 0;
    const sal_Int32 ResourceDeactivationEventType = 1;
    const sal_Int32 ConfigurationUpdateEndEventType = 2;
}


#define A2S(pString) (::rtl::OUString(RTL_CONSTASCII_USTRINGPARAM(pString)))


namespace sdext { namespace presenter {

PresenterController::InstanceContainer PresenterController::maInstances;

::rtl::Reference<PresenterController> PresenterController::Instance (
    const css::uno::Reference<css::frame::XFrame>& rxFrame)
{
    InstanceContainer::const_iterator iInstance (maInstances.find(rxFrame));
    if (iInstance != maInstances.end())
        return iInstance->second;
    else
        return ::rtl::Reference<PresenterController>();
}




PresenterController::PresenterController (
    const Reference<XComponentContext>& rxContext,
    const Reference<frame::XController>& rxController,
    const Reference<presentation::XSlideShowController>& rxSlideShowController,
    const rtl::Reference<PresenterPaneContainer>& rpPaneContainer,
    const Reference<XResourceId>& rxMainPaneId)
    : PresenterControllerInterfaceBase(m_aMutex),
      mxComponentContext(rxContext),
      mxController(rxController),
      mxConfigurationController(),
      mxSlideShowController(rxSlideShowController),
      mxMainPaneId(rxMainPaneId),
      mpPaneContainer(rpPaneContainer),
      mnCurrentSlideIndex(-1),
      mxCurrentSlide(),
      mxNextSlide(),
      mpWindowManager(new PresenterWindowManager(rxContext,mpPaneContainer,this)),
      mpCurrentPaneAnimation(),
      mnWindowBackgroundColor(0x00ffffff),
      mpTheme(),
      mxMainWindow(),
      mpPaneBorderPainter(),
      mpAnimator(new PresenterAnimator()),
      mpCanvasHelper(new PresenterCanvasHelper()),
      mxPresenterHelper(),
      mpPaintManager(),
      mnPendingSlideNumber(-1),
      mxUrlTransformer(),
      mpAccessibleObject(),
      mbIsAccessibilityActive(false)
{
    OSL_ASSERT(mxController.is());

    if ( ! mxSlideShowController.is())
        throw new lang::IllegalArgumentException(
            A2S("missing slide show controller"),
            static_cast<XWeak*>(this),
            2);

    new PresenterCurrentSlideObserver(this,rxSlideShowController);

    // Listen for configuration changes.
    Reference<XControllerManager> xCM (mxController, UNO_QUERY_THROW);
    mxConfigurationController = xCM->getConfigurationController();
    if (mxConfigurationController.is())
    {
        mxConfigurationController->addConfigurationChangeListener(
            this,
            A2S("ResourceActivation"),
            Any(ResourceActivationEventType));
        mxConfigurationController->addConfigurationChangeListener(
            this,
            A2S("ResourceDeactivation"),
            Any(ResourceDeactivationEventType));
        mxConfigurationController->addConfigurationChangeListener(
            this,
            A2S("ConfigurationUpdateEnd"),
            Any(ConfigurationUpdateEndEventType));
    }

    // Listen for the frame being activated.
    Reference<frame::XFrame> xFrame (mxController->getFrame());
    if (xFrame.is())
        xFrame->addFrameActionListener(this);

    // Create the border painter.
    mpPaneBorderPainter = new PresenterPaneBorderPainter(rxContext);
    mpWindowManager->SetPaneBorderPainter(mpPaneBorderPainter);

    // Create an object that is able to load the bitmaps in a format that is
    // supported by the canvas.
    Reference<lang::XMultiComponentFactory> xFactory (
        rxContext->getServiceManager(), UNO_QUERY);
    if ( ! xFactory.is())
        return;
    mxPresenterHelper = Reference<drawing::XPresenterHelper>(
        xFactory->createInstanceWithContext(
            A2S("com.sun.star.drawing.PresenterHelper"),
            rxContext),
        UNO_QUERY_THROW);

    if (mxSlideShowController.is())
    {
        mxSlideShowController->activate();
        Reference<beans::XPropertySet> xProperties (mxSlideShowController, UNO_QUERY);
        if (xProperties.is())
        {
            Reference<awt::XWindow> xWindow (
                xProperties->getPropertyValue(A2S("ParentWindow")), UNO_QUERY);
            if (xWindow.is())
                xWindow->addKeyListener(this);
        }
    }

    UpdateCurrentSlide(0);

    maInstances[mxController->getFrame()] = this;

    // Create a URLTransformer.
    if (xFactory.is())
    {
        mxUrlTransformer = Reference<util::XURLTransformer>(
            xFactory->createInstanceWithContext(
                A2S("com.sun.star.util.URLTransformer"),
                mxComponentContext),
            UNO_QUERY);
    }
}




PresenterController::~PresenterController (void)
{
}




void PresenterController::disposing (void)
{
    maInstances.erase(mxController->getFrame());

    if (mxMainWindow.is())
    {
        mxMainWindow->removeKeyListener(this);
        mxMainWindow->removeFocusListener(this);
        mxMainWindow->removeMouseListener(this);
        mxMainWindow->removeMouseMotionListener(this);
        mxMainWindow = NULL;
    }
    if (mxConfigurationController.is())
        mxConfigurationController->removeConfigurationChangeListener(this);

    Reference<XComponent> xWindowManagerComponent (
        static_cast<XWeak*>(mpWindowManager.get()), UNO_QUERY);
    mpWindowManager = NULL;
    if (xWindowManagerComponent.is())
        xWindowManagerComponent->dispose();

    if (mxController.is())
    {
        Reference<frame::XFrame> xFrame (mxController->getFrame());
        if (xFrame.is())
            xFrame->removeFrameActionListener(this);
        mxController = NULL;
    }

    mxComponentContext = NULL;
    mxConfigurationController = NULL;
    mxSlideShowController = NULL;
    mxMainPaneId = NULL;
    mpPaneContainer = NULL;
    mnCurrentSlideIndex = -1;
    mxCurrentSlide = NULL;
    mxNextSlide = NULL;
    mpCurrentPaneAnimation.reset();
    mpTheme.reset();
    {
        Reference<lang::XComponent> xComponent (
            static_cast<XWeak*>(mpPaneBorderPainter.get()), UNO_QUERY);
        mpPaneBorderPainter = NULL;
        if (xComponent.is())
            xComponent->dispose();
    }
    mpAnimator.reset();
    mpCanvasHelper.reset();
    {
        Reference<lang::XComponent> xComponent (mxPresenterHelper, UNO_QUERY);
        mxPresenterHelper = NULL;
        if (xComponent.is())
            xComponent->dispose();
    }
    mpPaintManager.reset();
    mnPendingSlideNumber = -1;
    {
        Reference<lang::XComponent> xComponent (mxUrlTransformer, UNO_QUERY);
        mxUrlTransformer = NULL;
        if (xComponent.is())
            xComponent->dispose();
    }
}




void PresenterController::UpdateCurrentSlide (const sal_Int32 nOffset)
{
    GetSlides(nOffset);
    UpdatePaneTitles();
    UpdateViews();

    // Update the accessibility object.
    if (IsAccessibilityActive())
    {
        sal_Int32 nSlideCount (0);
        Reference<container::XIndexAccess> xIndexAccess(mxSlideShowController, UNO_QUERY);
        if (xIndexAccess.is())
            nSlideCount = xIndexAccess->getCount();
        mpAccessibleObject->NotifyCurrentSlideChange(mnCurrentSlideIndex, nSlideCount);
    }
}




void PresenterController::GetSlides (const sal_Int32 nOffset)
{
    if ( ! mxSlideShowController.is())
        return;

    // Get the current slide from the slide show controller.
    mxCurrentSlide = NULL;
    Reference<container::XIndexAccess> xIndexAccess(mxSlideShowController, UNO_QUERY);
    sal_Int32 nSlideIndex = -1;
    try
    {
        nSlideIndex = mxSlideShowController->getCurrentSlideIndex() + nOffset;
        if (mxSlideShowController->isPaused())
            nSlideIndex = -1;

        if (xIndexAccess.is() && nSlideIndex>=0)
        {
            if (nSlideIndex < xIndexAccess->getCount())
            {
                mnCurrentSlideIndex = nSlideIndex;
                mxCurrentSlide = Reference<drawing::XDrawPage>(
                    xIndexAccess->getByIndex(nSlideIndex), UNO_QUERY);
            }
        }
    }
    catch (RuntimeException&)
    {
    }

    // Get the next slide.
    mxNextSlide = NULL;
    try
    {
        const sal_Int32 nNextSlideIndex (mxSlideShowController->getNextSlideIndex()+nOffset);
        if (nNextSlideIndex >= 0)
        {
            if (xIndexAccess.is())
            {
                if (nNextSlideIndex < xIndexAccess->getCount())
                    mxNextSlide = Reference<drawing::XDrawPage>(
                        xIndexAccess->getByIndex(nNextSlideIndex), UNO_QUERY);
            }
        }
    }
    catch (RuntimeException&)
    {
    }
}




void PresenterController::UpdatePaneTitles (void)
{
    if ( ! mxSlideShowController.is())
        return;

    // Get placeholders and their values.
    const OUString sCurrentSlideNumberPlaceholder (A2S("CURRENT_SLIDE_NUMBER"));
    const OUString sCurrentSlideNamePlaceholder (A2S("CURRENT_SLIDE_NAME"));
    const OUString sSlideCountPlaceholder (A2S("SLIDE_COUNT"));

    // Get string for slide count.
    OUString sSlideCount (A2S("---"));
    Reference<container::XIndexAccess> xIndexAccess(mxSlideShowController, UNO_QUERY);
    if (xIndexAccess.is())
        sSlideCount = OUString::valueOf(xIndexAccess->getCount());

    // Get string for current slide index.
    OUString sCurrentSlideNumber (OUString::valueOf(mnCurrentSlideIndex + 1));

    // Get name of the current slide.
    OUString sCurrentSlideName;
    Reference<container::XNamed> xNamedSlide (mxCurrentSlide, UNO_QUERY);
    if (xNamedSlide.is())
        sCurrentSlideName = xNamedSlide->getName();
    Reference<beans::XPropertySet> xSlideProperties (mxCurrentSlide, UNO_QUERY);
    if (xSlideProperties.is())
    {
        try
        {
            OUString sName;
            if (xSlideProperties->getPropertyValue(A2S("LinkDisplayName")) >>= sName)
            {
                // Find out whether the name of the current slide has been
                // automatically created or has been set by the user.
                if (sName != sCurrentSlideName)
                    sCurrentSlideName = sName;
            }
        }
        catch (beans::UnknownPropertyException&)
        {
        }
    }

    // Replace the placeholders with their current values.
    PresenterPaneContainer::PaneList::const_iterator iPane;
    for (iPane=mpPaneContainer->maPanes.begin(); iPane!=mpPaneContainer->maPanes.end(); ++iPane)
    {
        OSL_ASSERT((*iPane).get() != NULL);

        OUString sTemplate (IsAccessibilityActive()
            ? (*iPane)->msAccessibleTitleTemplate
            : (*iPane)->msTitleTemplate);
        if (sTemplate.getLength() <= 0)
            continue;

        OUStringBuffer sResult;
        sResult.ensureCapacity(sTemplate.getLength());

        sal_Int32 nIndex (0);
        while (true)
        {
            sal_Int32 nStartIndex = sTemplate.indexOf('%', nIndex);
            if (nStartIndex < 0)
            {
                // Add the remaining part of the string.
                sResult.append(sTemplate.copy(nIndex, sTemplate.getLength()-nIndex));
                break;
            }
            else
            {
                // Add the part preceding the next %.
                sResult.append(sTemplate.copy(nIndex, nStartIndex-nIndex));

                // Get the placeholder
                ++nIndex;
                ++nStartIndex;
                const sal_Int32 nEndIndex (sTemplate.indexOf('%', nStartIndex+1));
                const OUString sPlaceholder (sTemplate.copy(nStartIndex, nEndIndex-nStartIndex));
                nIndex = nEndIndex+1;

                // Replace the placeholder with its current value.
                if (sPlaceholder == sCurrentSlideNumberPlaceholder)
                    sResult.append(sCurrentSlideNumber);
                else if (sPlaceholder == sCurrentSlideNamePlaceholder)
                    sResult.append(sCurrentSlideName);
                else if (sPlaceholder == sSlideCountPlaceholder)
                    sResult.append(sSlideCount);
            }
        }

        (*iPane)->msTitle = sResult.makeStringAndClear();
        if ((*iPane)->mxPane.is())
            (*iPane)->mxPane->SetTitle((*iPane)->msTitle);
    }
}




void PresenterController::UpdateViews (void)
{
    // Tell all views about the slides they should display.
    PresenterPaneContainer::PaneList::const_iterator iPane;
    for (iPane=mpPaneContainer->maPanes.begin(); iPane!=mpPaneContainer->maPanes.end(); ++iPane)
    {
        Reference<drawing::XDrawView> xDrawView ((*iPane)->mxView, UNO_QUERY);
        if (xDrawView.is())
            xDrawView->setCurrentPage(mxCurrentSlide);
    }
}




SharedBitmapDescriptor
    PresenterController::GetViewBackground (const ::rtl::OUString& rsViewURL) const
{
    if (mpTheme.get() != NULL)
    {
        const OUString sStyleName (mpTheme->GetStyleName(rsViewURL));
        return mpTheme->GetBitmap(sStyleName, A2S("Background"));
    }
    return SharedBitmapDescriptor();
}




PresenterTheme::SharedFontDescriptor
    PresenterController::GetViewFont (const ::rtl::OUString& rsViewURL) const
{
    if (mpTheme.get() != NULL)
    {
        const OUString sStyleName (mpTheme->GetStyleName(rsViewURL));
        return mpTheme->GetFont(sStyleName);
    }
    return PresenterTheme::SharedFontDescriptor();
}




::boost::shared_ptr<PresenterTheme> PresenterController::GetTheme (void) const
{
    return mpTheme;
}




::rtl::Reference<PresenterWindowManager> PresenterController::GetWindowManager (void) const
{
    return mpWindowManager;
}




Reference<presentation::XSlideShowController>
    PresenterController::GetSlideShowController(void) const
{
    return mxSlideShowController;
}




rtl::Reference<PresenterPaneContainer> PresenterController::GetPaneContainer (void) const
{
    return mpPaneContainer;
}




::rtl::Reference<PresenterPaneBorderPainter> PresenterController::GetPaneBorderPainter (void) const
{
    return mpPaneBorderPainter;
}




::boost::shared_ptr<PresenterAnimator> PresenterController::GetAnimator (void) const
{
    return mpAnimator;
}




::boost::shared_ptr<PresenterCanvasHelper> PresenterController::GetCanvasHelper (void) const
{
    return mpCanvasHelper;
}




Reference<drawing::XPresenterHelper> PresenterController::GetPresenterHelper (void) const
{
    return mxPresenterHelper;
}




::boost::shared_ptr<PresenterPaintManager> PresenterController::GetPaintManager (void) const
{
    return mpPaintManager;
}




void PresenterController::HideSlideSorter (void)
{
    if (mpCurrentPaneAnimation.get() != NULL)
    {
        mpCurrentPaneAnimation->HidePane();
        mpCurrentPaneAnimation.reset();
    }
}




void PresenterController::ShowView (const OUString& rsViewURL)
{
    PresenterPaneContainer::SharedPaneDescriptor pDescriptor (
        mpPaneContainer->FindViewURL(rsViewURL));
    if (pDescriptor.get() != NULL)
    {
        pDescriptor->mbIsActive = true;
        mxConfigurationController->requestResourceActivation(
            pDescriptor->mxPaneId,
            ResourceActivationMode_ADD);
        mxConfigurationController->requestResourceActivation(
            ResourceId::createWithAnchor(
                mxComponentContext,
                rsViewURL,
                pDescriptor->mxPaneId),
            ResourceActivationMode_REPLACE);
    }
}




void PresenterController::HideView (const OUString& rsViewURL)
{
    PresenterPaneContainer::SharedPaneDescriptor pDescriptor (
        mpPaneContainer->FindViewURL(rsViewURL));
    if (pDescriptor.get() != NULL)
    {
        mxConfigurationController->requestResourceDeactivation(
            ResourceId::createWithAnchor(
                mxComponentContext,
                rsViewURL,
                pDescriptor->mxPaneId));
    }
}




bool PresenterController::IsViewVisible (const OUString& rsViewURL) const
{
   PresenterPaneContainer::SharedPaneDescriptor pDescriptor (
        mpPaneContainer->FindViewURL(rsViewURL));
    if (pDescriptor.get() != NULL)
    {
        return mxConfigurationController->getResource(
            ResourceId::createWithAnchor(
                mxComponentContext,
                rsViewURL,
                pDescriptor->mxPaneId)).is();
    }
    return false;
}




void PresenterController::DispatchUnoCommand (const OUString& rsCommand) const
{
    if ( ! mxUrlTransformer.is())
        return;

    util::URL aURL;
    aURL.Complete = rsCommand;
    mxUrlTransformer->parseStrict(aURL);

    Reference<frame::XDispatch> xDispatch (GetDispatch(aURL));
    if ( ! xDispatch.is())
        return;

    xDispatch->dispatch(aURL, Sequence<beans::PropertyValue>());
}




Reference<css::frame::XDispatch> PresenterController::GetDispatch (const util::URL& rURL) const
{
    if ( ! mxController.is())
        return NULL;

    Reference<frame::XDispatchProvider> xDispatchProvider (mxController->getFrame(), UNO_QUERY);
    if ( ! xDispatchProvider.is())
        return NULL;

    return xDispatchProvider->queryDispatch(
        rURL,
        OUString(),
        frame::FrameSearchFlag::SELF);
}




util::URL PresenterController::CreateURLFromString (const ::rtl::OUString& rsURL) const
{
    util::URL aURL;

    if (mxUrlTransformer.is())
    {
        aURL.Complete = rsURL;
        mxUrlTransformer->parseStrict(aURL);
    }

    return aURL;
}




Reference<drawing::framework::XConfigurationController>
    PresenterController::GetConfigurationController (void) const
{
    return mxConfigurationController;
}




Reference<drawing::XDrawPage> PresenterController::GetCurrentSlide (void) const
{
    return mxCurrentSlide;
}




::rtl::Reference<PresenterAccessible> PresenterController::GetAccessible (void) const
{
    return mpAccessibleObject;
}




void PresenterController::SetAccessibilityActiveState (const bool bIsActive)
{
    if ( mbIsAccessibilityActive != bIsActive)
    {
        mbIsAccessibilityActive = bIsActive;
        UpdatePaneTitles();
    }
}




bool PresenterController::IsAccessibilityActive (void) const
{
    return mbIsAccessibilityActive;
}




void PresenterController::HandleMouseClick (const awt::MouseEvent& rEvent)
{
    if (mxSlideShowController.is())
    {
        switch (rEvent.Buttons)
        {
            case awt::MouseButton::LEFT:
                if (rEvent.Modifiers == awt::KeyModifier::MOD2)
                    mxSlideShowController->gotoNextSlide();
                else
                    mxSlideShowController->gotoNextEffect();
                break;

            case awt::MouseButton::RIGHT:
                mxSlideShowController->gotoPreviousSlide();
                break;

            default:
                // Other or multiple buttons.
                break;
        }
    }
}




void PresenterController::RequestViews (
    const bool bIsSlideSorterActive,
    const bool bIsNotesViewActive,
    const bool bIsHelpViewActive)
{
    PresenterPaneContainer::PaneList::const_iterator iPane;
    PresenterPaneContainer::PaneList::const_iterator iEnd (mpPaneContainer->maPanes.end());
    for (iPane=mpPaneContainer->maPanes.begin(); iPane!=iEnd; ++iPane)
    {
        bool bActivate (true);
        const OUString sViewURL ((*iPane)->msViewURL);
        if (sViewURL == PresenterViewFactory::msNotesViewURL)
        {
            bActivate = bIsNotesViewActive && !bIsSlideSorterActive && !bIsHelpViewActive;
        }
        else if (sViewURL == PresenterViewFactory::msSlideSorterURL)
        {
            bActivate = bIsSlideSorterActive;
        }
        else if (sViewURL == PresenterViewFactory::msCurrentSlidePreviewViewURL
            || sViewURL == PresenterViewFactory::msNextSlidePreviewViewURL)
        {
            bActivate = !bIsSlideSorterActive && ! bIsHelpViewActive;
        }
        else if (sViewURL == PresenterViewFactory::msToolBarViewURL)
        {
            bActivate = true;
        }
        else if (sViewURL == PresenterViewFactory::msHelpViewURL)
        {
            bActivate = bIsHelpViewActive;
        }

        if (bActivate)
            ShowView(sViewURL);
        else
            HideView(sViewURL);
    }
}




//----- XConfigurationChangeListener ------------------------------------------

void SAL_CALL PresenterController::notifyConfigurationChange (
    const ConfigurationChangeEvent& rEvent)
    throw (RuntimeException)
{
    ThrowIfDisposed();

    sal_Int32 nType (0);
    if ( ! (rEvent.UserData >>= nType))
        return;

    switch (nType)
    {
        case ResourceActivationEventType:
            if (rEvent.ResourceId->compareTo(mxMainPaneId) == 0)
            {
                InitializeMainPane(Reference<XPane>(rEvent.ResourceObject,UNO_QUERY));
            }
            else if (rEvent.ResourceId->isBoundTo(mxMainPaneId,AnchorBindingMode_DIRECT))
            {
                // A pane bound to the main pane has been created and is
                // stored in the pane container.
                Reference<XPane> xPane (rEvent.ResourceObject,UNO_QUERY);
                if (xPane.is())
                {
                    PresenterPaneContainer::SharedPaneDescriptor pDescriptor (
                        mpPaneContainer->FindPaneId(xPane->getResourceId()));

                    // When there is a call out anchor location set then tell the
                    // window about it.
                    if (pDescriptor->mbHasCalloutAnchor)
                        pDescriptor->mxPane->SetCalloutAnchor(
                            pDescriptor->maCalloutAnchorLocation);
                }
            }
            else if (rEvent.ResourceId->isBoundTo(mxMainPaneId,AnchorBindingMode_INDIRECT))
            {
                // A view bound to one of the panes has been created and is
                // stored in the pane container along with its pane.
                Reference<XView> xView (rEvent.ResourceObject,UNO_QUERY);
                if (xView.is())
                {
                    SharedBitmapDescriptor pViewBackground(
                        GetViewBackground(xView->getResourceId()->getResourceURL()));
                    mpPaneContainer->StoreView(xView, pViewBackground);
                    UpdateViews();
                    mpWindowManager->NotifyViewCreation(xView);
                }
            }
            break;

        case ResourceDeactivationEventType:
            if (rEvent.ResourceId->isBoundTo(mxMainPaneId,AnchorBindingMode_INDIRECT))
            {
                // If this is a view then remove it from the pane container.
                Reference<XView> xView (rEvent.ResourceObject,UNO_QUERY);
                if (xView.is())
                {
                    PresenterPaneContainer::SharedPaneDescriptor pDescriptor(
                        mpPaneContainer->RemoveView(xView));

                    // A possibly opaque view has been removed.  Update()
                    // updates the clip polygon.
                    mpWindowManager->Update();
                    // Request the repainting of the area previously
                    // occupied by the view.
                    if (pDescriptor.get() != NULL)
                        GetPaintManager()->Invalidate(pDescriptor->mxBorderWindow);
                }
            }
            break;

        case ConfigurationUpdateEndEventType:
            if (IsAccessibilityActive())
            {
                mpAccessibleObject->UpdateAccessibilityHierarchy();
                UpdateCurrentSlide(0);
            }
            break;
    }
}




//----- XEventListener --------------------------------------------------------

void SAL_CALL PresenterController::disposing (
    const lang::EventObject& rEvent)
    throw (RuntimeException)
{
    if (rEvent.Source == mxController)
        mxController = NULL;
    else if (rEvent.Source == mxConfigurationController)
        mxConfigurationController = NULL;
    else if (rEvent.Source == mxSlideShowController)
        mxSlideShowController = NULL;
    else if (rEvent.Source == mxMainWindow)
        mxMainWindow = NULL;
}




//----- XFrameActionListener --------------------------------------------------

void SAL_CALL PresenterController::frameAction (
    const frame::FrameActionEvent& rEvent)
    throw (RuntimeException)
{
    if (rEvent.Action == frame::FrameAction_FRAME_ACTIVATED)
    {
        if (mxSlideShowController.is())
            mxSlideShowController->activate();
    }
}




//----- XKeyListener ----------------------------------------------------------

void SAL_CALL PresenterController::keyPressed (const awt::KeyEvent& rEvent)
    throw (RuntimeException)
{
    // Tell all views about the unhandled key event.
    PresenterPaneContainer::PaneList::const_iterator iPane;
    for (iPane=mpPaneContainer->maPanes.begin(); iPane!=mpPaneContainer->maPanes.end(); ++iPane)
    {
        if ( ! (*iPane)->mbIsActive)
            continue;

        Reference<awt::XKeyListener> xKeyListener ((*iPane)->mxView, UNO_QUERY);
        if (xKeyListener.is())
            xKeyListener->keyPressed(rEvent);
    }
}




void SAL_CALL PresenterController::keyReleased (const awt::KeyEvent& rEvent)
    throw (RuntimeException)
{
    if (rEvent.Source != mxMainWindow)
        return;

    switch (rEvent.KeyCode)
    {
        case awt::Key::ESCAPE:
        case awt::Key::SUBTRACT:
        {
            if( mxController.is() )
            {
                Reference< XPresentationSupplier > xPS( mxController->getModel(), UNO_QUERY );
                if( xPS.is() )
                {
                    Reference< XPresentation > xP( xPS->getPresentation() );
                    if( xP.is() )
                        xP->end();
                }
            }
        }
        break;

        case awt::Key::PAGEDOWN:
            if (mxSlideShowController.is())
            {
                if (rEvent.Modifiers == awt::KeyModifier::MOD2)
                    mxSlideShowController->gotoNextSlide();
                else
                    mxSlideShowController->gotoNextEffect();
            }
            break;

        case awt::Key::RIGHT:
        case awt::Key::SPACE:
        case awt::Key::DOWN:
        case awt::Key::N:
            if (mxSlideShowController.is())
            {
                mxSlideShowController->gotoNextEffect();
            }
            break;

<<<<<<< HEAD
        case awt::Key::PAGEUP:
            if (mxSlideShowController.is())
            {
                if (rEvent.Modifiers == awt::KeyModifier::MOD2)
                    mxSlideShowController->gotoPreviousSlide();
                else
                    mxSlideShowController->gotoPreviousEffect();
            }
            break;

=======
>>>>>>> fbbc2562
        case awt::Key::LEFT:
        case awt::Key::PAGEUP:
        case awt::Key::UP:
        case awt::Key::P:
        case awt::Key::BACKSPACE:
            if (mxSlideShowController.is())
            {
                mxSlideShowController->gotoPreviousEffect();
            }
            break;

        case awt::Key::HOME:
            if (mxSlideShowController.is())
            {
                mxSlideShowController->gotoFirstSlide();
            }
            break;

        case awt::Key::END:
            if (mxSlideShowController.is())
            {
                mxSlideShowController->gotoLastSlide();
            }
            break;

        case awt::Key::W:
        case awt::Key::COMMA:
            if (mxSlideShowController.is())
            {
                if (mxSlideShowController->isPaused())
                    mxSlideShowController->resume();
                else
                    mxSlideShowController->blankScreen(0x00ffffff);
            }
            break;

        case awt::Key::B:
        case awt::Key::POINT:
            if (mxSlideShowController.is())
            {
                if (mxSlideShowController->isPaused())
                    mxSlideShowController->resume();
                else
                    mxSlideShowController->blankScreen(0x00000000);
            }
            break;

        case awt::Key::NUM0:
        case awt::Key::NUM1:
        case awt::Key::NUM2:
        case awt::Key::NUM3:
        case awt::Key::NUM4:
        case awt::Key::NUM5:
        case awt::Key::NUM6:
        case awt::Key::NUM7:
        case awt::Key::NUM8:
        case awt::Key::NUM9:
            HandleNumericKeyPress(rEvent.KeyCode-awt::Key::NUM0, rEvent.Modifiers);
            break;

        case awt::Key::RETURN:
            if (mnPendingSlideNumber > 0)
            {
                if (mxSlideShowController.is())
                    mxSlideShowController->gotoSlideIndex(mnPendingSlideNumber - 1);
                mnPendingSlideNumber = -1;
            }
            else
            {
                if (mxSlideShowController.is())
                    mxSlideShowController->gotoNextEffect();
            }

            break;

        case awt::Key::F1:
            // Toggle the help view.
            if (mpWindowManager.get() != NULL)
                if (mpWindowManager->GetViewMode() != PresenterWindowManager::VM_Help)
                    mpWindowManager->SetViewMode(PresenterWindowManager::VM_Help);
                else
                    mpWindowManager->SetHelpViewState(false);

            break;

        default:
            // Tell all views about the unhandled key event.
            PresenterPaneContainer::PaneList::const_iterator iPane;
            for (iPane=mpPaneContainer->maPanes.begin(); iPane!=mpPaneContainer->maPanes.end(); ++iPane)
            {
                if ( ! (*iPane)->mbIsActive)
                    continue;

                Reference<awt::XKeyListener> xKeyListener ((*iPane)->mxView, UNO_QUERY);
                if (xKeyListener.is())
                    xKeyListener->keyReleased(rEvent);
            }
            break;
    }
}




void PresenterController::HandleNumericKeyPress (
    const sal_Int32 nKey,
    const sal_Int32 nModifiers)
{
    switch (nModifiers)
    {
        case 0:
            if (mnPendingSlideNumber == -1)
                mnPendingSlideNumber = 0;
            UpdatePendingSlideNumber(mnPendingSlideNumber * 10 + nKey);
            break;

        case awt::KeyModifier::MOD1:
            // Ctrl-1, Ctrl-2, and Ctrl-3 are used to switch between views
            // (slide view, notes view, normal)
            mnPendingSlideNumber = -1;
            if (mpWindowManager.get() == NULL)
                return;
            switch(nKey)
            {
                case 1:
                    mpWindowManager->SetViewMode(PresenterWindowManager::VM_Standard);
                    break;
                case 2:
                    mpWindowManager->SetViewMode(PresenterWindowManager::VM_Notes);
                    break;
                case 3:
                    mpWindowManager->SetViewMode(PresenterWindowManager::VM_SlideOverview);
                    break;
                default:
                    // Ignore unsupported key.
                    break;
            }

        default:
            // Ignore unsupported modifiers.
            break;
    }
}




//----- XFocusListener --------------------------------------------------------

void SAL_CALL PresenterController::focusGained (const css::awt::FocusEvent& rEvent)
    throw (css::uno::RuntimeException)
{
    (void)rEvent;
}




void SAL_CALL PresenterController::focusLost (const css::awt::FocusEvent& rEvent)
    throw (css::uno::RuntimeException)
{
    (void)rEvent;
}




//----- XMouseListener --------------------------------------------------------

void SAL_CALL PresenterController::mousePressed (const css::awt::MouseEvent& rEvent)
    throw (css::uno::RuntimeException)
{
    (void)rEvent;
    if (mxMainWindow.is())
        mxMainWindow->setFocus();
}




void SAL_CALL PresenterController::mouseReleased (const css::awt::MouseEvent& rEvent)
    throw (css::uno::RuntimeException)
{
    (void)rEvent;
}




void SAL_CALL PresenterController::mouseEntered (const css::awt::MouseEvent& rEvent)
    throw (css::uno::RuntimeException)
{
    (void)rEvent;
}




void SAL_CALL PresenterController::mouseExited (const css::awt::MouseEvent& rEvent)
    throw (css::uno::RuntimeException)
{
    (void)rEvent;
}




//----- XMouseMotionListener --------------------------------------------------

void SAL_CALL PresenterController::mouseMoved (const css::awt::MouseEvent& rEvent)
    throw (css::uno::RuntimeException)
{
    (void)rEvent;
}




void SAL_CALL PresenterController::mouseDragged (const css::awt::MouseEvent& rEvent)
    throw (css::uno::RuntimeException)
{
    (void)rEvent;
}




//-----------------------------------------------------------------------------

void PresenterController::InitializeMainPane (const Reference<XPane>& rxPane)
{
    if ( ! rxPane.is())
        return;

    mpAccessibleObject = new PresenterAccessible(
        mxComponentContext,
        this,
        rxPane);

    LoadTheme(rxPane);

    // Main pane has been created and is now observed by the window
    // manager.
    mpWindowManager->SetParentPane(rxPane);
    mpWindowManager->SetTheme(mpTheme);

    if (mpPaneBorderPainter.get() != NULL)
        mpPaneBorderPainter->SetTheme(mpTheme);

    // Add key listener
    mxMainWindow = rxPane->getWindow();
    if (mxMainWindow.is())
    {
        mxMainWindow->addKeyListener(this);
        mxMainWindow->addFocusListener(this);
        mxMainWindow->addMouseListener(this);
        mxMainWindow->addMouseMotionListener(this);
    }
    Reference<XPane2> xPane2 (rxPane, UNO_QUERY);
    if (xPane2.is())
        xPane2->setVisible(sal_True);

    mpPaintManager.reset(new PresenterPaintManager(mxMainWindow, mxPresenterHelper, mpPaneContainer));

    mxCanvas = Reference<rendering::XSpriteCanvas>(rxPane->getCanvas(), UNO_QUERY);

    if (mxSlideShowController.is())
        mxSlideShowController->activate();

    UpdateCurrentSlide(0);
}




void PresenterController::LoadTheme (const Reference<XPane>& rxPane)
{
    // Create (load) the current theme.
    if (rxPane.is())
        mpTheme.reset(new PresenterTheme(mxComponentContext, OUString(), rxPane->getCanvas()));
}




double PresenterController::GetSlideAspectRatio (void) const
{
    double nSlideAspectRatio (28.0/21.0);

    try
    {
        if (mxController.is())
        {
            Reference<drawing::XDrawPagesSupplier> xSlideSupplier (
                mxController->getModel(), UNO_QUERY_THROW);
            Reference<drawing::XDrawPages> xSlides (xSlideSupplier->getDrawPages());
            if (xSlides.is() && xSlides->getCount()>0)
            {
                Reference<beans::XPropertySet> xProperties(xSlides->getByIndex(0),UNO_QUERY_THROW);
                sal_Int32 nWidth (28000);
                sal_Int32 nHeight (21000);
                if ((xProperties->getPropertyValue(OUString::createFromAscii("Width")) >>= nWidth)
                    && (xProperties->getPropertyValue(OUString::createFromAscii("Height")) >>= nHeight)
                    && nHeight > 0)
                {
                    nSlideAspectRatio = double(nWidth) / double(nHeight);
                }
            }
        }
    }
    catch (RuntimeException&)
    {
        OSL_ASSERT(false);
    }

    return nSlideAspectRatio;
}




void PresenterController::UpdatePendingSlideNumber (const sal_Int32 nPendingSlideNumber)
{
    mnPendingSlideNumber = nPendingSlideNumber;

    if (mpTheme.get() == NULL)
        return;

    if ( ! mxMainWindow.is())
        return;

    PresenterTheme::SharedFontDescriptor pFont (
        mpTheme->GetFont(A2S("PendingSlideNumberFont")));
    if (pFont.get() == NULL)
        return;

    pFont->PrepareFont(Reference<rendering::XCanvas>(mxCanvas, UNO_QUERY));
    if ( ! pFont->mxFont.is())
        return;

    const OUString sText (OUString::valueOf(mnPendingSlideNumber));
    rendering::StringContext aContext (sText, 0, sText.getLength());
    Reference<rendering::XTextLayout> xLayout (
        pFont->mxFont->createTextLayout(
            aContext,
            rendering::TextDirection::WEAK_LEFT_TO_RIGHT,
            0));
}




void PresenterController::ThrowIfDisposed (void) const
    throw (::com::sun::star::lang::DisposedException)
{
    if (rBHelper.bDisposed || rBHelper.bInDispose)
    {
        throw lang::DisposedException (
            OUString(RTL_CONSTASCII_USTRINGPARAM(
                "PresenterController object has already been disposed")),
            const_cast<uno::XWeak*>(static_cast<const uno::XWeak*>(this)));
    }
}


} } // end of namespace ::sdext::presenter
<|MERGE_RESOLUTION|>--- conflicted
+++ resolved
@@ -1002,7 +1002,7 @@
             }
             break;
 
-<<<<<<< HEAD
+        case awt::Key::LEFT:
         case awt::Key::PAGEUP:
             if (mxSlideShowController.is())
             {
@@ -1013,10 +1013,7 @@
             }
             break;
 
-=======
->>>>>>> fbbc2562
         case awt::Key::LEFT:
-        case awt::Key::PAGEUP:
         case awt::Key::UP:
         case awt::Key::P:
         case awt::Key::BACKSPACE:
