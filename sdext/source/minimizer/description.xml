--- conflicted
+++ resolved
@@ -11,17 +11,7 @@
         <OpenOffice.org-minimal-version value="2.3" dep:name="OpenOffice.org 2.3"/>
     </dependencies>
 
-<<<<<<< HEAD
-    <version value="1.0.2"/>
-=======
-    <registration>
-        <simple-license accept-by="admin" default-license-id="lic-en-US" suppress-if-required="true" >
-            <license-text xlink:href="licensefile" lang="isocode" license-id="lic-isocode"/>
-        </simple-license>
-    </registration>
-
     <version value="1.0.3"/>
->>>>>>> 2708eda5
 
     <platform value="UPDATED_SUPPORTED_PLATFORM"/>
 
