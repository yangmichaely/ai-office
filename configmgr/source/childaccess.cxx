--- conflicted
+++ resolved
@@ -282,13 +282,8 @@
             if (!Components::allLocales(locale)) {
                 // Find best match using an adaption of RFC 4647 lookup matching
                 // rules, removing "-" or "_" delimited segments from the end;
-<<<<<<< HEAD
-                // defaults are the empty string locale, the "en-US" locale, the
-                // "en" locale, the first child (if any), or a nil value (even
-=======
                 // defaults are the "en-US" locale, the "en" locale, the empty
                 // string locale, the first child (if any), or a nil value (even
->>>>>>> 406dec43
                 // though it may be illegal for the given property), in that
                 // order:
                 rtl::Reference< ChildAccess > child;
@@ -313,12 +308,6 @@
                         child = getChild(
                             rtl::OUString(RTL_CONSTASCII_USTRINGPARAM("en")));
                         if (!child.is()) {
-<<<<<<< HEAD
-                            std::vector< rtl::Reference< ChildAccess > > all(
-                                getAllChildren());
-                            if (!all.empty()) {
-                                child = all.front();
-=======
                             child = getChild(rtl::OUString());
                             if (!child.is()) {
                                 std::vector< rtl::Reference< ChildAccess > >
@@ -326,7 +315,6 @@
                                 if (!all.empty()) {
                                     child = all.front();
                                 }
->>>>>>> 406dec43
                             }
                         }
                     }
