<<<<<<< HEAD
vc	vcl	:	apple_remote BOOST:boost rsc sot ucbhelper unotools ICU:icu i18npool i18nutil unoil ridljar X11_EXTENSIONS:x11_extensions offuh basegfx basebmp tools transex3 icc SO:print_header NULL
=======
vc	vcl	:	apple_remote BOOST:boost rsc sot ucbhelper unotools ICU:icu i18npool i18nutil unoil ridljar X11_EXTENSIONS:x11_extensions offuh basegfx basebmp tools transex3 icc SO:print_header cpputools NULL
>>>>>>> b960e2fb
vc	vcl										usr1	-	all	vc_mkout NULL
vc	vcl\inc									nmake	-	all	vc_inc NULL
vc	vcl\source\glyphs						nmake	-	all	vc_glyphs vc_inc NULL
vc	vcl\source\app							nmake	-	all	vc_app vc_inc NULL
vc	vcl\source\gdi							nmake	-	all	vc_gdi vc_inc NULL
vc	vcl\source\window						nmake	-	all	vc_win vc_inc NULL
vc	vcl\source\control						nmake	-	all	vc_ctrl vc_inc NULL
vc	vcl\source\src							nmake	-	all	vc_src vc_inc NULL
vc	vcl\source\helper						nmake	-	all	vc_hlp vc_inc NULL
vc	vcl\source\fontsubset					nmake	-	all	vc_fts vc_inc NULL
vc  vcl\source\salmain                      nmake   -   all vc_salmain vc_inc NULL
vc	vcl\os2\source\app						nmake	-	p	vc__appp vc_inc NULL
vc	vcl\os2\source\gdi						nmake	-	p	vc__gdip vc_inc NULL
vc	vcl\os2\source\window					nmake	-	p	vc__winp vc_inc NULL
vc	vcl\os2\source\src						nmake	-	p	vc__srcp vc_inc NULL
vc  vcl\source\components					nmake	-	all	vc_components NULL
vc	vcl\win\source\app						nmake	-	w	vc__appw vc_inc NULL
vc	vcl\win\source\gdi						nmake	-	w	vc__gdiw vc_inc NULL
vc	vcl\win\source\window					nmake	-	w	vc__winw vc_inc NULL
vc	vcl\win\source\src						nmake	-	w	vc__srcw vc_inc NULL
vc  vcl\unx\source\plugadapt				nmake	-	u	vc__plug vc_inc NULL
vc	vcl\unx\source\app						nmake	-	u	vc__appu vc_inc NULL
vc	vcl\unx\source\fontmanager				nmake	-	u	vc__ftmu vc_inc NULL
vc	vcl\unx\source\gdi						nmake	-	u	vc__gdiu vc_inc NULL
vc	vcl\unx\source\printer   				nmake	-	u	vc__prnu vc_inc NULL
vc	vcl\unx\source\printergfx  				nmake	-	u	vc__prgu vc_inc NULL
vc	vcl\unx\source\window					nmake	-	u	vc__winu vc_inc NULL
vc  vcl\unx\gtk\a11y						nmake   -   u   vc__gtky vc_inc NULL
vc  vcl\unx\gtk\app							nmake   -   u   vc__gtka vc_inc NULL
vc  vcl\unx\gtk\window						nmake   -   u   vc__gtkw vc_inc NULL
vc  vcl\unx\gtk\gdi 						nmake   -   u   vc__gtkg vc_inc NULL
vc  vcl\unx\headless						nmake   -   u   vc__hl   vc_inc NULL
vc  vcl\unx\kde							nmake   -   u   vc__kde  vc_inc NULL
vc	vcl\aqua\source\a11y					nmake	-	u	vc__aquy vc_inc NULL
vc	vcl\aqua\source\app						nmake	-	u	vc__appa vc_inc NULL
vc	vcl\aqua\source\gdi						nmake	-	u	vc__gdia vc_inc NULL
vc	vcl\aqua\source\res                 nmake   -   u   vc__resa NULL
vc	vcl\aqua\source\window					nmake	-	u	vc__wina vc_inc NULL
vc	vcl\mac\source\app						nmake	-	m	vc__appm vc_inc NULL
vc	vcl\mac\source\gdi						nmake	-	m	vc__gdim vc_inc NULL
vc	vcl\mac\source\window					nmake	-	m	vc__winm vc_inc NULL
vc	vcl\mac\source\src						nmake	-	m	vc__srcm vc_inc NULL
vc	vcl\util								nmake	-	all	vc_util vc__plug.u vc__aquy.u vc__appa.u vc__appm.m vc__appu.u vc__appw.w vc__appp.p vc__gdia.u vc__gdim.m vc__gdiu.u vc__gdiw.w vc__gdip.p vc__srcm.m vc__srcw.w vc__srcp.p vc__wina.u vc__winm.m vc__winu.u vc__winw.w vc__winp.p vc__gtka.u vc__gtky.u vc__gtkw.u vc__gtkg.u vc__kde.u vc__hl.u vc__ftmu.u vc__prgu.u vc__prnu.u vc_app vc_ctrl vc_gdi vc_hlp vc_src vc_win vc_glyphs vc_fts vc_components NULL
vc  vcl\util\linksvp                        nmake   -   u   vc_lsvp vc_util NULL
vc	vcl\workben								nmake	-	all	vc_wrkb vc_util vc_salmain NULL<|MERGE_RESOLUTION|>--- conflicted
+++ resolved
@@ -1,8 +1,4 @@
-<<<<<<< HEAD
-vc	vcl	:	apple_remote BOOST:boost rsc sot ucbhelper unotools ICU:icu i18npool i18nutil unoil ridljar X11_EXTENSIONS:x11_extensions offuh basegfx basebmp tools transex3 icc SO:print_header NULL
-=======
 vc	vcl	:	apple_remote BOOST:boost rsc sot ucbhelper unotools ICU:icu i18npool i18nutil unoil ridljar X11_EXTENSIONS:x11_extensions offuh basegfx basebmp tools transex3 icc SO:print_header cpputools NULL
->>>>>>> b960e2fb
 vc	vcl										usr1	-	all	vc_mkout NULL
 vc	vcl\inc									nmake	-	all	vc_inc NULL
 vc	vcl\source\glyphs						nmake	-	all	vc_glyphs vc_inc NULL
