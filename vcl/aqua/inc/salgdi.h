/* -*- Mode: C++; tab-width: 4; indent-tabs-mode: nil; c-basic-offset: 4 -*- */
/*************************************************************************
 *
 * DO NOT ALTER OR REMOVE COPYRIGHT NOTICES OR THIS FILE HEADER.
 *
 * Copyright 2000, 2010 Oracle and/or its affiliates.
 *
 * OpenOffice.org - a multi-platform office productivity suite
 *
 * This file is part of OpenOffice.org.
 *
 * OpenOffice.org is free software: you can redistribute it and/or modify
 * it under the terms of the GNU Lesser General Public License version 3
 * only, as published by the Free Software Foundation.
 *
 * OpenOffice.org is distributed in the hope that it will be useful,
 * but WITHOUT ANY WARRANTY; without even the implied warranty of
 * MERCHANTABILITY or FITNESS FOR A PARTICULAR PURPOSE.  See the
 * GNU Lesser General Public License version 3 for more details
 * (a copy is included in the LICENSE file that accompanied this code).
 *
 * You should have received a copy of the GNU Lesser General Public License
 * version 3 along with OpenOffice.org.  If not, see
 * <http://www.openoffice.org/license.html>
 * for a copy of the LGPLv3 License.
 *
 ************************************************************************/

#ifndef _SV_SALGDI_H
#define _SV_SALGDI_H

#include "premac.h"
#include <ApplicationServices/ApplicationServices.h>
#include "postmac.h"

#include "vcl/sv.h"
#include "vcl/outfont.hxx"
#include "vcl/salgdi.hxx"
#include <vcl/fontcapabilities.hxx>
#include "aquavcltypes.h"

#include "basegfx/polygon/b2dpolypolygon.hxx"

#include <vector>

class AquaSalFrame;
class AquaSalBitmap;
class ImplDevFontAttributes;

class CGRect;

// mac specific physically available font face
class ImplMacFontData : public ImplFontData
{
public:
    ImplMacFontData( const ImplDevFontAttributes&, ATSUFontID );

    virtual ~ImplMacFontData();

    virtual ImplFontData*   Clone() const;
    virtual ImplFontEntry*  CreateFontInstance( ImplFontSelectData& ) const;
    virtual sal_IntPtr      GetFontId() const;

<<<<<<< HEAD
    ImplFontCharMap*        GetImplFontCharMap() const;
    bool                    GetImplFontCapabilities(vcl::FontCapabilities &rFontCapabilities) const;
=======
    const ImplFontCharMap*  GetImplFontCharMap() const;
>>>>>>> e2a3d487
    bool                    HasChar( sal_uInt32 cChar ) const;

    void                    ReadOs2Table() const;
    void                    ReadMacCmapEncoding() const;
    bool                    HasCJKSupport() const;

private:
    const ATSUFontID            mnFontId;
<<<<<<< HEAD
    mutable ImplFontCharMap*    mpCharMap;
    mutable vcl::FontCapabilities maFontCapabilities;
=======
    mutable const ImplFontCharMap*  mpCharMap;
>>>>>>> e2a3d487
    mutable bool                mbOs2Read;       // true if OS2-table related info is valid
    mutable bool                mbHasOs2Table;
    mutable bool                mbCmapEncodingRead; // true if cmap encoding of Mac font is read
    mutable bool                mbHasCJKSupport; // #i78970# CJK fonts need extra leading
    mutable bool                mbFontCapabilitiesRead;
};

// abstracting quartz color instead of having to use an CGFloat[] array
class RGBAColor
{
public:
    RGBAColor( SalColor );
    RGBAColor( float fRed, float fGreen, float fBlue, float fAlpha ); //NOTUSEDYET
    const float* AsArray() const    { return &mfRed; }
    bool IsVisible() const          { return (mfAlpha > 0); }
    void SetAlpha( float fAlpha )   { mfAlpha = fAlpha; }
private:
    float mfRed, mfGreen, mfBlue, mfAlpha;
};

// -------------------
// - AquaSalGraphics -
// -------------------
class AquaSalGraphics : public SalGraphics
{
    friend class ATSLayout;
protected:
    AquaSalFrame*                           mpFrame;
    CGLayerRef                              mxLayer;    // Quartz graphics layer
    CGContextRef                            mrContext;  // Quartz drawing context
    class XorEmulation*                     mpXorEmulation;
    int                                     mnXorMode; // 0: off 1: on 2: invert only
    int                                     mnWidth;
    int                                     mnHeight;
    int                                     mnBitmapDepth;  // zero unless bitmap
    /// device resolution of this graphics
    long                                    mnRealDPIX;
    long                                    mnRealDPIY;
    /// some graphics implementations (e.g. AquaSalInfoPrinter) scale
    /// everything down by a factor (see SetupPrinterGraphics for details)
    /// so we have to compensate for it with the inverse factor
    double                                  mfFakeDPIScale;

    /// path representing current clip region
    CGMutablePathRef                        mxClipPath;

    /// Drawing colors
    /// pen color RGBA
    RGBAColor                               maLineColor;
    /// brush color RGBA
    RGBAColor                               maFillColor;

    // Device Font settings
     const ImplMacFontData*                  mpMacFontData;
    /// ATSU style object which carries all font attributes
    ATSUStyle                               maATSUStyle;
    /// text rotation as ATSU angle
    Fixed                                   mnATSUIRotation;
    /// workaround to prevent ATSU overflows for huge font sizes
    float                                   mfFontScale;
    /// <1.0: font is squeezed, >1.0 font is stretched, else 1.0
    float                                   mfFontStretch;
    /// allows text to be rendered without antialiasing
    bool                                    mbNonAntialiasedText;

    // Graphics types

    /// is this a printer graphics
    bool                                    mbPrinter;
    /// is this a virtual device graphics
    bool                                    mbVirDev;
    /// is this a window graphics
    bool                                    mbWindow;

public:
    AquaSalGraphics();
    virtual ~AquaSalGraphics();

    bool                IsPenVisible() const    { return maLineColor.IsVisible(); }
    bool                IsBrushVisible() const  { return maFillColor.IsVisible(); }

    void                SetWindowGraphics( AquaSalFrame* pFrame );
    void                SetPrinterGraphics( CGContextRef, long nRealDPIX, long nRealDPIY, double fFakeScale );
    void                SetVirDevGraphics( CGLayerRef, CGContextRef, int nBitDepth = 0 );

    void                initResolution( NSWindow* );
    void                copyResolution( AquaSalGraphics& );
    void                updateResolution();

    bool                IsWindowGraphics()      const   { return mbWindow; }
    bool                IsPrinterGraphics()     const   { return mbPrinter; }
    bool                IsVirDevGraphics()      const   { return mbVirDev; }
    AquaSalFrame*       getGraphicsFrame() const { return mpFrame; }
    void                setGraphicsFrame( AquaSalFrame* pFrame ) { mpFrame = pFrame; }

    void                ImplDrawPixel( long nX, long nY, const RGBAColor& ); // helper to draw single pixels

    bool                CheckContext();
    void                UpdateWindow( NSRect& ); // delivered in NSView coordinates
    void                RefreshRect( const CGRect& );
    void                RefreshRect( const NSRect& );
    void                RefreshRect(float lX, float lY, float lWidth, float lHeight);

    void                SetState();
    void                UnsetState();
    // InvalidateContext does an UnsetState and sets mrContext to 0
    void                InvalidateContext();

    virtual bool        setClipRegion( const Region& );

    // draw --> LineColor and FillColor and RasterOp and ClipRegion
    virtual void        drawPixel( long nX, long nY );
    virtual void        drawPixel( long nX, long nY, SalColor nSalColor );
    virtual void        drawLine( long nX1, long nY1, long nX2, long nY2 );
    virtual void        drawRect( long nX, long nY, long nWidth, long nHeight );
    virtual void        drawPolyLine( sal_uLong nPoints, const SalPoint* pPtAry );
    virtual void        drawPolygon( sal_uLong nPoints, const SalPoint* pPtAry );
    virtual void        drawPolyPolygon( sal_uLong nPoly, const sal_uLong* pPoints, PCONSTSALPOINT* pPtAry );
    virtual bool        drawPolyPolygon( const ::basegfx::B2DPolyPolygon&, double fTransparency );
    virtual sal_Bool    drawPolyLineBezier( sal_uLong nPoints, const SalPoint* pPtAry, const sal_uInt8* pFlgAry );
    virtual sal_Bool    drawPolygonBezier( sal_uLong nPoints, const SalPoint* pPtAry, const sal_uInt8* pFlgAry );
    virtual sal_Bool    drawPolyPolygonBezier( sal_uLong nPoly, const sal_uLong* pPoints, const SalPoint* const* pPtAry, const sal_uInt8* const* pFlgAry );
    virtual bool        drawPolyLine( const ::basegfx::B2DPolygon&, double fTransparency, const ::basegfx::B2DVector& rLineWidths, basegfx::B2DLineJoin );

    // CopyArea --> No RasterOp, but ClipRegion
    virtual void        copyArea( long nDestX, long nDestY, long nSrcX, long nSrcY, long nSrcWidth,
                                  long nSrcHeight, sal_uInt16 nFlags );

    // CopyBits and DrawBitmap --> RasterOp and ClipRegion
    // CopyBits() --> pSrcGraphics == NULL, then CopyBits on same Graphics
    virtual void        copyBits( const SalTwoRect* pPosAry, SalGraphics* pSrcGraphics );
    virtual void        drawBitmap( const SalTwoRect* pPosAry, const SalBitmap& rSalBitmap );
    virtual void        drawBitmap( const SalTwoRect* pPosAry,
                                    const SalBitmap& rSalBitmap,
                                    SalColor nTransparentColor );
    virtual void        drawBitmap( const SalTwoRect* pPosAry,
                                    const SalBitmap& rSalBitmap,
                                    const SalBitmap& rTransparentBitmap );
    virtual void        drawMask( const SalTwoRect* pPosAry,
                                  const SalBitmap& rSalBitmap,
                                  SalColor nMaskColor );

    virtual SalBitmap*  getBitmap( long nX, long nY, long nWidth, long nHeight );
    virtual SalColor    getPixel( long nX, long nY );

    // invert --> ClipRegion (only Windows or VirDevs)
    virtual void        invert( long nX, long nY, long nWidth, long nHeight, SalInvert nFlags);
    virtual void        invert( sal_uLong nPoints, const SalPoint* pPtAry, SalInvert nFlags );

    virtual sal_Bool        drawEPS( long nX, long nY, long nWidth, long nHeight, void* pPtr, sal_uLong nSize );

    virtual bool            drawAlphaBitmap( const SalTwoRect&,
                                             const SalBitmap& rSourceBitmap,
                                             const SalBitmap& rAlphaBitmap );

    virtual bool            drawAlphaRect( long nX, long nY, long nWidth,
                                           long nHeight, sal_uInt8 nTransparency );

    CGPoint*                makeCGptArray(sal_uLong nPoints, const SalPoint*  pPtAry);
    // native widget rendering methods that require mirroring
    virtual sal_Bool        hitTestNativeControl( ControlType nType, ControlPart nPart, const Rectangle& rControlRegion,
                                              const Point& aPos, sal_Bool& rIsInside );
    virtual sal_Bool        drawNativeControl( ControlType nType, ControlPart nPart, const Rectangle& rControlRegion,
                                           ControlState nState, const ImplControlValue& aValue,
                                           const rtl::OUString& aCaption );
    virtual sal_Bool        drawNativeControlText( ControlType nType, ControlPart nPart, const Rectangle& rControlRegion,
                                               ControlState nState, const ImplControlValue& aValue,
                                               const rtl::OUString& aCaption );
    virtual sal_Bool        getNativeControlRegion( ControlType nType, ControlPart nPart, const Rectangle& rControlRegion, ControlState nState,
                                                const ImplControlValue& aValue, const rtl::OUString& aCaption,
                                                Rectangle &rNativeBoundingRegion, Rectangle &rNativeContentRegion );

    // get device resolution
    virtual void            GetResolution( long& rDPIX, long& rDPIY );
    // get the depth of the device
<<<<<<< HEAD
    virtual USHORT          GetBitCount() const;
=======
    virtual sal_uInt16          GetBitCount();
>>>>>>> e2a3d487
    // get the width of the device
    virtual long            GetGraphicsWidth() const;

    // set the clip region to empty
    virtual void            ResetClipRegion();

    // set the line color to transparent (= don't draw lines)
    virtual void            SetLineColor();
    // set the line color to a specific color
    virtual void            SetLineColor( SalColor nSalColor );
    // set the fill color to transparent (= don't fill)
    virtual void            SetFillColor();
    // set the fill color to a specific color, shapes will be
    // filled accordingly
    virtual void            SetFillColor( SalColor nSalColor );
    // enable/disable XOR drawing
    virtual void            SetXORMode( bool bSet, bool bInvertOnly );
    // set line color for raster operations
    virtual void            SetROPLineColor( SalROPColor nROPColor );
    // set fill color for raster operations
    virtual void            SetROPFillColor( SalROPColor nROPColor );
    // set the text color to a specific color
    virtual void            SetTextColor( SalColor nSalColor );
    // set the font
    virtual sal_uInt16         SetFont( ImplFontSelectData*, int nFallbackLevel );
    // get the current font's etrics
    virtual void            GetFontMetric( ImplFontMetricData*, int nFallbackLevel );
    // get kernign pairs of the current font
    // return only PairCount if (pKernPairs == NULL)
    virtual sal_uLong           GetKernPairs( sal_uLong nPairs, ImplKernPairData* pKernPairs );
    // get the repertoire of the current font
<<<<<<< HEAD
    virtual ImplFontCharMap* GetImplFontCharMap() const;
    virtual bool GetImplFontCapabilities(vcl::FontCapabilities &rFontCapabilities) const;
=======
    virtual const ImplFontCharMap* GetImplFontCharMap() const;
>>>>>>> e2a3d487
    // graphics must fill supplied font list
    virtual void            GetDevFontList( ImplDevFontList* );
    // graphics should call ImplAddDevFontSubstitute on supplied
    // OutputDevice for all its device specific preferred font substitutions
    virtual void            GetDevFontSubstList( OutputDevice* );
    virtual bool            AddTempDevFont( ImplDevFontList*, const String& rFileURL, const String& rFontName );
    // CreateFontSubset: a method to get a subset of glyhps of a font
    // inside a new valid font file
    // returns TRUE if creation of subset was successfull
    // parameters: rToFile: contains a osl file URL to write the subset to
    //             pFont: describes from which font to create a subset
    //             pGlyphIDs: the glyph ids to be extracted
    //             pEncoding: the character code corresponding to each glyph
    //             pWidths: the advance widths of the correspoding glyphs (in PS font units)
    //             nGlyphs: the number of glyphs
    //             rInfo: additional outgoing information
    // implementation note: encoding 0 with glyph id 0 should be added implicitly
    // as "undefined character"
    virtual sal_Bool            CreateFontSubset( const rtl::OUString& rToFile,
                                              const ImplFontData* pFont,
                                              long* pGlyphIDs,
                                              sal_uInt8* pEncoding,
                                              sal_Int32* pWidths,
                                              int nGlyphs,
                                              FontSubsetInfo& rInfo // out parameter
                                              );

    // GetFontEncodingVector: a method to get the encoding map Unicode
    // to font encoded character; this is only used for type1 fonts and
    // may return NULL in case of unknown encoding vector
    // if ppNonEncoded is set and non encoded characters (that is type1
    // glyphs with only a name) exist it is set to the corresponding
    // map for non encoded glyphs; the encoding vector contains -1
    // as encoding for these cases
    virtual const Ucs2SIntMap* GetFontEncodingVector( const ImplFontData*, const Ucs2OStrMap** ppNonEncoded );

    // GetEmbedFontData: gets the font data for a font marked
    // embeddable by GetDevFontList or NULL in case of error
    // parameters: pFont: describes the font in question
    //             pWidths: the widths of all glyphs from char code 0 to 255
    //                      pWidths MUST support at least 256 members;
    //             rInfo: additional outgoing information
    //             pDataLen: out parameter, contains the byte length of the returned buffer
    virtual const void* GetEmbedFontData( const ImplFontData*,
                                          const sal_Ucs* pUnicodes,
                                          sal_Int32* pWidths,
                                          FontSubsetInfo& rInfo,
                                          long* pDataLen );
    // frees the font data again
    virtual void            FreeEmbedFontData( const void* pData, long nDataLen );

    virtual void            GetGlyphWidths( const ImplFontData*,
                                            bool bVertical,
                                            Int32Vector& rWidths,
                                            Ucs2UIntMap& rUnicodeEnc );

    virtual sal_Bool                    GetGlyphBoundRect( long nIndex, Rectangle& );
    virtual sal_Bool                    GetGlyphOutline( long nIndex, basegfx::B2DPolyPolygon& );

    virtual SalLayout*              GetTextLayout( ImplLayoutArgs&, int nFallbackLevel );
    virtual void                     DrawServerFontLayout( const ServerFontLayout& );
    virtual bool                    supportsOperation( OutDevSupportType ) const;

    // Query the platform layer for control support
    virtual sal_Bool IsNativeControlSupported( ControlType nType, ControlPart nPart );

    virtual SystemGraphicsData    GetGraphicsData() const;
    virtual SystemFontData        GetSysFontData( int /* nFallbacklevel */ ) const;

private:
    // differences between VCL, Quartz and kHiThemeOrientation coordinate systems
    // make some graphics seem to be vertically-mirrored from a VCL perspective
    bool IsFlipped() const { return mbWindow; }

    void ApplyXorContext();
    void Pattern50Fill();
    UInt32 getState( ControlState nState );
    UInt32 getTrackState( ControlState nState );
};

class XorEmulation
{
public:
                    XorEmulation();
    /*final*/       ~XorEmulation();

    void            SetTarget( int nWidth, int nHeight, int nBitmapDepth, CGContextRef, CGLayerRef );
    bool            UpdateTarget();
    void            Enable()            { mbIsEnabled = true; }
    void            Disable()           { mbIsEnabled = false; }
    bool            IsEnabled() const   { return mbIsEnabled; }
    CGContextRef    GetTargetContext() const { return mxTargetContext; }
    CGContextRef    GetMaskContext() const { return (mbIsEnabled ? mxMaskContext : NULL); }

private:
    CGLayerRef      mxTargetLayer;
    CGContextRef    mxTargetContext;
    CGContextRef    mxMaskContext;
    CGContextRef    mxTempContext;
    sal_uLong*          mpMaskBuffer;
    sal_uLong*          mpTempBuffer;
    int             mnBufferLongs;
    bool            mbIsEnabled;
};


// --- some trivial inlines

inline void AquaSalGraphics::RefreshRect( const CGRect& rRect )
{
    RefreshRect( rRect.origin.x, rRect.origin.y, rRect.size.width, rRect.size.height );
}

inline void AquaSalGraphics::RefreshRect( const NSRect& rRect )
{
    RefreshRect( rRect.origin.x, rRect.origin.y, rRect.size.width, rRect.size.height );
}

inline RGBAColor::RGBAColor( SalColor nSalColor )
:   mfRed( SALCOLOR_RED(nSalColor) * (1.0/255))
,   mfGreen( SALCOLOR_GREEN(nSalColor) * (1.0/255))
,   mfBlue( SALCOLOR_BLUE(nSalColor) * (1.0/255))
,   mfAlpha( 1.0 )  // opaque
{}

inline RGBAColor::RGBAColor( float fRed, float fGreen, float fBlue, float fAlpha )
:   mfRed( fRed )
,   mfGreen( fGreen )
,   mfBlue( fBlue )
,   mfAlpha( fAlpha )
{}

#endif // _SV_SALGDI_H

/* vim:set shiftwidth=4 softtabstop=4 expandtab: */<|MERGE_RESOLUTION|>--- conflicted
+++ resolved
@@ -61,12 +61,8 @@
     virtual ImplFontEntry*  CreateFontInstance( ImplFontSelectData& ) const;
     virtual sal_IntPtr      GetFontId() const;
 
-<<<<<<< HEAD
-    ImplFontCharMap*        GetImplFontCharMap() const;
+    const ImplFontCharMap*  GetImplFontCharMap() const;
     bool                    GetImplFontCapabilities(vcl::FontCapabilities &rFontCapabilities) const;
-=======
-    const ImplFontCharMap*  GetImplFontCharMap() const;
->>>>>>> e2a3d487
     bool                    HasChar( sal_uInt32 cChar ) const;
 
     void                    ReadOs2Table() const;
@@ -75,12 +71,8 @@
 
 private:
     const ATSUFontID            mnFontId;
-<<<<<<< HEAD
-    mutable ImplFontCharMap*    mpCharMap;
+    mutable const ImplFontCharMap*  mpCharMap;
     mutable vcl::FontCapabilities maFontCapabilities;
-=======
-    mutable const ImplFontCharMap*  mpCharMap;
->>>>>>> e2a3d487
     mutable bool                mbOs2Read;       // true if OS2-table related info is valid
     mutable bool                mbHasOs2Table;
     mutable bool                mbCmapEncodingRead; // true if cmap encoding of Mac font is read
@@ -256,11 +248,7 @@
     // get device resolution
     virtual void            GetResolution( long& rDPIX, long& rDPIY );
     // get the depth of the device
-<<<<<<< HEAD
-    virtual USHORT          GetBitCount() const;
-=======
-    virtual sal_uInt16          GetBitCount();
->>>>>>> e2a3d487
+    virtual sal_uInt16          GetBitCount() const;
     // get the width of the device
     virtual long            GetGraphicsWidth() const;
 
@@ -292,12 +280,8 @@
     // return only PairCount if (pKernPairs == NULL)
     virtual sal_uLong           GetKernPairs( sal_uLong nPairs, ImplKernPairData* pKernPairs );
     // get the repertoire of the current font
-<<<<<<< HEAD
-    virtual ImplFontCharMap* GetImplFontCharMap() const;
+    virtual const ImplFontCharMap* GetImplFontCharMap() const;
     virtual bool GetImplFontCapabilities(vcl::FontCapabilities &rFontCapabilities) const;
-=======
-    virtual const ImplFontCharMap* GetImplFontCharMap() const;
->>>>>>> e2a3d487
     // graphics must fill supplied font list
     virtual void            GetDevFontList( ImplDevFontList* );
     // graphics should call ImplAddDevFontSubstitute on supplied
