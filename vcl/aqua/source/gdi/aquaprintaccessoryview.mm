--- conflicted
+++ resolved
@@ -1032,7 +1032,7 @@
     aFieldRect.origin.y = rCurY - aFieldRect.size.height;
     [pFieldView setFrame: aFieldRect];
 
-    if( rCtrlType.equalsAscii( "Range" ) )
+    if( rCtrlType.equalsAsciiL( RTL_CONSTASCII_STRINGPARAM( "Range" ) ) )
     {
         // add a stepper control
         NSRect aStepFrame = { { aFieldRect.origin.x + aFieldRect.size.width + 5,
@@ -1193,44 +1193,44 @@
         for( int n = 0; n < aOptProp.getLength(); n++ )
         {
             const beans::PropertyValue& rEntry( aOptProp[ n ] );
-            if( rEntry.Name.equalsAsciiL( RTL_CONSTASCII_STRINGPARAM( "Text" ) ) )
+            if( rEntry.Name.equalsAscii( "Text" ) )
             {
                 rEntry.Value >>= aText;
                 filterAccelerator( aText );
             }
-            else if( rEntry.Name.equalsAsciiL( RTL_CONSTASCII_STRINGPARAM( "ControlType" ) ) )
+            else if( rEntry.Name.equalsAscii( "ControlType" ) )
             {
                 rEntry.Value >>= aCtrlType;
             }
-            else if( rEntry.Name.equalsAsciiL( RTL_CONSTASCII_STRINGPARAM( "Choices" ) ) )
+            else if( rEntry.Name.equalsAscii( "Choices" ) )
             {
                 rEntry.Value >>= aChoices;
             }
-            else if( rEntry.Name.equalsAsciiL( RTL_CONSTASCII_STRINGPARAM( "Property" ) ) )
+            else if( rEntry.Name.equalsAscii( "Property" ) )
             {
                 PropertyValue aVal;
                 rEntry.Value >>= aVal;
                 aPropertyName = aVal.Name;
             }
-            else if( rEntry.Name.equalsAsciiL( RTL_CONSTASCII_STRINGPARAM( "Enabled" ) ) )
+            else if( rEntry.Name.equalsAscii( "Enabled" ) )
             {
                 sal_Bool bValue = sal_True;
                 rEntry.Value >>= bValue;
                 bEnabled = bValue;
             }
-            else if( rEntry.Name.equalsAsciiL( RTL_CONSTASCII_STRINGPARAM( "MinValue" ) ) )
+            else if( rEntry.Name.equalsAscii( "MinValue" ) )
             {
                 rEntry.Value >>= nMinValue;
             }
-            else if( rEntry.Name.equalsAsciiL( RTL_CONSTASCII_STRINGPARAM( "MaxValue" ) ) )
+            else if( rEntry.Name.equalsAscii( "MaxValue" ) )
             {
                 rEntry.Value >>= nMaxValue;
             }
-            else if( rEntry.Name.equalsAsciiL( RTL_CONSTASCII_STRINGPARAM( "AttachToDependency" ) ) )
+            else if( rEntry.Name.equalsAscii( "AttachToDependency" ) )
             {
                 nAttachOffset = 20;
             }
-            else if( rEntry.Name.equalsAsciiL( RTL_CONSTASCII_STRINGPARAM( "InternalUIOnly" ) ) )
+            else if( rEntry.Name.equalsAscii( "InternalUIOnly" ) )
             {
                 rEntry.Value >>= bIgnore;
             }
@@ -1240,23 +1240,23 @@
             }
         }
 
-        if( aCtrlType.equalsAsciiL( RTL_CONSTASCII_STRINGPARAM( "Group" ) ) ||
-            aCtrlType.equalsAsciiL( RTL_CONSTASCII_STRINGPARAM( "Subgroup" ) ) ||
-            aCtrlType.equalsAsciiL( RTL_CONSTASCII_STRINGPARAM( "Radio" ) ) ||
-            aCtrlType.equalsAsciiL( RTL_CONSTASCII_STRINGPARAM( "List" ) )  ||
-            aCtrlType.equalsAsciiL( RTL_CONSTASCII_STRINGPARAM( "Edit" ) )  ||
-            aCtrlType.equalsAsciiL( RTL_CONSTASCII_STRINGPARAM( "Range" ) )  ||
-            aCtrlType.equalsAsciiL( RTL_CONSTASCII_STRINGPARAM( "Bool" ) ) )
+        if( aCtrlType.equalsAscii( "Group" ) ||
+            aCtrlType.equalsAscii( "Subgroup" ) ||
+            aCtrlType.equalsAscii( "Radio" ) ||
+            aCtrlType.equalsAscii( "List" )  ||
+            aCtrlType.equalsAscii( "Edit" )  ||
+            aCtrlType.equalsAscii( "Range" )  ||
+            aCtrlType.equalsAscii( "Bool" ) )
         {
             // since our build target is MacOSX 10.4 we can have only one accessory view
             // so we have a single accessory view that is tabbed for grouping
-            if( aCtrlType.equalsAsciiL( RTL_CONSTASCII_STRINGPARAM( "Group" ) )
+            if( aCtrlType.equalsAscii( "Group" )
                 || ! pCurParent
-                || ( aCtrlType.equalsAsciiL( RTL_CONSTASCII_STRINGPARAM( "Subgroup" ) ) && nCurY < -250 && ! bIgnore ) 
+                || ( aCtrlType.equalsAscii( "Subgroup" ) && nCurY < -250 && ! bIgnore ) 
                )
             {
                 rtl::OUString aGroupTitle( aText );
-                if( aCtrlType.equalsAsciiL( RTL_CONSTASCII_STRINGPARAM( "Subgroup" ) ) )
+                if( aCtrlType.equalsAscii( "Subgroup" ) )
                     aGroupTitle = pControllerProperties->getMoreString();
                 // set size of current parent
                 if( pCurParent )
@@ -1291,7 +1291,7 @@
                 }
             }
             
-            if( aCtrlType.equalsAsciiL( RTL_CONSTASCII_STRINGPARAM( "Subgroup" ) ) && pCurParent )
+            if( aCtrlType.equalsAscii( "Subgroup" ) && pCurParent )
             {
                 bIgnoreSubgroup = bIgnore;
                 if( bIgnore )
@@ -1302,12 +1302,8 @@
             else if( bIgnoreSubgroup || bIgnore )
             {
                 continue;
-<<<<<<< HEAD
-            else if( aCtrlType.equalsAsciiL( RTL_CONSTASCII_STRINGPARAM( "Bool" ) ) && pCurParent )
-=======
             }
             else if( aCtrlType.equalsAscii( "Bool" ) && pCurParent )
->>>>>>> e2a3d487
             {
                 sal_Bool bVal = sal_False;                
                 PropertyValue* pVal = pController->getValue( aPropertyName );
@@ -1317,7 +1313,7 @@
                          aText, true, aPropertyName, bVal,
                          aRightColumn, pControllerProperties, pCtrlTarget );
             }
-            else if( aCtrlType.equalsAsciiL( RTL_CONSTASCII_STRINGPARAM( "Radio" ) ) && pCurParent )
+            else if( aCtrlType.equalsAscii( "Radio" ) && pCurParent )
             {
                 // get currently selected value
                 sal_Int32 nSelectVal = 0;
@@ -1330,7 +1326,7 @@
                           aLeftColumn, aRightColumn,
                           pControllerProperties, pCtrlTarget );
             }
-            else if( aCtrlType.equalsAsciiL( RTL_CONSTASCII_STRINGPARAM( "List" ) ) && pCurParent )
+            else if( aCtrlType.equalsAscii( "List" ) && pCurParent )
             {
                 PropertyValue* pVal = pController->getValue( aPropertyName );
                 sal_Int32 aSelectVal = 0;
@@ -1342,87 +1338,15 @@
                          aLeftColumn, aRightColumn,
                          pControllerProperties, pCtrlTarget );
             }
-            else if( (aCtrlType.equalsAsciiL( RTL_CONSTASCII_STRINGPARAM( "Edit" ) ) || aCtrlType.equalsAsciiL( RTL_CONSTASCII_STRINGPARAM( "Range" ) )) && pCurParent )
+            else if( (aCtrlType.equalsAscii( "Edit" ) || aCtrlType.equalsAscii( "Range" )) && pCurParent )
             {
                 // current value
                 PropertyValue* pVal = pController->getValue( aPropertyName );
-<<<<<<< HEAD
-                if( aCtrlType.equalsAsciiL( RTL_CONSTASCII_STRINGPARAM( "Range" ) ) )
-                {
-                    // add a stepper control
-                    NSRect aStepFrame = { { aFieldRect.origin.x + aFieldRect.size.width + 5,
-                                            aFieldRect.origin.y },
-                                        { 15, aFieldRect.size.height } };
-                    NSStepper* pStep = [[NSStepper alloc] initWithFrame: aStepFrame];
-                    [pStep setIncrement: 1];
-                    [pStep setValueWraps: NO];
-                    [pStep setTag: nTag];
-                    [pCurParent addSubview: [pStep autorelease]];
-                    
-                    aRightColumn.back().pSubControl = pStep;
-                    
-                    pControllerProperties->addObservedControl( pStep );
-                    [pStep setTarget: pCtrlTarget];
-                    [pStep setAction: @selector(triggered:)];
-                    
-                    // constrain the text field to decimal numbers
-                    NSNumberFormatter* pFormatter = [[NSNumberFormatter alloc] init];
-                    [pFormatter setFormatterBehavior: NSNumberFormatterBehavior10_4];
-                    [pFormatter setNumberStyle: NSNumberFormatterDecimalStyle];
-                    [pFormatter setAllowsFloats: NO];
-                    [pFormatter setMaximumFractionDigits: 0];
-                    if( nMinValue != nMaxValue )
-                    {
-                        [pFormatter setMinimum: [[NSNumber numberWithInt: nMinValue] autorelease]];
-                        [pStep setMinValue: nMinValue];
-                        [pFormatter setMaximum: [[NSNumber numberWithInt: nMaxValue] autorelease]];
-                        [pStep setMaxValue: nMaxValue];
-                    }
-                    [pFieldView setFormatter: pFormatter];
-
-                    sal_Int64 nSelectVal = 0;
-                    if( pVal && pVal->Value.hasValue() )
-                        pVal->Value >>= nSelectVal;
-                    
-                    [pFieldView setIntValue: nSelectVal];
-                    [pStep setIntValue: nSelectVal];
-
-                    pControllerProperties->addViewPair( pFieldView, pStep );
-                    // connect target and action
-                    [pFieldView setTarget: pCtrlTarget];
-                    [pFieldView setAction: @selector(triggeredNumeric:)];
-                    [pStep setTarget: pCtrlTarget];
-                    [pStep setAction: @selector(triggeredNumeric:)];
-                }
-                else
-                {
-                    // connect target and action
-                    [pFieldView setTarget: pCtrlTarget];
-                    [pFieldView setAction: @selector(triggered:)];
-
-                    if( pVal && pVal->Value.hasValue() )
-                    {
-                        rtl::OUString aValue;
-                        pVal->Value >>= aValue;
-                        if( aValue.getLength() )
-                        {
-                            NSString* pText = CreateNSString( aValue );
-                            [pFieldView setStringValue: pText];
-                            [pText release];
-                        }
-                    }
-                }
-
-                // update nCurY
-                nCurY = aFieldRect.origin.y - 5;
-                
-=======
                 addEdit( pCurParent, nCurX, nCurY, nAttachOffset,
                          aCtrlType, aText, aPropertyName, pVal,
                          nMinValue, nMaxValue,
                          aLeftColumn, aRightColumn,
                          pControllerProperties, pCtrlTarget );
->>>>>>> e2a3d487
             }
         }
         else
