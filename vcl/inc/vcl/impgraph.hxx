--- conflicted
+++ resolved
@@ -97,24 +97,17 @@
     void                ImplSetDefaultType();
     sal_Bool                ImplIsSupportedGraphic() const;
 
-<<<<<<< HEAD
-    BOOL                ImplIsTransparent() const;
-    BOOL                ImplIsAlpha() const;
-    BOOL                ImplIsAnimated() const;
-    BOOL                ImplIsEPS() const;
-    BOOL                ImplIsRenderGraphic() const;
-    BOOL                ImplHasRenderGraphic() const;
+    sal_Bool            ImplIsTransparent() const;
+    sal_Bool            ImplIsAlpha() const;
+    sal_Bool            ImplIsAnimated() const;
+    sal_Bool            ImplIsRenderGraphic() const;
+    sal_Bool            ImplHasRenderGraphic() const;
 
     Bitmap                  ImplGetBitmap(const GraphicConversionParameters& rParameters) const;
     BitmapEx                ImplGetBitmapEx(const GraphicConversionParameters& rParameters) const;
     Animation               ImplGetAnimation() const;
     const GDIMetaFile&      ImplGetGDIMetaFile() const;
     ::vcl::RenderGraphic    ImplGetRenderGraphic() const;
-=======
-    sal_Bool                ImplIsTransparent() const;
-    sal_Bool                ImplIsAlpha() const;
-    sal_Bool                ImplIsAnimated() const;
->>>>>>> ce5f1dd1
 
 
     Size                ImplGetPrefSize() const;
