/*************************************************************************
 *
 * DO NOT ALTER OR REMOVE COPYRIGHT NOTICES OR THIS FILE HEADER.
 *
 * Copyright 2008 by Sun Microsystems, Inc.
 *
 * OpenOffice.org - a multi-platform office productivity suite
 *
 * $RCSfile: window.h,v $
 * $Revision: 1.6.86.2 $
 *
 * This file is part of OpenOffice.org.
 *
 * OpenOffice.org is free software: you can redistribute it and/or modify
 * it under the terms of the GNU Lesser General Public License version 3
 * only, as published by the Free Software Foundation.
 *
 * OpenOffice.org is distributed in the hope that it will be useful,
 * but WITHOUT ANY WARRANTY; without even the implied warranty of
 * MERCHANTABILITY or FITNESS FOR A PARTICULAR PURPOSE.  See the
 * GNU Lesser General Public License version 3 for more details
 * (a copy is included in the LICENSE file that accompanied this code).
 *
 * You should have received a copy of the GNU Lesser General Public License
 * version 3 along with OpenOffice.org.  If not, see
 * <http://www.openoffice.org/license.html>
 * for a copy of the LGPLv3 License.
 *
 ************************************************************************/

#ifndef _SV_WINDOW_H
#define _SV_WINDOW_H

#include <vector>
#include <vcl/sv.h>
#include <vcl/outdev.hxx>
#include <vcl/timer.hxx>
#ifndef _SV_INPUTCTX_HXX
#include <vcl/inputctx.hxx>
#endif
#ifndef _SV_POINTR_HXX
#include <vcl/pointr.hxx>
#endif
#include <vcl/wintypes.hxx>
#include <vcl/vclevent.hxx>
#include <com/sun/star/uno/Reference.hxx>
#include <cppuhelper/weakref.hxx>

#include <vcl/salnativewidgets.hxx>

#include <list>

struct SalPaintEvent;
struct ImplDelData;
struct ImplAccessibleInfos;

class Window;
class VirtualDevice;
class Cursor;
class ImplDevFontList;
class ImplFontCache;
class SalControlHandle;
class SmartId;
class VCLXWindow;
class SalFrame;
class SalObject;


namespace com {
namespace sun {
namespace star {
namespace accessibility {
    class XAccessible;
}}}}

namespace com {
namespace sun {
namespace star {
namespace rendering {
    class XCanvas;
}}}}

namespace com {
namespace sun {
namespace star {
namespace awt {
    class XWindowPeer;
    class XWindow;
}
namespace uno {
    class Any;
    class XInterface;
}
namespace datatransfer {
namespace clipboard {
    class XClipboard;
}

namespace dnd {
    class XDropTargetListener;
    class XDragGestureRecognizer;
    class XDragSource;
    class XDropTarget;
} } } } }

namespace vcl { struct ControlLayoutData; }




// ---------------
// - ImplWinData -
// ---------------

struct ImplWinData
{
    UniString*          mpExtOldText;
    USHORT*             mpExtOldAttrAry;
    Rectangle*          mpCursorRect;
    long                mnCursorExtWidth;
    Rectangle*          mpFocusRect;
    Rectangle*          mpTrackRect;
    USHORT              mnTrackFlags;
    USHORT              mnIsTopWindow;
    BOOL                mbMouseOver;          // tracks mouse over for native widget paint effect
    SalControlHandle*   mpSalControlHandle;   // native data for NWF
    BOOL                mbEnableNativeWidget; // toggle native widget rendering
    SmartId*            mpSmartHelpId;
    SmartId*            mpSmartUniqueId;
    ::std::list< Window* >
                        maTopWindowChildren;
};

// -------------------
// - ImplOverlapData -
// -------------------

struct ImplOverlapData
{
    VirtualDevice*      mpSaveBackDev;      // Gesicherte Hintergrund-Bitmap
    Region*             mpSaveBackRgn;      // Gesicherte Region, was invalidiert werden muss
    Window*             mpNextBackWin;      // Naechstes Fenster mit Hintergrund-Sicherung
    ULONG               mnSaveBackSize;     // Groesse Bitmap fuer Hintergrund-Sicherung
    BOOL                mbSaveBack;         // TRUE: Background sichern
    BYTE                mnTopLevel;         // Level for Overlap-Window
};

// -----------------
// - ImplFrameData -
// -----------------

struct ImplFrameData
{
    Timer               maPaintTimer;       // paint timer
    Timer               maResizeTimer;      // resize timer
    InputContext        maOldInputContext;  // Last set Input Context
    Window*             mpNextFrame;        // next frame window
    Window*             mpFirstOverlap;     // first overlap window
    Window*             mpFocusWin;         // focus window (is also set, when frame doesn't have the focous)
    Window*             mpMouseMoveWin;     // last window, where MouseMove() called
    Window*             mpMouseDownWin;     // last window, where MouseButtonDown() called
    Window*             mpFirstBackWin;     // Erstes Overlap-Window mit Hintergrund-Sicherung
    ::std::vector<Window *> maOwnerDrawList; // List of system windows with owner draw decoration
    ImplDevFontList*    mpFontList;         // Font-List for this frame
    ImplFontCache*      mpFontCache;        // Font-Cache for this frame
    sal_Int32           mnDPIX;             // Original Screen Resolution
    sal_Int32           mnDPIY;             // Original Screen Resolution
    ImplMapRes          maMapUnitRes;       // for LogicUnitToPixel
    ULONG               mnAllSaveBackSize;  // Groesse aller Bitmaps fuer Hintergrund-Sicherung
    ULONG               mnFocusId;          // FocusId for PostUserLink
    ULONG               mnMouseMoveId;      // MoveId for PostUserLink
    long                mnLastMouseX;       // last x mouse position
    long                mnLastMouseY;       // last y mouse position
    long                mnBeforeLastMouseX; // last but one x mouse position
    long                mnBeforeLastMouseY; // last but one y mouse position
    long                mnFirstMouseX;      // first x mouse position by mousebuttondown
    long                mnFirstMouseY;      // first y mouse position by mousebuttondown
    long                mnLastMouseWinX;    // last x mouse position, rel. to pMouseMoveWin
    long                mnLastMouseWinY;    // last y mouse position, rel. to pMouseMoveWin
    USHORT              mnModalMode;        // frame based modal count (app based makes no sense anymore)
    ULONG               mnMouseDownTime;    // mouse button down time for double click
    USHORT              mnClickCount;       // mouse click count
    USHORT              mnFirstMouseCode;   // mouse code by mousebuttondown
    USHORT              mnMouseCode;        // mouse code
    USHORT              mnMouseMode;        // mouse mode
    MapUnit             meMapUnit;          // last MapUnit for LogicUnitToPixel
    BOOL                mbHasFocus;         // focus
    BOOL                mbInMouseMove;      // is MouseMove on stack
    BOOL                mbMouseIn;          // is Mouse inside the frame
    BOOL                mbStartDragCalled;  // is command startdrag called
    BOOL                mbNeedSysWindow;    // set, when FrameSize <= IMPL_MIN_NEEDSYSWIN
    BOOL                mbMinimized;        // set, when FrameSize <= 0
    BOOL                mbStartFocusState;  // FocusState, beim abschicken des Events
    BOOL                mbInSysObjFocusHdl; // Innerhalb vom GetFocus-Handler eines SysChilds
    BOOL                mbInSysObjToTopHdl; // Innerhalb vom ToTop-Handler eines SysChilds
    BOOL                mbSysObjFocus;      // Hat ein SysChild den Focus

    ::com::sun::star::uno::Reference< ::com::sun::star::datatransfer::dnd::XDragSource > mxDragSource;
    ::com::sun::star::uno::Reference< ::com::sun::star::datatransfer::dnd::XDropTarget > mxDropTarget;
    ::com::sun::star::uno::Reference< ::com::sun::star::datatransfer::dnd::XDropTargetListener > mxDropTargetListener;
    ::com::sun::star::uno::Reference< ::com::sun::star::datatransfer::clipboard::XClipboard > mxClipboard;
    ::com::sun::star::uno::Reference< ::com::sun::star::datatransfer::clipboard::XClipboard > mxSelection;

    BOOL                mbInternalDragGestureRecognizer;
};

// ---------------
// - WindowImpl -
// ---------------

enum AlwaysInputMode { AlwaysInputNone = 0, AlwaysInputEnabled = 1, AlwaysInputDisabled =2 };

class WindowImpl
{
public:
    WindowImpl();
    ~WindowImpl();

    ImplWinData*        mpWinData;
    ImplOverlapData*    mpOverlapData;
    ImplFrameData*      mpFrameData;
    SalFrame*           mpFrame;
    SalObject*          mpSysObj;
    Window*             mpFrameWindow;
    Window*             mpOverlapWindow;
    Window*             mpBorderWindow;
    Window*             mpClientWindow;
    Window*             mpParent;
    Window*             mpRealParent;
    Window*             mpFirstChild;
    Window*             mpLastChild;
    Window*             mpFirstOverlap;
    Window*             mpLastOverlap;
    Window*             mpPrev;
    Window*             mpNext;
    Window*             mpNextOverlap;
    Window*             mpLastFocusWindow;
    Window*             mpDlgCtrlDownWindow;
    VclEventListeners   maEventListeners;
    VclEventListeners   maChildEventListeners;

    // The canvas interface for this VCL window. Is persistent after the first GetCanvas() call
    ::com::sun::star::uno::WeakReference< ::com::sun::star::rendering::XCanvas >    mxCanvas;

    ImplDelData*        mpFirstDel;
    void*               mpUserData;
    Cursor*             mpCursor;
    Pointer             maPointer;
    Fraction            maZoom;
    XubString           maText;
    Font*               mpControlFont;
    Color               maControlForeground;
    Color               maControlBackground;
    sal_Int32           mnLeftBorder;
    sal_Int32           mnTopBorder;
    sal_Int32           mnRightBorder;
    sal_Int32           mnBottomBorder;
    long                mnX;
    long                mnY;
    long                mnAbsScreenX;
    Point               maPos;
    ULONG               mnHelpId;
    ULONG               mnUniqId;
    XubString           maHelpText;
    XubString           maQuickHelpText;
    InputContext        maInputContext;
    ::com::sun::star::uno::Reference< ::com::sun::star::awt::XWindowPeer > mxWindowPeer;
    ::com::sun::star::uno::Reference< ::com::sun::star::accessibility::XAccessible > mxAccessible;
    ImplAccessibleInfos* mpAccessibleInfos;
    VCLXWindow*         mpVCLXWindow;
    Region              maWinRegion;        // region to 'shape' the VCL window (frame coordinates)
    Region              maWinClipRegion;    // the (clipping) region that finally corresponds to the VCL window (frame coordinates)
    Region              maInvalidateRegion; // region that has to be redrawn (frame coordinates)
    Region*             mpChildClipRegion;  // child clip region if CLIPCHILDREN is set (frame coordinates)
    Region*             mpPaintRegion;      // only set during Paint() method call (window coordinates)
    WinBits             mnStyle;
    WinBits             mnPrevStyle;
    WinBits             mnExtendedStyle;
    WinBits             mnPrevExtendedStyle;
    WindowType          mnType;
    ControlPart         mnNativeBackground;
    USHORT              mnWaitCount;
    USHORT              mnPaintFlags;
    USHORT              mnGetFocusFlags;
    USHORT              mnParentClipMode;
    USHORT              mnActivateMode;
    USHORT              mnDlgCtrlFlags;
    USHORT              mnLockCount;
    AlwaysInputMode     meAlwaysInputMode;
    BOOL                mbFrame:1,
                        mbBorderWin:1,
                        mbOverlapWin:1,
                        mbSysWin:1,
                        mbDialog:1,
                        mbDockWin:1,
                        mbFloatWin:1,
                        mbPushButton:1,
                        mbVisible:1,
                        mbDisabled:1,
                        mbInputDisabled:1,
                        mbDropDisabled:1,
                        mbNoUpdate:1,
                        mbNoParentUpdate:1,
                        mbActive:1,
                        mbParentActive:1,
                        mbReallyVisible:1,
                        mbReallyShown:1,
                        mbInInitShow:1,
                        mbChildNotify:1,
                        mbChildPtrOverwrite:1,
                        mbNoPtrVisible:1,
                        mbPaintFrame:1,
                        mbInPaint:1,
                        mbMouseMove:1,
                        mbMouseButtonDown:1,
                        mbMouseButtonUp:1,
                        mbKeyInput:1,
                        mbKeyUp:1,
                        mbCommand:1,
                        mbDefPos:1,
                        mbDefSize:1,
                        mbCallMove:1,
                        mbCallResize:1,
                        mbWaitSystemResize:1,
                        mbInitWinClipRegion:1,
                        mbInitChildRegion:1,
                        mbWinRegion:1,
                        mbClipChildren:1,
                        mbClipSiblings:1,
                        mbChildTransparent:1,
                        mbPaintTransparent:1,
                        mbMouseTransparent:1,
                        mbDlgCtrlStart:1,
                        mbFocusVisible:1,
                        mbTrackVisible:1,
                        mbUseNativeFocus:1,
                        mbNativeFocusVisible:1,
                        mbInShowFocus:1,
                        mbInHideFocus:1,
                        mbControlForeground:1,
                        mbControlBackground:1,
                        mbAlwaysOnTop:1,
                        mbCompoundControl:1,
                        mbCompoundControlHasFocus:1,
                        mbPaintDisabled:1,
                        mbAllResize:1,
                        mbInDtor:1,
                        mbExtTextInput:1,
                        mbInFocusHdl:1,
                        mbOverlapVisible:1,
                        mbCreatedWithToolkit:1,
                        mbToolBox:1,
                        mbSplitter:1,
                        mbSuppressAccessibilityEvents:1,
                        mbMenuFloatingWindow:1,
                        mbDrawSelectionBackground:1,
                        mbIsInTaskPaneList:1,
                        mbToolbarFloatingWindow:1,
                        mbCallHandlersDuringInputDisabled:1,
                        mbDisableAccessibleLabelForRelation:1,
                        mbDisableAccessibleLabeledByRelation:1,
<<<<<<< HEAD
                        mbHelpTextDynamic:1;
=======
                        mbFakeFocusSet:1;
>>>>>>> 5ae66b1f

    ::com::sun::star::uno::Reference< ::com::sun::star::uno::XInterface > mxDNDListenerContainer;
};

// -----------------
// - Hilfsmethoden -
// -----------------

long ImplHandleMouseEvent( Window* pWindow, USHORT nSVEvent, BOOL bMouseLeave,
                           long nX, long nY, ULONG nMsgTime,
                           USHORT nCode, USHORT nMode );
void ImplHandleResize( Window* pWindow, long nNewWidth, long nNewHeight );

#endif // _SV_WINDOW_H<|MERGE_RESOLUTION|>--- conflicted
+++ resolved
@@ -359,11 +359,8 @@
                         mbCallHandlersDuringInputDisabled:1,
                         mbDisableAccessibleLabelForRelation:1,
                         mbDisableAccessibleLabeledByRelation:1,
-<<<<<<< HEAD
-                        mbHelpTextDynamic:1;
-=======
+                        mbHelpTextDynamic:1,
                         mbFakeFocusSet:1;
->>>>>>> 5ae66b1f
 
     ::com::sun::star::uno::Reference< ::com::sun::star::uno::XInterface > mxDNDListenerContainer;
 };
