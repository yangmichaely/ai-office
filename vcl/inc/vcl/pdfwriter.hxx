--- conflicted
+++ resolved
@@ -546,11 +546,8 @@
             will be submitted.
          */
         PDFWriter::ExportDataFormat     SubmitFormat;
-<<<<<<< HEAD
         bool                            AllowDuplicateFieldNames;
-=======
         bool                            FieldsUseSystemFonts;
->>>>>>> b48c0ede
         /* the following data members are used to customize the PDF viewer
            preferences
          */
@@ -595,11 +592,8 @@
                 Tagged( false ),
                 EmbedStandardFonts( false ),
                 SubmitFormat( PDFWriter::FDF ),
-<<<<<<< HEAD
                 AllowDuplicateFieldNames( false ),
-=======
                 FieldsUseSystemFonts( true ),
->>>>>>> b48c0ede
                 PDFDocumentMode( PDFWriter::ModeDefault ),
                 PDFDocumentAction( PDFWriter::ActionDefault ),
                 Zoom( 100 ),
