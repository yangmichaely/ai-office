--- conflicted
+++ resolved
@@ -63,21 +63,8 @@
 namespace vcl
 {
 
-<<<<<<< HEAD
-=======
 class PDFExtOutDevData;
 
-struct PDFDocInfo
-{
-    String          Title;          // document title
-    String          Author;         // document author
-    String          Subject;        // subject
-    String          Keywords;       // keywords
-    String          Creator;        // application that created the original document
-    String          Producer;       // OpenOffice
-};
-
->>>>>>> 2a8b5063
 struct PDFNote
 {
     String          Title;          // optional title for the popup containing the note
@@ -638,15 +625,9 @@
                 FirstPageLeft( false ),
                 InitialPage( 1 ),
                 OpenBookmarkLevels( -1 ),
-<<<<<<< HEAD
-                Encryption()
-=======
-                AccessPermissions( ),
-                Encrypt( false ),
-                Security128bit( true ),
+                Encryption(),
                 DPIx( 0 ),
                 DPIy( 0 )
->>>>>>> 2a8b5063
         {}
     };
 
