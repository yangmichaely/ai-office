--- conflicted
+++ resolved
@@ -1558,11 +1558,6 @@
     LanguageType        GetTextLanguage() const { return meTextLanguage; }
 };
 
-<<<<<<< HEAD
-#endif // _SV_METAACT_HXX
-
-/* vim:set shiftwidth=4 softtabstop=4 expandtab: */
-=======
 // ---------------------------
 // - MetaRenderGraphicAction -
 // ---------------------------
@@ -1601,4 +1596,5 @@
 };
 
 #endif // _SV_METAACT_HXX
->>>>>>> 9e849585
+
+/* vim:set shiftwidth=4 softtabstop=4 expandtab: */