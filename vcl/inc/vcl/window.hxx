/*************************************************************************
 *
 * DO NOT ALTER OR REMOVE COPYRIGHT NOTICES OR THIS FILE HEADER.
 *
 * Copyright 2000, 2010 Oracle and/or its affiliates.
 *
 * OpenOffice.org - a multi-platform office productivity suite
 *
 * This file is part of OpenOffice.org.
 *
 * OpenOffice.org is free software: you can redistribute it and/or modify
 * it under the terms of the GNU Lesser General Public License version 3
 * only, as published by the Free Software Foundation.
 *
 * OpenOffice.org is distributed in the hope that it will be useful,
 * but WITHOUT ANY WARRANTY; without even the implied warranty of
 * MERCHANTABILITY or FITNESS FOR A PARTICULAR PURPOSE.  See the
 * GNU Lesser General Public License version 3 for more details
 * (a copy is included in the LICENSE file that accompanied this code).
 *
 * You should have received a copy of the GNU Lesser General Public License
 * version 3 along with OpenOffice.org.  If not, see
 * <http://www.openoffice.org/license.html>
 * for a copy of the LGPLv3 License.
 *
 ************************************************************************/

#ifndef _SV_WINDOW_HXX
#define _SV_WINDOW_HXX

#include <vcl/sv.h>
#include <vcl/dllapi.h>
#include <vcl/outdev.hxx>
#include <tools/resid.hxx>
#ifndef _SV_POINTR_HXX
#include <vcl/pointr.hxx>
#endif
#include <tools/wintypes.hxx>
#ifndef _SV_APPTYPES_HXX
#include <vcl/apptypes.hxx>
#endif
#include <vcl/inputctx.hxx>
#include <vcl/vclevent.hxx>
// Only for compatibility - because many people outside haven't included event.hxx
#ifndef _VCL_EVENT_HXX
#include <vcl/event.hxx>
#endif
#include <vcl/region.hxx>
#include <vcl/salnativewidgets.hxx>
#include <rtl/ustring.hxx>
#include <cppuhelper/weakref.hxx>
#include <com/sun/star/uno/Reference.hxx>
#include <boost/shared_ptr.hpp>

class VirtualDevice;
struct ImplDelData;
struct ImplWinData;
struct ImplOverlapData;
struct ImplFrameData;
struct ImplCalcToTopData;
struct SystemEnvData;
struct SystemParentData;
class ImplBorderWindow;
class VirtualDevice;
class Timer;
class Cursor;
class DockingManager;
class ScrollBar;
class Bitmap;
class Image;
class MouseEvent;
class KeyEvent;
class CommandEvent;
class TrackingEvent;
class HelpEvent;
class DataChangedEvent;
class NotifyEvent;
class SystemWindow;
class SalFrame;
class SalObject;
class MenuFloatingWindow;
class UNOWindowData;
// Nur fuer ExecuteDrag:
struct IDataObject;
class VCLXWindow;
struct ImplAccessibleInfos;

namespace com {
namespace sun {
namespace star {
namespace accessibility {
    class XAccessible;
}}}}

namespace com {
namespace sun {
namespace star {
namespace beans {
    struct PropertyValue;
}}}}

namespace com {
namespace sun {
namespace star {
namespace rendering {
    class XCanvas;
    class XSpriteCanvas;
}}}}

namespace com {
namespace sun {
namespace star {
namespace awt {
    class XWindowPeer;
    class XWindow;
}
namespace uno {
    class Any;
    class XInterface;
}
namespace datatransfer {
namespace clipboard {
    class XClipboard;
}

namespace dnd {
    class XDragGestureRecognizer;
    class XDragSource;
    class XDropTarget;
} } } } }

namespace vcl {
    struct ControlLayoutData;
    class WindowArranger;
    struct ExtWindowImpl;
}

namespace svt { class PopupWindowControllerImpl; }

// ---------------
// - WindowTypes -
// ---------------

// Type fuer GetWindow()
#define WINDOW_PARENT                   ((sal_uInt16)0)
#define WINDOW_FIRSTCHILD               ((sal_uInt16)1)
#define WINDOW_LASTCHILD                ((sal_uInt16)2)
#define WINDOW_PREV                     ((sal_uInt16)3)
#define WINDOW_NEXT                     ((sal_uInt16)4)
#define WINDOW_FIRSTOVERLAP             ((sal_uInt16)5)
#define WINDOW_LASTOVERLAP              ((sal_uInt16)6)
#define WINDOW_OVERLAP                  ((sal_uInt16)7)
#define WINDOW_PARENTOVERLAP            ((sal_uInt16)8)
#define WINDOW_CLIENT                   ((sal_uInt16)9)
#define WINDOW_REALPARENT               ((sal_uInt16)10)
#define WINDOW_FRAME                    ((sal_uInt16)11)
#define WINDOW_BORDER                   ((sal_uInt16)12)
#define WINDOW_FIRSTTOPWINDOWCHILD      ((sal_uInt16)13)
#define WINDOW_LASTTOPWINDOWCHILD       ((sal_uInt16)14)
#define WINDOW_PREVTOPWINDOWSIBLING     ((sal_uInt16)15)
#define WINDOW_NEXTTOPWINDOWSIBLING     ((sal_uInt16)16)

// Flags for SetPosSizePixel()
#define WINDOW_POSSIZE_X                ((sal_uInt16)0x0001)
#define WINDOW_POSSIZE_Y                ((sal_uInt16)0x0002)
#define WINDOW_POSSIZE_WIDTH            ((sal_uInt16)0x0004)
#define WINDOW_POSSIZE_HEIGHT           ((sal_uInt16)0x0008)
#define WINDOW_POSSIZE_POS              (WINDOW_POSSIZE_X | WINDOW_POSSIZE_Y)
#define WINDOW_POSSIZE_SIZE             (WINDOW_POSSIZE_WIDTH | WINDOW_POSSIZE_HEIGHT)
#define WINDOW_POSSIZE_POSSIZE          (WINDOW_POSSIZE_POS | WINDOW_POSSIZE_SIZE)
#define WINDOW_POSSIZE_ALL              (WINDOW_POSSIZE_POSSIZE)
#define WINDOW_POSSIZE_DROPDOWN         ((sal_uInt16)0x0010)

// Flags for Show()
#define SHOW_NOPARENTUPDATE             ((sal_uInt16)0x0001)
#define SHOW_NOFOCUSCHANGE              ((sal_uInt16)0x0002)
#define SHOW_NOACTIVATE                 ((sal_uInt16)0x0004)
#define SHOW_FOREGROUNDTASK             ((sal_uInt16)0x0008)

// Flags for SetZOrder()
#define WINDOW_ZORDER_BEFOR             ((sal_uInt16)0x0001)
#define WINDOW_ZORDER_BEHIND            ((sal_uInt16)0x0002)
#define WINDOW_ZORDER_FIRST             ((sal_uInt16)0x0004)
#define WINDOW_ZORDER_LAST              ((sal_uInt16)0x0008)

// Activate-Flags
#define ACTIVATE_MODE_GRABFOCUS         ((sal_uInt16)0x0001)

// ToTop-Flags
#define TOTOP_RESTOREWHENMIN            ((sal_uInt16)0x0001)
#define TOTOP_FOREGROUNDTASK            ((sal_uInt16)0x0002)
#define TOTOP_NOGRABFOCUS               ((sal_uInt16)0x0004)
//#if 0 // _SOLAR__PRIVATE // vcl internal only
#define TOTOP_GRABFOCUSONLY             ((sal_uInt16)0x0008)
//#endif

// Flags for Invalidate
#define INVALIDATE_CHILDREN             ((sal_uInt16)0x0001)
#define INVALIDATE_NOCHILDREN           ((sal_uInt16)0x0002)
#define INVALIDATE_NOERASE              ((sal_uInt16)0x0004)
#define INVALIDATE_UPDATE               ((sal_uInt16)0x0008)
#define INVALIDATE_TRANSPARENT          ((sal_uInt16)0x0010)
#define INVALIDATE_NOTRANSPARENT        ((sal_uInt16)0x0020)
#define INVALIDATE_NOCLIPCHILDREN       ((sal_uInt16)0x4000)
// Temporaer fuer Kompatibilitaet
#define INVALIDATE_BACKGROUND           INVALIDATE_TRANSPARENT

// Flags for Validate
#define VALIDATE_CHILDREN               ((sal_uInt16)0x0001)
#define VALIDATE_NOCHILDREN             ((sal_uInt16)0x0002)

// Flags for Scroll
#define SCROLL_CLIP                     ((sal_uInt16)0x0001)
#define SCROLL_CHILDREN                 ((sal_uInt16)0x0002)
#define SCROLL_NOCHILDREN               ((sal_uInt16)0x0004)
#define SCROLL_NOERASE                  ((sal_uInt16)0x0008)
#define SCROLL_NOINVALIDATE             ((sal_uInt16)0x0010)
#define SCROLL_NOWINDOWINVALIDATE       ((sal_uInt16)0x0020)
#define SCROLL_USECLIPREGION            ((sal_uInt16)0x0040)
#define SCROLL_UPDATE                   ((sal_uInt16)0x0080)

// Flags for ParentClipMode
#define PARENTCLIPMODE_CLIP             ((sal_uInt16)0x0001)
#define PARENTCLIPMODE_NOCLIP           ((sal_uInt16)0x0002)

// Flags for Invert()
#define INVERT_HIGHLIGHT                ((sal_uInt16)0x0001)
#define INVERT_50                       ((sal_uInt16)0x0002)

// Flags for ShowTracking()
#define SHOWTRACK_SMALL                 ((sal_uInt16)0x0001)
#define SHOWTRACK_BIG                   ((sal_uInt16)0x0002)
#define SHOWTRACK_SPLIT                 ((sal_uInt16)0x0003)
#define SHOWTRACK_OBJECT                ((sal_uInt16)0x0004)
#define SHOWTRACK_WINDOW                ((sal_uInt16)0x1000)
#define SHOWTRACK_CLIP                  ((sal_uInt16)0x2000)
#define SHOWTRACK_STYLE                 ((sal_uInt16)0x000F)

// Flags for StartTracking()
#define STARTTRACK_KEYINPUT             ((sal_uInt16)0x0001)
#define STARTTRACK_KEYMOD               ((sal_uInt16)0x0002)
#define STARTTRACK_NOKEYCANCEL          ((sal_uInt16)0x0004)
#define STARTTRACK_SCROLLREPEAT         ((sal_uInt16)0x0008)
#define STARTTRACK_BUTTONREPEAT         ((sal_uInt16)0x0010)
#define STARTTRACK_MOUSEBUTTONDOWN      ((sal_uInt16)0x0020)
#define STARTTRACK_FOCUSCANCEL          ((sal_uInt16)0x0040)

// Flags for StartAutoScroll()
#define AUTOSCROLL_VERT                 ((sal_uInt16)0x0001)
#define AUTOSCROLL_HORZ                 ((sal_uInt16)0x0002)

// Flags for StateChanged()
typedef sal_uInt16 StateChangedType;
#define STATE_CHANGE_INITSHOW           ((StateChangedType)1)
#define STATE_CHANGE_VISIBLE            ((StateChangedType)2)
#define STATE_CHANGE_UPDATEMODE         ((StateChangedType)3)
#define STATE_CHANGE_ENABLE             ((StateChangedType)4)
#define STATE_CHANGE_TEXT               ((StateChangedType)5)
#define STATE_CHANGE_IMAGE              ((StateChangedType)6)
#define STATE_CHANGE_DATA               ((StateChangedType)7)
#define STATE_CHANGE_STATE              ((StateChangedType)8)
#define STATE_CHANGE_STYLE              ((StateChangedType)9)
#define STATE_CHANGE_ZOOM               ((StateChangedType)10)
#define STATE_CHANGE_BORDER             ((StateChangedType)11)
#define STATE_CHANGE_TRANSPARENT        ((StateChangedType)12)
#define STATE_CHANGE_CONTROLFONT        ((StateChangedType)13)
#define STATE_CHANGE_CONTROLFOREGROUND  ((StateChangedType)14)
#define STATE_CHANGE_CONTROLBACKGROUND  ((StateChangedType)15)
#define STATE_CHANGE_READONLY           ((StateChangedType)16)
#define STATE_CHANGE_FORMAT             ((StateChangedType)17)
#define STATE_CHANGE_EXTENDEDSTYLE      ((StateChangedType)18)
#define STATE_CHANGE_MIRRORING          ((StateChangedType)19)
#define STATE_CHANGE_USER               ((StateChangedType)10000)

// GetFocusFlags
#define GETFOCUS_TAB                    ((sal_uInt16)0x0001)
#define GETFOCUS_CURSOR                 ((sal_uInt16)0x0002)
#define GETFOCUS_MNEMONIC               ((sal_uInt16)0x0004)
#define GETFOCUS_FORWARD                ((sal_uInt16)0x0010)
#define GETFOCUS_BACKWARD               ((sal_uInt16)0x0020)
#define GETFOCUS_AROUND                 ((sal_uInt16)0x0040)
#define GETFOCUS_UNIQUEMNEMONIC         ((sal_uInt16)0x0100)
#define GETFOCUS_INIT                   ((sal_uInt16)0x0200)
#define GETFOCUS_FLOATWIN_POPUPMODEEND_CANCEL ((sal_uInt16)0x0400)

// Draw-Flags fuer Draw()
#define WINDOW_DRAW_MONO                ((sal_uLong)0x00000001)
#define WINDOW_DRAW_NOBORDER            ((sal_uLong)0x00000002)
#define WINDOW_DRAW_NOCONTROLS          ((sal_uLong)0x00000004)
#define WINDOW_DRAW_NODISABLE           ((sal_uLong)0x00000008)
#define WINDOW_DRAW_NOMNEMONIC          ((sal_uLong)0x00000010)
#define WINDOW_DRAW_NOSELECTION         ((sal_uLong)0x00000020)
#define WINDOW_DRAW_NOFOCUS             ((sal_uLong)0x00000040)
#define WINDOW_DRAW_NOBACKGROUND        ((sal_uLong)0x00000080)
#define WINDOW_DRAW_ROLLOVER            ((sal_uLong)0x00000100)

// Border-Styles fuer SetBorder()
#define WINDOW_BORDER_NORMAL            ((sal_uInt16)0x0001)
#define WINDOW_BORDER_MONO              ((sal_uInt16)0x0002)
#define WINDOW_BORDER_ACTIVE            ((sal_uInt16)0x0004)
#define WINDOW_BORDER_DOUBLEOUT         ((sal_uInt16)0x0008)
#define WINDOW_BORDER_MENU              ((sal_uInt16)0x0010)
#define WINDOW_BORDER_NOBORDER          ((sal_uInt16)0x1000)
#define WINDOW_BORDER_REMOVEBORDER      ((sal_uInt16)0x2000)

// DialogControl-Flags
#define WINDOW_DLGCTRL_RETURN           ((sal_uInt16)0x0001)
#define WINDOW_DLGCTRL_WANTFOCUS        ((sal_uInt16)0x0002)
#define WINDOW_DLGCTRL_MOD1TAB          ((sal_uInt16)0x0004)
#define WINDOW_DLGCTRL_FLOATWIN_POPUPMODEEND_CANCEL ((sal_uInt16)0x0008)

// GetWindowClipRegionPixel-Flags
#define WINDOW_GETCLIPREGION_NULL       ((sal_uInt16)0x0001)
#define WINDOW_GETCLIPREGION_NOCHILDREN ((sal_uInt16)0x0002)

// EndExtTextInput-Flags
#define EXTTEXTINPUT_END_COMPLETE       ((sal_uInt16)0x0001)
#define EXTTEXTINPUT_END_CANCEL         ((sal_uInt16)0x0002)

//#if 0 // _SOLAR__PRIVATE
#define IMPL_MINSIZE_BUTTON_WIDTH       70
#define IMPL_MINSIZE_BUTTON_HEIGHT      22
#define IMPL_EXTRA_BUTTON_WIDTH         18
#define IMPL_EXTRA_BUTTON_HEIGHT        10
#define IMPL_SEP_BUTTON_X               5
#define IMPL_SEP_BUTTON_Y               5
#define IMPL_MINSIZE_MSGBOX_WIDTH       150
#define IMPL_MINSIZE_MSGBOX_HEIGHT      80
#define IMPL_DIALOG_OFFSET              5
#define IMPL_DIALOG_BAR_OFFSET          3
#define IMPL_MSGBOX_OFFSET_EXTRA_X      0
#define IMPL_MSGBOX_OFFSET_EXTRA_Y      2
#define IMPL_SEP_MSGBOX_IMAGE           8

#define DLGWINDOW_PREV                  0
#define DLGWINDOW_NEXT                  1
#define DLGWINDOW_FIRST                 2
//#endif

enum WindowSizeType {
    WINDOWSIZE_MINIMUM,
    WINDOWSIZE_PREFERRED,
    WINDOWSIZE_MAXIMUM
};

// ----------
// - Window -
// ----------

#ifdef DBG_UTIL
const char* ImplDbgCheckWindow( const void* pObj );
#endif

class   WindowImpl;
class VCL_DLLPUBLIC Window : public OutputDevice
{
    friend class Cursor;
    friend class OutputDevice;
    friend class Application;
    friend class SystemWindow;
    friend class WorkWindow;
    friend class Dialog;
    friend class MessBox;
    friend class DockingWindow;
    friend class FloatingWindow;
    friend class GroupBox;
    friend class PushButton;
    friend class RadioButton;
    friend class SystemChildWindow;
    friend class ImplBorderWindow;

    // TODO: improve missing functionality
    // only required because of SetFloatingMode()
    friend class ImplDockingWindowWrapper;
    friend class ImplPopupFloatWin;
    friend class MenuFloatingWindow;

    friend class svt::PopupWindowControllerImpl;

private:
    // NOTE: to remove many dependencies of other modules
    //       to this central file, all members are now hidden
    //       in the WindowImpl class and all inline functions
    //       were removed
    //
    //       Please do *not* add new members or inline functions to class Window,
    //       but use class WindowImpl instead
    //
    WindowImpl* mpWindowImpl;

    SAL_DLLPRIVATE void ImplInitWindowData( WindowType nType );

#ifdef DBG_UTIL
    friend const char* ImplDbgCheckWindow( const void* pObj );
#endif
    friend Window* ImplFindWindow( const SalFrame* pFrame, Point& rSalFramePos );
public:
    SAL_DLLPRIVATE void                ImplInit( Window* pParent, WinBits nStyle, SystemParentData* pSystemParentData );
    SAL_DLLPRIVATE void                ImplInit( Window* pParent, WinBits nStyle, const ::com::sun::star::uno::Any& aSystemWorkWindowToken );
    SAL_DLLPRIVATE WinBits             ImplInitRes( const ResId& rResId );
    SAL_DLLPRIVATE void                ImplLoadRes( const ResId& rResId );
    SAL_DLLPRIVATE void                ImplWindowRes( const ResId& rResId );
    SAL_DLLPRIVATE void                ImplSetFrameParent( const Window* pParent );
    SAL_DLLPRIVATE void                ImplInsertWindow( Window* pParent );
    SAL_DLLPRIVATE void                ImplRemoveWindow( sal_Bool bRemoveFrameData );
    SAL_DLLPRIVATE Window*             ImplGetWindow();
    SAL_DLLPRIVATE ImplFrameData*      ImplGetFrameData();
    SAL_DLLPRIVATE SalFrame*           ImplGetFrame() const;
    SAL_DLLPRIVATE ImplWinData*        ImplGetWinData() const;
    SAL_DLLPRIVATE SalGraphics*        ImplGetFrameGraphics() const;
    SAL_DLLPRIVATE void                ImplCallFocusChangeActivate( Window* pNewOverlapWindow, Window* pOldOverlapWindow );
    SAL_DLLPRIVATE Window*             ImplFindWindow( const Point& rFramePos );
    SAL_DLLPRIVATE sal_uInt16              ImplHitTest( const Point& rFramePos );
    SAL_DLLPRIVATE Window*             ImplGetParent() const;
    SAL_DLLPRIVATE Window*             ImplGetClientWindow() const;
    SAL_DLLPRIVATE Window*             ImplGetBorderWindow() const;
    SAL_DLLPRIVATE Window*             ImplGetFirstOverlapWindow();
    SAL_DLLPRIVATE const Window*       ImplGetFirstOverlapWindow() const;
    SAL_DLLPRIVATE Window*             ImplGetFrameWindow() const;
    SAL_DLLPRIVATE sal_Bool                ImplIsRealParentPath( const Window* pWindow ) const;
    SAL_DLLPRIVATE sal_Bool                ImplIsChild( const Window* pWindow, sal_Bool bSystemWindow = sal_False ) const;
    SAL_DLLPRIVATE sal_Bool                ImplIsWindowOrChild( const Window* pWindow, sal_Bool bSystemWindow = sal_False ) const;
    SAL_DLLPRIVATE Window*             ImplGetSameParent( const Window* pWindow ) const;
    SAL_DLLPRIVATE sal_Bool                ImplIsDockingWindow() const;
    SAL_DLLPRIVATE sal_Bool                ImplIsFloatingWindow() const;
    SAL_DLLPRIVATE sal_Bool                ImplIsToolbox() const;
    SAL_DLLPRIVATE sal_Bool                ImplIsSplitter() const;
    SAL_DLLPRIVATE sal_Bool                ImplIsPushButton() const;
    SAL_DLLPRIVATE sal_Bool                ImplIsOverlapWindow() const;
    SAL_DLLPRIVATE void                ImplSetActive( sal_Bool bActive );
    SAL_DLLPRIVATE sal_Bool                ImplIsMouseTransparent() const;
    SAL_DLLPRIVATE void                ImplSetMouseTransparent( sal_Bool bTransparent );
    SAL_DLLPRIVATE int                 ImplTestMousePointerSet();
    SAL_DLLPRIVATE PointerStyle        ImplGetMousePointer() const;
    SAL_DLLPRIVATE void                ImplResetReallyVisible();
    SAL_DLLPRIVATE void                ImplSetReallyVisible();
    SAL_DLLPRIVATE void                ImplCallInitShow();
    SAL_DLLPRIVATE void                ImplAddDel( ImplDelData* pDel );
    SAL_DLLPRIVATE void                ImplRemoveDel( ImplDelData* pDel );
    SAL_DLLPRIVATE void                ImplInitResolutionSettings();
    SAL_DLLPRIVATE void                ImplPointToLogic( Font& rFont ) const;
    SAL_DLLPRIVATE void                ImplLogicToPoint( Font& rFont ) const;
    SAL_DLLPRIVATE Point               ImplOutputToFrame( const Point& rPos );
    SAL_DLLPRIVATE Point               ImplFrameToOutput( const Point& rPos );
    SAL_DLLPRIVATE void                ImplOutputToFrame( Rectangle& rRect );
    SAL_DLLPRIVATE void                ImplFrameToOutput( Rectangle& rRect );
    SAL_DLLPRIVATE sal_Bool                ImplSysObjClip( const Region* pOldRegion );
    SAL_DLLPRIVATE void                ImplUpdateSysObjChildsClip();
    SAL_DLLPRIVATE void                ImplUpdateSysObjOverlapsClip();
    SAL_DLLPRIVATE void                ImplUpdateSysObjClip();
    SAL_DLLPRIVATE sal_Bool                ImplSetClipFlagChilds( sal_Bool bSysObjOnlySmaller = sal_False );
    SAL_DLLPRIVATE sal_Bool                ImplSetClipFlagOverlapWindows( sal_Bool bSysObjOnlySmaller = sal_False );
    SAL_DLLPRIVATE sal_Bool                ImplSetClipFlag( sal_Bool bSysObjOnlySmaller = sal_False );
    SAL_DLLPRIVATE void                ImplIntersectWindowClipRegion( Region& rRegion );
    SAL_DLLPRIVATE void                ImplIntersectWindowRegion( Region& rRegion );
    SAL_DLLPRIVATE void                ImplExcludeWindowRegion( Region& rRegion );
    SAL_DLLPRIVATE void                ImplExcludeOverlapWindows( Region& rRegion );
    SAL_DLLPRIVATE void                ImplExcludeOverlapWindows2( Region& rRegion );
    SAL_DLLPRIVATE void                ImplClipBoundaries( Region& rRegion, sal_Bool bThis, sal_Bool bOverlaps );
    SAL_DLLPRIVATE sal_Bool                ImplClipChilds( Region& rRegion );
    SAL_DLLPRIVATE void                ImplClipAllChilds( Region& rRegion );
    SAL_DLLPRIVATE void                ImplClipSiblings( Region& rRegion );
    SAL_DLLPRIVATE void                ImplInitWinClipRegion();
    SAL_DLLPRIVATE void                ImplInitWinChildClipRegion();
    SAL_DLLPRIVATE Region*             ImplGetWinChildClipRegion();
    SAL_DLLPRIVATE void                ImplIntersectAndUnionOverlapWindows( const Region& rInterRegion, Region& rRegion );
    SAL_DLLPRIVATE void                ImplIntersectAndUnionOverlapWindows2( const Region& rInterRegion, Region& rRegion );
    SAL_DLLPRIVATE void                ImplCalcOverlapRegionOverlaps( const Region& rInterRegion, Region& rRegion );
    SAL_DLLPRIVATE void                ImplCalcOverlapRegion( const Rectangle& rSourceRect, Region& rRegion,
                                               sal_Bool bChilds, sal_Bool bParent, sal_Bool bSiblings );
    SAL_DLLPRIVATE void                ImplCallPaint( const Region* pRegion, sal_uInt16 nPaintFlags );
    SAL_DLLPRIVATE void                ImplCallOverlapPaint();
    SAL_DLLPRIVATE void                ImplPostPaint();
    SAL_DLLPRIVATE void                ImplInvalidateFrameRegion( const Region* pRegion, sal_uInt16 nFlags );
    SAL_DLLPRIVATE void                ImplInvalidateOverlapFrameRegion( const Region& rRegion );
    SAL_DLLPRIVATE void                ImplInvalidateParentFrameRegion( Region& rRegion );
    SAL_DLLPRIVATE void                ImplInvalidate( const Region* rRegion, sal_uInt16 nFlags );
    SAL_DLLPRIVATE void                ImplValidateFrameRegion( const Region* rRegion, sal_uInt16 nFlags );
    SAL_DLLPRIVATE void                ImplValidate( const Region* rRegion, sal_uInt16 nFlags );
    SAL_DLLPRIVATE void                ImplMoveInvalidateRegion( const Rectangle& rRect, long nHorzScroll, long nVertScroll, sal_Bool bChilds );
    SAL_DLLPRIVATE void                ImplMoveAllInvalidateRegions( const Rectangle& rRect, long nHorzScroll, long nVertScroll, sal_Bool bChilds );
    SAL_DLLPRIVATE void                ImplScroll( const Rectangle& rRect, long nHorzScroll, long nVertScroll, sal_uInt16 nFlags );
    SAL_DLLPRIVATE void                ImplUpdateAll( sal_Bool bOverlapWindows = sal_True );
    SAL_DLLPRIVATE void                ImplUpdateWindowPtr( Window* pWindow );
    SAL_DLLPRIVATE void                ImplUpdateWindowPtr();
    SAL_DLLPRIVATE void                ImplUpdateOverlapWindowPtr( sal_Bool bNewFrame );
    SAL_DLLPRIVATE sal_Bool                ImplUpdatePos();
    SAL_DLLPRIVATE void                ImplUpdateSysObjPos();
    SAL_DLLPRIVATE WindowImpl*         ImplGetWindowImpl() const { return mpWindowImpl; }
    SAL_DLLPRIVATE void                ImplFreeExtWindowImpl();
    // creates ExtWindowImpl on demand, but may return NULL (e.g. if mbInDtor)
    SAL_DLLPRIVATE vcl::ExtWindowImpl* ImplGetExtWindowImpl() const;
    SAL_DLLPRIVATE void                ImplDeleteOwnedChildren();
    /** check whether a font is suitable for UI

    The font to be tested will be checked whether it could display a
    localized test string. If this is not the case, then the font
    is deemed unsuitable as UI font.

    @param rFont
    the font to be tested

    @returns
    <TRUE/> if the font can be used as UI font
    <FALSE/> if the font is unsuitable as UI font
     */
    SAL_DLLPRIVATE bool        ImplCheckUIFont( const Font& rFont );
    SAL_DLLPRIVATE void        ImplUpdateGlobalSettings( AllSettings& rSettings, sal_Bool bCallHdl = sal_True );
    SAL_DLLPRIVATE void        ImplAlignChilds();
    SAL_DLLPRIVATE void        ImplPosSizeWindow( long nX, long nY, long nWidth, long nHeight, sal_uInt16 nFlags );
    SAL_DLLPRIVATE void        ImplToBottomChild();
    SAL_DLLPRIVATE void        ImplCalcToTop( ImplCalcToTopData* pPrevData );
    SAL_DLLPRIVATE void        ImplCalcChildOverlapToTop( ImplCalcToTopData* pPrevData );
    SAL_DLLPRIVATE void        ImplToTop( sal_uInt16 nFlags );
    SAL_DLLPRIVATE void        ImplStartToTop( sal_uInt16 nFlags );
    SAL_DLLPRIVATE void        ImplFocusToTop( sal_uInt16 nFlags, sal_Bool bReallyVisible );
    SAL_DLLPRIVATE void        ImplShowAllOverlaps();
    SAL_DLLPRIVATE void        ImplHideAllOverlaps();
    SAL_DLLPRIVATE void        ImplNotifyKeyMouseCommandEventListeners( NotifyEvent& rNEvt );
    SAL_DLLPRIVATE void        ImplCallMouseMove( sal_uInt16 nMouseCode, sal_Bool bModChanged = sal_False );
    SAL_DLLPRIVATE void        ImplGenerateMouseMove();
    SAL_DLLPRIVATE void        ImplGrabFocus( sal_uInt16 nFlags );
    SAL_DLLPRIVATE void        ImplInvertFocus( const Rectangle& rRect );
    SAL_DLLPRIVATE void        ImplControlFocus( sal_uInt16 nFlags = 0 );
    SAL_DLLPRIVATE Window*     ImplGetDlgWindow( sal_uInt16 n, sal_uInt16 nType, sal_uInt16 nStart = 0, sal_uInt16 nEnd = 0xFFFF, sal_uInt16* pIndex = NULL );
    SAL_DLLPRIVATE sal_Bool        ImplDlgCtrl( const KeyEvent& rKEvt, sal_Bool bKeyInput );
    SAL_DLLPRIVATE sal_Bool        ImplHasDlgCtrl();
    SAL_DLLPRIVATE void        ImplDlgCtrlNextWindow();
    SAL_DLLPRIVATE void        ImplDlgCtrlFocusChanged( Window* pWindow, sal_Bool bGetFocus );
    SAL_DLLPRIVATE Window*     ImplFindDlgCtrlWindow( Window* pWindow );
    SAL_DLLPRIVATE long        ImplLogicUnitToPixelX( long nX, MapUnit eUnit );
    SAL_DLLPRIVATE long        ImplLogicUnitToPixelY( long nY, MapUnit eUnit );
    SAL_DLLPRIVATE sal_Bool        ImplIsWindowInFront( const Window* pTestWindow ) const;
    SAL_DLLPRIVATE void        ImplSaveOverlapBackground();
    SAL_DLLPRIVATE sal_Bool        ImplRestoreOverlapBackground( Region& rInvRegion );
    SAL_DLLPRIVATE void        ImplDeleteOverlapBackground();
    SAL_DLLPRIVATE void        ImplInvalidateAllOverlapBackgrounds();
    SAL_DLLPRIVATE static void ImplNewInputContext();
    SAL_DLLPRIVATE void        ImplCallActivateListeners(Window*);
    SAL_DLLPRIVATE void        ImplCallDeactivateListeners(Window*);
    DECL_DLLPRIVATE_LINK(      ImplHandlePaintHdl, void* );
    DECL_DLLPRIVATE_LINK(      ImplGenerateMouseMoveHdl, void* );
    DECL_DLLPRIVATE_LINK(      ImplTrackTimerHdl, Timer* );
    DECL_DLLPRIVATE_LINK(      ImplAsyncFocusHdl, void* );
    DECL_DLLPRIVATE_LINK(      ImplAsyncStateChangedHdl, void* );
    DECL_DLLPRIVATE_LINK(      ImplHideOwnerDrawWindowsHdl, void* );
    DECL_DLLPRIVATE_LINK(      ImplHandleResizeTimerHdl, void* );

    SAL_DLLPRIVATE static void ImplCalcSymbolRect( Rectangle& rRect );
    SAL_DLLPRIVATE void        ImplHandleScroll( ScrollBar* pHScrl, long nX, ScrollBar* pVScrl, long nY );
    SAL_DLLPRIVATE sal_Bool        ImplGetCurrentBackgroundColor( Color& rCol );
    SAL_DLLPRIVATE sal_Bool        ImplIsAccessibleCandidate() const;
    SAL_DLLPRIVATE sal_Bool        ImplIsAccessibleNativeFrame() const;
    SAL_DLLPRIVATE sal_uInt16      ImplGetAccessibleCandidateChildWindowCount( sal_uInt16 nFirstWindowType ) const;
    SAL_DLLPRIVATE Window*     ImplGetAccessibleCandidateChild( sal_uInt16 nChild, sal_uInt16& rChildCount, sal_uInt16 nFirstWindowType, sal_Bool bTopLevel = sal_True ) const;
    SAL_DLLPRIVATE sal_Bool        ImplRegisterAccessibleNativeFrame();
    SAL_DLLPRIVATE void        ImplRevokeAccessibleNativeFrame();
    SAL_DLLPRIVATE void        ImplCallResize();
    SAL_DLLPRIVATE void        ImplExtResize();
    SAL_DLLPRIVATE void        ImplCallMove();
    SAL_DLLPRIVATE Rectangle   ImplOutputToUnmirroredAbsoluteScreenPixel( const Rectangle& rRect ) const;
    SAL_DLLPRIVATE void        ImplMirrorFramePos( Point &pt ) const;
    SAL_DLLPRIVATE long        ImplGetUnmirroredOutOffX();
    SAL_DLLPRIVATE void        ImplIncModalCount();
    SAL_DLLPRIVATE void        ImplDecModalCount();

    // retrieves the list of owner draw decorated windows for this window hiearchy
    SAL_DLLPRIVATE ::std::vector<Window *>& ImplGetOwnerDrawList();
    SAL_DLLPRIVATE Window*     ImplGetTopmostFrameWindow();

    SAL_DLLPRIVATE Rectangle   ImplGetWindowExtentsRelative( Window *pRelativeWindow, sal_Bool bClientOnly ) const;
    SAL_DLLPRIVATE void        ImplNotifyIconifiedState( sal_Bool bIconified );
    SAL_DLLPRIVATE bool        ImplStopDnd();
    SAL_DLLPRIVATE void        ImplStartDnd();

    SAL_DLLPRIVATE static void ImplInitAppFontData( Window* pWindow );
    SAL_DLLPRIVATE void        ImplPaintToDevice( OutputDevice* pTargetOutDev, const Point& rPos );

    SAL_DLLPRIVATE sal_Bool        ImplIsInTaskPaneList();
    SAL_DLLPRIVATE void        ImplIsInTaskPaneList( sal_Bool mbIsInTaskList );
    SAL_DLLPRIVATE ::com::sun::star::uno::Reference< ::com::sun::star::rendering::XCanvas >
                               ImplGetCanvas( const Size& rFullscreenSize, bool bFullscreen, bool bSpriteCanvas ) const;

private:
    // Default construction is forbidden and not implemented.
    SAL_DLLPRIVATE             Window();

    // Copy assignment is forbidden and not implemented.
    SAL_DLLPRIVATE             Window (const Window &);
    SAL_DLLPRIVATE             Window & operator= (const Window &);

protected:
    // Single argument ctors shall be explicit.
    explicit            Window( WindowType nType );

            void        SetCompoundControl( sal_Bool bCompound );

            void        ImplCallEventListeners( sal_uLong nEvent, void* pData = NULL );
            void        CallEventListeners( sal_uLong nEvent, void* pData = NULL );
            void        FireVclEvent( VclSimpleEvent* pEvent );

    // FIXME: this is a hack to workaround missing layout functionality
    SAL_DLLPRIVATE void ImplAdjustNWFSizes();
public:
    // Single argument ctors shall be explicit.
    explicit            Window( Window* pParent, WinBits nStyle = 0 );

                        Window( Window* pParent, const ResId& rResId );
    virtual             ~Window();

    virtual void        MouseMove( const MouseEvent& rMEvt );
    virtual void        MouseButtonDown( const MouseEvent& rMEvt );
    virtual void        MouseButtonUp( const MouseEvent& rMEvt );
    virtual void        KeyInput( const KeyEvent& rKEvt );
    virtual void        KeyUp( const KeyEvent& rKEvt );
    virtual void        PrePaint();
    virtual void        Paint( const Rectangle& rRect );

    virtual void        PostPaint();
    virtual void        Draw( OutputDevice* pDev, const Point& rPos, const Size& rSize, sal_uLong nFlags );
    virtual void        Move();
    virtual void        Resize();
    virtual void        Activate();
    virtual void        Deactivate();
    virtual void        GetFocus();
    virtual void        LoseFocus();
    virtual void        RequestHelp( const HelpEvent& rHEvt );
    virtual void        Command( const CommandEvent& rCEvt );
    virtual void        Tracking( const TrackingEvent& rTEvt );
    virtual void        UserEvent( sal_uLong nEvent, void* pEventData );
    virtual void        StateChanged( StateChangedType nStateChange );
    virtual void        DataChanged( const DataChangedEvent& rDCEvt );
    virtual long        PreNotify( NotifyEvent& rNEvt );
    virtual long        Notify( NotifyEvent& rNEvt );
    virtual Window*     GetPreferredKeyInputWindow();

    /*virtual*/ void    AddEventListener( const Link& rEventListener );
    /*virtual*/ void    RemoveEventListener( const Link& rEventListener );
    /*virtual*/ void    AddChildEventListener( const Link& rEventListener );
    /*virtual*/ void    RemoveChildEventListener( const Link& rEventListener );

    sal_uLong               PostUserEvent( sal_uLong nEvent, void* pEventData = NULL );
    sal_uLong               PostUserEvent( const Link& rLink, void* pCaller = NULL );
    sal_Bool                PostUserEvent( sal_uLong& rEventId, sal_uLong nEvent, void* pEventData = NULL );
    sal_Bool                PostUserEvent( sal_uLong& rEventId, const Link& rLink, void* pCaller = NULL );
    void                RemoveUserEvent( sal_uLong nUserEvent );
    void                PostStateChanged( StateChangedType nState );

    void                IncrementLockCount();
    void                DecrementLockCount();
    sal_Bool                IsLocked( sal_Bool bChilds = sal_False ) const;

                        // returns the input language used for the last key stroke
                        // may be LANGUAGE_DONTKNOW if not supported by the OS
    LanguageType        GetInputLanguage() const;

    void                SetStyle( WinBits nStyle );
    WinBits             GetStyle() const;
    WinBits             GetPrevStyle() const;
    void                SetExtendedStyle( WinBits nExtendedStyle );
    WinBits             GetExtendedStyle() const;
    WinBits             GetPrevExtendedStyle() const;
    void                SetType( WindowType nType );
    WindowType          GetType() const;
    sal_Bool                IsSystemWindow() const;
    sal_Bool                IsDialog() const;
    sal_Bool                IsMenuFloatingWindow() const;
    sal_Bool                IsToolbarFloatingWindow() const;
    sal_Bool                IsTopWindow() const;
    SystemWindow*       GetSystemWindow() const;

    void                EnableAllResize( sal_Bool bEnable = sal_True );
    sal_Bool                IsAllResizeEnabled() const;

    void                SetBorderStyle( sal_uInt16 nBorderStyle );
    sal_uInt16              GetBorderStyle() const;
    void                GetBorder( sal_Int32& rLeftBorder, sal_Int32& rTopBorder,
                                   sal_Int32& rRightBorder, sal_Int32& rBottomBorder ) const;
    Size                CalcWindowSize( const Size& rOutSz ) const;
    Size                CalcOutputSize( const Size& rWinSz ) const;
    long                CalcTitleWidth() const;

    void                EnableClipSiblings( sal_Bool bClipSiblings = sal_True );
    sal_Bool                IsClipSiblingsEnabled() const;

    void                EnableChildTransparentMode( sal_Bool bEnable = sal_True );
    sal_Bool                IsChildTransparentModeEnabled() const;

    void                SetMouseTransparent( sal_Bool bTransparent );
    sal_Bool                IsMouseTransparent() const;
    void                SetPaintTransparent( sal_Bool bTransparent );
    sal_Bool                IsPaintTransparent() const;
    void                SetDialogControlStart( sal_Bool bStart );
    sal_Bool                IsDialogControlStart() const;
    void                SetDialogControlFlags( sal_uInt16 nFlags );
    sal_uInt16              GetDialogControlFlags() const;

    struct PointerState
    {
        sal_uLong   mnState;    // the button state
        Point   maPos;      // mouse position in output coordinates
    };
    PointerState        GetPointerState();
    sal_Bool                IsMouseOver();

    sal_uLong               GetCurrentModButtons();

    void                SetInputContext( const InputContext& rInputContext );
    const InputContext& GetInputContext() const;
    void                EndExtTextInput( sal_uInt16 nFlags );
    sal_Bool                IsExtTextInput() const;
    void                SetCursorRect( const Rectangle* pRect = NULL, long nExtTextInputWidth = 0 );
    const Rectangle*    GetCursorRect() const;
    long                GetCursorExtTextInputWidth() const;

    void                EnableChildNotify( sal_Bool bEnable );
    sal_Bool                IsChildNotify() const;

    using               OutputDevice::SetSettings;
    virtual void        SetSettings( const AllSettings& rSettings );
    virtual void        SetSettings( const AllSettings& rSettings, sal_Bool bChild );
    void                UpdateSettings( const AllSettings& rSettings, sal_Bool bChild = sal_False );
    void                NotifyAllChilds( DataChangedEvent& rDCEvt );

    void                SetPointFont( const Font& rFont );
    Font                GetPointFont() const;
    void                SetZoomedPointFont( const Font& rFont );
    long                GetDrawPixel( OutputDevice* pDev, long nPixels ) const;
    Font                GetDrawPixelFont( OutputDevice* pDev ) const;
    void                GetFontResolution( sal_Int32& nDPIX, sal_Int32& nDPIY ) const;

    void                SetControlFont();
    void                SetControlFont( const Font& rFont );
    Font                GetControlFont() const;
    sal_Bool                IsControlFont() const;
    void                SetControlForeground();
    void                SetControlForeground( const Color& rColor );
    Color               GetControlForeground() const;
    sal_Bool                IsControlForeground() const;
    void                SetControlBackground();
    void                SetControlBackground( const Color& rColor );
    Color               GetControlBackground() const;
    sal_Bool                IsControlBackground() const;

    void                SetParentClipMode( sal_uInt16 nMode = 0 );
    sal_uInt16              GetParentClipMode() const;

    void                SetWindowRegionPixel();
    void                SetWindowRegionPixel( const Region& rRegion );
    const Region&       GetWindowRegionPixel() const;
    sal_Bool                IsWindowRegionPixel() const;
    Region              GetWindowClipRegionPixel( sal_uInt16 nFlags = 0 ) const;
    Region              GetPaintRegion() const;
    sal_Bool                IsInPaint() const;
    // while IsInPaint returns true ExpandPaintClipRegion adds the
    // submitted region to the paint clip region so you can
    // paint additional parts of your window if necessary
    void                ExpandPaintClipRegion( const Region& rRegion );

    void                SetParent( Window* pNewParent );
    Window*             GetParent() const;

    void                Show( sal_Bool bVisible = sal_True, sal_uInt16 nFlags = 0 );
    void                Hide( sal_uInt16 nFlags = 0 ) { Show( sal_False, nFlags ); }
    sal_Bool                IsVisible() const;
    sal_Bool                IsReallyVisible() const;
    // Do not use this function, use IsReallyVisible()
    sal_Bool                IsParentPathVisible() const;
    sal_Bool                IsReallyShown() const;
    sal_Bool                IsInInitShow() const;

    void                Enable( bool bEnable = true, bool bChild = true );
    void                Disable( bool bChild = true ) { Enable( false, bChild ); }
    sal_Bool                IsEnabled() const;

    void                EnableInput( sal_Bool bEnable = sal_True, sal_Bool bChild = sal_True );
    void                EnableInput( sal_Bool bEnable, sal_Bool bChild, sal_Bool bSysWin,
                                     const Window* pExcludeWindow = NULL );
    sal_Bool                IsInputEnabled() const;

    /** Override <code>EnableInput</code>. This can be necessary due to other people
        using EnableInput for whole window hierarchies.


        <code>AlwaysEnableInput</code> and <code>AlwaysDisableInput</code> are
        mutually exclusive; the last setter wins.
        @param bAlways
        sets always enabled flag

        @param bChild
        if true children are recursively set to AlwaysEnableInput
    */
    void                AlwaysEnableInput( sal_Bool bAlways, sal_Bool bChild = sal_True );
    /** returns the current AlwaysEnableInput state
    @return
    true if window is in AlwaysEnableInput state
    */
    sal_Bool                IsAlwaysEnableInput() const;
    /** Override <code>EnableInput</code>, counterpart to AlwaysEnableInput.
        Windows with AlwaysDisableInput will not get key events even if enabled
        and input enabled.This can be necessary due to other people using EnableInput
        for whole window hierarchies.

        <code>AlwaysEnableInput</code> and <code>AlwaysDisableInput</code> are
        mutually exclusive; the last setter wins.

        @param bAlways
        sets always disable flag

        @param bChild
        if true children are recursively set to AlwaysDisableInput
    */
    void                AlwaysDisableInput( sal_Bool bAlways, sal_Bool bChild = sal_True );
    /** returns the current AlwaysDisableInput state
    @return
    true if window is in AlwaysEnableInput state
    */
    sal_Bool                IsAlwaysDisableInput() const;
    /** usually event handlers (see AddEventListener and AddChildEventListener)
    are not called on disabled, modal or input disabled windows. There are however rare cases
    in which one wants a Window or rather one of its Control subclasses to
    not evaluate events but still react to those events externally. In these
    rare cases call SetCallHandlersOnInputDisabled( true ) to have your handler
    called anyway.

    Currently only mouse events get this special treatment.

    Use this sparingly, chances are if you want to use it you're wroking around
    the real problem.

    @param bCall
    Enable/Disable calling event handlers for this disabled, modal or input disabled window.
    This call is implicity done recursively for possible child windows.
    */
    void                SetCallHandlersOnInputDisabled( bool bCall );
    /** get state of SetCallHandlersOnInputDisabled

    @returns whether handlers are called regardless of input enabled state
    */
    bool                IsCallHandlersOnInputDisabled() const;
    /** A window is in modal mode if one of its children or subchildren
        is a running modal window (a modal dialog)

        @returns sal_True if a child or subchild is a running modal window
    */
    sal_Bool                IsInModalMode() const;

    void                SetActivateMode( sal_uInt16 nMode );
    sal_uInt16              GetActivateMode() const;

    void                ToTop( sal_uInt16 nFlags = 0 );
    void                SetZOrder( Window* pRefWindow, sal_uInt16 nFlags );
    void                EnableAlwaysOnTop( sal_Bool bEnable = sal_True );
    sal_Bool                IsAlwaysOnTopEnabled() const;

    virtual void        SetPosSizePixel( long nX, long nY,
                                         long nWidth, long nHeight,
                                         sal_uInt16 nFlags = WINDOW_POSSIZE_ALL );
    virtual void        SetPosPixel( const Point& rNewPos );
    virtual Point       GetPosPixel() const;
    virtual void        SetSizePixel( const Size& rNewSize );
    virtual Size        GetSizePixel() const;
    virtual void        SetPosSizePixel( const Point& rNewPos,
                                         const Size& rNewSize );
    virtual void        SetOutputSizePixel( const Size& rNewSize );
    sal_Bool                IsDefaultPos() const;
    sal_Bool                IsDefaultSize() const;

    // those conversion routines might deliver different results during UI mirroring
    Point               OutputToScreenPixel( const Point& rPos ) const;
    Point               ScreenToOutputPixel( const Point& rPos ) const;
    //  the normalized screen methods work independent from UI mirroring
    Point               OutputToNormalizedScreenPixel( const Point& rPos ) const;
    Point               NormalizedScreenToOutputPixel( const Point& rPos ) const;
    Point               OutputToAbsoluteScreenPixel( const Point& rPos ) const;
    Point               AbsoluteScreenToOutputPixel( const Point& rPos ) const;
    Rectangle           GetDesktopRectPixel() const;
    //  window extents including border and decoratrion
    Rectangle           GetWindowExtentsRelative( Window *pRelativeWindow ) const;
    // window extents of the client window, coordinates to be used in SetPosPixel
    Rectangle           GetClientWindowExtentsRelative( Window *pRelativeWindow ) const;

    virtual sal_Bool        IsScrollable() const;
    virtual void        Scroll( long nHorzScroll, long nVertScroll,
                                sal_uInt16 nFlags = 0 );
    virtual void        Scroll( long nHorzScroll, long nVertScroll,
                                const Rectangle& rRect, sal_uInt16 nFlags = 0 );
    virtual void        Invalidate( sal_uInt16 nFlags = 0 );
    virtual void        Invalidate( const Rectangle& rRect, sal_uInt16 nFlags = 0 );
    virtual void        Invalidate( const Region& rRegion, sal_uInt16 nFlags = 0 );
    void                Validate( sal_uInt16 nFlags = 0 );
    void                Validate( const Rectangle& rRect, sal_uInt16 nFlags = 0 );
    void                Validate( const Region& rRegion, sal_uInt16 nFlags = 0 );
    sal_Bool                HasPaintEvent() const;
    void                Update();
    void                Flush();
    void                Sync();

    // toggles new docking support, enabled via toolkit
    void                EnableDocking( sal_Bool bEnable = sal_True );
    // retrieves the single dockingmanager instance
    static DockingManager* GetDockingManager();

    void                EnablePaint( sal_Bool bEnable );
    sal_Bool                IsPaintEnabled() const;
    void                SetUpdateMode( sal_Bool bUpdate );
    sal_Bool                IsUpdateMode() const;
    void                SetParentUpdateMode( sal_Bool bUpdate );
    sal_Bool                IsParentUpdateMode() const;

    void                GrabFocus();
    sal_Bool                HasFocus() const;
    sal_Bool                HasChildPathFocus( sal_Bool bSystemWindow = sal_False ) const;
    sal_Bool                IsActive() const;
    sal_Bool                HasActiveChildFrame();
    sal_uInt16              GetGetFocusFlags() const;
    void                GrabFocusToDocument();

    /**
     * Set this when you need to act as if the window has focus even if it
     * doesn't.  This is necessary for implementing tab stops inside floating
     * windows, but floating windows don't get focus from the system.
     */
    void                SetFakeFocus( bool bFocus );

    sal_Bool                IsCompoundControl() const;
    sal_Bool                HasCompoundControlFocus() const;

    static sal_uIntPtr  SaveFocus();
    static sal_Bool         EndSaveFocus( sal_uIntPtr nSaveId, sal_Bool bRestore = sal_True );

    void                CaptureMouse();
    void                ReleaseMouse();
    sal_Bool                IsMouseCaptured() const;

    void                SetPointer( const Pointer& rPointer );
    const Pointer&      GetPointer() const;
    void                EnableChildPointerOverwrite( sal_Bool bOverwrite = sal_True );
    sal_Bool                IsChildPointerOverwrite() const;
    void                SetPointerPosPixel( const Point& rPos );
    Point               GetPointerPosPixel();
    Point               GetLastPointerPosPixel();
    void                ShowPointer( sal_Bool bVisible );
    sal_Bool                IsPointerVisible() const;
    void                EnterWait();
    void                LeaveWait();
    sal_Bool                IsWait() const;

    void                SetCursor( Cursor* pCursor );
    Cursor*             GetCursor() const;

    void                SetZoom( const Fraction& rZoom );
    const Fraction&     GetZoom() const;
    sal_Bool                IsZoom() const;
    long                CalcZoom( long n ) const;

    virtual void      SetText( const XubString& rStr );
    virtual String      GetText() const;
    // return the actual text displayed
    // this may have e.g. accellerators removed or portions
    // replaced by ellipsis
    virtual String      GetDisplayText() const;
    // gets the visible background color. for transparent windows
    // this may be the parent's background color; for controls
    // this may be a child's background color (e.g. ListBox)
    virtual const Wallpaper& GetDisplayBackground() const;

    void                SetHelpText( const XubString& rHelpText );
    const XubString&    GetHelpText() const;

    void                SetQuickHelpText( const XubString& rHelpText );
    const XubString&    GetQuickHelpText() const;

    void                SetHelpId( const rtl::OString& );
    const rtl::OString& GetHelpId() const;

    void                SetUniqueId( const rtl::OString& );
    const rtl::OString& GetUniqueId() const;
    const rtl::OString& GetUniqueOrHelpId() const;

    Window*             FindWindow( const Point& rPos ) const;

    sal_uInt16              GetChildCount() const;
    Window*             GetChild( sal_uInt16 nChild ) const;
    Window*             GetWindow( sal_uInt16 nType ) const;
    sal_Bool                IsChild( const Window* pWindow, sal_Bool bSystemWindow = sal_False ) const;
    sal_Bool                IsWindowOrChild( const Window* pWindow, sal_Bool bSystemWindow = sal_False  ) const;

    void                SetData( void* pNewData );
    void*               GetData() const;

    // Should be merged in the next top level build !!!
    Bitmap              SnapShot( sal_Bool bBorder ) const;
    Bitmap              SnapShot() const;

    void                ShowFocus( const Rectangle& rRect );
    void                HideFocus();

    void                Invert( const Rectangle& rRect, sal_uInt16 nFlags = 0 );
    void                Invert( const Polygon& rPoly, sal_uInt16 nFlags = 0 );

    // transparent background for selected or checked items in toolboxes etc.
    void                DrawSelectionBackground( const Rectangle& rRect, sal_uInt16 highlight, sal_Bool bChecked, sal_Bool bDrawBorder, sal_Bool bDrawExtBorderOnly );
    // the same, but fills a passed Color with a text color complementing the selection background
    void                DrawSelectionBackground( const Rectangle& rRect, sal_uInt16 highlight, sal_Bool bChecked, sal_Bool bDrawBorder, sal_Bool bDrawExtBorderOnly, Color* pSelectionTextColor );
    // support rounded edges in the selection rect
    void                DrawSelectionBackground( const Rectangle& rRect, sal_uInt16 highlight, sal_Bool bChecked, sal_Bool bDrawBorder, sal_Bool bDrawExtBorderOnly, long nCornerRadius, Color* pSelectionTextColor, Color* pPaintColor );

    void                ShowTracking( const Rectangle& rRect,
                                      sal_uInt16 nFlags = SHOWTRACK_SMALL );
    void                HideTracking();
    void                InvertTracking( const Rectangle& rRect,
                                        sal_uInt16 nFlags = SHOWTRACK_SMALL );
    void                InvertTracking( const Polygon& rPoly, sal_uInt16 nFlags = 0 );

    void                StartTracking( sal_uInt16 nFlags = 0 );
    void                EndTracking( sal_uInt16 nFlags = 0 );
    sal_Bool                IsTracking() const;

    void                StartAutoScroll( sal_uInt16 nFlags );
    void                EndAutoScroll();
    sal_Bool                IsAutoScroll() const;

    sal_Bool                HandleScrollCommand( const CommandEvent& rCmd,
                                             ScrollBar* pHScrl = NULL,
                                             ScrollBar* pVScrl = NULL );

    void                SaveBackground( const Point& rPos, const Size& rSize,
                                        const Point& rDestOff, VirtualDevice& rSaveDevice );

    const SystemEnvData*                      GetSystemData() const;
    ::com::sun::star::uno::Any                GetSystemDataAny() const;

    // API zum Setzen/Abfragen des Komponenteninterfaces
    virtual ::com::sun::star::uno::Reference< ::com::sun::star::awt::XWindowPeer > GetComponentInterface( sal_Bool bCreate = sal_True );
    virtual void                    SetComponentInterface( ::com::sun::star::uno::Reference< ::com::sun::star::awt::XWindowPeer > xIFace );

    // Accessibility
    ::com::sun::star::uno::Reference< ::com::sun::star::accessibility::XAccessible > GetAccessible( sal_Bool bCreate = sal_True );
    virtual ::com::sun::star::uno::Reference< ::com::sun::star::accessibility::XAccessible > CreateAccessible();
    void SetAccessible( ::com::sun::star::uno::Reference< ::com::sun::star::accessibility::XAccessible > );

    Window* GetAccessibleParentWindow() const;
    sal_uInt16  GetAccessibleChildWindowCount();
    Window* GetAccessibleChildWindow( sal_uInt16 n );

    void    SetAccessibleRole( sal_uInt16 nRole );
    sal_uInt16  GetAccessibleRole() const;

    void    SetAccessibleName( const String& rName );
    String  GetAccessibleName() const;

    void    SetAccessibleDescription( const String& rDescr );
    String  GetAccessibleDescription() const;

    void    SetAccessibleRelationLabeledBy( Window* pLabeledBy );
    Window* GetAccessibleRelationLabeledBy() const;

    void    SetAccessibleRelationLabelFor( Window* pLabelFor );
    Window* GetAccessibleRelationLabelFor() const;

    void    SetAccessibleRelationMemberOf( Window* pMemberOf );
    Window* GetAccessibleRelationMemberOf() const;


    // to avoid sending accessibility events in cases like closing dialogs
    // by default checks complete parent path
<<<<<<< HEAD
    BOOL    IsAccessibilityEventsSuppressed( BOOL bTraverseParentPath = TRUE );
    void    SetAccessibilityEventsSuppressed(BOOL bSuppressed);
=======
    sal_Bool    IsAccessibilityEventsSuppressed( sal_Bool bTraverseParentPath = sal_True );
>>>>>>> ce5f1dd1

    /// request XCanvas render interface for this window
    ::com::sun::star::uno::Reference<
        ::com::sun::star::rendering::XCanvas > GetCanvas() const;
    /// request XSpriteCanvas render interface for this window
    ::com::sun::star::uno::Reference<
        ::com::sun::star::rendering::XSpriteCanvas > GetSpriteCanvas() const;
    /// request fullscreen XSpriteCanvas render interface for this window
    ::com::sun::star::uno::Reference<
        ::com::sun::star::rendering::XSpriteCanvas > GetFullscreenSpriteCanvas( const Size& rFullscreenSize ) const;

    /*  records all DrawText operations within the passed rectangle;
     *  a synchronous paint is sent to achieve this
     */
    void                RecordLayoutData( vcl::ControlLayoutData* pLayout, const Rectangle& rRect );

    // Setzen und Abfragen fuer das Toolkit
    VCLXWindow*             GetWindowPeer() const;
    void                    SetWindowPeer( ::com::sun::star::uno::Reference< ::com::sun::star::awt::XWindowPeer > xPeer, VCLXWindow* pVCLXWindow );

    // Merken, ob vom Toolkit erzeugt
    sal_Bool                    IsCreatedWithToolkit() const;
    void                    SetCreatedWithToolkit( sal_Bool b );

            // Deprecated - can use SetAccessibleRelationLabelFor/By nowadys
    virtual Window* GetParentLabelFor( const Window* pLabel ) const;
    virtual Window* GetParentLabeledBy( const Window* pLabeled ) const;
    KeyEvent            GetActivationKey() const;

    // Drag and Drop interfaces
    virtual ::com::sun::star::uno::Reference< ::com::sun::star::datatransfer::dnd::XDropTarget > GetDropTarget();
    virtual ::com::sun::star::uno::Reference< ::com::sun::star::datatransfer::dnd::XDragSource > GetDragSource();
    virtual ::com::sun::star::uno::Reference< ::com::sun::star::datatransfer::dnd::XDragGestureRecognizer > GetDragGestureRecognizer();
    // only for RVP transmission
    void GetDragSourceDropTarget(::com::sun::star::uno::Reference< ::com::sun::star::datatransfer::dnd::XDragSource >& xDragSource,::com::sun::star::uno::Reference< ::com::sun::star::datatransfer::dnd::XDropTarget > &xDropTarget );

    // Clipboard/Selection interfaces
    virtual ::com::sun::star::uno::Reference< ::com::sun::star::datatransfer::clipboard::XClipboard > GetClipboard();
    virtual ::com::sun::star::uno::Reference< ::com::sun::star::datatransfer::clipboard::XClipboard > GetPrimarySelection();

    // Advisory Sizing - what is a good size for this widget ?
    virtual Size GetOptimalSize(WindowSizeType eType) const;

    //-------------------------------------
    //  Native Widget Rendering functions
    //-------------------------------------

    // form controls must never use native widgets, this can be toggled here
    void    EnableNativeWidget( sal_Bool bEnable = sal_True );
    sal_Bool    IsNativeWidgetEnabled() const;

    // a helper method for a Control's Draw method
    void PaintToDevice( OutputDevice* pDevice, const Point& rPos, const Size& rSize );

    /* mark Window for deletion in top of event queue
    */
    void doLazyDelete();

    // let the window intercept the KeyDown messages of the system children
    void InterceptChildWindowKeyDown( sal_Bool bIntercept );

    virtual XubString GetSurroundingText() const;
    virtual Selection GetSurroundingTextSelection() const;

    // ExtImpl

    // layouting
    boost::shared_ptr< vcl::WindowArranger > getLayout();

    /* add a child Window
       addWindow will do the following things
       - insert the passed window into the child list (equivalent to i_pWin->SetParent( this ))
       - mark the window as "owned", meaning that the added Window will be destroyed by
         the parent's desctructor.
         This means: do not pass in member windows or stack objects here. Do not cause
         the destructor of the added window to be called in any way.

         to avoid ownership pass i_bTakeOwnership as "false"
    */
    void addWindow( Window* i_pWin, bool i_bTakeOwnership = true );

    /* remove a child Window
       the remove window functions will
       - reparent the searched window (equivalent to i_pWin->SetParent( i_pNewParent ))
       - return a pointer to the removed window or NULL if i_pWin was not found
       caution: ownership passes to the new parent or the caller, if the new parent was NULL
    */
    Window* removeWindow( Window* i_pWin, Window* i_pNewParent = NULL );

    /* return the identifier of this window
    */
    const rtl::OUString& getIdentifier() const;
    /* set an identifier
       identifiers have only loosely defined rules per se
       in context of Window they must be unique over the window
       hierarchy you'd like to find them again using the findWindow method
    */
    void setIdentifier( const rtl::OUString& );

    /* returns the first found descendant that matches
       the passed identifier or NULL
    */
    Window* findWindow( const rtl::OUString& ) const;

    /* get/set properties
       this will contain window properties (like visible, enabled)
       as well as properties of derived classes (e.g. text of Edit fields)
    */
    virtual com::sun::star::uno::Sequence< com::sun::star::beans::PropertyValue > getProperties() const;
    /*
    */
    virtual void setProperties( const com::sun::star::uno::Sequence< com::sun::star::beans::PropertyValue >& );

};


#endif // _SV_WINDOW_HXX<|MERGE_RESOLUTION|>--- conflicted
+++ resolved
@@ -1065,12 +1065,8 @@
 
     // to avoid sending accessibility events in cases like closing dialogs
     // by default checks complete parent path
-<<<<<<< HEAD
-    BOOL    IsAccessibilityEventsSuppressed( BOOL bTraverseParentPath = TRUE );
-    void    SetAccessibilityEventsSuppressed(BOOL bSuppressed);
-=======
     sal_Bool    IsAccessibilityEventsSuppressed( sal_Bool bTraverseParentPath = sal_True );
->>>>>>> ce5f1dd1
+    void    SetAccessibilityEventsSuppressed(sal_Bool bSuppressed);
 
     /// request XCanvas render interface for this window
     ::com::sun::star::uno::Reference<
