--- conflicted
+++ resolved
@@ -69,13 +69,6 @@
     SAL_DLLPRIVATE inline void      ImplPolyPolyRegionToBandRegion();
     SAL_DLLPRIVATE const ImplRegion*    ImplGetImplRegion() const { return mpImplRegion; }
     SAL_DLLPRIVATE ImplRegion*      ImplGetImplRegion() { return mpImplRegion; }
-<<<<<<< HEAD
-=======
-    SAL_DLLPRIVATE sal_Bool             ImplGetFirstRect( ImplRegionInfo& rImplRegionInfo,
-                                          long& nX, long& nY, long& nWidth, long& nHeight ) const;
-    SAL_DLLPRIVATE sal_Bool             ImplGetNextRect( ImplRegionInfo& rImplRegionInfo,
-                                         long& nX, long& nY, long& nWidth, long& nHeight ) const;
->>>>>>> ce5f1dd1
     SAL_DLLPRIVATE void             ImplBeginAddRect( );
     SAL_DLLPRIVATE sal_Bool             ImplAddRect( const Rectangle& rRect );
     SAL_DLLPRIVATE void             ImplEndAddRect( );
@@ -85,9 +78,9 @@
     SAL_DLLPRIVATE void             ImplXOrPolyPolygon( const Region& );
 
 public: // public within vcl
-    VCL_PLUGIN_PUBLIC BOOL              ImplGetFirstRect( ImplRegionInfo& rImplRegionInfo,
+    VCL_PLUGIN_PUBLIC bool              ImplGetFirstRect( ImplRegionInfo& rImplRegionInfo,
                                           long& nX, long& nY, long& nWidth, long& nHeight ) const;
-    VCL_PLUGIN_PUBLIC BOOL              ImplGetNextRect( ImplRegionInfo& rImplRegionInfo,
+    VCL_PLUGIN_PUBLIC bool              ImplGetNextRect( ImplRegionInfo& rImplRegionInfo,
                                          long& nX, long& nY, long& nWidth, long& nHeight ) const;
 #ifdef DBG_UTIL
     friend const char*  ImplDbgTestRegion( const void* pObj );
