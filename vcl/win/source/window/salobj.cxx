/* -*- Mode: C++; tab-width: 4; indent-tabs-mode: nil; c-basic-offset: 4 -*- */
/*************************************************************************
 *
 * DO NOT ALTER OR REMOVE COPYRIGHT NOTICES OR THIS FILE HEADER.
 *
 * Copyright 2000, 2010 Oracle and/or its affiliates.
 *
 * OpenOffice.org - a multi-platform office productivity suite
 *
 * This file is part of OpenOffice.org.
 *
 * OpenOffice.org is free software: you can redistribute it and/or modify
 * it under the terms of the GNU Lesser General Public License version 3
 * only, as published by the Free Software Foundation.
 *
 * OpenOffice.org is distributed in the hope that it will be useful,
 * but WITHOUT ANY WARRANTY; without even the implied warranty of
 * MERCHANTABILITY or FITNESS FOR A PARTICULAR PURPOSE.  See the
 * GNU Lesser General Public License version 3 for more details
 * (a copy is included in the LICENSE file that accompanied this code).
 *
 * You should have received a copy of the GNU Lesser General Public License
 * version 3 along with OpenOffice.org.  If not, see
 * <http://www.openoffice.org/license.html>
 * for a copy of the LGPLv3 License.
 *
 ************************************************************************/

// MARKER(update_precomp.py): autogen include statement, do not remove
#include "precompiled_vcl.hxx"

#include <string.h>

#include <tools/svwin.h>
#include <wincomp.hxx>
#include <saldata.hxx>
#include <salinst.h>
#include <salframe.h>
#include <salobj.h>
#include <tools/debug.hxx>
#include <vcl/svapp.hxx>

// =======================================================================

static sal_Bool ImplIsSysWindowOrChild( HWND hWndParent, HWND hWndChild )
{
    if ( hWndParent == hWndChild )
        return TRUE;

    HWND hTempWnd = ::GetParent( hWndChild );
    while ( hTempWnd )
    {
        // Ab nicht Child-Fenstern hoeren wir auf zu suchen
        if ( !(GetWindowStyle( hTempWnd ) & WS_CHILD) )
            return FALSE;
        if ( hTempWnd == hWndParent )
            return TRUE;
        hTempWnd = ::GetParent( hTempWnd );
    }

    return FALSE;
}

// -----------------------------------------------------------------------

WinSalObject* ImplFindSalObject( HWND hWndChild )
{
    SalData*        pSalData = GetSalData();
    WinSalObject*   pObject = pSalData->mpFirstObject;
    while ( pObject )
    {
        if ( ImplIsSysWindowOrChild( pObject->mhWndChild, hWndChild ) )
            return pObject;

        pObject = pObject->mpNextObject;
    }

    return NULL;
}

// -----------------------------------------------------------------------

WinSalFrame* ImplFindSalObjectFrame( HWND hWnd )
{
    WinSalFrame* pFrame = NULL;
    WinSalObject* pObject = ImplFindSalObject( hWnd );
    if ( pObject )
    {
        // Dazugehoerenden Frame suchen
        HWND hWnd = ::GetParent( pObject->mhWnd );
        pFrame = GetSalData()->mpFirstFrame;
        while ( pFrame )
        {
            if ( pFrame->mhWnd == hWnd )
                break;

            pFrame = pFrame->mpNextFrame;
        }
    }

    return pFrame;
}

// -----------------------------------------------------------------------

sal_Bool ImplInterceptChildWindowKeyDown( MSG& rMsg )
{
    sal_Bool bResult = sal_False;
    if ( rMsg.message == WM_KEYDOWN )
    {
        wchar_t pClassName[10];
        sal_Int32 nLen = GetClassNameW( rMsg.hwnd, pClassName, 10 );
        if ( !( nLen == 9 && wcsncmp( pClassName, SAL_OBJECT_CLASSNAMEW, nLen ) == 0 ) )
        {
            // look for the first SalObject in the parent hierarchy
            HWND hWin = rMsg.hwnd;
            HWND hLastOLEWindow = hWin;
            WinSalObject* pSalObj = NULL;
            do
            {
                hLastOLEWindow = hWin;
                hWin = ::GetParent( hWin );
                if ( hWin )
                {
                    nLen = GetClassNameW( hWin, pClassName, 10 );
                    if ( nLen == 9 && wcsncmp( pClassName, SAL_OBJECT_CLASSNAMEW, nLen ) == 0 )
                        pSalObj = GetSalObjWindowPtr( hWin );
                }
            } while( hWin && !pSalObj );

            if ( pSalObj && pSalObj->mbInterceptChildWindowKeyDown && pSalObj->maSysData.hWnd )
            {
                bResult = ( 1 == ImplSendMessage( pSalObj->maSysData.hWnd, rMsg.message, rMsg.wParam, rMsg.lParam ) );
            }
        }
    }

    return bResult;
}

// -----------------------------------------------------------------------


// -----------------------------------------------------------------------

LRESULT CALLBACK SalSysMsgProc( int nCode, WPARAM wParam, LPARAM lParam )
{
    // Used for Unicode and none Unicode
    SalData* pSalData = GetSalData();

    if ( (nCode >= 0) && lParam )
    {
        CWPSTRUCT* pData = (CWPSTRUCT*)lParam;
        if ( (pData->message != WM_KEYDOWN) &&
             (pData->message != WM_KEYUP) )
            pSalData->mnSalObjWantKeyEvt = 0;

        // Testen, ob wir Daten fuer ein SalObject-Fenster behandeln
        // muessen
        WinSalObject* pObject;
        if ( pData->message == WM_SETFOCUS )
        {
            pObject = ImplFindSalObject( pData->hwnd );
            if ( pObject )
            {
                pObject->mhLastFocusWnd = pData->hwnd;
                if ( ImplSalYieldMutexTryToAcquire() )
                {
                    pObject->CallCallback( SALOBJ_EVENT_GETFOCUS, 0 );
                    ImplSalYieldMutexRelease();
                }
                else
                    ImplPostMessage( pObject->mhWnd, SALOBJ_MSG_POSTFOCUS, 0, 0 );
            }
        }
        else if ( pData->message == WM_KILLFOCUS )
        {
            pObject = ImplFindSalObject( pData->hwnd );
            if ( pObject && !ImplFindSalObject( (HWND)pData->wParam ) )
            {
                // LoseFocus nur rufen, wenn wirklich kein ChildFenster
                // den Focus bekommt
                if ( !pData->wParam || !ImplFindSalObject( (HWND)pData->wParam ) )
                {
                    if ( ImplSalYieldMutexTryToAcquire() )
                    {
                        pObject->CallCallback( SALOBJ_EVENT_LOSEFOCUS, 0 );
                        ImplSalYieldMutexRelease();
                    }
                    else
                        ImplPostMessage( pObject->mhWnd, SALOBJ_MSG_POSTFOCUS, 0, 0 );
                }
                else
                    pObject->mhLastFocusWnd = (HWND)pData->wParam;
            }
        }
    }

    return CallNextHookEx( pSalData->mhSalObjMsgHook, nCode, wParam, lParam );
}

// -----------------------------------------------------------------------

sal_Bool ImplSalPreDispatchMsg( MSG* pMsg )
{
    // Used for Unicode and none Unicode
    SalData*        pSalData = GetSalData();
    WinSalObject*   pObject;

    if ( (pMsg->message == WM_LBUTTONDOWN) ||
         (pMsg->message == WM_RBUTTONDOWN) ||
         (pMsg->message == WM_MBUTTONDOWN) )
    {
        ImplSalYieldMutexAcquireWithWait();
        pObject = ImplFindSalObject( pMsg->hwnd );
        if ( pObject && !pObject->IsMouseTransparent() )
            ImplPostMessage( pObject->mhWnd, SALOBJ_MSG_TOTOP, 0, 0 );
        ImplSalYieldMutexRelease();
    }

    if ( (pMsg->message == WM_KEYDOWN) ||
         (pMsg->message == WM_KEYUP) )
    {
        // KeyEvents wollen wir nach Moeglichkeit auch abarbeiten,
        // wenn das Control diese nicht selber auswertet
        // SysKeys werden als WM_SYSCOMMAND verarbeitet
        // Char-Events verarbeiten wir nicht, da wir nur
        // Accelerator relevante Keys verarbeiten wollen
        sal_Bool bWantedKeyCode = FALSE;
        // A-Z, 0-9 nur in Verbindung mit Control-Taste
        if ( ((pMsg->wParam >= 65) && (pMsg->wParam <= 90)) ||
             ((pMsg->wParam >= 48) && (pMsg->wParam <= 57)) )
        {
            if ( GetKeyState( VK_CONTROL ) & 0x8000 )
                bWantedKeyCode = TRUE;
        }
        else if ( ((pMsg->wParam >= VK_F1) && (pMsg->wParam <= VK_F24)) ||
                  ((pMsg->wParam >= VK_SPACE) && (pMsg->wParam <= VK_HELP)) ||
                  (pMsg->wParam == VK_BACK) || (pMsg->wParam == VK_TAB) ||
                  (pMsg->wParam == VK_CLEAR) || (pMsg->wParam == VK_RETURN) ||
                  (pMsg->wParam == VK_ESCAPE) )
            bWantedKeyCode = TRUE;
        if ( bWantedKeyCode )
        {
            ImplSalYieldMutexAcquireWithWait();
            pObject = ImplFindSalObject( pMsg->hwnd );
            if ( pObject )
                pSalData->mnSalObjWantKeyEvt = pMsg->wParam;
            ImplSalYieldMutexRelease();
        }
    }
    // Hier WM_SYSCHAR abfangen, um mit Alt+Taste evtl. Menu zu aktivieren
    else if ( pMsg->message == WM_SYSCHAR )
    {
        pSalData->mnSalObjWantKeyEvt = 0;

        sal_uInt16 nKeyCode = LOWORD( pMsg->wParam );
        // Nur 0-9 und A-Z
        if ( ((nKeyCode >= 48) && (nKeyCode <= 57)) ||
             ((nKeyCode >= 65) && (nKeyCode <= 90)) ||
             ((nKeyCode >= 97) && (nKeyCode <= 122)) )
        {
            sal_Bool bRet = FALSE;
            ImplSalYieldMutexAcquireWithWait();
            pObject = ImplFindSalObject( pMsg->hwnd );
            if ( pObject )
            {
                if ( pMsg->hwnd == ::GetFocus() )
                {
                    WinSalFrame* pFrame = ImplFindSalObjectFrame( pMsg->hwnd );
                    if ( pFrame )
                    {
                        if ( ImplHandleSalObjSysCharMsg( pFrame->mhWnd, pMsg->wParam, pMsg->lParam ) )
                            bRet = TRUE;
                    }
                }
            }
            ImplSalYieldMutexRelease();
            if ( bRet )
                return TRUE;
        }
    }
    else
        pSalData->mnSalObjWantKeyEvt = 0;

    return FALSE;
}

// -----------------------------------------------------------------------

void ImplSalPostDispatchMsg( MSG* pMsg, LRESULT /* nDispatchResult */ )
{
    // Used for Unicode and none Unicode
    SalData*        pSalData = GetSalData();
    WinSalFrame*    pFrame;

    if ( (pMsg->message == WM_KEYDOWN) || (pMsg->message == WM_KEYUP) )
    {
        if ( pSalData->mnSalObjWantKeyEvt == pMsg->wParam )
        {
            pSalData->mnSalObjWantKeyEvt = 0;
            if ( pMsg->hwnd == ::GetFocus() )
            {
                ImplSalYieldMutexAcquireWithWait();
                pFrame = ImplFindSalObjectFrame( pMsg->hwnd );
                if ( pFrame )
                    ImplHandleSalObjKeyMsg( pFrame->mhWnd, pMsg->message, pMsg->wParam, pMsg->lParam );
                ImplSalYieldMutexRelease();
            }
        }
    }

    pSalData->mnSalObjWantKeyEvt = 0;
}

// =======================================================================

LRESULT CALLBACK SalSysObjWndProc( HWND hWnd, UINT nMsg, WPARAM wParam, LPARAM lParam, int& rDef )
{
    WinSalObject*   pSysObj;
    LRESULT         nRet = 0;

    switch( nMsg )
    {
        case WM_ERASEBKGND:
            nRet = 1;
            rDef = FALSE;
            break;
        case WM_PAINT:
            {
            PAINTSTRUCT aPs;
            BeginPaint( hWnd, &aPs );
            EndPaint( hWnd, &aPs );
            rDef = FALSE;
            }
            break;

        case WM_PARENTNOTIFY:
            {
            UINT nNotifyMsg = LOWORD( wParam );
            if ( (nNotifyMsg == WM_LBUTTONDOWN) ||
                 (nNotifyMsg == WM_RBUTTONDOWN) ||
                 (nNotifyMsg == WM_MBUTTONDOWN) )
            {
                ImplSalYieldMutexAcquireWithWait();
                pSysObj = GetSalObjWindowPtr( hWnd );
                if ( pSysObj && !pSysObj->IsMouseTransparent() )
                    pSysObj->CallCallback( SALOBJ_EVENT_TOTOP, 0 );
                ImplSalYieldMutexRelease();
            }
            }
            break;

        case WM_MOUSEACTIVATE:
            {
            ImplSalYieldMutexAcquireWithWait();
            pSysObj = GetSalObjWindowPtr( hWnd );
            if ( pSysObj && !pSysObj->IsMouseTransparent() )
                ImplPostMessage( hWnd, SALOBJ_MSG_TOTOP, 0, 0 );
            ImplSalYieldMutexRelease();
            }
            break;

        case SALOBJ_MSG_TOTOP:
            if ( ImplSalYieldMutexTryToAcquire() )
            {
                pSysObj = GetSalObjWindowPtr( hWnd );
                pSysObj->CallCallback( SALOBJ_EVENT_TOTOP, 0 );
                ImplSalYieldMutexRelease();
                rDef = FALSE;
            }
            else
                ImplPostMessage( hWnd, SALOBJ_MSG_TOTOP, 0, 0 );
            break;

        case SALOBJ_MSG_POSTFOCUS:
            if ( ImplSalYieldMutexTryToAcquire() )
            {
                pSysObj = GetSalObjWindowPtr( hWnd );
                HWND    hFocusWnd = ::GetFocus();
                sal_uInt16 nEvent;
                if ( hFocusWnd && ImplIsSysWindowOrChild( hWnd, hFocusWnd ) )
                    nEvent = SALOBJ_EVENT_GETFOCUS;
                else
                    nEvent = SALOBJ_EVENT_LOSEFOCUS;
                pSysObj->CallCallback( nEvent, 0 );
                ImplSalYieldMutexRelease();
            }
            else
                ImplPostMessage( hWnd, SALOBJ_MSG_POSTFOCUS, 0, 0 );
            rDef = FALSE;
            break;

        case WM_SIZE:
            {
            HWND hWndChild = GetWindow( hWnd, GW_CHILD );
            if ( hWndChild )
            {
                SetWindowPos( hWndChild,
                              0, 0,  0, (int)LOWORD( lParam ), (int)HIWORD( lParam ),
                              SWP_NOZORDER | SWP_NOACTIVATE );
            }
            }
            rDef = FALSE;
            break;

        case WM_CREATE:
            {
            // Window-Instanz am Windowhandle speichern
            // Can also be used for the W-Version, because the struct
            // to access lpCreateParams is the same structure
            CREATESTRUCTA* pStruct = (CREATESTRUCTA*)lParam;
            pSysObj = (WinSalObject*)pStruct->lpCreateParams;
            SetSalObjWindowPtr( hWnd, pSysObj );
            // HWND schon hier setzen, da schon auf den Instanzdaten
            // gearbeitet werden kann, wenn Messages waehrend
            // CreateWindow() gesendet werden
            pSysObj->mhWnd = hWnd;
            rDef = FALSE;
            }
            break;
    }

    return nRet;
}

LRESULT CALLBACK SalSysObjWndProcA( HWND hWnd, UINT nMsg, WPARAM wParam, LPARAM lParam )
{
    int bDef = TRUE;
    LRESULT nRet = SalSysObjWndProc( hWnd, nMsg, wParam, lParam, bDef );
    if ( bDef )
        nRet = DefWindowProcA( hWnd, nMsg, wParam, lParam );
    return nRet;
}

LRESULT CALLBACK SalSysObjWndProcW( HWND hWnd, UINT nMsg, WPARAM wParam, LPARAM lParam )
{
    int bDef = TRUE;
    LRESULT nRet = SalSysObjWndProc( hWnd, nMsg, wParam, lParam, bDef );
    if ( bDef )
        nRet = DefWindowProcW( hWnd, nMsg, wParam, lParam );
    return nRet;
}

// -----------------------------------------------------------------------

LRESULT CALLBACK SalSysObjChildWndProc( HWND hWnd, UINT nMsg, WPARAM wParam, LPARAM lParam, int& rDef )
{
    LRESULT nRet = 0;

    switch( nMsg )
    {
        // Wegen PlugIn's loeschen wir erstmal den Hintergrund
        case WM_ERASEBKGND:
            {
                WinSalObject* pSysObj = GetSalObjWindowPtr( ::GetParent( hWnd ) );

                if( pSysObj && !pSysObj->IsEraseBackgroundEnabled() )
                {
                    // do not erase background
                    nRet = 1;
                    rDef = FALSE;
                }
            }
            break;

        case WM_PAINT:
            {
            PAINTSTRUCT aPs;
            BeginPaint( hWnd, &aPs );
            EndPaint( hWnd, &aPs );
            rDef = FALSE;
            }
            break;

        case WM_MOUSEMOVE:
        case WM_LBUTTONDOWN:
        case WM_MBUTTONDOWN:
        case WM_RBUTTONDOWN:
        case WM_LBUTTONUP:
        case WM_MBUTTONUP:
        case WM_RBUTTONUP:
            {
                WinSalObject* pSysObj;
                pSysObj = GetSalObjWindowPtr( ::GetParent( hWnd ) );

                if( pSysObj && pSysObj->IsMouseTransparent() )
                {
                    // forward mouse events to parent frame
                    HWND hWndParent = ::GetParent( pSysObj->mhWnd );

                    // transform coordinates
                    POINT pt;
                    pt.x = (long) LOWORD( lParam );
                    pt.y = (long) HIWORD( lParam );
                    MapWindowPoints( hWnd, hWndParent, &pt, 1 );
                    lParam = MAKELPARAM( (WORD) pt.x, (WORD) pt.y );

                    nRet = ImplSendMessage( hWndParent, nMsg, wParam, lParam );
                    rDef = FALSE;
                }
            }
            break;
    }

    return nRet;
}

LRESULT CALLBACK SalSysObjChildWndProcA( HWND hWnd, UINT nMsg, WPARAM wParam, LPARAM lParam )
{
    int bDef = TRUE;
    LRESULT nRet = SalSysObjChildWndProc( hWnd, nMsg, wParam, lParam, bDef );
    if ( bDef )
        nRet = DefWindowProcA( hWnd, nMsg, wParam, lParam );
    return nRet;
}

LRESULT CALLBACK SalSysObjChildWndProcW( HWND hWnd, UINT nMsg, WPARAM wParam, LPARAM lParam )
{
    int bDef = TRUE;
    LRESULT nRet = SalSysObjChildWndProc( hWnd, nMsg, wParam, lParam, bDef );
    if ( bDef )
        nRet = DefWindowProcW( hWnd, nMsg, wParam, lParam );
    return nRet;
}

// =======================================================================

SalObject* ImplSalCreateObject( WinSalInstance* pInst, WinSalFrame* pParent )
{
    SalData* pSalData = GetSalData();

    // Hook installieren, wenn es das erste SalObject ist
    if ( !pSalData->mpFirstObject )
    {
        pSalData->mhSalObjMsgHook = SetWindowsHookExW( WH_CALLWNDPROC,
<<<<<<< HEAD
                                                       SalSysMsgProc,
                                                       pSalData->mhInst,
                                                       pSalData->mnAppThreadId );
=======
                                                           SalSysMsgProc,
                                                           pSalData->mhInst,
                                                           pSalData->mnAppThreadId );
>>>>>>> e2a3d487
    }

    if ( !pSalData->mbObjClassInit )
    {
        // #95301# shockwave plugin has bug; expects ASCII functions to be used
        if ( false )//aSalShlData.mbWNT )
        {
            WNDCLASSEXW aWndClassEx;
            aWndClassEx.cbSize          = sizeof( aWndClassEx );
            aWndClassEx.style           = 0;
            aWndClassEx.lpfnWndProc     = SalSysObjWndProcW;
            aWndClassEx.cbClsExtra      = 0;
            aWndClassEx.cbWndExtra      = SAL_OBJECT_WNDEXTRA;
            aWndClassEx.hInstance       = pSalData->mhInst;
            aWndClassEx.hIcon           = 0;
            aWndClassEx.hIconSm         = 0;
            aWndClassEx.hCursor         = LoadCursor( 0, IDC_ARROW );
            aWndClassEx.hbrBackground   = 0;
            aWndClassEx.lpszMenuName    = 0;
            aWndClassEx.lpszClassName   = SAL_OBJECT_CLASSNAMEW;
            if ( RegisterClassExW( &aWndClassEx ) )
            {
                // Wegen PlugIn's loeschen wir erstmal den Hintergrund
                aWndClassEx.cbWndExtra      = 0;
                aWndClassEx.hbrBackground   = (HBRUSH)(COLOR_WINDOW+1);
                aWndClassEx.lpfnWndProc     = SalSysObjChildWndProcW;
                aWndClassEx.lpszClassName   = SAL_OBJECT_CHILDCLASSNAMEW;
                if ( RegisterClassExW( &aWndClassEx ) )
                    pSalData->mbObjClassInit = TRUE;
            }
        }
        else
        {
            WNDCLASSEXA aWndClassEx;
            aWndClassEx.cbSize          = sizeof( aWndClassEx );
            aWndClassEx.style           = 0;
            aWndClassEx.lpfnWndProc     = SalSysObjWndProcA;
            aWndClassEx.cbClsExtra      = 0;
            aWndClassEx.cbWndExtra      = SAL_OBJECT_WNDEXTRA;
            aWndClassEx.hInstance       = pSalData->mhInst;
            aWndClassEx.hIcon           = 0;
            aWndClassEx.hIconSm         = 0;
            aWndClassEx.hCursor         = LoadCursor( 0, IDC_ARROW );
            aWndClassEx.hbrBackground   = 0;
            aWndClassEx.lpszMenuName    = 0;
            aWndClassEx.lpszClassName   = SAL_OBJECT_CLASSNAMEA;
            if ( RegisterClassExA( &aWndClassEx ) )
            {
                // Wegen PlugIn's loeschen wir erstmal den Hintergrund
                aWndClassEx.cbWndExtra      = 0;
                aWndClassEx.hbrBackground   = (HBRUSH)(COLOR_WINDOW+1);
                aWndClassEx.lpfnWndProc     = SalSysObjChildWndProcA;
                aWndClassEx.lpszClassName   = SAL_OBJECT_CHILDCLASSNAMEA;
                if ( RegisterClassExA( &aWndClassEx ) )
                    pSalData->mbObjClassInit = TRUE;
            }
        }
    }

    if ( pSalData->mbObjClassInit )
    {
        WinSalObject* pObject = new WinSalObject;

        // #135235# Clip siblings of this
        // SystemChildWindow. Otherwise, DXCanvas (using a hidden
        // SystemChildWindow) clobbers applets/plugins during
        // animations .
        HWND hWnd = CreateWindowExA( 0, SAL_OBJECT_CLASSNAMEA, "",
                                     WS_CHILD | WS_CLIPSIBLINGS, 0, 0, 0, 0,
                                     pParent->mhWnd, 0,
                                     pInst->mhInst, (void*)pObject );

        HWND hWndChild = 0;
        if ( hWnd )
        {
            // #135235# Explicitely stack SystemChildWindows in
            // the order they're created - since there's no notion
            // of zorder.
            SetWindowPos(hWnd,HWND_TOP,0,0,0,0,
                         SWP_NOACTIVATE|SWP_NOMOVE|SWP_NOREDRAW|SWP_NOSIZE);
            hWndChild = CreateWindowExA( 0, SAL_OBJECT_CHILDCLASSNAMEA, "",
                                         WS_CHILD | WS_CLIPCHILDREN | WS_CLIPSIBLINGS | WS_VISIBLE,
                                         0, 0, 0, 0,
                                         hWnd, 0,
                                         pInst->mhInst, NULL );
        }

        if ( !hWndChild )
        {
            delete pObject;
            return NULL;
        }

        if ( hWnd )
        {
            pObject->mhWnd          = hWnd;
            pObject->mhWndChild     = hWndChild;
            pObject->maSysData.hWnd = hWndChild;
            return pObject;
        }
    }

    return NULL;
}

// =======================================================================

WinSalObject::WinSalObject()
{
    SalData* pSalData = GetSalData();

    mhWnd           = 0;
    mhWndChild      = 0;
    mhLastFocusWnd  = 0;
    maSysData.nSize = sizeof( SystemEnvData );
    mpStdClipRgnData    = NULL;
    mbInterceptChildWindowKeyDown = sal_False;

    // Insert object in objectlist
    mpNextObject = pSalData->mpFirstObject;
    pSalData->mpFirstObject = this;
}

// -----------------------------------------------------------------------

WinSalObject::~WinSalObject()
{
    SalData* pSalData = GetSalData();

    // remove frame from framelist
    if ( this == pSalData->mpFirstObject )
    {
        pSalData->mpFirstObject = mpNextObject;

        // Wenn letztes SalObject, dann Hook wieder entfernen
        if ( !pSalData->mpFirstObject )
            UnhookWindowsHookEx( pSalData->mhSalObjMsgHook );
    }
    else
    {
        WinSalObject* pTempObject = pSalData->mpFirstObject;
        while ( pTempObject->mpNextObject != this )
            pTempObject = pTempObject->mpNextObject;

        pTempObject->mpNextObject = mpNextObject;
    }

    // Cache-Daten zerstoeren
    if ( mpStdClipRgnData )
        delete mpStdClipRgnData;

    HWND hWndParent = ::GetParent( mhWnd );

    if ( mhWndChild )
        DestroyWindow( mhWndChild );
    if ( mhWnd )
        DestroyWindow( mhWnd );

    // Palette wieder zuruecksetzen, wenn kein externes Child-Fenster
    // mehr vorhanden ist, da diese unsere Palette ueberschrieben haben
    // koennen
    if ( hWndParent &&
         ::GetActiveWindow() == hWndParent &&
         !GetWindow( hWndParent, GW_CHILD ) )
        ImplSendMessage( hWndParent, SAL_MSG_FORCEPALETTE, 0, 0 );
}

// -----------------------------------------------------------------------

void WinSalObject::ResetClipRegion()
{
    SetWindowRgn( mhWnd, 0, TRUE );
}

// -----------------------------------------------------------------------

sal_uInt16 WinSalObject::GetClipRegionType()
{
    return SAL_OBJECT_CLIP_INCLUDERECTS;
}

// -----------------------------------------------------------------------

void WinSalObject::BeginSetClipRegion( sal_uLong nRectCount )
{
    sal_uLong nRectBufSize = sizeof(RECT)*nRectCount;
    if ( nRectCount < SAL_CLIPRECT_COUNT )
    {
        if ( !mpStdClipRgnData )
            mpStdClipRgnData = (RGNDATA*)new BYTE[sizeof(RGNDATA)-1+(SAL_CLIPRECT_COUNT*sizeof(RECT))];
        mpClipRgnData = mpStdClipRgnData;
    }
    else
        mpClipRgnData = (RGNDATA*)new BYTE[sizeof(RGNDATA)-1+nRectBufSize];
    mpClipRgnData->rdh.dwSize     = sizeof( RGNDATAHEADER );
    mpClipRgnData->rdh.iType      = RDH_RECTANGLES;
    mpClipRgnData->rdh.nCount     = nRectCount;
    mpClipRgnData->rdh.nRgnSize  = nRectBufSize;
    SetRectEmpty( &(mpClipRgnData->rdh.rcBound) );
    mpNextClipRect        = (RECT*)(&(mpClipRgnData->Buffer));
    mbFirstClipRect       = TRUE;
}

// -----------------------------------------------------------------------

void WinSalObject::UnionClipRegion( long nX, long nY, long nWidth, long nHeight )
{
    RECT*       pRect = mpNextClipRect;
    RECT*       pBoundRect = &(mpClipRgnData->rdh.rcBound);
    long        nRight = nX + nWidth;
    long        nBottom = nY + nHeight;

    if ( mbFirstClipRect )
    {
        pBoundRect->left    = nX;
        pBoundRect->top     = nY;
        pBoundRect->right   = nRight;
        pBoundRect->bottom  = nBottom;
        mbFirstClipRect = FALSE;
    }
    else
    {
        if ( nX < pBoundRect->left )
            pBoundRect->left = (int)nX;

        if ( nY < pBoundRect->top )
            pBoundRect->top = (int)nY;

        if ( nRight > pBoundRect->right )
            pBoundRect->right = (int)nRight;

        if ( nBottom > pBoundRect->bottom )
            pBoundRect->bottom = (int)nBottom;
    }

    pRect->left     = (int)nX;
    pRect->top      = (int)nY;
    pRect->right    = (int)nRight;
    pRect->bottom   = (int)nBottom;
    mpNextClipRect++;
}

// -----------------------------------------------------------------------

void WinSalObject::EndSetClipRegion()
{
    HRGN hRegion;

    // Aus den Region-Daten muessen wir jetzt eine ClipRegion erzeugen
    if ( mpClipRgnData->rdh.nCount == 1 )
    {
        RECT* pRect = &(mpClipRgnData->rdh.rcBound);
        hRegion = CreateRectRgn( pRect->left, pRect->top,
                                 pRect->right, pRect->bottom );
    }
    else
    {
        sal_uLong nSize = mpClipRgnData->rdh.nRgnSize+sizeof(RGNDATAHEADER);
        hRegion = ExtCreateRegion( NULL, nSize, mpClipRgnData );
        if ( mpClipRgnData != mpStdClipRgnData )
            delete [] (BYTE*)mpClipRgnData;
    }

    DBG_ASSERT( hRegion, "SalObject::EndSetClipRegion() - Can't create ClipRegion" );
    SetWindowRgn( mhWnd, hRegion, TRUE );
}

// -----------------------------------------------------------------------

void WinSalObject::SetPosSize( long nX, long nY, long nWidth, long nHeight )
{
    sal_uLong nStyle = 0;
    sal_Bool bVisible = (GetWindowStyle( mhWnd ) & WS_VISIBLE) != 0;
    if ( bVisible )
    {
        ShowWindow( mhWnd, SW_HIDE );
        nStyle |= SWP_SHOWWINDOW;
    }
    SetWindowPos( mhWnd, 0,
                  (int)nX, (int)nY, (int)nWidth, (int)nHeight,
                  SWP_NOZORDER | SWP_NOACTIVATE | nStyle );
}

// -----------------------------------------------------------------------

void WinSalObject::Show( sal_Bool bVisible )
{
    if ( bVisible )
        ShowWindow( mhWnd, SW_SHOWNORMAL );
    else
        ShowWindow( mhWnd, SW_HIDE );
}

// -----------------------------------------------------------------------

void WinSalObject::Enable( sal_Bool bEnable )
{
    EnableWindow( mhWnd, bEnable );
}

// -----------------------------------------------------------------------

void WinSalObject::GrabFocus()
{
    if ( mhLastFocusWnd &&
         IsWindow( mhLastFocusWnd ) &&
         ImplIsSysWindowOrChild( mhWndChild, mhLastFocusWnd ) )
        ::SetFocus( mhLastFocusWnd );
    else
        ::SetFocus( mhWndChild );
}

// -----------------------------------------------------------------------

void WinSalObject::SetBackground()
{
}

// -----------------------------------------------------------------------

void WinSalObject::SetBackground( SalColor )
{
}

// -----------------------------------------------------------------------

const SystemEnvData* WinSalObject::GetSystemData() const
{
    return &maSysData;
}

<<<<<<< HEAD
/* vim:set shiftwidth=4 softtabstop=4 expandtab: */
=======
// -----------------------------------------------------------------------

void WinSalObject::InterceptChildWindowKeyDown( sal_Bool bIntercept )
{
    mbInterceptChildWindowKeyDown = bIntercept;
}
>>>>>>> e2a3d487
<|MERGE_RESOLUTION|>--- conflicted
+++ resolved
@@ -534,15 +534,9 @@
     if ( !pSalData->mpFirstObject )
     {
         pSalData->mhSalObjMsgHook = SetWindowsHookExW( WH_CALLWNDPROC,
-<<<<<<< HEAD
                                                        SalSysMsgProc,
                                                        pSalData->mhInst,
                                                        pSalData->mnAppThreadId );
-=======
-                                                           SalSysMsgProc,
-                                                           pSalData->mhInst,
-                                                           pSalData->mnAppThreadId );
->>>>>>> e2a3d487
     }
 
     if ( !pSalData->mbObjClassInit )
@@ -874,13 +868,11 @@
     return &maSysData;
 }
 
-<<<<<<< HEAD
-/* vim:set shiftwidth=4 softtabstop=4 expandtab: */
-=======
 // -----------------------------------------------------------------------
 
 void WinSalObject::InterceptChildWindowKeyDown( sal_Bool bIntercept )
 {
     mbInterceptChildWindowKeyDown = bIntercept;
 }
->>>>>>> e2a3d487
+
+/* vim:set shiftwidth=4 softtabstop=4 expandtab: */