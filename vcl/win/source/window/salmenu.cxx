/* -*- Mode: C++; tab-width: 4; indent-tabs-mode: nil; c-basic-offset: 4 -*- */
/*************************************************************************
 *
 * DO NOT ALTER OR REMOVE COPYRIGHT NOTICES OR THIS FILE HEADER.
 *
 * Copyright 2000, 2010 Oracle and/or its affiliates.
 *
 * OpenOffice.org - a multi-platform office productivity suite
 *
 * This file is part of OpenOffice.org.
 *
 * OpenOffice.org is free software: you can redistribute it and/or modify
 * it under the terms of the GNU Lesser General Public License version 3
 * only, as published by the Free Software Foundation.
 *
 * OpenOffice.org is distributed in the hope that it will be useful,
 * but WITHOUT ANY WARRANTY; without even the implied warranty of
 * MERCHANTABILITY or FITNESS FOR A PARTICULAR PURPOSE.  See the
 * GNU Lesser General Public License version 3 for more details
 * (a copy is included in the LICENSE file that accompanied this code).
 *
 * You should have received a copy of the GNU Lesser General Public License
 * version 3 along with OpenOffice.org.  If not, see
 * <http://www.openoffice.org/license.html>
 * for a copy of the LGPLv3 License.
 *
 ************************************************************************/

// MARKER(update_precomp.py): autogen include statement, do not remove
#include "precompiled_vcl.hxx"
<<<<<<< HEAD
#include <svsys.h>
#include <wincomp.hxx>
#include <saldata.hxx>
#include <salinst.h>
#include <vcl/salgdi.hxx>
#include <salmenu.h>
=======

#include <tools/svwin.h>

>>>>>>> 9e849585
#include <vcl/menu.hxx>
#include <vcl/sysdata.hxx>

#include <win/wincomp.hxx>
#include <win/saldata.hxx>
#include <win/salinst.h>
#include <win/salframe.h>
#include <win/salmenu.h>

#include <impbmp.hxx>
#include <salgdi.hxx>

// uncomment the following line to have ownerdrawn menues, ie, with bitmaps
// however, this is incompatible with OLE inplace editing
// so it is not activated by default
//#define OWNERDRAW

static DWORD myerr=0;

// =======================================================================

sal_Bool SalData::IsKnownMenuHandle( HMENU hMenu )
{
    if( mhMenuSet.find( hMenu ) == mhMenuSet.end() )
        return FALSE;
    else
        return TRUE;
}

// =======================================================================

// WinSalInst factory methods

SalMenu* WinSalInstance::CreateMenu( sal_Bool bMenuBar, Menu* )
{
    WinSalMenu *pSalMenu = new WinSalMenu();

    pSalMenu->mbMenuBar = bMenuBar;
    pSalMenu->mhWnd     = NULL;
    if( bMenuBar )
        pSalMenu->mhMenu = ::CreateMenu();
    else
        pSalMenu->mhMenu = ::CreatePopupMenu();

    if( pSalMenu->mhMenu )
        GetSalData()->mhMenuSet.insert( pSalMenu->mhMenu );

    return pSalMenu;
}

void WinSalInstance::DestroyMenu( SalMenu* pSalMenu )
{
    delete pSalMenu;
}


SalMenuItem* WinSalInstance::CreateMenuItem( const SalItemParams* pItemData )
{
    if( !pItemData )
        return NULL;

    WinSalMenuItem *pSalMenuItem = new WinSalMenuItem();
    memset( &pSalMenuItem->mInfo, 0, sizeof( MENUITEMINFOW ) );
    pSalMenuItem->mInfo.cbSize = sizeof( MENUITEMINFOW );

    if( pItemData->eType == MENUITEM_SEPARATOR )
    {
        // separator
        pSalMenuItem->mInfo.fMask = MIIM_TYPE;
        pSalMenuItem->mInfo.fType = MFT_SEPARATOR;
    }
    else
    {
        // item
        pSalMenuItem->mText   = pItemData->aText;
        pSalMenuItem->mpMenu  = pItemData->pMenu;
        pSalMenuItem->maBitmap= !!pItemData->aImage ? pItemData->aImage.GetBitmapEx().GetBitmap() : Bitmap();
        pSalMenuItem->mnId    = pItemData->nId;

        // 'translate' mnemonics
        pSalMenuItem->mText.SearchAndReplace( '~', '&' );

        pSalMenuItem->mInfo.fMask = MIIM_TYPE | MIIM_STATE | MIIM_ID | MIIM_DATA;
        pSalMenuItem->mInfo.fType = MFT_STRING;
#ifdef OWNERDRAW
        if( pItemData->pMenu && !pItemData->pMenu->IsMenuBar() )
            pSalMenuItem->mInfo.fType |= MFT_OWNERDRAW;
        pSalMenuItem->mInfo.fState = MFS_ENABLED;
#endif
        pSalMenuItem->mInfo.dwTypeData = (LPWSTR) pSalMenuItem->mText.GetBuffer();
        pSalMenuItem->mInfo.cch = pSalMenuItem->mText.Len();

        pSalMenuItem->mInfo.wID = pItemData->nId;
        pSalMenuItem->mInfo.dwItemData = (ULONG_PTR) pSalMenuItem; // user data
    }

    return pSalMenuItem;
}

void WinSalInstance::DestroyMenuItem( SalMenuItem* pSalMenuItem )
{
    delete pSalMenuItem;
}


// =======================================================================

static void ImplDrawMenuBar( SalMenu *pMenu )
{
    if( pMenu->VisibleMenuBar() )
    {
        // redrawing the menubar all the time actually seems to be unnecessary (it just flickers)
        /*
        WinSalMenu *pMenuBar = ImplFindMenuBar( pMenu );
        if( pMenuBar && pMenuBar->mhWnd )
            ::DrawMenuBar( pMenuBar->mhWnd );
            */
    }
}

// =======================================================================


/*
 * WinSalMenu
 */

WinSalMenu::WinSalMenu()
{
    mhMenu       = NULL;
    mbMenuBar    = FALSE;
    mhWnd        = NULL;
    mpParentMenu = NULL;
}

WinSalMenu::~WinSalMenu()
{
    // only required if not associated to a window...
    GetSalData()->mhMenuSet.erase( mhMenu );
    ::DestroyMenu( mhMenu );
}

sal_Bool WinSalMenu::VisibleMenuBar()
{
    // The Win32 implementation never shows a native
    // menubar. Thus, native menues are only visible
    // when the menu is merged with an OLE container.
    // The reason are missing tooltips, ownerdraw
    // issues and accessibility which are better supported
    // by VCL menues.
    // Nevertheless, the native menues are always created
    // and the application will properly react to all native
    // menu messages.

    return FALSE;
}

void WinSalMenu::SetFrame( const SalFrame *pFrame )
{
    if( pFrame )
        mhWnd = static_cast<const WinSalFrame*>(pFrame)->mhWnd;
    else
        mhWnd = NULL;
}

void WinSalMenu::InsertItem( SalMenuItem* pSalMenuItem, unsigned nPos )
{
    if( pSalMenuItem )
    {
    WinSalMenuItem* pWItem = static_cast<WinSalMenuItem*>(pSalMenuItem);
        if( nPos == MENU_APPEND )
        {
            nPos = ::GetMenuItemCount( mhMenu );
            if( nPos == -1 )
                return;
        }

        if(!::InsertMenuItemW( mhMenu, nPos, TRUE, &pWItem->mInfo ))
            myerr = GetLastError();
        else
        {
            pWItem->mpSalMenu = this;
            ImplDrawMenuBar( this );
        }
    }
}

void WinSalMenu::RemoveItem( unsigned nPos )
{
    int num = ::GetMenuItemCount( mhMenu );
    if( num != -1 && nPos < (unsigned)num )
    {
        WinSalMenuItem *pSalMenuItem = NULL;

        MENUITEMINFOW mi;
        memset( &mi, 0, sizeof(mi) );
        mi.cbSize = sizeof( mi );
        mi.fMask = MIIM_DATA;
        if( !GetMenuItemInfoW( mhMenu, nPos, TRUE, &mi) )
            myerr = GetLastError();
        else
            pSalMenuItem = (WinSalMenuItem *) mi.dwItemData;

        if( !::RemoveMenu( mhMenu, nPos, MF_BYPOSITION ) )
            myerr = GetLastError();
        else
        {
            if( pSalMenuItem )
                pSalMenuItem->mpSalMenu = NULL;
            ImplDrawMenuBar( this );
        }
    }
}

void ImplRemoveItemById( WinSalMenu *pSalMenu, unsigned nItemId )
{
    if( !pSalMenu )
        return;

    WinSalMenuItem *pSalMenuItem = NULL;

    MENUITEMINFOW mi;
    memset( &mi, 0, sizeof(mi) );
    mi.cbSize = sizeof( mi );
    mi.fMask = MIIM_DATA;
    if( !GetMenuItemInfoW( pSalMenu->mhMenu, nItemId, FALSE, &mi) )
        myerr = GetLastError();
    else
        pSalMenuItem = (WinSalMenuItem *) mi.dwItemData;

    if( !::RemoveMenu( pSalMenu->mhMenu, nItemId, MF_BYCOMMAND ) )
        myerr = GetLastError();
    else
    {
        if( pSalMenuItem )
            pSalMenuItem->mpSalMenu = NULL;
        ImplDrawMenuBar( pSalMenu );
    }
}

void WinSalMenu::SetSubMenu( SalMenuItem* pSalMenuItem, SalMenu* pSubMenu, unsigned nPos )
{
    if( pSalMenuItem )
    {
        WinSalMenuItem* pWMenuItem = static_cast<WinSalMenuItem*>(pSalMenuItem);
        WinSalMenu* pWSubMenu = static_cast<WinSalMenu*>(pSubMenu);
        if( pWMenuItem->mInfo.hSubMenu )
        {
            GetSalData()->mhMenuSet.erase( pWMenuItem->mInfo.hSubMenu );
            ::DestroyMenu( pWMenuItem->mInfo.hSubMenu );
        }

        pWMenuItem->mInfo.fMask |= MIIM_SUBMENU;
        if( !pSubMenu )
            pWMenuItem->mInfo.hSubMenu = NULL;
        else
        {
            pWMenuItem->mInfo.hSubMenu = pWSubMenu->mhMenu;
            pWSubMenu->mpParentMenu = this;
        }

        if(!::SetMenuItemInfoW( mhMenu, nPos, TRUE, &pWMenuItem->mInfo ) )
            myerr = GetLastError();
        else
            ImplDrawMenuBar( this );
    }
}

void WinSalMenu::CheckItem( unsigned nPos, sal_Bool bCheck )
{
    if( -1 != ::CheckMenuItem( mhMenu, nPos, MF_BYPOSITION|(bCheck ? MF_CHECKED : MF_UNCHECKED) ) )
        ImplDrawMenuBar( this );
}

void WinSalMenu::EnableItem( unsigned nPos, sal_Bool bEnable )
{
    if( -1 != ::EnableMenuItem( mhMenu, nPos, MF_BYPOSITION|(bEnable ? MF_ENABLED : (MF_DISABLED|MF_GRAYED) ) ) )
        ImplDrawMenuBar( this );
}

void WinSalMenu::SetItemImage( unsigned /*nPos*/, SalMenuItem* pSalMenuItem, const Image& rImage )
{
    if( pSalMenuItem )
    {
    WinSalMenuItem* pWItem = static_cast<WinSalMenuItem*>(pSalMenuItem);
        if( !!rImage )
            pWItem->maBitmap = rImage.GetBitmapEx().GetBitmap();
        else
            pWItem->maBitmap = Bitmap();
    }
}

void WinSalMenu::SetItemText( unsigned nPos, SalMenuItem* pSalMenuItem, const XubString& rText )
{
    if( pSalMenuItem )
    {
    WinSalMenuItem* pWItem = static_cast<WinSalMenuItem*>(pSalMenuItem);
        pWItem->mText = rText;
        // 'translate' mnemonics
        pWItem->mText.SearchAndReplace( '~', '&' );
        pWItem->mInfo.fMask = MIIM_TYPE | MIIM_DATA;
        pWItem->mInfo.fType = MFT_STRING;
#ifdef OWNERDRAW
        if( pWItem->mpMenu && !((Menu*) pWItem->mpMenu)->IsMenuBar() )
            pWItem->mInfo.fType |= MFT_OWNERDRAW;
#endif

        // combine text and accelerator text
        XubString aStr( pWItem->mText );
        if( pWItem->mAccelText.Len() )
        {
            aStr.AppendAscii("\t");
            aStr.Append( pWItem->mAccelText );
        }
        pWItem->mInfo.dwTypeData = (LPWSTR) aStr.GetBuffer();
        pWItem->mInfo.cch = aStr.Len();

        if(!::SetMenuItemInfoW( mhMenu, nPos, TRUE, &pWItem->mInfo ))
            myerr = GetLastError();
        else
            ImplDrawMenuBar( this );
    }
}

void WinSalMenu::SetAccelerator( unsigned nPos, SalMenuItem* pSalMenuItem, const KeyCode&, const XubString& rKeyName )
{
    if( pSalMenuItem )
    {
    WinSalMenuItem* pWItem = static_cast<WinSalMenuItem*>(pSalMenuItem);
        pWItem->mAccelText = rKeyName;
        pWItem->mInfo.fMask = MIIM_TYPE | MIIM_DATA;
        pWItem->mInfo.fType = MFT_STRING;
#ifdef OWNERDRAW
        if( pWItem->mpMenu && !((Menu*)pWItem->mpMenu)->IsMenuBar() )
            pWItem->mInfo.fType |= MFT_OWNERDRAW;
#endif
        // combine text and accelerator text
        XubString aStr( pWItem->mText );
        if( pWItem->mAccelText.Len() )
        {
            aStr.AppendAscii("\t");
            aStr.Append( pWItem->mAccelText );
        }
        pWItem->mInfo.dwTypeData = (LPWSTR) aStr.GetBuffer();
        pWItem->mInfo.cch = aStr.Len();

        if(!::SetMenuItemInfoW( mhMenu, nPos, TRUE, &pWItem->mInfo ))
            myerr = GetLastError();
        else
            ImplDrawMenuBar( this );
    }
}

void WinSalMenu::GetSystemMenuData( SystemMenuData* pData )
{
    if( pData )
        pData->hMenu = mhMenu;
}

// =======================================================================

/*
 * SalMenuItem
 */


WinSalMenuItem::WinSalMenuItem()
{
    memset( &mInfo, 0, sizeof( MENUITEMINFOW ) );
    mpMenu = NULL;
    mnId  = 0xFFFF;
    mpSalMenu = NULL;
}

WinSalMenuItem::~WinSalMenuItem()
{
    if( mpSalMenu )
        ImplRemoveItemById( mpSalMenu, mnId );
}

// -------------------------------------------------------------------

/* vim:set shiftwidth=4 softtabstop=4 expandtab: */<|MERGE_RESOLUTION|>--- conflicted
+++ resolved
@@ -28,18 +28,9 @@
 
 // MARKER(update_precomp.py): autogen include statement, do not remove
 #include "precompiled_vcl.hxx"
-<<<<<<< HEAD
+
 #include <svsys.h>
-#include <wincomp.hxx>
-#include <saldata.hxx>
-#include <salinst.h>
-#include <vcl/salgdi.hxx>
-#include <salmenu.h>
-=======
-
-#include <tools/svwin.h>
-
->>>>>>> 9e849585
+
 #include <vcl/menu.hxx>
 #include <vcl/sysdata.hxx>
 
