/* -*- Mode: C++; tab-width: 4; indent-tabs-mode: nil; c-basic-offset: 4 -*- */
/*************************************************************************
 *
 * DO NOT ALTER OR REMOVE COPYRIGHT NOTICES OR THIS FILE HEADER.
 *
 * Copyright 2000, 2010 Oracle and/or its affiliates.
 *
 * OpenOffice.org - a multi-platform office productivity suite
 *
 * This file is part of OpenOffice.org.
 *
 * OpenOffice.org is free software: you can redistribute it and/or modify
 * it under the terms of the GNU Lesser General Public License version 3
 * only, as published by the Free Software Foundation.
 *
 * OpenOffice.org is distributed in the hope that it will be useful,
 * but WITHOUT ANY WARRANTY; without even the implied warranty of
 * MERCHANTABILITY or FITNESS FOR A PARTICULAR PURPOSE.  See the
 * GNU Lesser General Public License version 3 for more details
 * (a copy is included in the LICENSE file that accompanied this code).
 *
 * You should have received a copy of the GNU Lesser General Public License
 * version 3 along with OpenOffice.org.  If not, see
 * <http://www.openoffice.org/license.html>
 * for a copy of the LGPLv3 License.
 *
 ************************************************************************/

#ifndef _SV_SALGDI_H
#define _SV_SALGDI_H

#include <vcl/sv.h>
#include <vcl/sallayout.hxx>
#include <vcl/salgdi.hxx>
#include <vcl/outfont.hxx>
#include <vcl/impfont.hxx>
#include <vcl/fontcapabilities.hxx>

#include "boost/scoped_ptr.hpp"
#include <boost/unordered_set.hpp>

class ImplFontSelectData;
class ImplWinFontEntry;
class ImplFontAttrCache;

// -----------
// - Defines -
// -----------

#define RGB_TO_PALRGB(nRGB)         ((nRGB)|0x02000000)
#define PALRGB_TO_RGB(nPalRGB)      ((nPalRGB)&0x00ffffff)

// win32 platform specific options. Move them to the PMK file?

#define GCP_KERN_HACK
#define GNG_VERT_HACK

// win32 specific physically available font face
class ImplWinFontData : public ImplFontData
{
public:
    explicit                ImplWinFontData( const ImplDevFontAttributes&,
                                int nFontHeight, BYTE eWinCharSet,
                                BYTE nPitchAndFamily  );
    virtual                 ~ImplWinFontData();

    virtual ImplFontData*   Clone() const;
    virtual ImplFontEntry*  CreateFontInstance( ImplFontSelectData& ) const;
    virtual sal_IntPtr      GetFontId() const;
    void                    SetFontId( sal_IntPtr nId ) { mnId = nId; }
    void                    UpdateFromHDC( HDC ) const;

    bool                    HasChar( sal_uInt32 cChar ) const;

    BYTE                GetCharSet() const          { return meWinCharSet; }
    BYTE                GetPitchAndFamily() const   { return mnPitchAndFamily; }
    bool                    IsGlyphApiDisabled() const  { return mbDisableGlyphApi; }
    bool                    SupportsKorean() const      { return mbHasKoreanRange; }
    bool                    SupportsCJK() const         { return mbHasCJKSupport; }
    bool                    SupportsArabic() const      { return mbHasArabicSupport; }
    bool                    AliasSymbolsHigh() const    { return mbAliasSymbolsHigh; }
    bool                    AliasSymbolsLow() const     { return mbAliasSymbolsLow; }
#ifdef ENABLE_GRAPHITE
    bool                    SupportsGraphite() const    { return mbHasGraphiteSupport; }
#endif

<<<<<<< HEAD
    ImplFontCharMap*        GetImplFontCharMap() const;
    bool GetImplFontCapabilities(vcl::FontCapabilities &rFontCapabilities) const;
=======
    const ImplFontCharMap*  GetImplFontCharMap() const;
>>>>>>> e2a3d487
    const Ucs2SIntMap* GetEncodingVector() const { return mpEncodingVector; }
    void SetEncodingVector( const Ucs2SIntMap* pNewVec ) const
    {
        if( mpEncodingVector )
            delete mpEncodingVector;
        mpEncodingVector = pNewVec;
    }
private:
    sal_IntPtr              mnId;

    // some members that are initalized lazily when the font gets selected into a HDC
    mutable bool                    mbDisableGlyphApi;
    mutable bool                    mbHasKoreanRange;
    mutable bool                    mbHasCJKSupport;
#ifdef ENABLE_GRAPHITE
    mutable bool                    mbHasGraphiteSupport;
#endif
    mutable bool                    mbHasArabicSupport;
    mutable bool                    mbFontCapabilitiesRead;
    mutable ImplFontCharMap*        mpUnicodeMap;
    mutable const Ucs2SIntMap*      mpEncodingVector;
    mutable vcl::FontCapabilities   maFontCapabilities;

    // TODO: get rid of the members below needed to work with the Win9x non-unicode API
    BYTE*                   mpFontCharSets;     // all Charsets for the current font (used on W98 for kerning)
    BYTE                    mnFontCharSetCount; // Number of Charsets of the current font; 0 - if not queried
    BYTE                meWinCharSet;
    BYTE                mnPitchAndFamily;
    bool                    mbAliasSymbolsHigh;
    bool                    mbAliasSymbolsLow;
private:
    void                    ReadCmapTable( HDC ) const;
    void                    GetFontCapabilities( HDC hDC ) const;
    void                    ReadOs2Table( HDC ) const;

#ifdef GNG_VERT_HACK
    void                    ReadGsubTable( HDC ) const;

    typedef boost::unordered_set<sal_UCS4> UcsHashSet;
    mutable UcsHashSet      maGsubTable;
    mutable bool            mbGsubRead;
public:
    bool                    HasGSUBstitutions( HDC ) const;
    bool                    IsGSUBstituted( sal_UCS4 ) const;
#endif // GNG_VERT_HACK
};

// ------------------
// - WinSalGraphics -
// ------------------

class WinSalGraphics : public SalGraphics
{
public:
    HDC                     mhDC;               // HDC
    HWND                    mhWnd;              // Window-Handle, when Window-Graphics
    HFONT                   mhFonts[ MAX_FALLBACK ];        // Font + Fallbacks
    const ImplWinFontData*  mpWinFontData[ MAX_FALLBACK ];  // pointer to the most recent font face
    ImplWinFontEntry*       mpWinFontEntry[ MAX_FALLBACK ]; // pointer to the most recent font instance
    float                   mfFontScale;        // allows metrics emulation of huge font sizes
    HPEN                    mhPen;              // Pen
    HBRUSH                  mhBrush;            // Brush
    HRGN                    mhRegion;           // Region Handle
    HPEN                    mhDefPen;           // DefaultPen
    HBRUSH                  mhDefBrush;         // DefaultBrush
    HFONT                   mhDefFont;          // DefaultFont
    HPALETTE                mhDefPal;           // DefaultPalette
    COLORREF                mnPenColor;         // PenColor
    COLORREF                mnBrushColor;       // BrushColor
    COLORREF                mnTextColor;        // TextColor
    RGNDATA*                mpClipRgnData;      // ClipRegion-Data
    RGNDATA*                mpStdClipRgnData;   // Cache Standard-ClipRegion-Data
    LOGFONTA*               mpLogFont;          // LOG-Font which is currently selected (only W9x)
    ImplFontAttrCache*      mpFontAttrCache;    // Cache font attributes from files in so/share/fonts
    BYTE*                   mpFontCharSets;     // All Charsets for the current font
    BYTE                    mnFontCharSetCount; // Number of Charsets of the current font; 0 - if not queried
    sal_Bool                    mbFontKernInit;     // FALSE: FontKerns must be queried
    KERNINGPAIR*            mpFontKernPairs;    // Kerning Pairs of the current Font
    sal_uIntPtr                 mnFontKernPairCount;// Number of Kerning Pairs of the current Font
    int                     mnPenWidth;         // Linienbreite
    sal_Bool                    mbStockPen;         // is Pen a stockpen
    sal_Bool                    mbStockBrush;       // is Brush a stcokbrush
    sal_Bool                    mbPen;              // is Pen (FALSE == NULL_PEN)
    sal_Bool                    mbBrush;            // is Brush (FALSE == NULL_BRUSH)
    sal_Bool                    mbPrinter;          // is Printer
    sal_Bool                    mbVirDev;           // is VirDev
    sal_Bool                    mbWindow;           // is Window
    sal_Bool                    mbScreen;           // is Screen compatible
    bool                    mbXORMode;          // _every_ output with RasterOp XOR

    // remember RGB values for SetLineColor/SetFillColor
    SalColor                maLineColor;
    SalColor                maFillColor;

    HFONT                   ImplDoSetFont( ImplFontSelectData* i_pFont, float& o_rFontScale, HFONT& o_rOldFont );

public:
    explicit WinSalGraphics();
    virtual ~WinSalGraphics();

protected:
    virtual bool        setClipRegion( const Region& );
    // draw --> LineColor and FillColor and RasterOp and ClipRegion
    virtual void        drawPixel( long nX, long nY );
    virtual void        drawPixel( long nX, long nY, SalColor nSalColor );
    virtual void        drawLine( long nX1, long nY1, long nX2, long nY2 );
    virtual void        drawRect( long nX, long nY, long nWidth, long nHeight );
    virtual void        drawPolyLine( sal_uIntPtr nPoints, const SalPoint* pPtAry );
    virtual void        drawPolygon( sal_uIntPtr nPoints, const SalPoint* pPtAry );
    virtual void        drawPolyPolygon( sal_uInt32 nPoly, const sal_uInt32* pPoints, PCONSTSALPOINT* pPtAry );
    virtual bool        drawPolyPolygon( const ::basegfx::B2DPolyPolygon&, double fTransparency );
    virtual bool        drawPolyLine( const ::basegfx::B2DPolygon&, double fTransparency, const ::basegfx::B2DVector& rLineWidth, basegfx::B2DLineJoin );
    virtual sal_Bool    drawPolyLineBezier( sal_uIntPtr nPoints, const SalPoint* pPtAry, const sal_uInt8* pFlgAry );
    virtual sal_Bool    drawPolygonBezier( sal_uIntPtr nPoints, const SalPoint* pPtAry, const sal_uInt8* pFlgAry );
    virtual sal_Bool    drawPolyPolygonBezier( sal_uInt32 nPoly, const sal_uInt32* pPoints, const SalPoint* const* pPtAry, const BYTE* const* pFlgAry );

    // CopyArea --> No RasterOp, but ClipRegion
    virtual void        copyArea( long nDestX, long nDestY, long nSrcX, long nSrcY, long nSrcWidth,
                                  long nSrcHeight, sal_uInt16 nFlags );

    // CopyBits and DrawBitmap --> RasterOp and ClipRegion
    // CopyBits() --> pSrcGraphics == NULL, then CopyBits on same Graphics
    virtual void        copyBits( const SalTwoRect* pPosAry, SalGraphics* pSrcGraphics );
    virtual void        drawBitmap( const SalTwoRect* pPosAry, const SalBitmap& rSalBitmap );
    virtual void        drawBitmap( const SalTwoRect* pPosAry,
                                    const SalBitmap& rSalBitmap,
                                    SalColor nTransparentColor );
    virtual void        drawBitmap( const SalTwoRect* pPosAry,
                                    const SalBitmap& rSalBitmap,
                                    const SalBitmap& rTransparentBitmap );
    virtual void        drawMask( const SalTwoRect* pPosAry,
                                  const SalBitmap& rSalBitmap,
                                  SalColor nMaskColor );

    virtual SalBitmap*  getBitmap( long nX, long nY, long nWidth, long nHeight );
    virtual SalColor    getPixel( long nX, long nY );

    // invert --> ClipRegion (only Windows or VirDevs)
    virtual void        invert( long nX, long nY, long nWidth, long nHeight, SalInvert nFlags);
    virtual void        invert( sal_uIntPtr nPoints, const SalPoint* pPtAry, SalInvert nFlags );

    virtual sal_Bool        drawEPS( long nX, long nY, long nWidth, long nHeight, void* pPtr, sal_uIntPtr nSize );

    // native widget rendering methods that require mirroring
    virtual sal_Bool        hitTestNativeControl( ControlType nType, ControlPart nPart, const Rectangle& rControlRegion,
                                              const Point& aPos, sal_Bool& rIsInside );
    virtual sal_Bool        drawNativeControl( ControlType nType, ControlPart nPart, const Rectangle& rControlRegion,
                                           ControlState nState, const ImplControlValue& aValue,
                                           const rtl::OUString& aCaption );
    virtual sal_Bool        drawNativeControlText( ControlType nType, ControlPart nPart, const Rectangle& rControlRegion,
                                               ControlState nState, const ImplControlValue& aValue,
                                               const rtl::OUString& aCaption );
    virtual sal_Bool        getNativeControlRegion( ControlType nType, ControlPart nPart, const Rectangle& rControlRegion, ControlState nState,
                                                const ImplControlValue& aValue, const rtl::OUString& aCaption,
                                                Rectangle &rNativeBoundingRegion, Rectangle &rNativeContentRegion );

    virtual bool        drawAlphaBitmap( const SalTwoRect&,
                                         const SalBitmap& rSourceBitmap,
                                         const SalBitmap& rAlphaBitmap );
    virtual bool        drawAlphaRect( long nX, long nY, long nWidth, long nHeight, sal_uInt8 nTransparency );

public:
    // public SalGraphics methods, the interface to teh independent vcl part

    // get device resolution
    virtual void            GetResolution( long& rDPIX, long& rDPIY );
    // get the depth of the device
<<<<<<< HEAD
    virtual USHORT          GetBitCount() const;
=======
    virtual sal_uInt16          GetBitCount();
>>>>>>> e2a3d487
    // get the width of the device
    virtual long            GetGraphicsWidth() const;

    // set the clip region to empty
    virtual void            ResetClipRegion();

    // set the line color to transparent (= don't draw lines)
    virtual void            SetLineColor();
    // set the line color to a specific color
    virtual void            SetLineColor( SalColor nSalColor );
    // set the fill color to transparent (= don't fill)
    virtual void            SetFillColor();
    // set the fill color to a specific color, shapes will be
    // filled accordingly
    virtual void            SetFillColor( SalColor nSalColor );
    // enable/disable XOR drawing
    virtual void            SetXORMode( bool bSet, bool );
    // set line color for raster operations
    virtual void            SetROPLineColor( SalROPColor nROPColor );
    // set fill color for raster operations
    virtual void            SetROPFillColor( SalROPColor nROPColor );
    // set the text color to a specific color
    virtual void            SetTextColor( SalColor nSalColor );
    // set the font
    virtual sal_uInt16         SetFont( ImplFontSelectData*, int nFallbackLevel );
    // get the current font's etrics
    virtual void            GetFontMetric( ImplFontMetricData*, int nFallbackLevel );
    // get kernign pairs of the current font
    // return only PairCount if (pKernPairs == NULL)
    virtual sal_uLong           GetKernPairs( sal_uLong nPairs, ImplKernPairData* pKernPairs );
    // get the repertoire of the current font
<<<<<<< HEAD
    virtual ImplFontCharMap* GetImplFontCharMap() const;
    // get the layout capabilities of the current font
    virtual bool GetImplFontCapabilities(vcl::FontCapabilities &rGetFontCapabilities) const;
=======
    virtual const ImplFontCharMap* GetImplFontCharMap() const;
>>>>>>> e2a3d487
    // graphics must fill supplied font list
    virtual void            GetDevFontList( ImplDevFontList* );
    // graphics should call ImplAddDevFontSubstitute on supplied
    // OutputDevice for all its device specific preferred font substitutions
    virtual void            GetDevFontSubstList( OutputDevice* );
    virtual bool            AddTempDevFont( ImplDevFontList*, const String& rFileURL, const String& rFontName );
    // CreateFontSubset: a method to get a subset of glyhps of a font
    // inside a new valid font file
    // returns TRUE if creation of subset was successfull
    // parameters: rToFile: contains a osl file URL to write the subset to
    //             pFont: describes from which font to create a subset
    //             pGlyphIDs: the glyph ids to be extracted
    //             pEncoding: the character code corresponding to each glyph
    //             pWidths: the advance widths of the correspoding glyphs (in PS font units)
    //             nGlyphs: the number of glyphs
    //             rInfo: additional outgoing information
    // implementation note: encoding 0 with glyph id 0 should be added implicitly
    // as "undefined character"
    virtual sal_Bool            CreateFontSubset( const rtl::OUString& rToFile,
                                              const ImplFontData*,
                                              long* pGlyphIDs,
                                              sal_uInt8* pEncoding,
                                              sal_Int32* pWidths,
                                              int nGlyphs,
                                              FontSubsetInfo& rInfo // out parameter
                                              );

    // GetFontEncodingVector: a method to get the encoding map Unicode
    // to font encoded character; this is only used for type1 fonts and
    // may return NULL in case of unknown encoding vector
    // if ppNonEncoded is set and non encoded characters (that is type1
    // glyphs with only a name) exist it is set to the corresponding
    // map for non encoded glyphs; the encoding vector contains -1
    // as encoding for these cases
    virtual const Ucs2SIntMap* GetFontEncodingVector( const ImplFontData*, const Ucs2OStrMap** ppNonEncoded );

    // GetEmbedFontData: gets the font data for a font marked
    // embeddable by GetDevFontList or NULL in case of error
    // parameters: pFont: describes the font in question
    //             pWidths: the widths of all glyphs from char code 0 to 255
    //                      pWidths MUST support at least 256 members;
    //             rInfo: additional outgoing information
    //             pDataLen: out parameter, contains the byte length of the returned buffer
    virtual const void* GetEmbedFontData( const ImplFontData*,
                                          const sal_Ucs* pUnicodes,
                                          sal_Int32* pWidths,
                                          FontSubsetInfo& rInfo,
                                          long* pDataLen );
    // frees the font data again
    virtual void            FreeEmbedFontData( const void* pData, long nDataLen );
    virtual void            GetGlyphWidths( const ImplFontData*,
                                            bool bVertical,
                                            Int32Vector& rWidths,
                                            Ucs2UIntMap& rUnicodeEnc );
    virtual int             GetMinKashidaWidth();

    virtual sal_Bool                    GetGlyphBoundRect( long nIndex, Rectangle& );
    virtual sal_Bool                    GetGlyphOutline( long nIndex, ::basegfx::B2DPolyPolygon& );

    virtual SalLayout*              GetTextLayout( ImplLayoutArgs&, int nFallbackLevel );
    virtual void                     DrawServerFontLayout( const ServerFontLayout& );

    virtual bool            supportsOperation( OutDevSupportType ) const;
    // Query the platform layer for control support
    virtual sal_Bool IsNativeControlSupported( ControlType nType, ControlPart nPart );

    virtual SystemGraphicsData GetGraphicsData() const;
    virtual SystemFontData     GetSysFontData( int nFallbacklevel ) const;
};

// Init/Deinit Graphics
void    ImplSalInitGraphics( WinSalGraphics* );
void    ImplSalDeInitGraphics( WinSalGraphics* );
void    ImplUpdateSysColorEntries();
int     ImplIsSysColorEntry( SalColor nSalColor );
void    ImplGetLogFontFromFontSelect( HDC, const ImplFontSelectData*,
            LOGFONTW&, bool bTestVerticalAvail );

// -----------
// - Defines -
// -----------

#define MAX_64KSALPOINTS    ((((sal_uInt16)0xFFFF)-8)/sizeof(POINTS))

// -----------
// - Inlines -
// -----------

// #102411# Win's GCP mishandles kerning => we need to do it ourselves
// SalGraphicsData::mpFontKernPairs is sorted by
inline bool ImplCmpKernData( const KERNINGPAIR& a, const KERNINGPAIR& b )
{
    if( a.wFirst < b.wFirst )
        return true;
    if( a.wFirst > b.wFirst )
        return false;
    return (a.wSecond < b.wSecond);
}

// called extremely often from just one spot => inline
inline bool ImplWinFontData::HasChar( sal_uInt32 cChar ) const
{
    if( mpUnicodeMap->HasChar( cChar ) )
        return true;
    // second chance to allow symbol aliasing
    if( mbAliasSymbolsLow && ((cChar-0xF000) <= 0xFF) )
        cChar -= 0xF000;
    else if( mbAliasSymbolsHigh && (cChar <= 0xFF) )
        cChar += 0xF000;
    else
        return false;
    return mpUnicodeMap->HasChar( cChar );
}

#endif // _SV_SALGDI_H
<<<<<<< HEAD

/* vim:set shiftwidth=4 softtabstop=4 expandtab: */
=======
>>>>>>> e2a3d487
<|MERGE_RESOLUTION|>--- conflicted
+++ resolved
@@ -84,12 +84,8 @@
     bool                    SupportsGraphite() const    { return mbHasGraphiteSupport; }
 #endif
 
-<<<<<<< HEAD
-    ImplFontCharMap*        GetImplFontCharMap() const;
+    const ImplFontCharMap*  GetImplFontCharMap() const;
     bool GetImplFontCapabilities(vcl::FontCapabilities &rFontCapabilities) const;
-=======
-    const ImplFontCharMap*  GetImplFontCharMap() const;
->>>>>>> e2a3d487
     const Ucs2SIntMap* GetEncodingVector() const { return mpEncodingVector; }
     void SetEncodingVector( const Ucs2SIntMap* pNewVec ) const
     {
@@ -257,11 +253,7 @@
     // get device resolution
     virtual void            GetResolution( long& rDPIX, long& rDPIY );
     // get the depth of the device
-<<<<<<< HEAD
-    virtual USHORT          GetBitCount() const;
-=======
-    virtual sal_uInt16          GetBitCount();
->>>>>>> e2a3d487
+    virtual sal_uInt16          GetBitCount() const;
     // get the width of the device
     virtual long            GetGraphicsWidth() const;
 
@@ -293,13 +285,9 @@
     // return only PairCount if (pKernPairs == NULL)
     virtual sal_uLong           GetKernPairs( sal_uLong nPairs, ImplKernPairData* pKernPairs );
     // get the repertoire of the current font
-<<<<<<< HEAD
-    virtual ImplFontCharMap* GetImplFontCharMap() const;
+    virtual const ImplFontCharMap* GetImplFontCharMap() const;
     // get the layout capabilities of the current font
     virtual bool GetImplFontCapabilities(vcl::FontCapabilities &rGetFontCapabilities) const;
-=======
-    virtual const ImplFontCharMap* GetImplFontCharMap() const;
->>>>>>> e2a3d487
     // graphics must fill supplied font list
     virtual void            GetDevFontList( ImplDevFontList* );
     // graphics should call ImplAddDevFontSubstitute on supplied
@@ -415,8 +403,5 @@
 }
 
 #endif // _SV_SALGDI_H
-<<<<<<< HEAD
-
-/* vim:set shiftwidth=4 softtabstop=4 expandtab: */
-=======
->>>>>>> e2a3d487
+
+/* vim:set shiftwidth=4 softtabstop=4 expandtab: */