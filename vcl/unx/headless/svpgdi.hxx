/*************************************************************************
 *
 * DO NOT ALTER OR REMOVE COPYRIGHT NOTICES OR THIS FILE HEADER.
 *
 * Copyright 2000, 2010 Oracle and/or its affiliates.
 *
 * OpenOffice.org - a multi-platform office productivity suite
 *
 * This file is part of OpenOffice.org.
 *
 * OpenOffice.org is free software: you can redistribute it and/or modify
 * it under the terms of the GNU Lesser General Public License version 3
 * only, as published by the Free Software Foundation.
 *
 * OpenOffice.org is distributed in the hope that it will be useful,
 * but WITHOUT ANY WARRANTY; without even the implied warranty of
 * MERCHANTABILITY or FITNESS FOR A PARTICULAR PURPOSE.  See the
 * GNU Lesser General Public License version 3 for more details
 * (a copy is included in the LICENSE file that accompanied this code).
 *
 * You should have received a copy of the GNU Lesser General Public License
 * version 3 along with OpenOffice.org.  If not, see
 * <http://www.openoffice.org/license.html>
 * for a copy of the LGPLv3 License.
 *
 ************************************************************************/

#ifndef _SVP_SVPGDI_HXX

#include <vcl/salgdi.hxx>
#include <vcl/sallayout.hxx>
#include <basebmp/bitmapdevice.hxx>
#include <basebmp/color.hxx>

class ServerFont;

class SvpSalGraphics : public SalGraphics
{
    basebmp::BitmapDeviceSharedPtr       m_aDevice;
    basebmp::BitmapDeviceSharedPtr       m_aOrigDevice;
    basebmp::BitmapDeviceSharedPtr       m_aClipMap;

    bool                                 m_bUseLineColor;
    basebmp::Color                       m_aLineColor;
    bool                                 m_bUseFillColor;
    basebmp::Color                       m_aFillColor;
    basebmp::Color                       m_aTextColor;

    basebmp::DrawMode                    m_aDrawMode;

    ServerFont*                          m_pServerFont[ MAX_FALLBACK ];
    sal_uInt32                           m_eTextFmt;

protected:
    virtual bool drawAlphaBitmap( const SalTwoRect&, const SalBitmap& rSourceBitmap, const SalBitmap& rAlphaBitmap );
    virtual bool drawAlphaRect( long nX, long nY, long nWidth, long nHeight, sal_uInt8 nTransparency );

public:
    SvpSalGraphics();
    virtual ~SvpSalGraphics();

    const basebmp::BitmapDeviceSharedPtr& getDevice() const { return m_aDevice; }
    void setDevice( basebmp::BitmapDeviceSharedPtr& rDevice );

    // overload all pure virtual methods
    virtual void            GetResolution( sal_Int32& rDPIX, sal_Int32& rDPIY );
    virtual sal_uInt16          GetBitCount();
    virtual long            GetGraphicsWidth() const;

    virtual void            ResetClipRegion();
<<<<<<< HEAD
    virtual bool            setClipRegion( const Region& );
=======
    virtual void            BeginSetClipRegion( sal_uLong nCount );
    virtual sal_Bool            unionClipRegion( long nX, long nY, long nWidth, long nHeight );
    virtual bool            unionClipRegion(  const ::basegfx::B2DPolyPolygon& );
    virtual void            EndSetClipRegion();
>>>>>>> ce5f1dd1

    virtual void            SetLineColor();
    virtual void            SetLineColor( SalColor nSalColor );
    virtual void            SetFillColor();

    virtual void                        SetFillColor( SalColor nSalColor );

    virtual void            SetXORMode( bool bSet, bool );

    virtual void            SetROPLineColor( SalROPColor nROPColor );
    virtual void            SetROPFillColor( SalROPColor nROPColor );

    virtual void            SetTextColor( SalColor nSalColor );
    virtual sal_uInt16                  SetFont( ImplFontSelectData*, int nFallbackLevel );
    virtual void            GetFontMetric( ImplFontMetricData*, int nFallbackLevel );
    virtual sal_uLong           GetKernPairs( sal_uLong nPairs, ImplKernPairData* pKernPairs );
    virtual const ImplFontCharMap* GetImplFontCharMap() const;
    virtual void            GetDevFontList( ImplDevFontList* );
    virtual void            GetDevFontSubstList( OutputDevice* );
    virtual bool            AddTempDevFont( ImplDevFontList*, const String& rFileURL, const String& rFontName );
    virtual sal_Bool            CreateFontSubset( const rtl::OUString& rToFile,
                                              const ImplFontData*,
                                              sal_Int32* pGlyphIDs,
                                              sal_uInt8* pEncoding,
                                              sal_Int32* pWidths,
                                              int nGlyphs,
                                              FontSubsetInfo& rInfo
                                              );
    virtual const Ucs2SIntMap* GetFontEncodingVector( const ImplFontData*, const Ucs2OStrMap** ppNonEncoded );
    virtual const void* GetEmbedFontData( const ImplFontData*,
                                          const sal_Ucs* pUnicodes,
                                          sal_Int32* pWidths,
                                          FontSubsetInfo& rInfo,
                                          long* pDataLen );
    virtual void            FreeEmbedFontData( const void* pData, long nDataLen );
    virtual void            GetGlyphWidths( const ImplFontData*,
                                            bool bVertical,
                                            Int32Vector& rWidths,
                                            Ucs2UIntMap& rUnicodeEnc );
    virtual sal_Bool            GetGlyphBoundRect( long nIndex, Rectangle& );
    virtual sal_Bool            GetGlyphOutline( long nIndex, ::basegfx::B2DPolyPolygon& );
    virtual SalLayout*      GetTextLayout( ImplLayoutArgs&, int nFallbackLevel );
    virtual void            DrawServerFontLayout( const ServerFontLayout& );
    virtual bool            supportsOperation( OutDevSupportType ) const;
    virtual void            drawPixel( long nX, long nY );
    virtual void            drawPixel( long nX, long nY, SalColor nSalColor );
    virtual void            drawLine( long nX1, long nY1, long nX2, long nY2 );
    virtual void            drawRect( long nX, long nY, long nWidth, long nHeight );
    virtual bool            drawPolyPolygon( const ::basegfx::B2DPolyPolygon&, double fTransparency );
    virtual bool            drawPolyLine( const ::basegfx::B2DPolygon&, double fTransparency, const ::basegfx::B2DVector& rLineWidths, basegfx::B2DLineJoin );
    virtual void            drawPolyLine( sal_uLong nPoints, const SalPoint* pPtAry );
    virtual void            drawPolygon( sal_uLong nPoints, const SalPoint* pPtAry );
    virtual void            drawPolyPolygon( sal_uInt32 nPoly,
                                             const sal_uInt32* pPoints,
                                             PCONSTSALPOINT* pPtAry );
    virtual sal_Bool        drawPolyLineBezier( sal_uLong nPoints,
                                                const SalPoint* pPtAry,
                                                const sal_uInt8* pFlgAry );
    virtual sal_Bool        drawPolygonBezier( sal_uLong nPoints,
                                               const SalPoint* pPtAry,
                                               const sal_uInt8* pFlgAry );
    virtual sal_Bool        drawPolyPolygonBezier( sal_uInt32 nPoly,
                                                   const sal_uInt32* pPoints,
                                                   const SalPoint* const* pPtAry,
                                                   const sal_uInt8* const* pFlgAry );

    virtual void            copyArea( long nDestX,
                                      long nDestY,
                                      long nSrcX,
                                      long nSrcY,
                                      long nSrcWidth,
                                      long nSrcHeight,
                                      sal_uInt16 nFlags );
    virtual void            copyBits( const SalTwoRect* pPosAry,
                                      SalGraphics* pSrcGraphics );
    virtual void            drawBitmap( const SalTwoRect* pPosAry,
                                        const SalBitmap& rSalBitmap );
    virtual void            drawBitmap( const SalTwoRect* pPosAry,
                                        const SalBitmap& rSalBitmap,
                                        SalColor nTransparentColor );
    virtual void            drawBitmap( const SalTwoRect* pPosAry,
                                        const SalBitmap& rSalBitmap,
                                        const SalBitmap& rTransparentBitmap );
    virtual void            drawMask( const SalTwoRect* pPosAry,
                                      const SalBitmap& rSalBitmap,
                                      SalColor nMaskColor );
    virtual SalBitmap*      getBitmap( long nX, long nY, long nWidth, long nHeight );
    virtual SalColor        getPixel( long nX, long nY );
    virtual void            invert( long nX, long nY, long nWidth, long nHeight, SalInvert nFlags );
    virtual void            invert( sal_uLong nPoints, const SalPoint* pPtAry, SalInvert nFlags );

    virtual sal_Bool            drawEPS( long nX, long nY, long nWidth, long nHeight, void* pPtr, sal_uLong nSize );

    virtual SystemGraphicsData GetGraphicsData() const;
    virtual SystemFontData     GetSysFontData( int nFallbacklevel ) const;
};

#endif
<|MERGE_RESOLUTION|>--- conflicted
+++ resolved
@@ -68,14 +68,7 @@
     virtual long            GetGraphicsWidth() const;
 
     virtual void            ResetClipRegion();
-<<<<<<< HEAD
     virtual bool            setClipRegion( const Region& );
-=======
-    virtual void            BeginSetClipRegion( sal_uLong nCount );
-    virtual sal_Bool            unionClipRegion( long nX, long nY, long nWidth, long nHeight );
-    virtual bool            unionClipRegion(  const ::basegfx::B2DPolyPolygon& );
-    virtual void            EndSetClipRegion();
->>>>>>> ce5f1dd1
 
     virtual void            SetLineColor();
     virtual void            SetLineColor( SalColor nSalColor );
