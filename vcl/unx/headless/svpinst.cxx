--- conflicted
+++ resolved
@@ -304,11 +304,7 @@
 sal_uLong SvpSalInstance::ReleaseYieldMutex()
 {
     if ( m_aYieldMutex.GetThreadId() ==
-<<<<<<< HEAD
          osl::Thread::getCurrentIdentifier() )
-=======
-         vos::OThread::getCurrentIdentifier() )
->>>>>>> e2a3d487
     {
         sal_uLong nCount = m_aYieldMutex.GetAcquireCount();
         sal_uLong n = nCount;
@@ -337,8 +333,7 @@
 {
     bool bRet = true;
 
-    if ( m_aYieldMutex.GetThreadId() !=
-         vos::OThread::getCurrentIdentifier() )
+    if ( m_aYieldMutex.GetThreadId() != ::osl::Thread::getCurrentIdentifier() )
     {
         bRet = false;
     }
@@ -464,23 +459,14 @@
 
 void SvpSalYieldMutex::acquire()
 {
-<<<<<<< HEAD
     SolarMutexObject::acquire();
     mnThreadId = osl::Thread::getCurrentIdentifier();
-=======
-    OMutex::acquire();
-    mnThreadId = vos::OThread::getCurrentIdentifier();
->>>>>>> e2a3d487
     mnCount++;
 }
 
 void SvpSalYieldMutex::release()
 {
-<<<<<<< HEAD
     if ( mnThreadId == osl::Thread::getCurrentIdentifier() )
-=======
-    if ( mnThreadId == vos::OThread::getCurrentIdentifier() )
->>>>>>> e2a3d487
     {
         if ( mnCount == 1 )
             mnThreadId = 0;
@@ -493,11 +479,7 @@
 {
     if ( SolarMutexObject::tryToAcquire() )
     {
-<<<<<<< HEAD
         mnThreadId = osl::Thread::getCurrentIdentifier();
-=======
-        mnThreadId = vos::OThread::getCurrentIdentifier();
->>>>>>> e2a3d487
         mnCount++;
         return sal_True;
     }
