/* -*- Mode: C++; tab-width: 4; indent-tabs-mode: nil; c-basic-offset: 4 -*- */
/*************************************************************************
 *
 * DO NOT ALTER OR REMOVE COPYRIGHT NOTICES OR THIS FILE HEADER.
 *
 * Copyright 2000, 2010 Oracle and/or its affiliates.
 *
 * OpenOffice.org - a multi-platform office productivity suite
 *
 * This file is part of OpenOffice.org.
 *
 * OpenOffice.org is free software: you can redistribute it and/or modify
 * it under the terms of the GNU Lesser General Public License version 3
 * only, as published by the Free Software Foundation.
 *
 * OpenOffice.org is distributed in the hope that it will be useful,
 * but WITHOUT ANY WARRANTY; without even the implied warranty of
 * MERCHANTABILITY or FITNESS FOR A PARTICULAR PURPOSE.  See the
 * GNU Lesser General Public License version 3 for more details
 * (a copy is included in the LICENSE file that accompanied this code).
 *
 * You should have received a copy of the GNU Lesser General Public License
 * version 3 along with OpenOffice.org.  If not, see
 * <http://www.openoffice.org/license.html>
 * for a copy of the LGPLv3 License.
 *
 ************************************************************************/

#ifndef SVP_SVBMP_HXX
#define SVP_SVBMP_HXX

#include <vcl/salbmp.hxx>
#include "svpelement.hxx"

class SvpSalBitmap : public SalBitmap, public SvpElement
{
    basebmp::BitmapDeviceSharedPtr     m_aBitmap;
public:
    SvpSalBitmap() {}
    virtual ~SvpSalBitmap();

    const basebmp::BitmapDeviceSharedPtr& getBitmap() const { return m_aBitmap; }
    void setBitmap( const basebmp::BitmapDeviceSharedPtr& rSrc ) { m_aBitmap = rSrc; }

    // SvpElement
    virtual const basebmp::BitmapDeviceSharedPtr& getDevice() const { return m_aBitmap; }

    // SalBitmap
    virtual bool            Create( const Size& rSize,
                                    sal_uInt16 nBitCount,
                                    const BitmapPalette& rPal );
    virtual bool            Create( const SalBitmap& rSalBmp );
    virtual bool            Create( const SalBitmap& rSalBmp,
                                    SalGraphics* pGraphics );
    virtual bool            Create( const SalBitmap& rSalBmp,
<<<<<<< HEAD
                                    USHORT nNewBitCount );
    virtual bool            Create( const ::com::sun::star::uno::Reference< ::com::sun::star::rendering::XBitmapCanvas > xBitmapCanvas,
                                    Size& rSize,
                                    bool bMask = false );
=======
                                    sal_uInt16 nNewBitCount );
>>>>>>> e2a3d487
    virtual void            Destroy();
    virtual Size            GetSize() const;
    virtual sal_uInt16              GetBitCount() const;

    virtual BitmapBuffer*   AcquireBuffer( bool bReadOnly );
    virtual void            ReleaseBuffer( BitmapBuffer* pBuffer, bool bReadOnly );
    virtual bool            GetSystemData( BitmapSystemData& rData );

};

#endif

/* vim:set shiftwidth=4 softtabstop=4 expandtab: */<|MERGE_RESOLUTION|>--- conflicted
+++ resolved
@@ -53,14 +53,10 @@
     virtual bool            Create( const SalBitmap& rSalBmp,
                                     SalGraphics* pGraphics );
     virtual bool            Create( const SalBitmap& rSalBmp,
-<<<<<<< HEAD
-                                    USHORT nNewBitCount );
+                                    sal_uInt16 nNewBitCount );
     virtual bool            Create( const ::com::sun::star::uno::Reference< ::com::sun::star::rendering::XBitmapCanvas > xBitmapCanvas,
                                     Size& rSize,
                                     bool bMask = false );
-=======
-                                    sal_uInt16 nNewBitCount );
->>>>>>> e2a3d487
     virtual void            Destroy();
     virtual Size            GetSize() const;
     virtual sal_uInt16              GetBitCount() const;
