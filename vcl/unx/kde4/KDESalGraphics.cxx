/* -*- Mode: C++; tab-width: 4; indent-tabs-mode: nil; c-basic-offset: 4 -*- */
/*************************************************************************
 *
 * DO NOT ALTER OR REMOVE COPYRIGHT NOTICES OR THIS FILE HEADER.
 *
 * Copyright 2000, 2010 Oracle and/or its affiliates.
 *
 * OpenOffice.org - a multi-platform office productivity suite
 *
 * This file is part of OpenOffice.org.
 *
 * OpenOffice.org is free software: you can redistribute it and/or modify
 * it under the terms of the GNU Lesser General Public License version 3
 * only, as published by the Free Software Foundation.
 *
 * OpenOffice.org is distributed in the hope that it will be useful,
 * but WITHOUT ANY WARRANTY; without even the implied warranty of
 * MERCHANTABILITY or FITNESS FOR A PARTICULAR PURPOSE.  See the
 * GNU Lesser General Public License version 3 for more details
 * (a copy is included in the LICENSE file that accompanied this code).
 *
 * You should have received a copy of the GNU Lesser General Public License
 * version 3 along with OpenOffice.org.  If not, see
 * <http://www.openoffice.org/license.html>
 * for a copy of the LGPLv3 License.
 *
 ************************************************************************/

// MARKER(update_precomp.py): autogen include statement, do not remove
#include "precompiled_vcl.hxx"

#define _SV_SALNATIVEWIDGETS_KDE_CXX

#define Region QtXRegion

#include <QStyle>
#include <QStyleOption>
#include <QPainter>
#include <QFrame>
#include <QLabel>

#include <kapplication.h>
#include <kdebug.h>

#undef Region

#include "KDESalGraphics.hxx"

#include "vcl/settings.hxx"
#include "vcl/decoview.hxx"
#include "rtl/ustrbuf.hxx"

using namespace ::rtl;

/**
  Conversion function between VCL ControlState together with
  ImplControlValue and Qt state flags.
  @param nControlState State of the widget (default, focused, ...) in Native Widget Framework.
  @param aValue Value held by the widget (on, off, ...)
*/
QStyle::State vclStateValue2StateFlag( ControlState nControlState,
    const ImplControlValue& aValue )
{
    QStyle::State nState =
        ( (nControlState & CTRL_STATE_DEFAULT)?  QStyle::State_None:      QStyle::State_None ) |
        ( (nControlState & CTRL_STATE_ENABLED)?  QStyle::State_Enabled:   QStyle::State_None ) |
        ( (nControlState & CTRL_STATE_FOCUSED)?  QStyle::State_HasFocus:  QStyle::State_None ) |
        ( (nControlState & CTRL_STATE_PRESSED)?  QStyle::State_Sunken:    QStyle::State_None ) |
        ( (nControlState & CTRL_STATE_SELECTED)? QStyle::State_Selected : QStyle::State_None ) |
        ( (nControlState & CTRL_STATE_ROLLOVER)? QStyle::State_MouseOver: QStyle::State_None );
        //TODO ( (nControlState & CTRL_STATE_HIDDEN)?   QStyle::State_:   QStyle::State_None ) |

    switch ( aValue.getTristateVal() )
    {
        case BUTTONVALUE_ON:    nState |= QStyle::State_On;       break;
        case BUTTONVALUE_OFF:   nState |= QStyle::State_Off;      break;
        case BUTTONVALUE_MIXED: nState |= QStyle::State_NoChange; break;
        default: break;
    }

    return nState;
}

/**
 Convert VCL Rectangle to QRect.
 @param rControlRegion The Rectangle to convert.
 @return The matching QRect
*/
QRect region2QRect( const Rectangle& rControlRegion )
{
    return QRect(rControlRegion.Left(), rControlRegion.Top(), rControlRegion.GetWidth(), rControlRegion.GetHeight());
}

KDESalGraphics::KDESalGraphics() :
    m_image(0)
{
}

KDESalGraphics::~KDESalGraphics()
{
    if (m_image)
        delete m_image;
}

sal_Bool KDESalGraphics::IsNativeControlSupported( ControlType type, ControlPart part )
{
    if (type == CTRL_PUSHBUTTON) return true;

    if (type == CTRL_MENUBAR) return true;

    if (type == CTRL_MENU_POPUP) return true;

    if (type == CTRL_EDITBOX) return true;

    if (type == CTRL_COMBOBOX) return true;

    if (type == CTRL_TOOLBAR) return true;

    if (type == CTRL_CHECKBOX) return true;

    if (type == CTRL_LISTBOX) return true;

    if (type == CTRL_LISTNODE) return true;

    if (type == CTRL_FRAME) return true;

    if (type == CTRL_SCROLLBAR) return true;

    if (type == CTRL_WINDOW_BACKGROUND) return true;

    if (type == CTRL_SPINBOX && (part == PART_ENTIRE_CONTROL || part == HAS_BACKGROUND_TEXTURE) ) return true;

    // no spinbuttons for KDE, paint spinbox complete
    //if (type == CTRL_SPINBUTTONS) return true;

    if (type == CTRL_GROUPBOX) return true;

    if (type == CTRL_FIXEDLINE) return true;

    if (type == CTRL_FIXEDBORDER) return true;

    if (type == CTRL_TOOLTIP) return true;

    if (type == CTRL_RADIOBUTTON) return true;

    if (type == CTRL_SLIDER && (part == PART_TRACK_HORZ_AREA || part == PART_TRACK_VERT_AREA) )
        return true;

    return false;

    if ( (type == CTRL_TAB_ITEM) && (part == PART_ENTIRE_CONTROL) ) return true;
    if ( (type == CTRL_TAB_PANE) && (part == PART_ENTIRE_CONTROL) ) return true;
    // no CTRL_TAB_BODY for KDE
    if ( (type == CTRL_PROGRESS)    && (part == PART_ENTIRE_CONTROL) ) return true;

    return false;
}

/** Test whether the position is in the native widget.
    If the return value is TRUE, bIsInside contains information whether
    aPos was or was not inside the native widget specified by the
    nType/nPart combination.
*/
sal_Bool KDESalGraphics::hitTestNativeControl( ControlType nType, ControlPart nPart,
                                           const Rectangle& rControlRegion, const Point& rPos,
                                           sal_Bool& rIsInside )
{
    if ( nType == CTRL_SCROLLBAR )
    {
        if( nPart != PART_BUTTON_UP && nPart != PART_BUTTON_DOWN
            && nPart != PART_BUTTON_LEFT && nPart != PART_BUTTON_RIGHT )
        { // we adjust only for buttons (because some scrollbars have 3 buttons)
            return FALSE;
        }
        rIsInside = FALSE;
        bool bHorizontal = ( nPart == PART_BUTTON_LEFT || nPart == PART_BUTTON_RIGHT );
        QRect rect = region2QRect( rControlRegion );
        QPoint pos( rPos.X(), rPos.Y());
        // Adjust coordinates to make the widget appear to be at (0,0), i.e. make
        // widget and screen coordinates the same. QStyle functions should use screen
        // coordinates but at least QPlastiqueStyle::subControlRect() is buggy
        // and sometimes uses widget coordinates.
        pos -= rect.topLeft();
        rect.moveTo( 0, 0 );
        QStyleOptionSlider options;
        options.orientation = bHorizontal ? Qt::Horizontal : Qt::Vertical;
        options.rect = rect;
        // some random sensible values, since we call this code only for scrollbar buttons,
        // the slider position does not exactly matter
        options.maximum = 10;
        options.minimum = 0;
        options.sliderPosition = options.sliderValue = 4;
        options.pageStep = 2;
        QStyle::SubControl control = kapp->style()->hitTestComplexControl( QStyle::CC_ScrollBar, &options, pos );
        if( nPart == PART_BUTTON_UP || nPart == PART_BUTTON_LEFT )
            rIsInside = ( control == QStyle::SC_ScrollBarSubLine );
        else // DOWN, RIGHT
            rIsInside = ( control == QStyle::SC_ScrollBarAddLine );
        return TRUE;
    }
    return FALSE;
}

/// helper drawing methods
namespace
{
    void draw( QStyle::ControlElement element, QStyleOption* option, QImage* image, QStyle::State state )
    {
        option->state |= state;
        option->rect = image->rect();

        QPainter painter(image);
        kapp->style()->drawControl(element, option, &painter);
    }

    void draw( QStyle::PrimitiveElement element, QStyleOption* option, QImage* image, QStyle::State state, QRect rect = QRect())
    {
        option->state |= state;
        option->rect = !rect.isNull() ? rect : image->rect();

        QPainter painter(image);
        kapp->style()->drawPrimitive(element, option, &painter);
    }

    void draw( QStyle::ComplexControl element, QStyleOptionComplex* option, QImage* image, QStyle::State state )
    {
        option->state |= state;
        option->rect = image->rect();

        QPainter painter(image);
        kapp->style()->drawComplexControl(element, option, &painter);
    }

    int getFrameWidth()
    {
        static int s_nFrameWidth = -1;
        if( s_nFrameWidth < 0 )
        {
            // fill in a default
            s_nFrameWidth = 2;
            QFrame aFrame( NULL );
            aFrame.setFrameRect( QRect(0, 0, 100, 30) );
            aFrame.setFrameStyle( QFrame::StyledPanel | QFrame::Sunken );
            aFrame.ensurePolished();
            s_nFrameWidth = aFrame.frameWidth();
        }
        return s_nFrameWidth;
    }

    void lcl_drawFrame(QStyle::PrimitiveElement element, QImage* image, QStyle::State state)
    {
    #if ( QT_VERSION >= QT_VERSION_CHECK( 4, 5, 0 ) )
        QStyleOptionFrameV3 option;
        option.frameShape = QFrame::StyledPanel;
        option.state = QStyle::State_Sunken;
    #else
        QStyleOptionFrame option;

        QFrame aFrame( NULL );
        aFrame.setFrameRect( QRect(0, 0, image->width(), image->height()) );
        aFrame.setFrameStyle( QFrame::StyledPanel | QFrame::Sunken );
        aFrame.ensurePolished();

        option.initFrom( &aFrame );
        option.lineWidth = aFrame.lineWidth();
        option.midLineWidth = aFrame.midLineWidth();
    #endif

        draw(element, &option, image, state);
    }
}

#if QT_VERSION >= QT_VERSION_CHECK( 4, 5, 0 )
#define IMAGE_BASED_PAINTING
#else
#undef IMAGE_BASED_PAINTING
#endif

#ifdef IMAGE_BASED_PAINTING
// There is a small catch with this function, although hopefully only philosophical.
// Officially Xlib's Region is an opaque data type, with only functions for manipulating it.
// However, whoever designed it apparently didn't give it that much thought, as it's impossible
// to find out what exactly a region actually is (except for really weird ways like XClipBox()
// and repeated XPointInRegion(), which would be awfully slow). Fortunately, the header file
// describing the structure actually happens to be installed too, and there's at least one
// widely used software using it (Compiz). So access the data directly too and assume that
// everybody who compiles with Qt4 support has Xlib new enough and good enough to support this.
// In case this doesn't work for somebody, try #include <X11/region.h> instead, or build
// without IMAGE_BASED_PAINTING (in which case QApplication::setGraphicsSystem( "native" ) may
// be needed too).
#include <X11/Xregion.h>
static QRegion XRegionToQRegion( XLIB_Region xr )
{
    QRegion qr;
    for( int i = 0;
         i < xr->numRects;
         ++i )
    {
        BOX& b = xr->rects[ i ];
        qr |= QRect( b.x1, b.y1, b.x2 - b.x1, b.y2 - b.y1 ); // x2,y2 is outside, not the bottom-right corner
    }
    return qr;
}
#endif

sal_Bool KDESalGraphics::drawNativeControl( ControlType type, ControlPart part,
                                        const Rectangle& rControlRegion, ControlState nControlState,
                                        const ImplControlValue& value,
                                        const OUString& )
{
    // put not implemented types here
    if (type == CTRL_SPINBUTTONS)
    {
        return false;
    }

    sal_Bool returnVal = true;

    QRect widgetRect = region2QRect(rControlRegion);
    if( type == CTRL_SPINBOX && part == PART_ALL_BUTTONS )
        type = CTRL_SPINBUTTONS;
    if( type == CTRL_SPINBUTTONS )
    {
        OSL_ASSERT( value.getType() != CTRL_SPINBUTTONS );
        const SpinbuttonValue* pSpinVal = static_cast<const SpinbuttonValue *>(&value);
        Rectangle aButtonRect( pSpinVal->maUpperRect);
        aButtonRect.Union( pSpinVal->maLowerRect );;
        widgetRect = QRect( aButtonRect.Left(), aButtonRect.Top(),
                            aButtonRect.Right(), aButtonRect.Bottom() );
    }

    //if no image, or resized, make a new image
    if (!m_image || m_image->size() != widgetRect.size())
    {
        if (m_image)
            delete m_image;

        m_image = new QImage( widgetRect.width(),
                              widgetRect.height(),
                              QImage::Format_ARGB32 );
    }
    m_image->fill(KApplication::palette().color(QPalette::Window).rgb());

    QRegion* clipRegion = NULL;

    if (type == CTRL_PUSHBUTTON)
    {
        QStyleOptionButton option;
        draw( QStyle::CE_PushButton, &option, m_image,
              vclStateValue2StateFlag(nControlState, value) );
    }
    else if ( (type == CTRL_MENUBAR))
    {
        if (part == PART_MENU_ITEM)
        {
            QStyleOptionMenuItem option;
            draw( QStyle::CE_MenuBarItem, &option, m_image,
                  vclStateValue2StateFlag(nControlState, value) );
        }
        else if (part == PART_ENTIRE_CONTROL)
        {
        }
        else
        {
            returnVal = false;
        }
    }
    else if (type == CTRL_MENU_POPUP)
    {
        if (part == PART_MENU_ITEM)
        {
            QStyleOptionMenuItem option;
            draw( QStyle::CE_MenuItem, &option, m_image,
                  vclStateValue2StateFlag(nControlState, value) );
        }
        else if (part == PART_MENU_ITEM_CHECK_MARK)
        {
            m_image->fill(Qt::transparent);
            if(nControlState & CTRL_STATE_PRESSED) // at least Oxygen paints always as checked
            {
                QStyleOptionButton option;
                draw( QStyle::PE_IndicatorMenuCheckMark, &option, m_image,
                      vclStateValue2StateFlag(nControlState, value));
            }
        }
        else if (part == PART_MENU_ITEM_RADIO_MARK)
        {
            m_image->fill(Qt::transparent);
            QStyleOptionButton option;
            // we get always passed BUTTONVALUE_DONTKNOW in 'value', and the checked
            // state is actually CTRL_STATE_PRESSED
            QStyle::State set = ( nControlState & CTRL_STATE_PRESSED ) ? QStyle::State_On : QStyle::State_Off;
            draw( QStyle::PE_IndicatorRadioButton, &option, m_image,
                  vclStateValue2StateFlag(nControlState, value) | set );
        }
        else
        {
            #if ( QT_VERSION >= QT_VERSION_CHECK( 4, 5, 0 ) )
            QStyleOptionFrameV3 option;
            option.frameShape = QFrame::StyledPanel;
            #else
            QStyleOptionFrameV2 option;
            #endif
            draw( QStyle::PE_FrameMenu, &option, m_image,
                  vclStateValue2StateFlag(nControlState, value) );
        }
    }
    else if ( (type == CTRL_TOOLBAR) && (part == PART_BUTTON) )
    {
        QStyleOptionToolButton option;

        option.arrowType = Qt::NoArrow;
        option.subControls = QStyle::SC_ToolButton;

        option.state = vclStateValue2StateFlag( nControlState, value );
        option.state |= QStyle::State_Raised | QStyle::State_Enabled | QStyle::State_AutoRaise;

        draw( QStyle::CC_ToolButton, &option, m_image,
              vclStateValue2StateFlag(nControlState, value) );
    }
    else if ( (type == CTRL_TOOLBAR) && (part == PART_ENTIRE_CONTROL) )
    {
        QStyleOptionToolBar option;

        option.rect = QRect(0, 0, widgetRect.width(), widgetRect.height());
        option.state = vclStateValue2StateFlag( nControlState, value );

        draw( QStyle::CE_ToolBar, &option, m_image,
              vclStateValue2StateFlag(nControlState, value) );
    }
    else if ( (type == CTRL_TOOLBAR) && (part == PART_THUMB_VERT) )
    {   // reduce paint area only to the handle area
        const int width = kapp->style()->pixelMetric(QStyle::PM_ToolBarHandleExtent);
        QRect rect( 0, 0, width, widgetRect.height());
<<<<<<< HEAD
        clipRegion = new QRegion( widgetRect.x(), widgetRect.y(), width, widgetRect.height());
=======
        pTempClipRegion = XCreateRegion();
        XRectangle xRect = { widgetRect.x(), widgetRect.y(), width, widgetRect.height() };
        XUnionRectWithRegion( &xRect, pTempClipRegion, pTempClipRegion );
>>>>>>> ef29f115

        QStyleOption option;
        option.state = QStyle::State_Horizontal;

        draw( QStyle::PE_IndicatorToolBarHandle, &option, m_image,
              vclStateValue2StateFlag(nControlState, value), rect );
    }
    else if (type == CTRL_EDITBOX)
    {
        QStyleOptionFrameV2 option;
        draw( QStyle::PE_PanelLineEdit, &option, m_image,
              vclStateValue2StateFlag(nControlState, value), m_image->rect().adjusted( 2, 2, -2, -2 ));

        draw( QStyle::PE_FrameLineEdit, &option, m_image,
              vclStateValue2StateFlag(nControlState, value));
    }
    else if (type == CTRL_COMBOBOX)
    {
        QStyleOptionComboBox option;
        option.editable = true;

        draw( QStyle::CC_ComboBox, &option, m_image,
              vclStateValue2StateFlag(nControlState, value) );
    }
    else if (type == CTRL_LISTBOX)
    {
        if( part == PART_WINDOW )
        {
            lcl_drawFrame( QStyle::PE_Frame, m_image,
                           vclStateValue2StateFlag(nControlState, value) );
        }
        else
        {
            QStyleOptionComboBox option;
            if (part == PART_SUB_EDIT)
            {
                draw( QStyle::CE_ComboBoxLabel, &option, m_image,
                      vclStateValue2StateFlag(nControlState, value) );
            }
            else
            {
                draw( QStyle::CC_ComboBox, &option, m_image,
                      vclStateValue2StateFlag(nControlState, value) );
            }
        }
    }
    else if (type == CTRL_LISTNODE)
    {
        QStyleOption option;
        option.state = QStyle::State_Item | QStyle::State_Children;

        if (nControlState & CTRL_STATE_PRESSED)
            option.state |= QStyle::State_Open;

        draw( QStyle::PE_IndicatorBranch, &option, m_image,
              vclStateValue2StateFlag(nControlState, value) );
    }
    else if (type == CTRL_CHECKBOX)
    {
        QStyleOptionButton option;
        draw( QStyle::CE_CheckBox, &option, m_image,
               vclStateValue2StateFlag(nControlState, value) );
    }
    else if (type == CTRL_SCROLLBAR)
    {
        if ((part == PART_DRAW_BACKGROUND_VERT) || (part == PART_DRAW_BACKGROUND_HORZ))
        {
            QStyleOptionSlider option;
            OSL_ASSERT( value.getType() == CTRL_SCROLLBAR );
            const ScrollbarValue* sbVal = static_cast<const ScrollbarValue *>(&value);

            //if the scroll bar is active (aka not degenrate...allow for hover events
            if (sbVal->mnVisibleSize < sbVal->mnMax)
                option.state = QStyle::State_MouseOver;

            //horizontal or vertical
            if (part == PART_DRAW_BACKGROUND_VERT)
                option.orientation = Qt::Vertical;
            else
                option.state |= QStyle::State_Horizontal;

            //setup parameters from the OO values
            option.minimum = sbVal->mnMin;
            option.maximum = sbVal->mnMax - sbVal->mnVisibleSize;
            option.maximum = qMax( option.maximum, option.minimum ); // bnc#619772
            option.sliderValue = sbVal->mnCur;
            option.sliderPosition = sbVal->mnCur;
            option.pageStep = sbVal->mnVisibleSize;

            //setup the active control...always the slider
            if (sbVal->mnThumbState & CTRL_STATE_ROLLOVER)
                option.activeSubControls = QStyle::SC_ScrollBarSlider;

            draw( QStyle::CC_ScrollBar, &option, m_image,
                  vclStateValue2StateFlag(nControlState, value) );
        }
        else
        {
            returnVal = false;
        }
    }
    else if (type == CTRL_SPINBOX)
    {
        QStyleOptionSpinBox option;

        // determine active control
        if( value.getType() == CTRL_SPINBUTTONS )
        {
            const SpinbuttonValue* pSpinVal = static_cast<const SpinbuttonValue *>(&value);
            if( (pSpinVal->mnUpperState & CTRL_STATE_PRESSED) )
                option.activeSubControls |= QStyle::SC_SpinBoxUp;
            if( (pSpinVal->mnLowerState & CTRL_STATE_PRESSED) )
                option.activeSubControls |= QStyle::SC_SpinBoxDown;
        }

        draw( QStyle::CC_SpinBox, &option, m_image,
              vclStateValue2StateFlag(nControlState, value) );
    }
    else if (type == CTRL_GROUPBOX)
    {
        QStyleOptionGroupBox option;
        draw( QStyle::CC_GroupBox, &option, m_image,
              vclStateValue2StateFlag(nControlState, value) );
    }
    else if (type == CTRL_RADIOBUTTON)
    {
        QStyleOptionButton option;
        draw( QStyle::CE_RadioButton, &option, m_image,
              vclStateValue2StateFlag(nControlState, value) );
    }
    else if (type == CTRL_TOOLTIP)
    {
        QStyleOption option;
        draw( QStyle::PE_PanelTipLabel, &option, m_image,
              vclStateValue2StateFlag(nControlState, value) );
    }
    else if (type == CTRL_FRAME)
    {
        lcl_drawFrame( QStyle::PE_Frame, m_image,
                       vclStateValue2StateFlag(nControlState, value) );

        // draw just the border, see http://qa.openoffice.org/issues/show_bug.cgi?id=107945
        int fw = getFrameWidth();
        clipRegion = new QRegion( QRegion( widgetRect ).subtracted( widgetRect.adjusted( fw, fw, -fw, -fw )));
    }
    else if (type == CTRL_FIXEDBORDER)
    {
        lcl_drawFrame( QStyle::PE_FrameWindow, m_image,
                       vclStateValue2StateFlag(nControlState, value) );
    }
    else if (type == CTRL_WINDOW_BACKGROUND)
    {
        m_image->fill(KApplication::palette().color(QPalette::Window).rgb());
    }
    else if (type == CTRL_FIXEDLINE)
    {
        QStyleOptionMenuItem option;
        option.menuItemType = QStyleOptionMenuItem::Separator;
        option.state |= QStyle::State_Item;

        draw( QStyle::CE_MenuItem, &option, m_image,
              vclStateValue2StateFlag(nControlState, value) );
    }
    else if (type == CTRL_SLIDER && (part == PART_TRACK_HORZ_AREA || part == PART_TRACK_VERT_AREA))
    {
        OSL_ASSERT( value.getType() == CTRL_SLIDER );
        const SliderValue* slVal = static_cast<const SliderValue *>(&value);
        QStyleOptionSlider option;

        option.rect = QRect(0, 0, widgetRect.width(), widgetRect.height());
        option.state = vclStateValue2StateFlag( nControlState, value );
        option.maximum     = slVal->mnMax;
        option.minimum     = slVal->mnMin;
        option.sliderPosition = option.sliderValue = slVal->mnCur;
        option.orientation = (part == PART_TRACK_HORZ_AREA) ? Qt::Horizontal : Qt::Vertical;

        draw( QStyle::CC_Slider, &option, m_image, vclStateValue2StateFlag(nControlState, value) );
    }
    else
    {
        returnVal = false;
    }

    if (returnVal)
    {
#ifdef IMAGE_BASED_PAINTING
        // Create a wrapper QPixmap around the destination pixmap, allowing the use of QPainter.
        // Using X11SalGraphics::CopyScreenArea() would require using QPixmap and if Qt uses
        // other graphics system than native, QPixmap::handle() would be 0 (i.e. it wouldn't work),
        // I have no idea how to create QPixmap with non-null handle() in such case, so go this way.
        // See XRegionToQRegion() comment for a small catch (although not real hopefully).
        QPixmap destPixmap = QPixmap::fromX11Pixmap( GetDrawable(), QPixmap::ExplicitlyShared );
        QPainter paint( &destPixmap );
        if( clipRegion && mpClipRegion )
            paint.setClipRegion( clipRegion->intersected( XRegionToQRegion( mpClipRegion )));
        else if( clipRegion )
            paint.setClipRegion( *clipRegion );
        else if( mpClipRegion )
            paint.setClipRegion( XRegionToQRegion( mpClipRegion ));
        paint.drawImage( widgetRect.left(), widgetRect.top(), *m_image,
            0, 0, widgetRect.width(), widgetRect.height(),
            Qt::ColorOnly | Qt::OrderedDither | Qt::OrderedAlphaDither );
#else
        GC gc = SelectFont();
        if( gc )
        {
            XLIB_Region pTempClipRegion = NULL;
            if( clipRegion )
            {
                pTempClipRegion = XCreateRegion();
                foreach( const QRect& r, clipRegion->rects())
                {
                    XRectangle xr;
                    xr.x = r.x();
                    xr.y = r.y();
                    xr.width = r.width();
                    xr.height = r.height();
                    XUnionRectWithRegion( &xr, pTempClipRegion, pTempClipRegion );
                }
                if( mpClipRegion )
                    XIntersectRegion( pTempClipRegion, mpClipRegion, pTempClipRegion );
                XSetRegion( GetXDisplay(), gc, pTempClipRegion );
            }
            QPixmap pixmap = QPixmap::fromImage(*m_image, Qt::ColorOnly | Qt::OrderedDither | Qt::OrderedAlphaDither);
            X11SalGraphics::CopyScreenArea( GetXDisplay(),
                pixmap.handle(), pixmap.x11Info().screen(), pixmap.x11Info().depth(),
                GetDrawable(), GetScreenNumber(), GetVisual().GetDepth(),
                gc, 0, 0, widgetRect.width(), widgetRect.height(), widgetRect.left(), widgetRect.top());

            if( pTempClipRegion )
            {
                if( mpClipRegion )
                    XSetRegion( GetXDisplay(), gc, mpClipRegion );
                else
                    XSetClipMask( GetXDisplay(), gc, None );
                XDestroyRegion( pTempClipRegion );
            }
        }
        else
            returnVal = false;
#endif
    }
    delete clipRegion;
    return returnVal;
}

sal_Bool KDESalGraphics::getNativeControlRegion( ControlType type, ControlPart part,
                                             const Rectangle& controlRegion, ControlState controlState,
                                             const ImplControlValue& val,
                                             const OUString&,
                                             Rectangle &nativeBoundingRegion, Rectangle &nativeContentRegion )
{
    sal_Bool retVal = false;

    QRect boundingRect = region2QRect( controlRegion );
    QRect contentRect = boundingRect;
    QStyleOptionComplex styleOption;

    switch ( type )
    {
        // Metrics of the push button
        case CTRL_PUSHBUTTON:
            if (part == PART_ENTIRE_CONTROL)
            {
                styleOption.state = vclStateValue2StateFlag(controlState, val);

                if ( controlState & CTRL_STATE_DEFAULT )
                {
                    int size = kapp->style()->pixelMetric(
                        QStyle::PM_ButtonDefaultIndicator, &styleOption );

                    boundingRect.adjust( -size, -size, size, size );

                    retVal = true;
                }
            }
            break;
        case CTRL_EDITBOX:
        {
            int nFontHeight    = kapp->fontMetrics().height();
            //int nFrameSize     = kapp->style()->pixelMetric(QStyle::PM_DefaultFrameWidth);
            int nLayoutTop     = kapp->style()->pixelMetric(QStyle::PM_LayoutTopMargin);
            int nLayoutBottom  = kapp->style()->pixelMetric(QStyle::PM_LayoutBottomMargin);
            int nLayoutLeft    = kapp->style()->pixelMetric(QStyle::PM_LayoutLeftMargin);
            int nLayoutRight   = kapp->style()->pixelMetric(QStyle::PM_LayoutRightMargin);

            int nMinHeight = (nFontHeight + nLayoutTop + nLayoutBottom);
            if( boundingRect.height() < nMinHeight )
            {
                int delta = nMinHeight - boundingRect.height();
                boundingRect.adjust( 0, 0, 0, delta );
            }
            contentRect = boundingRect;
            contentRect.adjust( -nLayoutLeft+1, -nLayoutTop+1, nLayoutRight-1, nLayoutBottom-1 );
            retVal = true;

            break;
        }
        case CTRL_CHECKBOX:
            if (part == PART_ENTIRE_CONTROL)
            {
                styleOption.state = vclStateValue2StateFlag(controlState, val);

                contentRect.setWidth(kapp->style()->pixelMetric(
                    QStyle::PM_IndicatorWidth, &styleOption));
                contentRect.setHeight(kapp->style()->pixelMetric(
                    QStyle::PM_IndicatorHeight, &styleOption));

                contentRect.adjust(0, 0,
                    2 * kapp->style()->pixelMetric(
                        QStyle::PM_FocusFrameHMargin, &styleOption),
                    2 * kapp->style()->pixelMetric(
                        QStyle::PM_FocusFrameVMargin, &styleOption)
                    );

                boundingRect = contentRect;

                retVal = true;

                break;
            }
        case CTRL_COMBOBOX:
        case CTRL_LISTBOX:
        {
            QStyleOptionComboBox cbo;

            cbo.rect = QRect(0, 0, contentRect.width(), contentRect.height());
            cbo.state = vclStateValue2StateFlag(controlState, val);

            switch ( part )
            {
                case PART_ENTIRE_CONTROL:
                {
                    int size = kapp->style()->pixelMetric(QStyle::PM_ComboBoxFrameWidth) - 2;

                    // find out the minimum size that should be used
                    // assume contents is a text ling
                    int nHeight = kapp->fontMetrics().height();
                    QSize aContentSize( contentRect.width(), nHeight );
                    QSize aMinSize = kapp->style()->
                        sizeFromContents( QStyle::CT_ComboBox, &cbo, aContentSize );
                    if( aMinSize.height() > contentRect.height() )
                        contentRect.adjust( 0, 0, 0, aMinSize.height() - contentRect.height() );
                    boundingRect = contentRect;
                    // FIXME: why this difference between comboboxes and listboxes ?
                    // because a combobox has a sub edit and that is positioned
                    // inside the outer bordered control ?
                    if( type == CTRL_COMBOBOX )
                        contentRect.adjust(-size,-size,size,size);
                    retVal = true;
                    break;
                }
                case PART_BUTTON_DOWN:
                    //the entire control can be used as the "down" button
                    retVal = true;
                    break;
                case PART_SUB_EDIT:
                    contentRect = kapp->style()->subControlRect(
                        QStyle::CC_ComboBox, &cbo, QStyle::SC_ComboBoxEditField );

                    contentRect.translate( boundingRect.left(), boundingRect.top() );

                    retVal = true;
                    break;
                case PART_WINDOW:
                    retVal = true;
                    break;
            }
            break;
        }
        case CTRL_SPINBOX:
        {
            QStyleOptionSpinBox sbo;

            sbo.rect = QRect(0, 0, contentRect.width(), contentRect.height());
            sbo.state = vclStateValue2StateFlag(controlState, val);

            switch ( part )
            {
                case PART_BUTTON_UP:
                    contentRect = kapp->style()->subControlRect(
                        QStyle::CC_SpinBox, &sbo, QStyle::SC_SpinBoxUp );
                    contentRect.translate( boundingRect.left(), boundingRect.top() );
                    retVal = true;
                    boundingRect = QRect();
                    break;

                case PART_BUTTON_DOWN:
                    contentRect = kapp->style()->subControlRect(
                        QStyle::CC_SpinBox, &sbo, QStyle::SC_SpinBoxDown );
                    retVal = true;
                    contentRect.translate( boundingRect.left(), boundingRect.top() );
                    boundingRect = QRect();
                    break;

                case PART_SUB_EDIT:
                    contentRect = kapp->style()->subControlRect(
                        QStyle::CC_SpinBox, &sbo, QStyle::SC_SpinBoxEditField );
                    retVal = true;
                    contentRect.translate( boundingRect.left(), boundingRect.top() );
                    break;
                default:
                    retVal = true;
            }
            break;
        }
        case CTRL_MENU_POPUP:
            //just limit the widget of the menu items
            //OO isn't very flexible in all reguards with the menu
            //so we do the best we can
            if (part == PART_MENU_ITEM_CHECK_MARK)
            {
                contentRect.setWidth(contentRect.height());
                retVal = true;
            }
            else if (part == PART_MENU_ITEM_RADIO_MARK)
            {
                contentRect.setWidth(contentRect.height());
                retVal = true;
            }
            break;
        case CTRL_FRAME:
        {
            if( part == PART_BORDER )
            {
                int nFrameWidth = getFrameWidth();
                sal_uInt16 nStyle = val.getNumericVal();
                if( nStyle & FRAME_DRAW_NODRAW )
                {
                    // in this case the question is: how thick would a frame be
                    // see brdwin.cxx, decoview.cxx
                    // most probably the behavior in decoview.cxx is wrong.
                    contentRect.adjust(nFrameWidth, nFrameWidth, -nFrameWidth, -nFrameWidth);
                }
                retVal = true;
            }
            break;
        }
        case CTRL_RADIOBUTTON:
        {
            const int h = kapp->style()->pixelMetric(QStyle::PM_ExclusiveIndicatorHeight);
            const int w = kapp->style()->pixelMetric(QStyle::PM_ExclusiveIndicatorWidth);

            contentRect = QRect(boundingRect.left(), boundingRect.top(), w, h);
            contentRect.adjust(0, 0,
                2 * kapp->style()->pixelMetric(
                    QStyle::PM_FocusFrameHMargin, &styleOption),
                2 * kapp->style()->pixelMetric(
                    QStyle::PM_FocusFrameVMargin, &styleOption)
                );
            boundingRect = contentRect;

            retVal = true;
            break;
        }
        case CTRL_SLIDER:
        {
            const int w = kapp->style()->pixelMetric(QStyle::PM_SliderLength);
            if( part == PART_THUMB_HORZ )
            {
                contentRect = QRect(boundingRect.left(), boundingRect.top(), w, boundingRect.height());
                boundingRect = contentRect;
                retVal = true;
            }
            else if( part == PART_THUMB_VERT )
            {
                contentRect = QRect(boundingRect.left(), boundingRect.top(), boundingRect.width(), w);
                boundingRect = contentRect;
                retVal = true;
            }
            break;
        }
        default:
            break;
    }
    if (retVal)
    {
        // Bounding region
        Point aBPoint( boundingRect.x(), boundingRect.y() );
        Size aBSize( boundingRect.width(), boundingRect.height() );
        nativeBoundingRegion = Rectangle( aBPoint, aBSize );

        // Region of the content
        Point aPoint( contentRect.x(), contentRect.y() );
        Size  aSize( contentRect.width(), contentRect.height() );
        nativeContentRegion = Rectangle( aPoint, aSize );
    }

    return retVal;
}

/* vim:set shiftwidth=4 softtabstop=4 expandtab: */<|MERGE_RESOLUTION|>--- conflicted
+++ resolved
@@ -432,13 +432,9 @@
     {   // reduce paint area only to the handle area
         const int width = kapp->style()->pixelMetric(QStyle::PM_ToolBarHandleExtent);
         QRect rect( 0, 0, width, widgetRect.height());
-<<<<<<< HEAD
         clipRegion = new QRegion( widgetRect.x(), widgetRect.y(), width, widgetRect.height());
-=======
-        pTempClipRegion = XCreateRegion();
         XRectangle xRect = { widgetRect.x(), widgetRect.y(), width, widgetRect.height() };
         XUnionRectWithRegion( &xRect, pTempClipRegion, pTempClipRegion );
->>>>>>> ef29f115
 
         QStyleOption option;
         option.state = QStyle::State_Horizontal;
