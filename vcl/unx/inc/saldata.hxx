/* -*- Mode: C++; tab-width: 4; indent-tabs-mode: nil; c-basic-offset: 4 -*- */
/*************************************************************************
 *
 * DO NOT ALTER OR REMOVE COPYRIGHT NOTICES OR THIS FILE HEADER.
 *
 * Copyright 2000, 2010 Oracle and/or its affiliates.
 *
 * OpenOffice.org - a multi-platform office productivity suite
 *
 * This file is part of OpenOffice.org.
 *
 * OpenOffice.org is free software: you can redistribute it and/or modify
 * it under the terms of the GNU Lesser General Public License version 3
 * only, as published by the Free Software Foundation.
 *
 * OpenOffice.org is distributed in the hope that it will be useful,
 * but WITHOUT ANY WARRANTY; without even the implied warranty of
 * MERCHANTABILITY or FITNESS FOR A PARTICULAR PURPOSE.  See the
 * GNU Lesser General Public License version 3 for more details
 * (a copy is included in the LICENSE file that accompanied this code).
 *
 * You should have received a copy of the GNU Lesser General Public License
 * version 3 along with OpenOffice.org.  If not, see
 * <http://www.openoffice.org/license.html>
 * for a copy of the LGPLv3 License.
 *
 ************************************************************************/

#ifndef _SV_SALDATA_HXX
#define _SV_SALDATA_HXX

// -=-= includes -=-=-=-=-=-=-=-=-=-=-=-=-=-=-=-=-=-=-=-=-=-=-=-=-=-=-=-=-=-=-=
#include <signal.h>
#include <salstd.hxx>
#include <vcl/salframe.hxx>
#include <salinst.h>
#include <vcl/saldatabasic.hxx>
#include <osl/module.h>
#include <vcl/dllapi.h>

// -=-= forwards -=-=-=-=-=-=-=-=-=-=-=-=-=-=-=-=-=-=-=-=-=-=-=-=-=-=-=-=-=-=-=
class SalXLib;
class SalDisplay;
class SalPrinter;

// -=-= typedefs -=-=-=-=-=-=-=-=-=-=-=-=-=-=-=-=-=-=-=-=-=-=-=-=-=-=-=-=-=-=-=

#if defined LINUX || defined NETBSD || defined AIX || \
    defined FREEBSD || defined OPENBSD || defined DRAGONFLY
#include <pthread.h>
#else
typedef unsigned int pthread_t;
#endif

// -=-= SalData =-=-=-=-=-=-=-=-=-=-=-=-=-=-=-=-=-=-=-=-=-=-=-=-=-=-=-=-=-=-=-=
class VCL_DLLPUBLIC X11SalData : public SalData
{
protected:
            sal_Bool                bNoExceptions_;
            SalXLib            *pXLib_;
            SalDisplay         *m_pSalDisplay;
            pthread_t           hMainThread_;
            rtl::OUString       maLocalHostName;
            rtl::OUString       maUnicodeAccumulator;

public:
    X11SalData();
    virtual ~X11SalData();

    virtual void            Init();
    virtual void            initNWF();
    virtual void            deInitNWF();

    inline  void            XError( Display     *pDisplay, XErrorEvent *pEvent ) const;

    SalDisplay*             GetDisplay() const
    { return m_pSalDisplay; }
    void                    SetSalDisplay( SalDisplay* pDisplay )
    { m_pSalDisplay = pDisplay; }

    void                    DeleteDisplay(); // for shutdown

    inline  SalXLib*        GetLib() const { return pXLib_; }
    inline  pthread_t       GetMainThread() const { return hMainThread_; }

    void                    StartTimer( sal_uLong nMS );
    inline  void            StopTimer();
    void                    Timeout() const;

<<<<<<< HEAD
    const rtl::OUString&    GetLocalHostName();
=======
    const rtl::OUString&    GetLocalHostName() const
    { return maLocalHostName; }
    rtl::OUString&          GetUnicodeAccumulator() { return maUnicodeAccumulator; }
>>>>>>> e2a3d487

    static int XErrorHdl( Display*, XErrorEvent* );
    static int XIOErrorHdl( Display* );

    // set helper functions to set class and res name in W_CLASS hint
    static const char* getFrameResName();
    static const char* getFrameClassName();
    static rtl::OString getFrameResName( SalExtStyle nStyle );

};

inline X11SalData* GetX11SalData()
{ return (X11SalData*)ImplGetSVData()->mpSalData; }


#ifdef _SV_SALDISP_HXX
inline void X11SalData::XError( Display *pDisplay,  XErrorEvent *pEvent ) const
{ pXLib_->XError( pDisplay, pEvent ); }
#endif

class YieldMutexReleaser
{
    sal_uLong               m_nYieldCount;
public:
    inline YieldMutexReleaser();
    inline ~YieldMutexReleaser();
};

inline YieldMutexReleaser::YieldMutexReleaser()
{
    m_nYieldCount = GetSalData()->m_pInstance->ReleaseYieldMutex();
}

inline YieldMutexReleaser::~YieldMutexReleaser()
{
    GetSalData()->m_pInstance->AcquireYieldMutex( m_nYieldCount );
}

#endif // _SV_SALDATA_HXX

/* vim:set shiftwidth=4 softtabstop=4 expandtab: */<|MERGE_RESOLUTION|>--- conflicted
+++ resolved
@@ -87,13 +87,8 @@
     inline  void            StopTimer();
     void                    Timeout() const;
 
-<<<<<<< HEAD
     const rtl::OUString&    GetLocalHostName();
-=======
-    const rtl::OUString&    GetLocalHostName() const
-    { return maLocalHostName; }
     rtl::OUString&          GetUnicodeAccumulator() { return maUnicodeAccumulator; }
->>>>>>> e2a3d487
 
     static int XErrorHdl( Display*, XErrorEvent* );
     static int XIOErrorHdl( Display* );
