/* -*- Mode: C++; tab-width: 4; indent-tabs-mode: nil; c-basic-offset: 4 -*- */
/*************************************************************************
 *
 * DO NOT ALTER OR REMOVE COPYRIGHT NOTICES OR THIS FILE HEADER.
 *
 * Copyright 2000, 2010 Oracle and/or its affiliates.
 *
 * OpenOffice.org - a multi-platform office productivity suite
 *
 * This file is part of OpenOffice.org.
 *
 * OpenOffice.org is free software: you can redistribute it and/or modify
 * it under the terms of the GNU Lesser General Public License version 3
 * only, as published by the Free Software Foundation.
 *
 * OpenOffice.org is distributed in the hope that it will be useful,
 * but WITHOUT ANY WARRANTY; without even the implied warranty of
 * MERCHANTABILITY or FITNESS FOR A PARTICULAR PURPOSE.  See the
 * GNU Lesser General Public License version 3 for more details
 * (a copy is included in the LICENSE file that accompanied this code).
 *
 * You should have received a copy of the GNU Lesser General Public License
 * version 3 along with OpenOffice.org.  If not, see
 * <http://www.openoffice.org/license.html>
 * for a copy of the LGPLv3 License.
 *
 ************************************************************************/

#ifndef _VCL_GTKDATA_HXX
#define _VCL_GTKDATA_HXX

#include <tools/prex.h>
#include <gdk/gdk.h>
#include <gdk/gdkx.h>
#include <gtk/gtk.h>
#include <tools/postx.h>

#include <saldisp.hxx>
#include <saldata.hxx>
#include <vcl/ptrstyle.hxx>

#include <list>

class GtkData : public X11SalData
{
public:
    GtkData() {}
    virtual ~GtkData();

    virtual void Init();

    virtual void initNWF();
    virtual void deInitNWF();
};

class GtkSalFrame;

class GtkSalDisplay : public SalDisplay
{
    GdkDisplay*                     m_pGdkDisplay;
    GdkCursor                      *m_aCursors[ POINTER_COUNT ];
    bool                            m_bStartupCompleted;
<<<<<<< HEAD
    GdkCursor* getFromXPM( const unsigned char *pBitmap, const unsigned char *pMask,
=======
    std::vector< int >              m_aXineramaScreenIndexMap;

    GdkCursor* getFromXPM( const char *pBitmap, const char *pMask,
>>>>>>> e2a3d487
                           int nWidth, int nHeight, int nXHot, int nYHot );
public:
             GtkSalDisplay( GdkDisplay* pDisplay );
    virtual ~GtkSalDisplay();

    GdkDisplay* GetGdkDisplay() const { return m_pGdkDisplay; }

    virtual void deregisterFrame( SalFrame* pFrame );
    GdkCursor *getCursor( PointerStyle ePointerStyle );
    virtual int CaptureMouse( SalFrame* pFrame );
    virtual long Dispatch( XEvent *pEvent );
    virtual void initScreen( int nScreen ) const;

    virtual int GetDefaultMonitorNumber() const;

    static GdkFilterReturn filterGdkEvent( GdkXEvent* sys_event,
                                           GdkEvent* event,
                                           gpointer data );
    inline bool HasMoreEvents()     { return m_aUserEvents.size() > 1; }
    inline void EventGuardAcquire() { osl_acquireMutex( hEventGuard_ ); }
    inline void EventGuardRelease() { osl_releaseMutex( hEventGuard_ ); }
    void startupNotificationCompleted() { m_bStartupCompleted = true; }

    void screenSizeChanged( GdkScreen* );
    void monitorsChanged( GdkScreen* );
};


#endif // _VCL_GTKDATA_HXX

/* vim:set shiftwidth=4 softtabstop=4 expandtab: */<|MERGE_RESOLUTION|>--- conflicted
+++ resolved
@@ -60,13 +60,9 @@
     GdkDisplay*                     m_pGdkDisplay;
     GdkCursor                      *m_aCursors[ POINTER_COUNT ];
     bool                            m_bStartupCompleted;
-<<<<<<< HEAD
-    GdkCursor* getFromXPM( const unsigned char *pBitmap, const unsigned char *pMask,
-=======
     std::vector< int >              m_aXineramaScreenIndexMap;
 
-    GdkCursor* getFromXPM( const char *pBitmap, const char *pMask,
->>>>>>> e2a3d487
+    GdkCursor* getFromXPM( const unsigned char *pBitmap, const unsigned char *pMask,
                            int nWidth, int nHeight, int nXHot, int nYHot );
 public:
              GtkSalDisplay( GdkDisplay* pDisplay );
