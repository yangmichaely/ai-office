/* -*- Mode: C++; tab-width: 4; indent-tabs-mode: nil; c-basic-offset: 4 -*- */
/*************************************************************************
 *
 * DO NOT ALTER OR REMOVE COPYRIGHT NOTICES OR THIS FILE HEADER.
 *
 * Copyright 2000, 2010 Oracle and/or its affiliates.
 *
 * OpenOffice.org - a multi-platform office productivity suite
 *
 * This file is part of OpenOffice.org.
 *
 * OpenOffice.org is free software: you can redistribute it and/or modify
 * it under the terms of the GNU Lesser General Public License version 3
 * only, as published by the Free Software Foundation.
 *
 * OpenOffice.org is distributed in the hope that it will be useful,
 * but WITHOUT ANY WARRANTY; without even the implied warranty of
 * MERCHANTABILITY or FITNESS FOR A PARTICULAR PURPOSE.  See the
 * GNU Lesser General Public License version 3 for more details
 * (a copy is included in the LICENSE file that accompanied this code).
 *
 * You should have received a copy of the GNU Lesser General Public License
 * version 3 along with OpenOffice.org.  If not, see
 * <http://www.openoffice.org/license.html>
 * for a copy of the LGPLv3 License.
 *
 ************************************************************************/

// MARKER(update_precomp.py): autogen include statement, do not remove
#include "precompiled_vcl.hxx"

#define _SV_SALDATA_CXX

// -=-= #includes =-=-=-=-=-=-=-=-=-=-=-=-=-=-=-=-=-=-=-=-=-=-=-=-=-=-=-=-=-=-=

#include <unistd.h>
#include <fcntl.h>

#include <stdio.h>
#include <string.h>
#include <stdlib.h>
#include <limits.h>
#include <errno.h>
#include <poll.h>
#if defined(FREEBSD) || defined(NETBSD)
#include <sys/types.h>
#include <sys/time.h>
#include <unistd.h>
#endif
#include <plugins/gtk/gtkdata.hxx>
#include <plugins/gtk/gtkinst.hxx>
#include <plugins/gtk/gtkframe.hxx>
#include <salobj.h>
#include <osl/thread.h>
#include <osl/process.h>

#include <osl/conditn.h>
#include <tools/debug.hxx>
#include "i18n_im.hxx"
#include "i18n_xkb.hxx"
#include <wmadaptor.hxx>

#include "../../unx/source/inc/salcursors.h"

#include <vcl/svapp.hxx>

using namespace vcl_sal;

using ::rtl::OUString;

/***************************************************************************
 * class GtkDisplay                                                        *
 ***************************************************************************/

GtkSalDisplay::GtkSalDisplay( GdkDisplay* pDisplay )
            : SalDisplay( gdk_x11_display_get_xdisplay( pDisplay ) ),
              m_pGdkDisplay( pDisplay ),
              m_bStartupCompleted( false )
{
    m_bUseRandRWrapper = false; // use gdk signal instead
    for(int i = 0; i < POINTER_COUNT; i++)
        m_aCursors[ i ] = NULL;
    Init ();
}

GtkSalDisplay::~GtkSalDisplay()
{
    if( !m_bStartupCompleted )
        gdk_notify_startup_complete();
    doDestruct();

    for(int i = 0; i < POINTER_COUNT; i++)
        if( m_aCursors[ i ] )
            gdk_cursor_unref( m_aCursors[ i ] );

    pDisp_ = NULL;
}

void GtkSalDisplay::deregisterFrame( SalFrame* pFrame )
{
    if( m_pCapture == pFrame )
    {
        static_cast<GtkSalFrame*>(m_pCapture)->grabPointer( FALSE );
        m_pCapture = NULL;
    }
    SalDisplay::deregisterFrame( pFrame );
}

extern "C" {
GdkFilterReturn call_filterGdkEvent( GdkXEvent* sys_event,
                                     GdkEvent* event,
                                     gpointer data )
{
    return GtkSalDisplay::filterGdkEvent( sys_event, event, data );
}

void signalKeysChanged( GdkKeymap*, gpointer data )
{
    GtkSalDisplay* pDisp = (GtkSalDisplay*)data;
    pDisp->GetKeyboardName(true);
}

void signalScreenSizeChanged( GdkScreen* pScreen, gpointer data )
{
    GtkSalDisplay* pDisp = (GtkSalDisplay*)data;
    pDisp->screenSizeChanged( pScreen );
}

void signalMonitorsChanged( GdkScreen* pScreen, gpointer data )
{
    GtkSalDisplay* pDisp = (GtkSalDisplay*)data;
    pDisp->monitorsChanged( pScreen );
}

}

GdkFilterReturn GtkSalDisplay::filterGdkEvent( GdkXEvent* sys_event,
                                               GdkEvent*,
                                               gpointer data )
{
    GdkFilterReturn aFilterReturn = GDK_FILTER_CONTINUE;

    XEvent *pEvent = (XEvent *)sys_event;
    GtkSalDisplay *pDisplay = (GtkSalDisplay *)data;

    // dispatch all XEvents to event callback
    if( GetSalData()->m_pInstance->
        CallEventCallback( pEvent, sizeof( XEvent ) ) )
        aFilterReturn = GDK_FILTER_REMOVE;

    GTK_YIELD_GRAB();

    if (pDisplay->GetDisplay() == pEvent->xany.display )
    {
        // #i53471# gtk has no callback mechanism that lets us be notified
        // when settings (as in XSETTING and opposed to styles) are changed.
        // so we need to listen for corresponding property notifications here
        // these should be rare enough so that we can assume that the settings
        // actually change when a corresponding PropertyNotify occurs
        if( pEvent->type == PropertyNotify &&
            pEvent->xproperty.atom == pDisplay->getWMAdaptor()->getAtom( WMAdaptor::XSETTINGS ) &&
            ! pDisplay->m_aFrames.empty()
           )
        {
            pDisplay->SendInternalEvent( pDisplay->m_aFrames.front(), NULL, SALEVENT_SETTINGSCHANGED );
        }
        // let's see if one of our frames wants to swallow these events
        // get the frame
        for( std::list< SalFrame* >::const_iterator it = pDisplay->m_aFrames.begin();
                 it != pDisplay->m_aFrames.end(); ++it )
        {
            GtkSalFrame* pFrame = static_cast<GtkSalFrame*>(*it);
            if( (GdkNativeWindow)pFrame->GetSystemData()->aWindow == pEvent->xany.window ||
                ( pFrame->getForeignParent() && pFrame->getForeignParentWindow() == pEvent->xany.window ) ||
                ( pFrame->getForeignTopLevel() && pFrame->getForeignTopLevelWindow() == pEvent->xany.window )
                )
            {
                if( ! pFrame->Dispatch( pEvent ) )
                    aFilterReturn = GDK_FILTER_REMOVE;
                break;
            }
        }
        X11SalObject::Dispatch( pEvent );
    }

    return aFilterReturn;
}

void GtkSalDisplay::screenSizeChanged( GdkScreen* pScreen )
{
    if( pScreen )
    {
        int nScreen = gdk_screen_get_number( pScreen );
        if( nScreen < static_cast<int>(m_aScreens.size()) )
        {
            ScreenData& rSD = const_cast<ScreenData&>(m_aScreens[nScreen]);
            if( rSD.m_bInit )
            {
                rSD.m_aSize = Size( gdk_screen_get_width( pScreen ),
                                    gdk_screen_get_height( pScreen ) );
                if( ! m_aFrames.empty() )
                    m_aFrames.front()->CallCallback( SALEVENT_DISPLAYCHANGED, 0 );
            }
        }
        else
        {
            OSL_FAIL( "unknown screen changed size" );
        }
    }
}

void GtkSalDisplay::monitorsChanged( GdkScreen* pScreen )
{
    if( pScreen )
    {
        if( gdk_display_get_n_screens(m_pGdkDisplay) == 1 )
        {
            int nScreen = gdk_screen_get_number( pScreen );
            if( nScreen == m_nDefaultScreen ) //To-Do, make m_aXineramaScreens a per-screen thing ?
            {
                gint nMonitors = gdk_screen_get_n_monitors(pScreen);
                m_aXineramaScreens = std::vector<Rectangle>();
                m_aXineramaScreenIndexMap = std::vector<int>(nMonitors);
                for (gint i = 0; i < nMonitors; ++i)
                {
                    GdkRectangle dest;
                    gdk_screen_get_monitor_geometry(pScreen, i, &dest);
<<<<<<< HEAD
                    addXineramaScreenUnique( i, dest.x, dest.y, dest.width, dest.height );
=======
                    m_aXineramaScreenIndexMap[i] = addXineramaScreenUnique( dest.x, dest.y, dest.width, dest.height );
>>>>>>> e2a3d487
                }
                m_bXinerama = m_aXineramaScreens.size() > 1;
                if( ! m_aFrames.empty() )
                    m_aFrames.front()->CallCallback( SALEVENT_DISPLAYCHANGED, 0 );
            }
            else
            {
                OSL_FAIL( "monitors for non-default screen changed, extend-me" );
            }
        }
    }
}

extern "C"
{
    typedef gint(* screen_get_primary_monitor)(GdkScreen *screen);
}

int GtkSalDisplay::GetDefaultMonitorNumber() const
{
<<<<<<< HEAD
    GdkScreen* pScreen = gdk_display_get_screen( m_pGdkDisplay, m_nDefaultScreen );
#if GTK_CHECK_VERSION(2,20,0)
    return m_aXineramaScreenIndexMap[gdk_screen_get_primary_monitor(pScreen)];
=======
    int n = 0;
    GdkScreen* pScreen = gdk_display_get_screen( m_pGdkDisplay, m_nDefaultScreen );
#if GTK_CHECK_VERSION(2,20,0)
    n = gdk_screen_get_primary_monitor(pScreen);
>>>>>>> e2a3d487
#else
    static screen_get_primary_monitor sym_gdk_screen_get_primary_monitor =
        (screen_get_primary_monitor)osl_getAsciiFunctionSymbol( GetSalData()->m_pPlugin, "gdk_screen_get_primary_monitor" );
    if (sym_gdk_screen_get_primary_monitor)
<<<<<<< HEAD
        return m_aXineramaScreenIndexMap[sym_gdk_screen_get_primary_monitor(pScreen)];
#if GTK_CHECK_VERSION(2,14,0)
    //gdk_screen_get_primary_monitor unavailable, take the first laptop monitor
    //as the default
    gint nMonitors = gdk_screen_get_n_monitors(pScreen);
    for (gint i = 0; i < nMonitors; ++i)
    {
        if (g_ascii_strncasecmp (gdk_screen_get_monitor_plug_name(pScreen, i), "LVDS", 4) == 0)
            return m_aXineramaScreenIndexMap[i];
    }
#endif
    return 0;
#endif
=======
        n = sym_gdk_screen_get_primary_monitor( pScreen );
#endif
    if( n >= 0 && size_t(n) < m_aXineramaScreenIndexMap.size() )
        n = m_aXineramaScreenIndexMap[n];
    return n;
>>>>>>> e2a3d487
}

void GtkSalDisplay::initScreen( int nScreen ) const
{
    if( nScreen < 0 || nScreen >= static_cast<int>(m_aScreens.size()) )
        nScreen = m_nDefaultScreen;
    ScreenData& rSD = const_cast<ScreenData&>(m_aScreens[nScreen]);
    if( rSD.m_bInit )
        return;

    // choose visual for screen
    SalDisplay::initScreen( nScreen );
    // now set a gdk default colormap matching the chosen visual to the screen
    GdkVisual* pVis = gdkx_visual_get( rSD.m_aVisual.visualid );
    GdkScreen* pScreen = gdk_display_get_screen( m_pGdkDisplay, nScreen );
    if( pVis )
    {
        GdkColormap* pDefCol = gdk_screen_get_default_colormap( pScreen );
        GdkVisual* pDefVis = gdk_colormap_get_visual( pDefCol );
        if( pDefVis != pVis )
        {
           pDefCol = gdk_x11_colormap_foreign_new( pVis, rSD.m_aColormap.GetXColormap() );
           gdk_screen_set_default_colormap( pScreen, pDefCol );
           #if OSL_DEBUG_LEVEL > 1
           fprintf( stderr, "set new gdk color map for screen %d\n", nScreen );
           #endif
        }
    }
    #if OSL_DEBUG_LEVEL > 1
    else
        fprintf( stderr, "not GdkVisual for visual id %d\n", (int)rSD.m_aVisual.visualid );
    #endif
}

long GtkSalDisplay::Dispatch( XEvent* pEvent )
{
    if( GetDisplay() == pEvent->xany.display )
    {
        // let's see if one of our frames wants to swallow these events
        // get the child frame
        for( std::list< SalFrame* >::const_iterator it = m_aFrames.begin();
             it != m_aFrames.end(); ++it )
        {
            if( (GdkNativeWindow)(*it)->GetSystemData()->aWindow == pEvent->xany.window )
                return static_cast<GtkSalFrame*>(*it)->Dispatch( pEvent );
        }
    }

    return GDK_FILTER_CONTINUE;
}

GdkCursor* GtkSalDisplay::getFromXPM( const unsigned char *pBitmap,
                                      const unsigned char *pMask,
                                      int nWidth, int nHeight,
                                      int nXHot, int nYHot )
{
    GdkScreen *pScreen = gdk_display_get_default_screen( m_pGdkDisplay );
    GdkDrawable *pDrawable = GDK_DRAWABLE( gdk_screen_get_root_window (pScreen) );
    GdkBitmap *pBitmapPix = gdk_bitmap_create_from_data
            ( pDrawable, reinterpret_cast<const char*>(pBitmap), nWidth, nHeight );
    GdkBitmap *pMaskPix = gdk_bitmap_create_from_data
            ( pDrawable, reinterpret_cast<const char*>(pMask), nWidth, nHeight );
    GdkColormap *pColormap = gdk_drawable_get_colormap( pDrawable );

    GdkColor aWhite = { 0, 0xffff, 0xffff, 0xffff };
    GdkColor aBlack = { 0, 0, 0, 0 };

    gdk_colormap_alloc_color( pColormap, &aBlack, FALSE, TRUE);
    gdk_colormap_alloc_color( pColormap, &aWhite, FALSE, TRUE);

    return gdk_cursor_new_from_pixmap
            ( pBitmapPix, pMaskPix,
              &aBlack, &aWhite, nXHot, nYHot);
}

#define MAKE_CURSOR( vcl_name, name ) \
    case vcl_name: \
        pCursor = getFromXPM( name##curs##_bits, name##mask##_bits, \
                              name##curs_width, name##curs_height, \
                              name##curs_x_hot, name##curs_y_hot ); \
        break
#define MAP_BUILTIN( vcl_name, gdk_name ) \
        case vcl_name: \
            pCursor = gdk_cursor_new_for_display( m_pGdkDisplay, gdk_name ); \
            break

GdkCursor *GtkSalDisplay::getCursor( PointerStyle ePointerStyle )
{
    if( ePointerStyle > POINTER_COUNT )
        return NULL;

    if ( !m_aCursors[ ePointerStyle ] )
    {
        GdkCursor *pCursor = NULL;

        switch( ePointerStyle )
        {
            MAP_BUILTIN( POINTER_ARROW, GDK_LEFT_PTR );
            MAP_BUILTIN( POINTER_TEXT, GDK_XTERM );
            MAP_BUILTIN( POINTER_HELP, GDK_QUESTION_ARROW );
            MAP_BUILTIN( POINTER_CROSS, GDK_CROSSHAIR );
            MAP_BUILTIN( POINTER_WAIT, GDK_WATCH );

            MAP_BUILTIN( POINTER_NSIZE, GDK_SB_V_DOUBLE_ARROW );
            MAP_BUILTIN( POINTER_SSIZE, GDK_SB_V_DOUBLE_ARROW );
            MAP_BUILTIN( POINTER_WSIZE, GDK_SB_H_DOUBLE_ARROW );
            MAP_BUILTIN( POINTER_ESIZE, GDK_SB_H_DOUBLE_ARROW );

            MAP_BUILTIN( POINTER_NWSIZE, GDK_TOP_LEFT_CORNER );
            MAP_BUILTIN( POINTER_NESIZE, GDK_TOP_RIGHT_CORNER );
            MAP_BUILTIN( POINTER_SWSIZE, GDK_BOTTOM_LEFT_CORNER );
            MAP_BUILTIN( POINTER_SESIZE, GDK_BOTTOM_RIGHT_CORNER );

            MAP_BUILTIN( POINTER_WINDOW_NSIZE, GDK_TOP_SIDE );
            MAP_BUILTIN( POINTER_WINDOW_SSIZE, GDK_BOTTOM_SIDE );
            MAP_BUILTIN( POINTER_WINDOW_WSIZE, GDK_LEFT_SIDE );
            MAP_BUILTIN( POINTER_WINDOW_ESIZE, GDK_RIGHT_SIDE );

            MAP_BUILTIN( POINTER_WINDOW_NWSIZE, GDK_TOP_LEFT_CORNER );
            MAP_BUILTIN( POINTER_WINDOW_NESIZE, GDK_TOP_RIGHT_CORNER );
            MAP_BUILTIN( POINTER_WINDOW_SWSIZE, GDK_BOTTOM_LEFT_CORNER );
            MAP_BUILTIN( POINTER_WINDOW_SESIZE, GDK_BOTTOM_RIGHT_CORNER );

            MAP_BUILTIN( POINTER_HSIZEBAR, GDK_SB_H_DOUBLE_ARROW );
            MAP_BUILTIN( POINTER_VSIZEBAR, GDK_SB_V_DOUBLE_ARROW );

            MAP_BUILTIN( POINTER_REFHAND, GDK_HAND2 );
            MAP_BUILTIN( POINTER_HAND, GDK_HAND2 );
            MAP_BUILTIN( POINTER_PEN, GDK_PENCIL );

            MAP_BUILTIN( POINTER_HSPLIT, GDK_SB_H_DOUBLE_ARROW );
            MAP_BUILTIN( POINTER_VSPLIT, GDK_SB_V_DOUBLE_ARROW );

            MAP_BUILTIN( POINTER_MOVE, GDK_FLEUR );

            MAKE_CURSOR( POINTER_NULL, null );
            MAKE_CURSOR( POINTER_MAGNIFY, magnify_ );
            MAKE_CURSOR( POINTER_FILL, fill_ );
            MAKE_CURSOR( POINTER_MOVEDATA, movedata_ );
            MAKE_CURSOR( POINTER_COPYDATA, copydata_ );
            MAKE_CURSOR( POINTER_MOVEFILE, movefile_ );
            MAKE_CURSOR( POINTER_COPYFILE, copyfile_ );
            MAKE_CURSOR( POINTER_MOVEFILES, movefiles_ );
            MAKE_CURSOR( POINTER_COPYFILES, copyfiles_ );
            MAKE_CURSOR( POINTER_NOTALLOWED, nodrop_ );
            MAKE_CURSOR( POINTER_ROTATE, rotate_ );
            MAKE_CURSOR( POINTER_HSHEAR, hshear_ );
            MAKE_CURSOR( POINTER_VSHEAR, vshear_ );
            MAKE_CURSOR( POINTER_DRAW_LINE, drawline_ );
            MAKE_CURSOR( POINTER_DRAW_RECT, drawrect_ );
            MAKE_CURSOR( POINTER_DRAW_POLYGON, drawpolygon_ );
            MAKE_CURSOR( POINTER_DRAW_BEZIER, drawbezier_ );
            MAKE_CURSOR( POINTER_DRAW_ARC, drawarc_ );
            MAKE_CURSOR( POINTER_DRAW_PIE, drawpie_ );
            MAKE_CURSOR( POINTER_DRAW_CIRCLECUT, drawcirclecut_ );
            MAKE_CURSOR( POINTER_DRAW_ELLIPSE, drawellipse_ );
            MAKE_CURSOR( POINTER_DRAW_CONNECT, drawconnect_ );
            MAKE_CURSOR( POINTER_DRAW_TEXT, drawtext_ );
            MAKE_CURSOR( POINTER_MIRROR, mirror_ );
            MAKE_CURSOR( POINTER_CROOK, crook_ );
            MAKE_CURSOR( POINTER_CROP, crop_ );
            MAKE_CURSOR( POINTER_MOVEPOINT, movepoint_ );
            MAKE_CURSOR( POINTER_MOVEBEZIERWEIGHT, movebezierweight_ );
            MAKE_CURSOR( POINTER_DRAW_FREEHAND, drawfreehand_ );
            MAKE_CURSOR( POINTER_DRAW_CAPTION, drawcaption_ );
            MAKE_CURSOR( POINTER_LINKDATA, linkdata_ );
            MAKE_CURSOR( POINTER_MOVEDATALINK, movedlnk_ );
            MAKE_CURSOR( POINTER_COPYDATALINK, copydlnk_ );
            MAKE_CURSOR( POINTER_LINKFILE, linkfile_ );
            MAKE_CURSOR( POINTER_MOVEFILELINK, moveflnk_ );
            MAKE_CURSOR( POINTER_COPYFILELINK, copyflnk_ );
            MAKE_CURSOR( POINTER_CHART, chart_ );
            MAKE_CURSOR( POINTER_DETECTIVE, detective_ );
            MAKE_CURSOR( POINTER_PIVOT_COL, pivotcol_ );
            MAKE_CURSOR( POINTER_PIVOT_ROW, pivotrow_ );
            MAKE_CURSOR( POINTER_PIVOT_FIELD, pivotfld_ );
            MAKE_CURSOR( POINTER_PIVOT_DELETE, pivotdel_ );
            MAKE_CURSOR( POINTER_CHAIN, chain_ );
            MAKE_CURSOR( POINTER_CHAIN_NOTALLOWED, chainnot_ );
            MAKE_CURSOR( POINTER_TIMEEVENT_MOVE, timemove_ );
            MAKE_CURSOR( POINTER_TIMEEVENT_SIZE, timesize_ );
            MAKE_CURSOR( POINTER_AUTOSCROLL_N, asn_ );
            MAKE_CURSOR( POINTER_AUTOSCROLL_S, ass_ );
            MAKE_CURSOR( POINTER_AUTOSCROLL_W, asw_ );
            MAKE_CURSOR( POINTER_AUTOSCROLL_E, ase_ );
            MAKE_CURSOR( POINTER_AUTOSCROLL_NW, asnw_ );
            MAKE_CURSOR( POINTER_AUTOSCROLL_NE, asne_ );
            MAKE_CURSOR( POINTER_AUTOSCROLL_SW, assw_ );
            MAKE_CURSOR( POINTER_AUTOSCROLL_SE, asse_ );
            MAKE_CURSOR( POINTER_AUTOSCROLL_NS, asns_ );
            MAKE_CURSOR( POINTER_AUTOSCROLL_WE, aswe_ );
            MAKE_CURSOR( POINTER_AUTOSCROLL_NSWE, asnswe_ );
            MAKE_CURSOR( POINTER_AIRBRUSH, airbrush_ );
            MAKE_CURSOR( POINTER_TEXT_VERTICAL, vertcurs_ );

            // --> FME 2004-07-30 #i32329# Enhanced table selection
            MAKE_CURSOR( POINTER_TAB_SELECT_S, tblsels_ );
            MAKE_CURSOR( POINTER_TAB_SELECT_E, tblsele_ );
            MAKE_CURSOR( POINTER_TAB_SELECT_SE, tblselse_ );
            MAKE_CURSOR( POINTER_TAB_SELECT_W, tblselw_ );
            MAKE_CURSOR( POINTER_TAB_SELECT_SW, tblselsw_ );
            // <--

            // --> FME 2004-08-16 #i20119# Paintbrush tool
            MAKE_CURSOR( POINTER_PAINTBRUSH, paintbrush_ );
            // <--

        default:
            fprintf( stderr, "pointer %d not implemented", ePointerStyle );
            break;
        }
        if( !pCursor )
            pCursor = gdk_cursor_new_for_display( m_pGdkDisplay, GDK_LEFT_PTR );

        m_aCursors[ ePointerStyle ] = pCursor;
    }

    return m_aCursors[ ePointerStyle ];
}

int GtkSalDisplay::CaptureMouse( SalFrame* pSFrame )
{
    GtkSalFrame* pFrame = static_cast<GtkSalFrame*>(pSFrame);

    if( !pFrame )
    {
        if( m_pCapture )
            static_cast<GtkSalFrame*>(m_pCapture)->grabPointer( FALSE );
        m_pCapture = NULL;
        return 0;
    }

    if( m_pCapture )
    {
        if( pFrame == m_pCapture )
            return 1;
        static_cast<GtkSalFrame*>(m_pCapture)->grabPointer( FALSE );
    }

    m_pCapture = pFrame;
    static_cast<GtkSalFrame*>(pFrame)->grabPointer( TRUE );
    return 1;
}

/***************************************************************************
 * class GtkXLib                                                           *
 ***************************************************************************/

class GtkXLib : public SalXLib
{
    GtkSalDisplay       *m_pGtkSalDisplay;
    std::list<GSource *> m_aSources;
    GSource             *m_pTimeout;
    GSource             *m_pUserEvent;
    oslMutex             m_aDispatchMutex;
    oslCondition         m_aDispatchCondition;
    XIOErrorHandler      m_aOrigGTKXIOErrorHandler;

public:
    static gboolean      timeoutFn(gpointer data);
    static gboolean      userEventFn(gpointer data);

    GtkXLib();
    virtual ~GtkXLib();

    virtual void    Init();
    virtual void    Yield( bool bWait, bool bHandleAllCurrentEvents );
    virtual void    Insert( int fd, void* data,
                            YieldFunc   pending,
                            YieldFunc   queued,
                            YieldFunc   handle );
    virtual void    Remove( int fd );

    virtual void    StartTimer( sal_uLong nMS );
    virtual void    StopTimer();
    virtual void    Wakeup();
    virtual void    PostUserEvent();
};

GtkXLib::GtkXLib()
{
#if OSL_DEBUG_LEVEL > 1
    fprintf( stderr, "GtkXLib::GtkXLib()\n" );
#endif
    m_pGtkSalDisplay = NULL;
    m_pTimeout = NULL;
    m_nTimeoutMS = 0;
    m_pUserEvent = NULL;
    m_aDispatchCondition = osl_createCondition();
    m_aDispatchMutex = osl_createMutex();
    m_aOrigGTKXIOErrorHandler = NULL;
}

GtkXLib::~GtkXLib()
{
#if OSL_DEBUG_LEVEL > 1
    fprintf( stderr, "GtkXLib::~GtkXLib()\n" );
#endif
    StopTimer();
     // sanity check: at this point nobody should be yielding, but wake them
     // up anyway before the condition they're waiting on gets destroyed.
    osl_setCondition( m_aDispatchCondition );
    osl_destroyCondition( m_aDispatchCondition );
    osl_destroyMutex( m_aDispatchMutex );

    PopXErrorLevel();
    XSetIOErrorHandler (m_aOrigGTKXIOErrorHandler);
}

void GtkXLib::Init()
{
    int i;
#if OSL_DEBUG_LEVEL > 1
    fprintf( stderr, "GtkXLib::Init()\n" );
#endif
    XrmInitialize();

    gtk_set_locale();

    /*
     * open connection to X11 Display
     * try in this order:
     *  o  -display command line parameter,
     *  o  $DISPLAY environment variable
     *  o  default display
     */

    GdkDisplay *pGdkDisp = NULL;

    // is there a -display command line parameter?
    rtl_TextEncoding aEnc = osl_getThreadTextEncoding();
    int nParams = osl_getCommandArgCount();
    rtl::OString aDisplay;
    rtl::OUString aParam, aBin;
    char** pCmdLineAry = new char*[ nParams+1 ];
    osl_getExecutableFile( &aParam.pData );
    osl_getSystemPathFromFileURL( aParam.pData, &aBin.pData );
    pCmdLineAry[0] = g_strdup( OUStringToOString( aBin, aEnc ).getStr() );
    for (i=0; i<nParams; i++)
    {
        osl_getCommandArg(i, &aParam.pData );
        OString aBParam( OUStringToOString( aParam, aEnc ) );

        if( aParam.equalsAsciiL( RTL_CONSTASCII_STRINGPARAM( "-display" ) ) || aParam.equalsAsciiL( RTL_CONSTASCII_STRINGPARAM( "--display" ) ) )
        {
            pCmdLineAry[i+1] = g_strdup( "--display" );
            osl_getCommandArg(i+1, &aParam.pData );
            aDisplay = rtl::OUStringToOString( aParam, aEnc );
        }
        else
            pCmdLineAry[i+1] = g_strdup( aBParam.getStr() );
    }
    // add executable
    nParams++;

    g_set_application_name(X11SalData::getFrameClassName());

    // Set consistant name of the root accessible
    rtl::OUString aAppName = Application::GetAppName();
    if( aAppName.getLength() > 0 )
    {
        rtl::OString aPrgName = rtl::OUStringToOString(aAppName, aEnc);
        g_set_prgname(aPrgName);
    }

    // init gtk/gdk
    gtk_init_check( &nParams, &pCmdLineAry );

    //gtk_init_check sets XError/XIOError handlers, we want our own one
    m_aOrigGTKXIOErrorHandler = XSetIOErrorHandler ( (XIOErrorHandler)X11SalData::XIOErrorHdl );
    PushXErrorLevel( !!getenv( "SAL_IGNOREXERRORS" ) );

    for (i = 0; i < nParams; i++ )
        g_free( pCmdLineAry[i] );
    delete [] pCmdLineAry;

#if OSL_DEBUG_LEVEL > 1
    if (g_getenv ("SAL_DEBUG_UPDATES"))
        gdk_window_set_debug_updates (TRUE);
#endif

    pGdkDisp = gdk_display_get_default();
    if ( !pGdkDisp )
    {
        rtl::OUString aProgramFileURL;
        osl_getExecutableFile( &aProgramFileURL.pData );
        rtl::OUString aProgramSystemPath;
        osl_getSystemPathFromFileURL (aProgramFileURL.pData, &aProgramSystemPath.pData);
        rtl::OString  aProgramName = rtl::OUStringToOString(
                                            aProgramSystemPath,
                                            osl_getThreadTextEncoding() );
        fprintf( stderr, "%s X11 error: Can't open display: %s\n",
                aProgramName.getStr(), aDisplay.getStr());
        fprintf( stderr, "   Set DISPLAY environment variable, use -display option\n");
        fprintf( stderr, "   or check permissions of your X-Server\n");
        fprintf( stderr, "   (See \"man X\" resp. \"man xhost\" for details)\n");
        fflush( stderr );
        exit(0);
    }

    /*
     * if a -display switch was used, we need
     * to set the environment accoringly since
     * the clipboard build another connection
     * to the xserver using $DISPLAY
     */
    rtl::OUString envVar(RTL_CONSTASCII_USTRINGPARAM("DISPLAY"));
    const gchar *name = gdk_display_get_name( pGdkDisp );
    rtl::OUString envValue(name, strlen(name), aEnc);
    osl_setEnvironment(envVar.pData, envValue.pData);

    Display *pDisp = gdk_x11_display_get_xdisplay( pGdkDisp );

    m_pGtkSalDisplay = new GtkSalDisplay( pGdkDisp );

    gdk_window_add_filter( NULL, call_filterGdkEvent, m_pGtkSalDisplay );

    PushXErrorLevel( true );
    SalI18N_KeyboardExtension *pKbdExtension = new SalI18N_KeyboardExtension( pDisp );
    XSync( pDisp, False );

    pKbdExtension->UseExtension( ! HasXErrorOccurred() );
    PopXErrorLevel();

    m_pGtkSalDisplay->SetKbdExtension( pKbdExtension );

    g_signal_connect( G_OBJECT(gdk_keymap_get_default()), "keys_changed", G_CALLBACK(signalKeysChanged), m_pGtkSalDisplay );

    // add signal handler to notify screen size changes
    int nScreens = gdk_display_get_n_screens( pGdkDisp );
    for( int n = 0; n < nScreens; n++ )
    {
        GdkScreen *pScreen = gdk_display_get_screen( pGdkDisp, n );
        if( pScreen )
        {
            g_signal_connect( G_OBJECT(pScreen), "size-changed", G_CALLBACK(signalScreenSizeChanged), m_pGtkSalDisplay );
            if( ! gtk_check_version( 2, 14, 0 ) ) // monitors-changed came in with 2.14, avoid an assertion
                g_signal_connect( G_OBJECT(pScreen), "monitors-changed", G_CALLBACK(signalMonitorsChanged), m_pGtkSalDisplay );
        }
    }
}

extern "C"
{
    gboolean call_timeoutFn(gpointer data)
    {
        return GtkXLib::timeoutFn(data);
    }
}

gboolean GtkXLib::timeoutFn(gpointer data)
{
    SalData *pSalData = GetSalData();
    GtkXLib *pThis = (GtkXLib *) data;

    pSalData->m_pInstance->GetYieldMutex()->acquire();

    if( pThis->m_pTimeout )
    {
        g_source_unref (pThis->m_pTimeout);
        pThis->m_pTimeout = NULL;
    }

    // Auto-restart immediately
    pThis->StartTimer( pThis->m_nTimeoutMS );

    GetX11SalData()->Timeout();

    pSalData->m_pInstance->GetYieldMutex()->release();

    return FALSE;
}

void GtkXLib::StartTimer( sal_uLong nMS )
{
    m_nTimeoutMS = nMS; // for restarting

    if (m_pTimeout)
    {
        g_source_destroy (m_pTimeout);
        g_source_unref (m_pTimeout);
    }

    m_pTimeout = g_timeout_source_new (m_nTimeoutMS);
    // #i36226# timers should be executed with lower priority
    // than XEvents like in generic plugin
    g_source_set_priority( m_pTimeout, G_PRIORITY_LOW );
    g_source_set_can_recurse (m_pTimeout, TRUE);
    g_source_set_callback (m_pTimeout, call_timeoutFn,
                           (gpointer) this, NULL);
    g_source_attach (m_pTimeout, g_main_context_default ());

    SalXLib::StartTimer( nMS );
}

void GtkXLib::StopTimer()
{
    SalXLib::StopTimer();

    if (m_pTimeout)
    {
        g_source_destroy (m_pTimeout);
        g_source_unref (m_pTimeout);
        m_pTimeout = NULL;
    }
}

extern "C"
{
    gboolean call_userEventFn( gpointer data )
    {
        return GtkXLib::userEventFn( data );
    }
}

gboolean GtkXLib::userEventFn(gpointer data)
{
    gboolean bContinue;
    GtkXLib *pThis = (GtkXLib *) data;
    SalData *pSalData = GetSalData();

    pSalData->m_pInstance->GetYieldMutex()->acquire();
    pThis->m_pGtkSalDisplay->EventGuardAcquire();

    if( !pThis->m_pGtkSalDisplay->HasMoreEvents() )
    {
        if( pThis->m_pUserEvent )
        {
            g_source_unref (pThis->m_pUserEvent);
            pThis->m_pUserEvent = NULL;
        }
        bContinue = FALSE;
    }
    else
        bContinue = TRUE;

    pThis->m_pGtkSalDisplay->EventGuardRelease();

    pThis->m_pGtkSalDisplay->DispatchInternalEvent();

    pSalData->m_pInstance->GetYieldMutex()->release();

    return bContinue;
}

// hEventGuard_ held during this invocation
void GtkXLib::PostUserEvent()
{
    if( !m_pUserEvent ) // not pending anyway
    {
        m_pUserEvent = g_idle_source_new();
        g_source_set_priority( m_pUserEvent, G_PRIORITY_HIGH );
        g_source_set_can_recurse (m_pUserEvent, TRUE);
        g_source_set_callback (m_pUserEvent, call_userEventFn,
                               (gpointer) this, NULL);
        g_source_attach (m_pUserEvent, g_main_context_default ());
    }
    Wakeup();
}

void GtkXLib::Wakeup()
{
    g_main_context_wakeup( g_main_context_default () );
}

void GtkXLib::Yield( bool bWait, bool bHandleAllCurrentEvents )
{
    /* #i33212# only enter g_main_context_iteration in one thread at any one
     * time, else one of them potentially will never end as long as there is
     * another thread in in there. Having only one yieldin thread actually dispatch
     * fits the vcl event model (see e.g. the generic plugin).
     */

    bool bDispatchThread = false;
    gboolean wasEvent = FALSE;
    {
        // release YieldMutex (and re-acquire at block end)
        YieldMutexReleaser aReleaser;
        if( osl_tryToAcquireMutex( m_aDispatchMutex ) )
            bDispatchThread = true;
        else if( ! bWait )
            return; // someone else is waiting already, return


        if( bDispatchThread )
        {
            int nMaxEvents = bHandleAllCurrentEvents ? 100 : 1;
            gboolean wasOneEvent = TRUE;
            while( nMaxEvents-- && wasOneEvent )
            {
                wasOneEvent = g_main_context_iteration( NULL, FALSE );
                if( wasOneEvent )
                    wasEvent = TRUE;
            }
            if( bWait && ! wasEvent )
                wasEvent = g_main_context_iteration( NULL, TRUE );
        }
        else if( bWait )
           {
            /* #i41693# in case the dispatch thread hangs in join
             * for this thread the condition will never be set
             * workaround: timeout of 1 second a emergency exit
             */
            // we are the dispatch thread
            osl_resetCondition( m_aDispatchCondition );
            TimeValue aValue = { 1, 0 };
            osl_waitCondition( m_aDispatchCondition, &aValue );
        }
    }

    if( bDispatchThread )
    {
        osl_releaseMutex( m_aDispatchMutex );
        if( wasEvent )
            osl_setCondition( m_aDispatchCondition ); // trigger non dispatch thread yields
    }
}

extern "C" {

typedef struct {
    GSource       source;

    GPollFD       pollfd;
    GIOCondition  condition;

    YieldFunc     pending;
    YieldFunc     handle;
    gpointer      user_data;
} SalWatch;

static gboolean
sal_source_prepare (GSource *source,
                    gint    *timeout)
{
    SalWatch *watch = (SalWatch *)source;

    *timeout = -1;

    if (watch->pending &&
        watch->pending (watch->pollfd.fd, watch->user_data)) {
        watch->pollfd.revents |= watch->condition;
        return TRUE;
    }

    return FALSE;
}

static gboolean
sal_source_check (GSource *source)
{
    SalWatch *watch = (SalWatch *)source;

    return watch->pollfd.revents & watch->condition;
}

static gboolean
sal_source_dispatch (GSource    *source,
                     GSourceFunc,
                     gpointer)
{
    SalData *pSalData = GetSalData();
    SalWatch *watch = (SalWatch *) source;

    pSalData->m_pInstance->GetYieldMutex()->acquire();

    watch->handle (watch->pollfd.fd, watch->user_data);

    pSalData->m_pInstance->GetYieldMutex()->release();

    return TRUE;
}

static void
sal_source_finalize (GSource*)
{
}

static GSourceFuncs sal_source_watch_funcs = {
    sal_source_prepare,
    sal_source_check,
    sal_source_dispatch,
    sal_source_finalize,
    NULL,
    NULL
};

static GSource *
sal_source_create_watch (int           fd,
                         GIOCondition  condition,
                         YieldFunc     pending,
                         YieldFunc     handle,
                         gpointer      user_data)
{
    GSource      *source;
    SalWatch     *watch;
    GMainContext *context = g_main_context_default ();

    source = g_source_new (&sal_source_watch_funcs,
                   sizeof (SalWatch));
    watch = (SalWatch *) source;

    watch->pollfd.fd     = fd;
    watch->pollfd.events = condition;
    watch->condition = condition;
    watch->pending   = pending;
    watch->handle    = handle;
    watch->user_data = user_data;

    g_source_set_can_recurse (source, TRUE);
    g_source_add_poll (source, &watch->pollfd);
    g_source_attach (source, context);

    return source;
}

} // extern "C"

void GtkXLib::Insert( int       nFD,
              void     *data,
              YieldFunc pending,
              YieldFunc,
              YieldFunc handle )
{
    GSource *source = sal_source_create_watch
        ( nFD, (GIOCondition) ((G_IO_IN|G_IO_PRI) |
                       (G_IO_ERR|G_IO_HUP|G_IO_NVAL)),
          pending, handle, data );
    m_aSources.push_back( source );
}

void GtkXLib::Remove( int nFD )
{
    ::std::list< GSource * >::iterator it;

    for (it = m_aSources.begin(); it != m_aSources.end(); ++it)
    {
        SalWatch *watch = (SalWatch *) *it;

        if (watch->pollfd.fd == nFD)
        {
            m_aSources.erase( it );

            g_source_destroy ((GSource *)watch);
            g_source_unref   ((GSource *)watch);
            return;
        }
    }
}

/**********************************************************************
 * class GtkData                                                      *
 **********************************************************************/

GtkData::~GtkData()
{
}

void GtkData::Init()
{
    pXLib_ = new GtkXLib();
    pXLib_->Init();
}

/* vim:set shiftwidth=4 softtabstop=4 expandtab: */<|MERGE_RESOLUTION|>--- conflicted
+++ resolved
@@ -225,11 +225,7 @@
                 {
                     GdkRectangle dest;
                     gdk_screen_get_monitor_geometry(pScreen, i, &dest);
-<<<<<<< HEAD
                     addXineramaScreenUnique( i, dest.x, dest.y, dest.width, dest.height );
-=======
-                    m_aXineramaScreenIndexMap[i] = addXineramaScreenUnique( dest.x, dest.y, dest.width, dest.height );
->>>>>>> e2a3d487
                 }
                 m_bXinerama = m_aXineramaScreens.size() > 1;
                 if( ! m_aFrames.empty() )
@@ -250,22 +246,15 @@
 
 int GtkSalDisplay::GetDefaultMonitorNumber() const
 {
-<<<<<<< HEAD
-    GdkScreen* pScreen = gdk_display_get_screen( m_pGdkDisplay, m_nDefaultScreen );
-#if GTK_CHECK_VERSION(2,20,0)
-    return m_aXineramaScreenIndexMap[gdk_screen_get_primary_monitor(pScreen)];
-=======
     int n = 0;
     GdkScreen* pScreen = gdk_display_get_screen( m_pGdkDisplay, m_nDefaultScreen );
 #if GTK_CHECK_VERSION(2,20,0)
     n = gdk_screen_get_primary_monitor(pScreen);
->>>>>>> e2a3d487
 #else
     static screen_get_primary_monitor sym_gdk_screen_get_primary_monitor =
         (screen_get_primary_monitor)osl_getAsciiFunctionSymbol( GetSalData()->m_pPlugin, "gdk_screen_get_primary_monitor" );
     if (sym_gdk_screen_get_primary_monitor)
-<<<<<<< HEAD
-        return m_aXineramaScreenIndexMap[sym_gdk_screen_get_primary_monitor(pScreen)];
+        n = sym_gdk_screen_get_primary_monitor( pScreen );
 #if GTK_CHECK_VERSION(2,14,0)
     //gdk_screen_get_primary_monitor unavailable, take the first laptop monitor
     //as the default
@@ -278,13 +267,9 @@
 #endif
     return 0;
 #endif
-=======
-        n = sym_gdk_screen_get_primary_monitor( pScreen );
-#endif
     if( n >= 0 && size_t(n) < m_aXineramaScreenIndexMap.size() )
         n = m_aXineramaScreenIndexMap[n];
     return n;
->>>>>>> e2a3d487
 }
 
 void GtkSalDisplay::initScreen( int nScreen ) const
