/* -*- Mode: C++; tab-width: 4; indent-tabs-mode: nil; c-basic-offset: 4 -*- */
/*************************************************************************
 *
 * DO NOT ALTER OR REMOVE COPYRIGHT NOTICES OR THIS FILE HEADER.
 *
 * Copyright 2000, 2010 Oracle and/or its affiliates.
 *
 * OpenOffice.org - a multi-platform office productivity suite
 *
 * This file is part of OpenOffice.org.
 *
 * OpenOffice.org is free software: you can redistribute it and/or modify
 * it under the terms of the GNU Lesser General Public License version 3
 * only, as published by the Free Software Foundation.
 *
 * OpenOffice.org is distributed in the hope that it will be useful,
 * but WITHOUT ANY WARRANTY; without even the implied warranty of
 * MERCHANTABILITY or FITNESS FOR A PARTICULAR PURPOSE.  See the
 * GNU Lesser General Public License version 3 for more details
 * (a copy is included in the LICENSE file that accompanied this code).
 *
 * You should have received a copy of the GNU Lesser General Public License
 * version 3 along with OpenOffice.org.  If not, see
 * <http://www.openoffice.org/license.html>
 * for a copy of the LGPLv3 License.
 *
 ************************************************************************/

// MARKER(update_precomp.py): autogen include statement, do not remove
#include "precompiled_vcl.hxx"

#include <osl/module.h>
#include <plugins/gtk/gtkdata.hxx>
#include <plugins/gtk/gtkinst.hxx>
#include <salframe.h>
#include <salobj.h>
#include <plugins/gtk/gtkframe.hxx>
#include <plugins/gtk/gtkobject.hxx>
#include <plugins/gtk/atkbridge.hxx>

#include <rtl/strbuf.hxx>

#include <rtl/uri.hxx>

#if OSL_DEBUG_LEVEL > 1
#include <stdio.h>
#endif

#include <dlfcn.h>
#include <fcntl.h>
#include <unistd.h>

GtkHookedYieldMutex::GtkHookedYieldMutex()
{
}

/*
 * These methods always occur in pairs
 * A ThreadsEnter is followed by a ThreadsLeave
 * We need to queue up the recursive lock count
 * for each pair, so we can accurately restore
 * it later.
 */
void GtkHookedYieldMutex::ThreadsEnter()
{
    acquire();
    if( !aYieldStack.empty() )
    { /* Previously called ThreadsLeave() */
        sal_uLong nCount = aYieldStack.front();
        aYieldStack.pop_front();
        while( nCount-- > 1 )
            acquire();
    }
}

void GtkHookedYieldMutex::ThreadsLeave()
{
    aYieldStack.push_front( mnCount );

#if OSL_DEBUG_LEVEL > 1
    if( mnThreadId &&
<<<<<<< HEAD
        mnThreadId != osl::Thread::getCurrentIdentifier())
=======
        mnThreadId != vos::OThread::getCurrentIdentifier())
>>>>>>> e2a3d487
        fprintf( stderr, "\n\n--- A different thread owns the mutex ...---\n\n\n");
#endif

    while( mnCount > 1 )
        release();
    release();
}

void GtkHookedYieldMutex::acquire()
{
    SalYieldMutex::acquire();
}

void GtkHookedYieldMutex::release()
{
    SalYieldMutex::release();
}

extern "C"
{
    #define GET_YIELD_MUTEX() static_cast<GtkHookedYieldMutex*>(GetSalData()->m_pInstance->GetYieldMutex())
    static void GdkThreadsEnter( void )
    {
        GtkHookedYieldMutex *pYieldMutex = GET_YIELD_MUTEX();
        pYieldMutex->ThreadsEnter();
    }
    static void GdkThreadsLeave( void )
    {
        GtkHookedYieldMutex *pYieldMutex = GET_YIELD_MUTEX();
        pYieldMutex->ThreadsLeave();
    }
    static bool hookLocks( oslModule pModule )
    {
        typedef void (*GdkLockFn) (GCallback enter_fn, GCallback leave_fn);

        GdkLockFn gdk_threads_set_lock_functions =
                (GdkLockFn) osl_getAsciiFunctionSymbol( pModule, "gdk_threads_set_lock_functions" );
        if ( !gdk_threads_set_lock_functions )
        {
#if OSL_DEBUG_LEVEL > 1
            fprintf( stderr, "Failed to hook gdk threads locks\n" );
#endif
            return false;
        }

        gdk_threads_set_lock_functions (GdkThreadsEnter, GdkThreadsLeave);
#if OSL_DEBUG_LEVEL > 1
        fprintf( stderr, "Hooked gdk threads locks\n" );
#endif
        return true;
    }

    VCL_DLLPUBLIC SalInstance* create_SalInstance( oslModule pModule )
    {
        /* #i92121# workaround deadlocks in the X11 implementation
        */
        static const char* pNoXInitThreads = getenv( "SAL_NO_XINITTHREADS" );
        /* #i90094#
           from now on we know that an X connection will be
           established, so protect X against itself
        */
        if( ! ( pNoXInitThreads && *pNoXInitThreads ) )
            XInitThreads();

        const gchar* pVersion = gtk_check_version( 2, 2, 0 );
        if( pVersion )
        {
#if OSL_DEBUG_LEVEL > 1
            fprintf( stderr, "gtk version conflict: %s\n", pVersion );
#endif
            return NULL;
        }

        GtkYieldMutex *pYieldMutex;

        // init gdk thread protection
        if ( !g_thread_supported() )
            g_thread_init( NULL );

        if ( hookLocks( pModule ) )
            pYieldMutex = new GtkHookedYieldMutex();
        else
            pYieldMutex = new GtkYieldMutex();

        gdk_threads_init();

        GtkInstance* pInstance = new GtkInstance( pYieldMutex );
#if OSL_DEBUG_LEVEL > 1
        fprintf( stderr, "creating GtkSalInstance 0x%p\n", pInstance );
#endif

        // initialize SalData
        GtkData *pSalData = new GtkData();
        SetSalData( pSalData );
        pSalData->m_pInstance = pInstance;
        pSalData->Init();
        pSalData->initNWF();

        InitAtkBridge();

        return pInstance;
    }
}

GtkInstance::~GtkInstance()
{
    DeInitAtkBridge();
}

SalFrame* GtkInstance::CreateFrame( SalFrame* pParent, sal_uLong nStyle )
{
    return new GtkSalFrame( pParent, nStyle );
}

SalFrame* GtkInstance::CreateChildFrame( SystemParentData* pParentData, sal_uLong )
{
    SalFrame* pFrame = new GtkSalFrame( pParentData );

    return pFrame;
}

SalObject* GtkInstance::CreateObject( SalFrame* pParent, SystemWindowData* pWindowData, sal_Bool bShow )
{
    // there is no method to set a visual for a GtkWidget
    // so we need the X11SalObject in that case
    if( pWindowData )
        return X11SalObject::CreateObject( pParent, pWindowData, bShow );

    return new GtkSalObject( static_cast<GtkSalFrame*>(pParent), bShow );
}

extern "C"
{
    typedef void*(* getDefaultFnc)();
    typedef void(* addItemFnc)(void *, const char *);
}

void GtkInstance::AddToRecentDocumentList(const rtl::OUString& rFileUrl, const rtl::OUString& rMimeType)
{
    rtl::OString sGtkURL;
    rtl_TextEncoding aSystemEnc = osl_getThreadTextEncoding();
    if ((aSystemEnc == RTL_TEXTENCODING_UTF8) || (rFileUrl.compareToAscii( "file://", 7 ) !=  0))
        sGtkURL = rtl::OUStringToOString(rFileUrl, RTL_TEXTENCODING_UTF8);
    else
    {
        //Non-utf8 locales are a bad idea if trying to work with non-ascii filenames
        //Decode %XX components
        rtl::OUString sDecodedUri = Uri::decode(rFileUrl.copy(7), rtl_UriDecodeToIuri, RTL_TEXTENCODING_UTF8);
        //Convert back to system locale encoding
        rtl::OString sSystemUrl = rtl::OUStringToOString(sDecodedUri, aSystemEnc);
        //Encode to an escaped ASCII-encoded URI
        gchar *g_uri = g_filename_to_uri(sSystemUrl.getStr(), NULL, NULL);
        sGtkURL = rtl::OString(g_uri);
        g_free(g_uri);
    }
#if GTK_CHECK_VERSION(2,10,0)
    GtkRecentManager *manager = gtk_recent_manager_get_default ();
    gtk_recent_manager_add_item (manager, sGtkURL);
    (void)rMimeType;
#else
    static getDefaultFnc sym_gtk_recent_manager_get_default =
        (getDefaultFnc)osl_getAsciiFunctionSymbol( GetSalData()->m_pPlugin, "gtk_recent_manager_get_default" );

    static addItemFnc sym_gtk_recent_manager_add_item =
        (addItemFnc)osl_getAsciiFunctionSymbol( GetSalData()->m_pPlugin, "gtk_recent_manager_add_item");
    if (sym_gtk_recent_manager_get_default && sym_gtk_recent_manager_add_item)
        sym_gtk_recent_manager_add_item(sym_gtk_recent_manager_get_default(), sGtkURL);
    else
        X11SalInstance::AddToRecentDocumentList(rFileUrl, rMimeType);
#endif
}

GtkYieldMutex::GtkYieldMutex()
{
}

void GtkYieldMutex::acquire()
{
    oslThreadIdentifier aCurrentThread = osl::Thread::getCurrentIdentifier();
    // protect member manipulation
    SolarMutexObject::acquire();
    if( mnCount > 0 && mnThreadId == aCurrentThread )
    {
        mnCount++;
        SolarMutexObject::release();
        return;
    }
    SolarMutexObject::release();

    // obtain gdk mutex
    gdk_threads_enter();

    // obtained gdk mutex, now lock count is one by definition
    SolarMutexObject::acquire();
    mnCount = 1;
    mnThreadId = aCurrentThread;
    SolarMutexObject::release();
}

void GtkYieldMutex::release()
{
    oslThreadIdentifier aCurrentThread = osl::Thread::getCurrentIdentifier();
    // protect member manipulation
    SolarMutexObject::acquire();
    // strange things happen, do nothing if we don't own the mutex
    if( mnThreadId == aCurrentThread )
    {
        mnCount--;
        if( mnCount == 0 )
        {
            gdk_threads_leave();
            mnThreadId = 0;
        }
    }
    SolarMutexObject::release();
}

sal_Bool GtkYieldMutex::tryToAcquire()
{
    oslThreadIdentifier aCurrentThread = osl::Thread::getCurrentIdentifier();
    // protect member manipulation
    SolarMutexObject::acquire();
    if( mnCount > 0 )
    {
        if( mnThreadId == aCurrentThread )
        {
            mnCount++;
            SolarMutexObject::release();
            return sal_True;
        }
        else
        {
            SolarMutexObject::release();
            return sal_False;
        }
    }
    SolarMutexObject::release();

    // HACK: gdk_threads_mutex is private, we shouldn't use it.
    // how to we do a try_lock without having a gdk_threads_try_enter ?
    if( ! g_mutex_trylock( gdk_threads_mutex ) )
        return sal_False;

    // obtained gdk mutex, now lock count is one by definition
    SolarMutexObject::acquire();
    mnCount = 1;
    mnThreadId = aCurrentThread;
    SolarMutexObject::release();

    return sal_True;
}

int GtkYieldMutex::Grab()
{
    // this MUST only be called by gdk/gtk callbacks:
    // they are entered with gdk mutex locked; the mutex
    // was unlocked by GtkYieldMutex befor yielding which
    // is now locked again by gtk implicitly

    // obtained gdk mutex, now lock count is one by definition
    SolarMutexObject::acquire();
    int nRet = mnCount;
    if( mnCount == 0 ) // recursive else
        mnThreadId = osl::Thread::getCurrentIdentifier();
#if OSL_DEBUG_LEVEL > 1
    else if( mnThreadId != osl::Thread::getCurrentIdentifier() )
    {
        fprintf( stderr, "Yield mutex grabbed in different thread !\n" );
        abort();
    }
#endif
    mnCount = 1;
    SolarMutexObject::release();
    return nRet;
}

void GtkYieldMutex::Ungrab( int nGrabs )
{
    // this MUST only be called when leaving the callback
    // that locked the mutex with Grab()
    SolarMutexObject::acquire();
    mnCount = nGrabs;
    if( mnCount == 0 )
        mnThreadId = 0;
    SolarMutexObject::release();
}

/* vim:set shiftwidth=4 softtabstop=4 expandtab: */<|MERGE_RESOLUTION|>--- conflicted
+++ resolved
@@ -79,11 +79,7 @@
 
 #if OSL_DEBUG_LEVEL > 1
     if( mnThreadId &&
-<<<<<<< HEAD
         mnThreadId != osl::Thread::getCurrentIdentifier())
-=======
-        mnThreadId != vos::OThread::getCurrentIdentifier())
->>>>>>> e2a3d487
         fprintf( stderr, "\n\n--- A different thread owns the mutex ...---\n\n\n");
 #endif
 
@@ -231,7 +227,7 @@
     {
         //Non-utf8 locales are a bad idea if trying to work with non-ascii filenames
         //Decode %XX components
-        rtl::OUString sDecodedUri = Uri::decode(rFileUrl.copy(7), rtl_UriDecodeToIuri, RTL_TEXTENCODING_UTF8);
+        rtl::OUString sDecodedUri = rtl::Uri::decode(rFileUrl.copy(7), rtl_UriDecodeToIuri, RTL_TEXTENCODING_UTF8);
         //Convert back to system locale encoding
         rtl::OString sSystemUrl = rtl::OUStringToOString(sDecodedUri, aSystemEnc);
         //Encode to an escaped ASCII-encoded URI
