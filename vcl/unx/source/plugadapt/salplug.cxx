--- conflicted
+++ resolved
@@ -297,21 +297,12 @@
     if ( NULL != getenv( "KDE_FULL_SESSION" ) )
     {
         rtl::OUString aVer( RTL_CONSTASCII_USTRINGPARAM( "4" ) );
-<<<<<<< HEAD
 
         const char *pVer = getenv( "KDE_SESSION_VERSION" );
         if ( pVer && aVer.equalsIgnoreAsciiCaseAscii( pVer ) )
             return true;
     }
 
-=======
-
-        const char *pVer = getenv( "KDE_SESSION_VERSION" );
-        if ( pVer && aVer.equalsIgnoreAsciiCaseAscii( pVer ) )
-            return true;
-    }
-
->>>>>>> 0331574c
     if ( KDEVersion( pDisplay ) == 4 )
         return true;
 
@@ -391,11 +382,6 @@
 
                 if ( is_kde4_desktop( pDisplay ) )
                     pRet = desktop_strings[DESKTOP_KDE4];
-<<<<<<< HEAD
-                else if ( is_kde_desktop( pDisplay ) )
-                    pRet = desktop_strings[DESKTOP_KDE];
-=======
->>>>>>> 0331574c
                 else if ( is_gnome_desktop( pDisplay ) )
                     pRet = desktop_strings[DESKTOP_GNOME];
                 else if ( is_kde_desktop( pDisplay ) )
