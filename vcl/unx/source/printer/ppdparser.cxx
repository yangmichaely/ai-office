/* -*- Mode: C++; tab-width: 4; indent-tabs-mode: nil; c-basic-offset: 4 -*- */
/*************************************************************************
 *
 * DO NOT ALTER OR REMOVE COPYRIGHT NOTICES OR THIS FILE HEADER.
 *
 * Copyright 2000, 2010 Oracle and/or its affiliates.
 *
 * OpenOffice.org - a multi-platform office productivity suite
 *
 * This file is part of OpenOffice.org.
 *
 * OpenOffice.org is free software: you can redistribute it and/or modify
 * it under the terms of the GNU Lesser General Public License version 3
 * only, as published by the Free Software Foundation.
 *
 * OpenOffice.org is distributed in the hope that it will be useful,
 * but WITHOUT ANY WARRANTY; without even the implied warranty of
 * MERCHANTABILITY or FITNESS FOR A PARTICULAR PURPOSE.  See the
 * GNU Lesser General Public License version 3 for more details
 * (a copy is included in the LICENSE file that accompanied this code).
 *
 * You should have received a copy of the GNU Lesser General Public License
 * version 3 along with OpenOffice.org.  If not, see
 * <http://www.openoffice.org/license.html>
 * for a copy of the LGPLv3 License.
 *
 ************************************************************************/

// MARKER(update_precomp.py): autogen include statement, do not remove
#include "precompiled_vcl.hxx"

#include <stdlib.h>
#include <stdio.h>

#include <boost/unordered_map.hpp>

#include "vcl/ppdparser.hxx"
#include "vcl/strhelper.hxx"
#include "vcl/helper.hxx"
#include "vcl/svapp.hxx"
#include "cupsmgr.hxx"
#include "tools/debug.hxx"
#include "tools/urlobj.hxx"
#include "tools/stream.hxx"
#include "tools/zcodec.hxx"
#include "osl/mutex.hxx"
#include "osl/file.hxx"
#include "osl/process.h"
#include "osl/thread.h"
#include "rtl/strbuf.hxx"
#include "rtl/ustrbuf.hxx"
#include "rtl/instance.hxx"
#include <sal/macros.h>

#include "com/sun/star/lang/Locale.hpp"

namespace psp
{
    class PPDTranslator
    {
        struct LocaleEqual
        {
            bool operator()(const com::sun::star::lang::Locale& i_rLeft,
                            const com::sun::star::lang::Locale& i_rRight) const
            {
                return i_rLeft.Language.equals( i_rRight.Language ) &&
                i_rLeft.Country.equals( i_rRight.Country ) &&
                i_rLeft.Variant.equals( i_rRight.Variant );
            }
        };

        struct LocaleHash
        {
            size_t operator()(const com::sun::star::lang::Locale& rLocale) const
            { return
                  (size_t)rLocale.Language.hashCode()
                ^ (size_t)rLocale.Country.hashCode()
                ^ (size_t)rLocale.Variant.hashCode()
                ;
            }
        };

        typedef boost::unordered_map< com::sun::star::lang::Locale, rtl::OUString, LocaleHash, LocaleEqual > translation_map;
        typedef boost::unordered_map< rtl::OUString, translation_map, rtl::OUStringHash > key_translation_map;

        key_translation_map     m_aTranslations;
        public:
        PPDTranslator() {}
        ~PPDTranslator() {}


        void insertValue(
            const rtl::OUString& i_rKey,
            const rtl::OUString& i_rOption,
            const rtl::OUString& i_rValue,
            const rtl::OUString& i_rTranslation,
            const com::sun::star::lang::Locale& i_rLocale = com::sun::star::lang::Locale()
            );

        void insertOption( const rtl::OUString& i_rKey,
                           const rtl::OUString& i_rOption,
                           const rtl::OUString& i_rTranslation,
                           const com::sun::star::lang::Locale& i_rLocale = com::sun::star::lang::Locale() )
        {
            insertValue( i_rKey, i_rOption, rtl::OUString(), i_rTranslation, i_rLocale );
        }

        void insertKey( const rtl::OUString& i_rKey,
                        const rtl::OUString& i_rTranslation,
                        const com::sun::star::lang::Locale& i_rLocale = com::sun::star::lang::Locale() )
        {
            insertValue( i_rKey, rtl::OUString(), rtl::OUString(), i_rTranslation, i_rLocale );
        }

        rtl::OUString translateValue(
            const rtl::OUString& i_rKey,
            const rtl::OUString& i_rOption,
            const rtl::OUString& i_rValue,
            const com::sun::star::lang::Locale& i_rLocale = com::sun::star::lang::Locale()
            ) const;

        rtl::OUString translateOption( const rtl::OUString& i_rKey,
                                       const rtl::OUString& i_rOption,
                                       const com::sun::star::lang::Locale& i_rLocale = com::sun::star::lang::Locale() ) const
        {
            return translateValue( i_rKey, i_rOption, rtl::OUString(), i_rLocale );
        }

        rtl::OUString translateKey( const rtl::OUString& i_rKey,
                                    const com::sun::star::lang::Locale& i_rLocale = com::sun::star::lang::Locale() ) const
        {
            return translateValue( i_rKey, rtl::OUString(), rtl::OUString(), i_rLocale );
        }
    };

    static com::sun::star::lang::Locale normalizeInputLocale(
        const com::sun::star::lang::Locale& i_rLocale,
        bool bInsertDefault = false
        )
    {
        com::sun::star::lang::Locale aLoc( i_rLocale );
        if( bInsertDefault && aLoc.Language.getLength() == 0 )
        {
            // empty locale requested, fill in application UI locale
            aLoc = Application::GetSettings().GetUILocale();

            #if OSL_DEBUG_LEVEL > 1
            static const char* pEnvLocale = getenv( "SAL_PPDPARSER_LOCALE" );
            if( pEnvLocale && *pEnvLocale )
            {
                rtl::OString aStr( pEnvLocale );
                sal_Int32 nLen = aStr.getLength();
                aLoc.Language = rtl::OStringToOUString( aStr.copy( 0, nLen > 2 ? 2 : nLen ), RTL_TEXTENCODING_MS_1252 );
                if( nLen >=5 && aStr.getStr()[2] == '_' )
                    aLoc.Country = rtl::OStringToOUString( aStr.copy( 3, 2 ), RTL_TEXTENCODING_MS_1252 );
                else
                    aLoc.Country = rtl::OUString();
                aLoc.Variant = rtl::OUString();
            }
            #endif
        }
        aLoc.Language = aLoc.Language.toAsciiLowerCase();
        aLoc.Country  = aLoc.Country.toAsciiUpperCase();
        aLoc.Variant  = aLoc.Variant.toAsciiUpperCase();

        return aLoc;
    }

    void PPDTranslator::insertValue(
        const rtl::OUString& i_rKey,
        const rtl::OUString& i_rOption,
        const rtl::OUString& i_rValue,
        const rtl::OUString& i_rTranslation,
        const com::sun::star::lang::Locale& i_rLocale
        )
    {
        rtl::OUStringBuffer aKey( i_rKey.getLength() + i_rOption.getLength() + i_rValue.getLength() + 2 );
        aKey.append( i_rKey );
        if( i_rOption.getLength() || i_rValue.getLength() )
        {
            aKey.append( sal_Unicode( ':' ) );
            aKey.append( i_rOption );
        }
        if( i_rValue.getLength() )
        {
            aKey.append( sal_Unicode( ':' ) );
            aKey.append( i_rValue );
        }
        if( aKey.getLength() && i_rTranslation.getLength() )
        {
            rtl::OUString aK( aKey.makeStringAndClear() );
            com::sun::star::lang::Locale aLoc;
            aLoc.Language = i_rLocale.Language.toAsciiLowerCase();
            aLoc.Country  = i_rLocale.Country.toAsciiUpperCase();
            aLoc.Variant  = i_rLocale.Variant.toAsciiUpperCase();
            m_aTranslations[ aK ][ aLoc ] = i_rTranslation;
        }
    }

    rtl::OUString PPDTranslator::translateValue(
        const rtl::OUString& i_rKey,
        const rtl::OUString& i_rOption,
        const rtl::OUString& i_rValue,
        const com::sun::star::lang::Locale& i_rLocale
        ) const
    {
        rtl::OUString aResult;

        rtl::OUStringBuffer aKey( i_rKey.getLength() + i_rOption.getLength() + i_rValue.getLength() + 2 );
        aKey.append( i_rKey );
        if( i_rOption.getLength() || i_rValue.getLength() )
        {
            aKey.append( sal_Unicode( ':' ) );
            aKey.append( i_rOption );
        }
        if( i_rValue.getLength() )
        {
            aKey.append( sal_Unicode( ':' ) );
            aKey.append( i_rValue );
        }
        if( aKey.getLength() )
        {
            rtl::OUString aK( aKey.makeStringAndClear() );
            key_translation_map::const_iterator it = m_aTranslations.find( aK );
            if( it != m_aTranslations.end() )
            {
                const translation_map& rMap( it->second );

                com::sun::star::lang::Locale aLoc( normalizeInputLocale( i_rLocale, true ) );
                for( int nTry = 0; nTry < 4; nTry++ )
                {
                    translation_map::const_iterator tr = rMap.find( aLoc );
                    if( tr != rMap.end() )
                    {
                        aResult = tr->second;
                        break;
                    }
                    switch( nTry )
                    {
                    case 0: aLoc.Variant  = rtl::OUString();break;
                    case 1: aLoc.Country  = rtl::OUString();break;
                    case 2: aLoc.Language = rtl::OUString();break;
                    }
                }
            }
        }
        return aResult;
    }

    class PPDCache
    {
    public:
        std::list< PPDParser* > aAllParsers;
        boost::unordered_map< rtl::OUString, rtl::OUString, rtl::OUStringHash >* pAllPPDFiles;
        PPDCache()
            : pAllPPDFiles(NULL)
        {}
        ~PPDCache()
        {
            while( aAllParsers.begin() != aAllParsers.end() )
            {
                delete aAllParsers.front();
                aAllParsers.pop_front();
            }
            delete pAllPPDFiles;
            pAllPPDFiles = NULL;
        }
    };
}

using namespace psp;

using ::rtl::OUString;
using ::rtl::OStringBuffer;
using ::rtl::OUStringHash;


#undef DBG_ASSERT
#if defined DBG_UTIL || (OSL_DEBUG_LEVEL > 1)
#define BSTRING(x) ByteString( x, osl_getThreadTextEncoding() )
#define DBG_ASSERT( x, y ) { if( ! (x) ) fprintf( stderr, (y) ); }
#else
#define DBG_ASSERT( x, y )
#endif

namespace
{
    struct thePPDCache : public rtl::Static<PPDCache, thePPDCache> {};
}

class PPDDecompressStream
{
    SvFileStream*       mpFileStream;
    SvMemoryStream*     mpMemStream;
    rtl::OUString       maFileName;

    // forbid copying
    PPDDecompressStream( const PPDDecompressStream& );
    PPDDecompressStream& operator=(const PPDDecompressStream& );

    public:
    PPDDecompressStream( const rtl::OUString& rFile );
    ~PPDDecompressStream();

    bool IsOpen() const;
    bool IsEof() const;
    void ReadLine( ByteString& o_rLine);
    void Open( const rtl::OUString& i_rFile );
    void Close();
    const rtl::OUString& GetFileName() const { return maFileName; }
};

PPDDecompressStream::PPDDecompressStream( const rtl::OUString& i_rFile ) :
    mpFileStream( NULL ),
    mpMemStream( NULL )
{
    Open( i_rFile );
}

PPDDecompressStream::~PPDDecompressStream()
{
    Close();
}

void PPDDecompressStream::Open( const rtl::OUString& i_rFile )
{
    Close();

    mpFileStream = new SvFileStream( i_rFile, STREAM_READ );
    maFileName = mpFileStream->GetFileName();

    if( ! mpFileStream->IsOpen() )
    {
        Close();
        return;
    }

    ByteString aLine;
    mpFileStream->ReadLine( aLine );
    mpFileStream->Seek( 0 );

    // check for compress'ed or gzip'ed file
    sal_uLong nCompressMethod = 0;
    if( aLine.Len() > 1 && static_cast<unsigned char>(aLine.GetChar( 0 )) == 0x1f )
    {
        if( static_cast<unsigned char>(aLine.GetChar( 1 )) == 0x8b ) // check for gzip
            nCompressMethod = ZCODEC_DEFAULT | ZCODEC_GZ_LIB;
    }

    if( nCompressMethod != 0 )
    {
        // so let's try to decompress the stream
        mpMemStream = new SvMemoryStream( 4096, 4096 );
        ZCodec aCodec;
        aCodec.BeginCompression( nCompressMethod );
        long nComp = aCodec.Decompress( *mpFileStream, *mpMemStream );
        aCodec.EndCompression();
        if( nComp < 0 )
        {
            // decompression failed, must be an uncompressed stream after all
            delete mpMemStream, mpMemStream = NULL;
            mpFileStream->Seek( 0 );
        }
        else
        {
            // compression successfull, can get rid of file stream
            delete mpFileStream, mpFileStream = NULL;
            mpMemStream->Seek( 0 );
        }
    }
}

void PPDDecompressStream::Close()
{
    delete mpMemStream, mpMemStream = NULL;
    delete mpFileStream, mpFileStream = NULL;
}

bool PPDDecompressStream::IsOpen() const
{
    return (mpMemStream || (mpFileStream && mpFileStream->IsOpen()));
}

bool PPDDecompressStream::IsEof() const
{
    return ( mpMemStream ? mpMemStream->IsEof() : ( mpFileStream ? mpFileStream->IsEof() : true ) );
}

void PPDDecompressStream::ReadLine( ByteString& o_rLine )
{
    if( mpMemStream )
        mpMemStream->ReadLine( o_rLine );
    else if( mpFileStream )
        mpFileStream->ReadLine( o_rLine );
}

static osl::FileBase::RC resolveLink( const rtl::OUString& i_rURL, rtl::OUString& o_rResolvedURL, rtl::OUString& o_rBaseName, osl::FileStatus::Type& o_rType, int nLinkLevel = 10 )
{
    osl::DirectoryItem aLinkItem;
    osl::FileBase::RC aRet = osl::FileBase::E_None;

    if( ( aRet = osl::DirectoryItem::get( i_rURL, aLinkItem ) ) == osl::FileBase::E_None )
    {
        osl::FileStatus aStatus( FileStatusMask_FileName | FileStatusMask_Type | FileStatusMask_LinkTargetURL );
        if( ( aRet = aLinkItem.getFileStatus( aStatus ) ) == osl::FileBase::E_None )
        {
            if( aStatus.getFileType() == osl::FileStatus::Link )
            {
                if( nLinkLevel > 0 )
                    aRet = resolveLink( aStatus.getLinkTargetURL(), o_rResolvedURL, o_rBaseName, o_rType, nLinkLevel-1 );
                else
                    aRet = osl::FileBase::E_MULTIHOP;
            }
            else
            {
                o_rResolvedURL = i_rURL;
                o_rBaseName = aStatus.getFileName();
                o_rType = aStatus.getFileType();
            }
        }
    }
    return aRet;
}

void PPDParser::scanPPDDir( const String& rDir )
{
    static struct suffix_t
    {
        const sal_Char* pSuffix;
        const sal_Int32 nSuffixLen;
    } const pSuffixes[] =
    { { ".PS", 3 },  { ".PPD", 4 }, { ".PS.GZ", 6 }, { ".PPD.GZ", 7 } };

    const int nSuffixes = SAL_N_ELEMENTS(pSuffixes);

    PPDCache &rPPDCache = thePPDCache::get();

    osl::Directory aDir( rDir );
    if ( aDir.open() == osl::FileBase::E_None )
    {
        osl::DirectoryItem aItem;

        INetURLObject aPPDDir(rDir);
        while( aDir.getNextItem( aItem ) == osl::FileBase::E_None )
        {
            osl::FileStatus aStatus( FileStatusMask_FileName );
            if( aItem.getFileStatus( aStatus ) == osl::FileBase::E_None )
            {
                rtl::OUStringBuffer aURLBuf( rDir.Len() + 64 );
                aURLBuf.append( rDir );
                aURLBuf.append( sal_Unicode( '/' ) );
                aURLBuf.append( aStatus.getFileName() );

                rtl::OUString aFileURL, aFileName;
                osl::FileStatus::Type eType = osl::FileStatus::Unknown;

                if( resolveLink( aURLBuf.makeStringAndClear(), aFileURL, aFileName, eType ) == osl::FileBase::E_None )
                {
                    if( eType == osl::FileStatus::Regular )
                    {
                        INetURLObject aPPDFile = aPPDDir;
                        aPPDFile.Append( aFileName );

                        // match extension
                        for( int nSuffix = 0; nSuffix < nSuffixes; nSuffix++ )
                        {
                            if( aFileName.getLength() > pSuffixes[nSuffix].nSuffixLen )
                            {
<<<<<<< HEAD
                                (*rPPDCache.pAllPPDFiles)[ aFileName.copy( 0, aFileName.getLength() - pSuffixes[nSuffix].nSuffixLen ) ] = aPPDFile.PathToFileName();
                                break;
=======
                                if( aFileName.endsWithIgnoreAsciiCaseAsciiL( pSuffixes[nSuffix].pSuffix, pSuffixes[nSuffix].nSuffixLen ) )
                                {
                                    (*pAllPPDFiles)[ aFileName.copy( 0, aFileName.getLength() - pSuffixes[nSuffix].nSuffixLen ) ] = aPPDFile.PathToFileName();
                                    break;
                                }
>>>>>>> e2a3d487
                            }
                        }
                    }
                    else if( eType == osl::FileStatus::Directory )
                    {
                        scanPPDDir( aFileURL );
                    }
                }
            }
        }
        aDir.close();
    }
}

void PPDParser::initPPDFiles()
{
    PPDCache &rPPDCache = thePPDCache::get();
    if( rPPDCache.pAllPPDFiles )
        return;

    rPPDCache.pAllPPDFiles = new boost::unordered_map< OUString, OUString, OUStringHash >();

    // check installation directories
    std::list< OUString > aPathList;
    psp::getPrinterPathList( aPathList, PRINTER_PPDDIR );
    for( std::list< OUString >::const_iterator ppd_it = aPathList.begin(); ppd_it != aPathList.end(); ++ppd_it )
    {
        INetURLObject aPPDDir( *ppd_it, INET_PROT_FILE, INetURLObject::ENCODE_ALL );
        scanPPDDir( aPPDDir.GetMainURL( INetURLObject::NO_DECODE ) );
    }
    if( rPPDCache.pAllPPDFiles->find( OUString( RTL_CONSTASCII_USTRINGPARAM( "SGENPRT" ) ) ) == rPPDCache.pAllPPDFiles->end() )
    {
        // last try: search in directory of executable (mainly for setup)
        OUString aExe;
        if( osl_getExecutableFile( &aExe.pData ) == osl_Process_E_None )
        {
            INetURLObject aDir( aExe );
            aDir.removeSegment();
#ifdef DEBUG
            fprintf( stderr, "scanning last chance dir: %s\n", OUStringToOString( aDir.GetMainURL( INetURLObject::NO_DECODE ), osl_getThreadTextEncoding() ).getStr() );
#endif
            scanPPDDir( aDir.GetMainURL( INetURLObject::NO_DECODE ) );
#ifdef DEBUG
            fprintf( stderr, "SGENPRT %s\n", rPPDCache.pAllPPDFiles->find( OUString( RTL_CONSTASCII_USTRINGPARAM( "SGENPRT" ) ) ) == rPPDCache.pAllPPDFiles->end() ? "not found" : "found" );
#endif
        }
    }
}

void PPDParser::getKnownPPDDrivers( std::list< rtl::OUString >& o_rDrivers, bool bRefresh )
{
    PPDCache &rPPDCache = thePPDCache::get();

    if( bRefresh )
    {
        delete rPPDCache.pAllPPDFiles;
        rPPDCache.pAllPPDFiles = NULL;
    }

    initPPDFiles();
    o_rDrivers.clear();

    boost::unordered_map< OUString, OUString, OUStringHash >::const_iterator it;
    for( it = rPPDCache.pAllPPDFiles->begin(); it != rPPDCache.pAllPPDFiles->end(); ++it )
        o_rDrivers.push_back( it->first );
}

String PPDParser::getPPDFile( const String& rFile )
{
    INetURLObject aPPD( rFile, INET_PROT_FILE, INetURLObject::ENCODE_ALL );
    // someone might enter a full qualified name here
    PPDDecompressStream aStream( aPPD.PathToFileName() );
    if( ! aStream.IsOpen() )
    {
        boost::unordered_map< OUString, OUString, OUStringHash >::const_iterator it;
        PPDCache &rPPDCache = thePPDCache::get();

        bool bRetry = true;
        do
        {
            initPPDFiles();
            // some PPD files contain dots beside the extension, so try name first
            // and cut of points after that
            rtl::OUString aBase( rFile );
            sal_Int32 nLastIndex = aBase.lastIndexOf( sal_Unicode( '/' ) );
            if( nLastIndex >= 0 )
                aBase = aBase.copy( nLastIndex+1 );
            do
            {
                it = rPPDCache.pAllPPDFiles->find( aBase );
                nLastIndex = aBase.lastIndexOf( sal_Unicode( '.' ) );
                if( nLastIndex > 0 )
                    aBase = aBase.copy( 0, nLastIndex );
            } while( it == rPPDCache.pAllPPDFiles->end() && nLastIndex > 0 );

            if( it == rPPDCache.pAllPPDFiles->end() && bRetry )
            {
                // a new file ? rehash
                delete rPPDCache.pAllPPDFiles; rPPDCache.pAllPPDFiles = NULL;
                bRetry = false;
                // note this is optimized for office start where
                // no new files occur and initPPDFiles is called only once
            }
        } while( ! rPPDCache.pAllPPDFiles );

        if( it != rPPDCache.pAllPPDFiles->end() )
            aStream.Open( it->second );
    }

    String aRet;
    if( aStream.IsOpen() )
    {
        ByteString aLine;
        aStream.ReadLine( aLine );
        if( aLine.Search( "*PPD-Adobe" ) == 0 )
            aRet = aStream.GetFileName();
        else
        {
            // our *Include hack does usually not begin
            // with *PPD-Adobe, so try some lines for *Include
            int nLines = 10;
            while( aLine.Search( "*Include" ) != 0 && --nLines )
                aStream.ReadLine( aLine );
            if( nLines )
                aRet = aStream.GetFileName();
        }
    }

    return aRet;
}

String PPDParser::getPPDPrinterName( const String& rFile )
{
    String aPath = getPPDFile( rFile );
    String aName;

    // read in the file
    PPDDecompressStream aStream( aPath );
    if( aStream.IsOpen() )
    {
        String aCurLine;
        while( ! aStream.IsEof() && aStream.IsOpen() )
        {
            ByteString aByteLine;
            aStream.ReadLine( aByteLine );
            aCurLine = String( aByteLine, RTL_TEXTENCODING_MS_1252 );
            if( aCurLine.CompareIgnoreCaseToAscii( "*include:", 9 ) == COMPARE_EQUAL )
            {
                aCurLine.Erase( 0, 9 );
                aCurLine.EraseLeadingChars( ' ' );
                aCurLine.EraseTrailingChars( ' ' );
                aCurLine.EraseLeadingChars( '\t' );
                aCurLine.EraseTrailingChars( '\t' );
                aCurLine.EraseTrailingChars( '\r' );
                aCurLine.EraseTrailingChars( '\n' );
                aCurLine.EraseLeadingChars( '"' );
                aCurLine.EraseTrailingChars( '"' );
                aStream.Close();
                aStream.Open( getPPDFile( aCurLine ) );
                continue;
            }
            if( aCurLine.CompareToAscii( "*ModelName:", 11 ) == COMPARE_EQUAL )
            {
                aName = aCurLine.GetToken( 1, '"' );
                break;
            }
            else if( aCurLine.CompareToAscii( "*NickName:", 10 ) == COMPARE_EQUAL )
                aName = aCurLine.GetToken( 1, '"' );
        }
    }
    return aName;
}

const PPDParser* PPDParser::getParser( const String& rFile )
{
    static ::osl::Mutex aMutex;
    ::osl::Guard< ::osl::Mutex > aGuard( aMutex );

    String aFile = rFile;
    if( rFile.CompareToAscii( "CUPS:", 5 ) != COMPARE_EQUAL )
        aFile = getPPDFile( rFile );
    if( ! aFile.Len() )
    {
#if OSL_DEBUG_LEVEL > 1
        fprintf( stderr, "Could not get printer PPD file \"%s\" !\n", OUStringToOString( rFile, osl_getThreadTextEncoding() ).getStr() );
#endif
        return NULL;
    }

    PPDCache &rPPDCache = thePPDCache::get();
    for( ::std::list< PPDParser* >::const_iterator it = rPPDCache.aAllParsers.begin(); it != rPPDCache.aAllParsers.end(); ++it )
        if( (*it)->m_aFile == aFile )
            return *it;

    PPDParser* pNewParser = NULL;
    if( aFile.CompareToAscii( "CUPS:", 5 ) != COMPARE_EQUAL )
        pNewParser = new PPDParser( aFile );
    else
    {
        PrinterInfoManager& rMgr = PrinterInfoManager::get();
        if( rMgr.getType() == PrinterInfoManager::CUPS )
        {
            pNewParser = const_cast<PPDParser*>(static_cast<CUPSManager&>(rMgr).createCUPSParser( aFile ));
        }
    }
    if( pNewParser )
    {
        // this may actually be the SGENPRT parser,
        // so ensure uniquness here
        rPPDCache.aAllParsers.remove( pNewParser );
        // insert new parser to list
        rPPDCache.aAllParsers.push_front( pNewParser );
    }
    return pNewParser;
}

PPDParser::PPDParser( const String& rFile ) :
        m_aFile( rFile ),
        m_bType42Capable( false ),
        m_aFileEncoding( RTL_TEXTENCODING_MS_1252 ),
        m_pDefaultImageableArea( NULL ),
        m_pImageableAreas( NULL ),
        m_pDefaultPaperDimension( NULL ),
        m_pPaperDimensions( NULL ),
        m_pDefaultInputSlot( NULL ),
        m_pInputSlots( NULL ),
        m_pDefaultResolution( NULL ),
        m_pResolutions( NULL ),
        m_pDefaultDuplexType( NULL ),
        m_pDuplexTypes( NULL ),
        m_pFontList( NULL ),
        m_pTranslator( new PPDTranslator() )
{
    // read in the file
    std::list< ByteString > aLines;
    PPDDecompressStream aStream( m_aFile );
    bool bLanguageEncoding = false;
    if( aStream.IsOpen() )
    {
        ByteString aCurLine;
        while( ! aStream.IsEof() )
        {
            aStream.ReadLine( aCurLine );
            if( aCurLine.GetChar( 0 ) == '*' )
            {
                if( aCurLine.CompareIgnoreCaseToAscii( "*include:", 9 ) == COMPARE_EQUAL )
                {
                    aCurLine.Erase( 0, 9 );
                    aCurLine.EraseLeadingChars( ' ' );
                    aCurLine.EraseTrailingChars( ' ' );
                    aCurLine.EraseLeadingChars( '\t' );
                    aCurLine.EraseTrailingChars( '\t' );
                    aCurLine.EraseTrailingChars( '\r' );
                    aCurLine.EraseTrailingChars( '\n' );
                    aCurLine.EraseLeadingChars( '"' );
                    aCurLine.EraseTrailingChars( '"' );
                    aStream.Close();
                    aStream.Open( getPPDFile( String( aCurLine, m_aFileEncoding ) ) );
                    continue;
                }
                else if( ! bLanguageEncoding &&
                         aCurLine.CompareIgnoreCaseToAscii( "*languageencoding", 17 ) == COMPARE_EQUAL )
                {
                    bLanguageEncoding = true; // generally only the first one counts
                    ByteString aLower = aCurLine;
                    aLower.ToLowerAscii();
                    if( aLower.Search( "isolatin1", 17 ) != STRING_NOTFOUND ||
                        aLower.Search( "windowsansi", 17 ) != STRING_NOTFOUND )
                        m_aFileEncoding = RTL_TEXTENCODING_MS_1252;
                    else if( aLower.Search( "isolatin2", 17 ) != STRING_NOTFOUND )
                        m_aFileEncoding = RTL_TEXTENCODING_ISO_8859_2;
                    else if( aLower.Search( "isolatin5", 17 ) != STRING_NOTFOUND )
                        m_aFileEncoding = RTL_TEXTENCODING_ISO_8859_5;
                    else if( aLower.Search( "jis83-rksj", 17 ) != STRING_NOTFOUND )
                        m_aFileEncoding = RTL_TEXTENCODING_SHIFT_JIS;
                    else if( aLower.Search( "macstandard", 17 ) != STRING_NOTFOUND )
                        m_aFileEncoding = RTL_TEXTENCODING_APPLE_ROMAN;
                    else if( aLower.Search( "utf-8", 17 ) != STRING_NOTFOUND )
                        m_aFileEncoding = RTL_TEXTENCODING_UTF8;
                }
            }
            aLines.push_back( aCurLine );
        }
    }
    aStream.Close();

    // now get the Values
    parse( aLines );
#if OSL_DEBUG_LEVEL > 2
    fprintf( stderr, "acquired %d Keys from PPD %s:\n", m_aKeys.size(), BSTRING( m_aFile ).GetBuffer() );
    for( PPDParser::hash_type::const_iterator it = m_aKeys.begin(); it != m_aKeys.end(); ++it )
    {
        const PPDKey* pKey = it->second;
        char* pSetupType = "<unknown>";
        switch( pKey->m_eSetupType )
        {
            case PPDKey::ExitServer:        pSetupType = "ExitServer";break;
            case PPDKey::Prolog:            pSetupType = "Prolog";break;
            case PPDKey::DocumentSetup: pSetupType = "DocumentSetup";break;
            case PPDKey::PageSetup:     pSetupType = "PageSetup";break;
            case PPDKey::JCLSetup:          pSetupType = "JCLSetup";break;
            case PPDKey::AnySetup:          pSetupType = "AnySetup";break;
            default: break;
        };
        fprintf( stderr, "\t\"%s\" (%d values) OrderDependency: %d %s\n",
                 BSTRING( pKey->getKey() ).GetBuffer(),
                 pKey->countValues(),
                 pKey->m_nOrderDependency,
                 pSetupType );
        for( int j = 0; j < pKey->countValues(); j++ )
        {
            fprintf( stderr, "\t\t" );
            const PPDValue* pValue = pKey->getValue( j );
            if( pValue == pKey->m_pDefaultValue )
                fprintf( stderr, "(Default:) " );
            char* pVType = "<unknown>";
            switch( pValue->m_eType )
            {
                case eInvocation:       pVType = "invocation";break;
                case eQuoted:           pVType = "quoted";break;
                case eString:           pVType = "string";break;
                case eSymbol:           pVType = "symbol";break;
                case eNo:               pVType = "no";break;
                default: break;
            };
            fprintf( stderr, "option: \"%s\", value: type %s \"%s\"\n",
                     BSTRING( pValue->m_aOption ).GetBuffer(),
                     pVType,
                     BSTRING( pValue->m_aValue ).GetBuffer() );
        }
    }
    fprintf( stderr, "constraints: (%d found)\n", m_aConstraints.size() );
    for( std::list< PPDConstraint >::const_iterator cit = m_aConstraints.begin(); cit != m_aConstraints.end(); ++cit )
    {
        fprintf( stderr, "*\"%s\" \"%s\" *\"%s\" \"%s\"\n",
                 BSTRING( cit->m_pKey1->getKey() ).GetBuffer(),
                 cit->m_pOption1 ? BSTRING( cit->m_pOption1->m_aOption ).GetBuffer() : "<nil>",
                 BSTRING( cit->m_pKey2->getKey() ).GetBuffer(),
                 cit->m_pOption2 ? BSTRING( cit->m_pOption2->m_aOption ).GetBuffer() : "<nil>"
                 );
    }
#endif

    // fill in shortcuts
    const PPDKey* pKey;

    m_pImageableAreas = getKey( String( RTL_CONSTASCII_USTRINGPARAM( "ImageableArea" ) ) );
    if( m_pImageableAreas )
        m_pDefaultImageableArea = m_pImageableAreas->getDefaultValue();
    DBG_ASSERT( m_pImageableAreas, "Warning: no ImageableArea in PPD\n" );
    DBG_ASSERT( m_pDefaultImageableArea, "Warning: no DefaultImageableArea in PPD\n" );

    m_pPaperDimensions = getKey( String( RTL_CONSTASCII_USTRINGPARAM( "PaperDimension" ) ) );
    if( m_pPaperDimensions )
        m_pDefaultPaperDimension = m_pPaperDimensions->getDefaultValue();
    DBG_ASSERT( m_pPaperDimensions, "Warning: no PaperDimension in PPD\n" );
    DBG_ASSERT( m_pDefaultPaperDimension, "Warning: no DefaultPaperDimension in PPD\n" );

    m_pResolutions = getKey( String( RTL_CONSTASCII_USTRINGPARAM( "Resolution" ) ) );
    if( m_pResolutions )
        m_pDefaultResolution = m_pResolutions->getDefaultValue();
    DBG_ASSERT( m_pResolutions, "Warning: no Resolution in PPD\n" );
    DBG_ASSERT( m_pDefaultResolution, "Warning: no DefaultResolution in PPD\n" );

    m_pInputSlots = getKey( String( RTL_CONSTASCII_USTRINGPARAM( "InputSlot" ) ) );
    if( m_pInputSlots )
        m_pDefaultInputSlot = m_pInputSlots->getDefaultValue();
    DBG_ASSERT( m_pPaperDimensions, "Warning: no InputSlot in PPD\n" );
    DBG_ASSERT( m_pDefaultPaperDimension, "Warning: no DefaultInputSlot in PPD\n" );

    m_pDuplexTypes = getKey( String( RTL_CONSTASCII_USTRINGPARAM( "Duplex" ) ) );
    if( m_pDuplexTypes )
        m_pDefaultDuplexType = m_pDuplexTypes->getDefaultValue();

    m_pFontList = getKey( String( RTL_CONSTASCII_USTRINGPARAM( "Font" ) ) );
    DBG_ASSERT( m_pFontList, "Warning: no Font in PPD\n" );

    // fill in direct values
    if( (pKey = getKey( String( RTL_CONSTASCII_USTRINGPARAM( "ModelName" ) ) )) )
        m_aPrinterName = pKey->getValue( 0 )->m_aValue;
    if( (pKey = getKey( String( RTL_CONSTASCII_USTRINGPARAM( "NickName" ) ) )) )
        m_aNickName = pKey->getValue( 0 )->m_aValue;
    if( (pKey = getKey( String( RTL_CONSTASCII_USTRINGPARAM( "ColorDevice" ) ) )) )
        m_bColorDevice = pKey->getValue( 0 )->m_aValue.CompareIgnoreCaseToAscii( "true", 4 ) == COMPARE_EQUAL ? true : false;

    if( (pKey = getKey( String( RTL_CONSTASCII_USTRINGPARAM( "LanguageLevel" ) ) )) )
        m_nLanguageLevel = pKey->getValue( 0 )->m_aValue.ToInt32();
    if( (pKey = getKey( String( RTL_CONSTASCII_USTRINGPARAM( "TTRasterizer" ) ) )) )
        m_bType42Capable = pKey->getValue( 0 )->m_aValue.EqualsIgnoreCaseAscii( "Type42" ) ? true : false;
}

PPDParser::~PPDParser()
{
    for( PPDParser::hash_type::iterator it = m_aKeys.begin(); it != m_aKeys.end(); ++it )
        delete it->second;
    delete m_pTranslator;
}

void PPDParser::insertKey( const String& rKey, PPDKey* pKey )
{
    m_aKeys[ rKey ] = pKey;
    m_aOrderedKeys.push_back( pKey );
}

const PPDKey* PPDParser::getKey( int n ) const
{
    return ((unsigned int)n < m_aOrderedKeys.size() && n >= 0) ? m_aOrderedKeys[n] : NULL;
}

const PPDKey* PPDParser::getKey( const String& rKey ) const
{
    PPDParser::hash_type::const_iterator it = m_aKeys.find( rKey );
    return it != m_aKeys.end() ? it->second : NULL;
}

bool PPDParser::hasKey( const PPDKey* pKey ) const
{
    return
        pKey ?
        ( m_aKeys.find( pKey->getKey() ) != m_aKeys.end() ? true : false ) :
        false;
}

static sal_uInt8 getNibble( sal_Char cChar )
{
    sal_uInt8 nRet = 0;
    if( cChar >= '0' && cChar <= '9' )
        nRet = sal_uInt8( cChar - '0' );
    else if( cChar >= 'A' && cChar <= 'F' )
        nRet = 10 + sal_uInt8( cChar - 'A' );
    else if( cChar >= 'a' && cChar <= 'f' )
        nRet = 10 + sal_uInt8( cChar - 'a' );
    return nRet;
}

String PPDParser::handleTranslation( const ByteString& i_rString, bool bIsGlobalized )
{
    int nOrigLen = i_rString.Len();
    OStringBuffer aTrans( nOrigLen );
    const sal_Char* pStr = i_rString.GetBuffer();
    const sal_Char* pEnd = pStr + nOrigLen;
    while( pStr < pEnd )
    {
        if( *pStr == '<' )
        {
            pStr++;
            sal_Char cChar;
            while( *pStr != '>' && pStr < pEnd-1 )
            {
                cChar = getNibble( *pStr++ ) << 4;
                cChar |= getNibble( *pStr++ );
                aTrans.append( cChar );
            }
            pStr++;
        }
        else
            aTrans.append( *pStr++ );
    }
    return OStringToOUString( aTrans.makeStringAndClear(), bIsGlobalized ? RTL_TEXTENCODING_UTF8 : m_aFileEncoding );
}

void PPDParser::parse( ::std::list< ByteString >& rLines )
{
    std::list< ByteString >::iterator line = rLines.begin();
    PPDParser::hash_type::const_iterator keyit;
    while( line != rLines.end() )
    {
        ByteString aCurrentLine( *line );
        ++line;
        if( aCurrentLine.GetChar(0) != '*' )
            continue;
        if( aCurrentLine.GetChar(1) == '%' )
            continue;

        ByteString aKey = GetCommandLineToken( 0, aCurrentLine.GetToken( 0, ':' ) );
        int nPos = aKey.Search( '/' );
        if( nPos != STRING_NOTFOUND )
            aKey.Erase( nPos );
        aKey.Erase( 0, 1 ); // remove the '*'

        if( aKey.Equals( "CloseUI" ) || aKey.Equals( "OpenGroup" ) || aKey.Equals( "CloseGroup" ) || aKey.Equals( "End" ) || aKey.Equals( "OpenSubGroup" ) || aKey.Equals( "CloseSubGroup" ) )
            continue;

        if( aKey.Equals( "OpenUI" ) )
        {
            parseOpenUI( aCurrentLine );
            continue;
        }
        else if( aKey.Equals( "OrderDependency" ) )
        {
            parseOrderDependency( aCurrentLine );
            continue;
        }
        else if( aKey.Equals( "UIConstraints" ) || aKey.Equals( "NonUIConstraints" ) )
            continue; // parsed in pass 2
        else if( aKey.Equals( "CustomPageSize" ) ) // currently not handled
            continue;

        // default values are parsed in pass 2
        if( aKey.CompareTo( "Default", 7 ) == COMPARE_EQUAL )
            continue;

        bool bQuery     = false;
        if( aKey.GetChar( 0 ) == '?' )
        {
            aKey.Erase( 0, 1 );
            bQuery = true;
        }

        String aUniKey( aKey, RTL_TEXTENCODING_MS_1252 );
        // handle CUPS extension for globalized PPDs
        bool bIsGlobalizedLine = false;
        com::sun::star::lang::Locale aTransLocale;
        if( ( aUniKey.Len() > 3 && aUniKey.GetChar( 2 ) == '.' ) ||
            ( aUniKey.Len() > 5 && aUniKey.GetChar( 2 ) == '_' && aUniKey.GetChar( 5 ) == '.' ) )
        {
            if( aUniKey.GetChar( 2 ) == '.' )
            {
                aTransLocale.Language = aUniKey.Copy( 0, 2 );
                aUniKey = aUniKey.Copy( 3 );
            }
            else
            {
                aTransLocale.Language = aUniKey.Copy( 0, 2 );
                aTransLocale.Country = aUniKey.Copy( 3, 2 );
                aUniKey = aUniKey.Copy( 6 );
            }
            bIsGlobalizedLine = true;
        }

        String aOption;
        nPos = aCurrentLine.Search( ':' );
        if( nPos != STRING_NOTFOUND )
        {
            aOption = String( aCurrentLine.Copy( 1, nPos-1 ), RTL_TEXTENCODING_MS_1252 );
            aOption = GetCommandLineToken( 1, aOption );
            int nTransPos = aOption.Search( '/' );
            if( nTransPos != STRING_NOTFOUND )
                aOption.Erase( nTransPos );
        }

        PPDValueType eType = eNo;
        String aValue;
        rtl::OUString aOptionTranslation;
        rtl::OUString aValueTranslation;
        if( nPos != STRING_NOTFOUND )
        {
            // found a colon, there may be an option
            ByteString aLine = aCurrentLine.Copy( 1, nPos-1 );
            aLine = WhitespaceToSpace( aLine );
            int nTransPos = aLine.Search( '/' );
            if( nTransPos != STRING_NOTFOUND )
                aOptionTranslation = handleTranslation( aLine.Copy( nTransPos+1 ), bIsGlobalizedLine );

            // read in more lines if necessary for multiline values
            aLine = aCurrentLine.Copy( nPos+1 );
            if( aLine.Len() )
            {
                while( ! ( aLine.GetTokenCount( '"' ) & 1 ) &&
                       line != rLines.end() )
                    // while there is an even number of tokens; that means
                    // an odd number of doubleqoutes
                {
                    // copy the newlines also
                    aLine += '\n';
                    aLine += *line;
                    ++line;
                }
            }
            aLine = WhitespaceToSpace( aLine );

            // #i100644# handle a missing value (actually a broken PPD)
            if( ! aLine.Len() )
            {
                if( aOption.Len() &&
                    aUniKey.CompareToAscii( "JCL", 3 ) != COMPARE_EQUAL )
                    eType = eInvocation;
                else
                    eType = eQuoted;
            }
            // check for invocation or quoted value
            else if( aLine.GetChar(0) == '"' )
            {
                aLine.Erase( 0, 1 );
                nTransPos = aLine.Search( '"' );
                aValue = String( aLine.Copy( 0, nTransPos ), RTL_TEXTENCODING_MS_1252 );
                // after the second doublequote can follow a / and a translation
                aValueTranslation = handleTranslation( aLine.Copy( nTransPos+2 ), bIsGlobalizedLine );
                // check for quoted value
                if( aOption.Len() &&
                    aUniKey.CompareToAscii( "JCL", 3 ) != COMPARE_EQUAL )
                    eType = eInvocation;
                else
                    eType = eQuoted;
            }
            // check for symbol value
            else if( aLine.GetChar(0) == '^' )
            {
                aLine.Erase( 0, 1 );
                aValue = String( aLine, RTL_TEXTENCODING_MS_1252 );
                eType = eSymbol;
            }
            else
            {
                // must be a string value then
                // strictly this is false because string values
                // can contain any whitespace which is reduced
                // to one space by now
                // who cares ...
                nTransPos = aLine.Search( '/' );
                if( nTransPos == STRING_NOTFOUND )
                    nTransPos = aLine.Len();
                aValue = String( aLine.Copy( 0, nTransPos ), RTL_TEXTENCODING_MS_1252 );
                aValueTranslation = handleTranslation( aLine.Copy( nTransPos+1 ), bIsGlobalizedLine );
                eType = eString;
            }
        }

        // handle globalized PPD entries
        if( bIsGlobalizedLine )
        {
            // handle main key translations of form:
            // *ll_CC.Translation MainKeyword/translated text: ""
            if( aUniKey.EqualsAscii( "Translation" ) )
            {
                m_pTranslator->insertKey( aOption, aOptionTranslation, aTransLocale );
            }
            // handle options translations of for:
            // *ll_CC.MainKeyword OptionKeyword/translated text: ""
            else
            {
                m_pTranslator->insertOption( aUniKey, aOption, aOptionTranslation, aTransLocale );
            }
            continue;
        }

        PPDKey* pKey = NULL;
        keyit = m_aKeys.find( aUniKey );
        if( keyit == m_aKeys.end() )
        {
            pKey = new PPDKey( aUniKey );
            insertKey( aUniKey, pKey );
        }
        else
            pKey = keyit->second;

        if( eType == eNo && bQuery )
            continue;

        PPDValue* pValue = pKey->insertValue( aOption );
        if( ! pValue )
            continue;
        pValue->m_eType = eType;
        pValue->m_aValue = aValue;

        if( aOptionTranslation.getLength() )
            m_pTranslator->insertOption( aUniKey, aOption, aOptionTranslation, aTransLocale );
        if( aValueTranslation.getLength() )
            m_pTranslator->insertValue( aUniKey, aOption, aValue, aValueTranslation, aTransLocale );

        // eventually update query and remove from option list
        if( bQuery && pKey->m_bQueryValue == sal_False )
        {
            pKey->m_aQueryValue = *pValue;
            pKey->m_bQueryValue = true;
            pKey->eraseValue( pValue->m_aOption );
        }
    }

    // second pass: fill in defaults
    for( line = rLines.begin(); line != rLines.end(); ++line )
    {
        ByteString aLine( *line );
        if( aLine.CompareTo( "*Default", 8 ) == COMPARE_EQUAL )
        {
            String aKey( aLine.Copy( 8 ), RTL_TEXTENCODING_MS_1252 );
            sal_uInt16 nPos = aKey.Search( ':' );
            if( nPos != STRING_NOTFOUND )
            {
                aKey.Erase( nPos );
                String aOption( WhitespaceToSpace( aLine.Copy( nPos+9 ) ), RTL_TEXTENCODING_MS_1252 );
                keyit = m_aKeys.find( aKey );
                if( keyit != m_aKeys.end() )
                {
                    PPDKey* pKey = keyit->second;
                    const PPDValue* pDefValue = pKey->getValue( aOption );
                    if( pKey->m_pDefaultValue == NULL )
                        pKey->m_pDefaultValue = pDefValue;
                }
                else
                {
                    // some PPDs contain defaults for keys that
                    // do not exist otherwise
                    // (example: DefaultResolution)
                    // so invent that key here and have a default value
                    PPDKey* pKey = new PPDKey( aKey );
                    PPDValue* pNewValue = pKey->insertValue( aOption );
                    pNewValue->m_eType = eInvocation; // or what ?
                    insertKey( aKey, pKey );
                }
            }
        }
        else if( aLine.CompareTo( "*UIConstraints", 14 ) == COMPARE_EQUAL  ||
                 aLine.CompareTo( "*NonUIConstraints", 17 ) == COMPARE_EQUAL )
            parseConstraint( aLine );

    }
}

void PPDParser::parseOpenUI( const ByteString& rLine )
{
    String aTranslation;
    ByteString aKey = rLine;

    int nPos = aKey.Search( ':' );
    if( nPos != STRING_NOTFOUND )
        aKey.Erase( nPos );
    nPos = aKey.Search( '/' );
    if( nPos != STRING_NOTFOUND )
    {
        aTranslation = handleTranslation( aKey.Copy( nPos + 1 ), false );
        aKey.Erase( nPos );
    }
    aKey = GetCommandLineToken( 1, aKey );
    aKey.Erase( 0, 1 );

    String aUniKey( aKey, RTL_TEXTENCODING_MS_1252 );
    PPDParser::hash_type::const_iterator keyit = m_aKeys.find( aUniKey );
    PPDKey* pKey;
    if( keyit == m_aKeys.end() )
    {
        pKey = new PPDKey( aUniKey );
        insertKey( aUniKey, pKey );
    }
    else
        pKey = keyit->second;

    pKey->m_bUIOption = true;
    m_pTranslator->insertKey( pKey->getKey(), aTranslation );

    ByteString aValue = WhitespaceToSpace( rLine.GetToken( 1, ':' ) );
    if( aValue.CompareIgnoreCaseToAscii( "boolean" ) == COMPARE_EQUAL )
        pKey->m_eUIType = PPDKey::Boolean;
    else if( aValue.CompareIgnoreCaseToAscii( "pickmany" ) == COMPARE_EQUAL )
        pKey->m_eUIType = PPDKey::PickMany;
    else
        pKey->m_eUIType = PPDKey::PickOne;
}

void PPDParser::parseOrderDependency( const ByteString& rLine )
{
    ByteString aLine( rLine );
    int nPos = aLine.Search( ':' );
    if( nPos != STRING_NOTFOUND )
        aLine.Erase( 0, nPos+1 );

    int nOrder = GetCommandLineToken( 0, aLine ).ToInt32();
    ByteString aSetup = GetCommandLineToken( 1, aLine );
    String aKey( GetCommandLineToken( 2, aLine ), RTL_TEXTENCODING_MS_1252 );
    if( aKey.GetChar( 0 ) != '*' )
        return; // invalid order depency
    aKey.Erase( 0, 1 );

    PPDKey* pKey;
    PPDParser::hash_type::const_iterator keyit = m_aKeys.find( aKey );
    if( keyit == m_aKeys.end() )
    {
        pKey = new PPDKey( aKey );
        insertKey( aKey, pKey );
    }
    else
        pKey = keyit->second;

    pKey->m_nOrderDependency = nOrder;
    if( aSetup.Equals( "ExitServer" ) )
        pKey->m_eSetupType = PPDKey::ExitServer;
    else if( aSetup.Equals( "Prolog" ) )
        pKey->m_eSetupType = PPDKey::Prolog;
    else if( aSetup.Equals( "DocumentSetup" ) )
        pKey->m_eSetupType = PPDKey::DocumentSetup;
    else if( aSetup.Equals( "PageSetup" ) )
        pKey->m_eSetupType = PPDKey::PageSetup;
    else if( aSetup.Equals( "JCLSetup" ) )
        pKey->m_eSetupType = PPDKey::JCLSetup;
    else
        pKey->m_eSetupType = PPDKey::AnySetup;
}

void PPDParser::parseConstraint( const ByteString& rLine )
{
    bool bFailed = false;

    String aLine( rLine, RTL_TEXTENCODING_MS_1252 );
    aLine.Erase( 0, rLine.Search( ':' )+1 );
    PPDConstraint aConstraint;
    int nTokens = GetCommandLineTokenCount( aLine );
    for( int i = 0; i < nTokens; i++ )
    {
        String aToken = GetCommandLineToken( i, aLine );
        if( aToken.GetChar( 0 ) == '*' )
        {
            aToken.Erase( 0, 1 );
            if( aConstraint.m_pKey1 )
                aConstraint.m_pKey2 = getKey( aToken );
            else
                aConstraint.m_pKey1 = getKey( aToken );
        }
        else
        {
            if( aConstraint.m_pKey2 )
            {
                if( ! ( aConstraint.m_pOption2 = aConstraint.m_pKey2->getValue( aToken ) ) )
                    bFailed = true;
            }
            else if( aConstraint.m_pKey1 )
            {
                if( ! ( aConstraint.m_pOption1 = aConstraint.m_pKey1->getValue( aToken ) ) )
                    bFailed = true;
            }
            else
                // constraint for nonexistent keys; this happens
                // e.g. in HP4PLUS3
                bFailed = true;
        }
    }
    // there must be two keywords
    if( ! aConstraint.m_pKey1 || ! aConstraint.m_pKey2 || bFailed )
    {
#ifdef __DEBUG
        fprintf( stderr, "Warning: constraint \"%s\" is invalid\n", rLine.GetStr() );
#endif
    }
    else
        m_aConstraints.push_back( aConstraint );
}

String PPDParser::getDefaultPaperDimension() const
{
    if( m_pDefaultPaperDimension )
        return m_pDefaultPaperDimension->m_aOption;

    return String();
}

bool PPDParser::getMargins(
                           const String& rPaperName,
                           int& rLeft, int& rRight,
                           int& rUpper, int& rLower ) const
{
    if( ! m_pImageableAreas || ! m_pPaperDimensions )
        return false;

    int nPDim=-1, nImArea=-1, i;
    for( i = 0; i < m_pImageableAreas->countValues(); i++ )
        if( rPaperName == m_pImageableAreas->getValue( i )->m_aOption )
            nImArea = i;
    for( i = 0; i < m_pPaperDimensions->countValues(); i++ )
        if( rPaperName == m_pPaperDimensions->getValue( i )->m_aOption )
            nPDim = i;
    if( nPDim == -1 || nImArea == -1 )
        return false;

    double ImLLx, ImLLy, ImURx, ImURy;
    double PDWidth, PDHeight;
    String aArea = m_pImageableAreas->getValue( nImArea )->m_aValue;
    ImLLx = StringToDouble( GetCommandLineToken( 0, aArea ) );
    ImLLy = StringToDouble( GetCommandLineToken( 1, aArea ) );
    ImURx = StringToDouble( GetCommandLineToken( 2, aArea ) );
    ImURy = StringToDouble( GetCommandLineToken( 3, aArea ) );
    aArea = m_pPaperDimensions->getValue( nPDim )->m_aValue;
    PDWidth     = StringToDouble( GetCommandLineToken( 0, aArea ) );
    PDHeight    = StringToDouble( GetCommandLineToken( 1, aArea ) );
    rLeft  = (int)(ImLLx + 0.5);
    rLower = (int)(ImLLy + 0.5);
    rUpper = (int)(PDHeight - ImURy + 0.5);
    rRight = (int)(PDWidth - ImURx + 0.5);

    return true;
}

bool PPDParser::getPaperDimension(
                                  const String& rPaperName,
                                  int& rWidth, int& rHeight ) const
{
    if( ! m_pPaperDimensions )
        return false;

    int nPDim=-1;
    for( int i = 0; i < m_pPaperDimensions->countValues(); i++ )
        if( rPaperName == m_pPaperDimensions->getValue( i )->m_aOption )
            nPDim = i;
    if( nPDim == -1 )
        return false;

    double PDWidth, PDHeight;
    String aArea = m_pPaperDimensions->getValue( nPDim )->m_aValue;
    PDWidth     = StringToDouble( GetCommandLineToken( 0, aArea ) );
    PDHeight    = StringToDouble( GetCommandLineToken( 1, aArea ) );
    rHeight = (int)(PDHeight + 0.5);
    rWidth  = (int)(PDWidth + 0.5);

    return true;
}

String PPDParser::matchPaper( int nWidth, int nHeight ) const
{
    if( ! m_pPaperDimensions )
        return String();

    int nPDim = -1;
    double PDWidth, PDHeight;
    double fSort = 2e36, fNewSort;

    for( int i = 0; i < m_pPaperDimensions->countValues(); i++ )
    {
        String aArea =  m_pPaperDimensions->getValue( i )->m_aValue;
        PDWidth     = StringToDouble( GetCommandLineToken( 0, aArea ) );
        PDHeight    = StringToDouble( GetCommandLineToken( 1, aArea ) );
        PDWidth     /= (double)nWidth;
        PDHeight    /= (double)nHeight;
        if( PDWidth >= 0.9      &&  PDWidth <= 1.1      &&
            PDHeight >= 0.9     &&  PDHeight <= 1.1         )
        {
            fNewSort =
                (1.0-PDWidth)*(1.0-PDWidth) + (1.0-PDHeight)*(1.0-PDHeight);
            if( fNewSort == 0.0 ) // perfect match
                return m_pPaperDimensions->getValue( i )->m_aOption;

            if( fNewSort < fSort )
            {
                fSort = fNewSort;
                nPDim = i;
            }
        }
    }

    static bool bDontSwap = false;
    if( nPDim == -1 && ! bDontSwap )
    {
        // swap portrait/landscape and try again
        bDontSwap = true;
        String rRet = matchPaper( nHeight, nWidth );
        bDontSwap = false;
        return rRet;
    }

    return nPDim != -1 ? m_pPaperDimensions->getValue( nPDim )->m_aOption : String();
}

String PPDParser::getDefaultInputSlot() const
{
    if( m_pDefaultInputSlot )
        return m_pDefaultInputSlot->m_aValue;
    return String();
}

String PPDParser::getSlot( int nSlot ) const
{
    if( ! m_pInputSlots )
        return String();

    if( nSlot > 0 && nSlot < m_pInputSlots->countValues() )
        return m_pInputSlots->getValue( nSlot )->m_aOption;
    else if( m_pInputSlots->countValues() > 0 )
        return m_pInputSlots->getValue( (sal_uLong)0 )->m_aOption;

    return String();
}

String PPDParser::getSlotCommand( int nSlot ) const
{
    if( ! m_pInputSlots )
        return String();

    if( nSlot > 0 && nSlot < m_pInputSlots->countValues() )
        return m_pInputSlots->getValue( nSlot )->m_aValue;
    else if( m_pInputSlots->countValues() > 0 )
        return m_pInputSlots->getValue( (sal_uLong)0 )->m_aValue;

    return String();
}

String PPDParser::getSlotCommand( const String& rSlot ) const
{
    if( ! m_pInputSlots )
        return String();

    for( int i=0; i < m_pInputSlots->countValues(); i++ )
    {
        const PPDValue* pValue = m_pInputSlots->getValue( i );
        if( pValue->m_aOption == rSlot )
            return pValue->m_aValue;
    }
    return String();
}

String PPDParser::getPaperDimension( int nPaperDimension ) const
{
    if( ! m_pPaperDimensions )
        return String();

    if( nPaperDimension > 0 && nPaperDimension < m_pPaperDimensions->countValues() )
        return m_pPaperDimensions->getValue( nPaperDimension )->m_aOption;
    else if( m_pPaperDimensions->countValues() > 0 )
        return m_pPaperDimensions->getValue( (sal_uLong)0 )->m_aOption;

    return String();
}

String PPDParser::getPaperDimensionCommand( int nPaperDimension ) const
{
    if( ! m_pPaperDimensions )
        return String();

    if( nPaperDimension > 0 && nPaperDimension < m_pPaperDimensions->countValues() )
        return m_pPaperDimensions->getValue( nPaperDimension )->m_aValue;
    else if( m_pPaperDimensions->countValues() > 0 )
        return m_pPaperDimensions->getValue( (sal_uLong)0 )->m_aValue;

    return String();
}

String PPDParser::getPaperDimensionCommand( const String& rPaperDimension ) const
{
    if( ! m_pPaperDimensions )
        return String();

    for( int i=0; i < m_pPaperDimensions->countValues(); i++ )
    {
        const PPDValue* pValue = m_pPaperDimensions->getValue( i );
        if( pValue->m_aOption == rPaperDimension )
            return pValue->m_aValue;
    }
    return String();
}

void PPDParser::getResolutionFromString(
                                        const String& rString,
                                        int& rXRes, int& rYRes ) const
{
    int nDPIPos;

    rXRes = rYRes = 300;

    nDPIPos = rString.SearchAscii( "dpi" );
    if( nDPIPos != STRING_NOTFOUND )
    {
        int nPos = 0;
        if( ( nPos = rString.Search( 'x' ) ) != STRING_NOTFOUND )
        {
            rXRes = rString.Copy( 0, nPos ).ToInt32();
            rYRes = rString.GetToken( 1, 'x' ).Erase( nDPIPos - nPos - 1 ).ToInt32();
        }
        else
            rXRes = rYRes = rString.Copy( 0, nDPIPos ).ToInt32();
    }
}

void PPDParser::getDefaultResolution( int& rXRes, int& rYRes ) const
{
    if( m_pDefaultResolution )
    {
        getResolutionFromString( m_pDefaultResolution->m_aValue, rXRes, rYRes );
        return;
    }

    rXRes = 300;
    rYRes = 300;
}

int PPDParser::getResolutions() const
{
    if( ( ! m_pResolutions || m_pResolutions->countValues() == 0 ) &&
        m_pDefaultResolution )
        return 1;
    return m_pResolutions ? m_pResolutions->countValues() : 0;
}

void PPDParser::getResolution( int nNr, int& rXRes, int& rYRes ) const
{
    if( ( ! m_pResolutions || m_pResolutions->countValues() == 0 ) && m_pDefaultResolution && nNr == 0 )
    {
        getDefaultResolution( rXRes, rYRes );
        return;
    }
    if( ! m_pResolutions )
        return;

    getResolutionFromString( m_pResolutions->getValue( nNr )->m_aOption,
                             rXRes, rYRes );
}

String PPDParser::getResolutionCommand( int nXRes, int nYRes ) const
{
    if( ( ! m_pResolutions || m_pResolutions->countValues() == 0 ) && m_pDefaultResolution )
        return m_pDefaultResolution->m_aValue;

    if( ! m_pResolutions )
        return String();

    int nX, nY;
    for( int i = 0; i < m_pResolutions->countValues(); i++ )
    {
        getResolutionFromString( m_pResolutions->getValue( i )->m_aOption,
                                 nX, nY );
        if( nX == nXRes && nY == nYRes )
            return m_pResolutions->getValue( i )->m_aValue;
    }
    return String();
}

String PPDParser::getDefaultDuplexType() const
{
    if( m_pDefaultDuplexType )
        return m_pDefaultDuplexType->m_aValue;
    return String();
}

String PPDParser::getDuplex( int nDuplex ) const
{
    if( ! m_pDuplexTypes )
        return String();

    if( nDuplex > 0 && nDuplex < m_pDuplexTypes->countValues() )
        return m_pDuplexTypes->getValue( nDuplex )->m_aOption;
    else if( m_pDuplexTypes->countValues() > 0 )
        return m_pDuplexTypes->getValue( (sal_uLong)0 )->m_aOption;

    return String();
}

String PPDParser::getDuplexCommand( int nDuplex ) const
{
    if( ! m_pDuplexTypes )
        return String();

    if( nDuplex > 0 && nDuplex < m_pDuplexTypes->countValues() )
        return m_pDuplexTypes->getValue( nDuplex )->m_aValue;
    else if( m_pDuplexTypes->countValues() > 0 )
        return m_pDuplexTypes->getValue( (sal_uLong)0 )->m_aValue;

    return String();
}

String PPDParser::getDuplexCommand( const String& rDuplex ) const
{
    if( ! m_pDuplexTypes )
        return String();

    for( int i=0; i < m_pDuplexTypes->countValues(); i++ )
    {
        const PPDValue* pValue = m_pDuplexTypes->getValue( i );
        if( pValue->m_aOption == rDuplex )
            return pValue->m_aValue;
    }
    return String();
}

void PPDParser::getFontAttributes(
                                  int nFont,
                                  String& rEncoding,
                                  String& rCharset ) const
{
    if( m_pFontList && nFont >= 0 && nFont < m_pFontList->countValues() )
    {
        String aAttribs =
            WhitespaceToSpace( m_pFontList->getValue( nFont )->m_aValue );
        rEncoding   = GetCommandLineToken( 0, aAttribs );
        rCharset    = GetCommandLineToken( 2, aAttribs );
    }
}

void PPDParser::getFontAttributes(
                                  const String& rFont,
                                  String& rEncoding,
                                  String& rCharset ) const
{
    if( m_pFontList )
    {
        for( int i = 0; i < m_pFontList->countValues(); i++ )
            if( m_pFontList->getValue( i )->m_aOption == rFont )
                getFontAttributes( i, rEncoding, rCharset );
    }
}

String PPDParser::getFont( int nFont ) const
{
    if( ! m_pFontList )
        return String();

    if( nFont >=0 && nFont < m_pFontList->countValues() )
        return m_pFontList->getValue( nFont )->m_aOption;
    return String();
}

rtl::OUString PPDParser::translateKey( const rtl::OUString& i_rKey,
                                       const com::sun::star::lang::Locale& i_rLocale ) const
{
    rtl::OUString aResult( m_pTranslator->translateKey( i_rKey, i_rLocale ) );
    if( aResult.getLength() == 0 )
        aResult = i_rKey;
    return aResult;
}

rtl::OUString PPDParser::translateOption( const rtl::OUString& i_rKey,
                                          const rtl::OUString& i_rOption,
                                          const com::sun::star::lang::Locale& i_rLocale ) const
{
    rtl::OUString aResult( m_pTranslator->translateOption( i_rKey, i_rOption, i_rLocale ) );
    if( aResult.getLength() == 0 )
        aResult = i_rOption;
    return aResult;
}

rtl::OUString PPDParser::translateValue( const rtl::OUString& i_rKey,
                                         const rtl::OUString& i_rOption,
                                         const rtl::OUString& i_rValue,
                                         const com::sun::star::lang::Locale& i_rLocale ) const
{
    rtl::OUString aResult( m_pTranslator->translateValue( i_rKey, i_rOption, i_rValue, i_rLocale ) );
    if( aResult.getLength() == 0 )
        aResult = i_rValue;
    return aResult;
}

/*
 *  PPDKey
 */

PPDKey::PPDKey( const String& rKey ) :
        m_aKey( rKey ),
        m_pDefaultValue( NULL ),
        m_bQueryValue( false ),
        m_bUIOption( false ),
        m_eUIType( PickOne ),
        m_nOrderDependency( 100 ),
        m_eSetupType( AnySetup )
{
}

// -------------------------------------------------------------------

PPDKey::~PPDKey()
{
}

// -------------------------------------------------------------------

const PPDValue* PPDKey::getValue( int n ) const
{
    return ((unsigned int)n < m_aOrderedValues.size() && n >= 0) ? m_aOrderedValues[n] : NULL;
}

// -------------------------------------------------------------------

const PPDValue* PPDKey::getValue( const String& rOption ) const
{
    PPDKey::hash_type::const_iterator it = m_aValues.find( rOption );
    return it != m_aValues.end() ? &it->second : NULL;
}

// -------------------------------------------------------------------

const PPDValue* PPDKey::getValueCaseInsensitive( const String& rOption ) const
{
    const PPDValue* pValue = getValue( rOption );
    if( ! pValue )
    {
        for( size_t n = 0; n < m_aOrderedValues.size() && ! pValue; n++ )
            if( m_aOrderedValues[n]->m_aOption.EqualsIgnoreCaseAscii( rOption ) )
                pValue = m_aOrderedValues[n];
    }

    return pValue;
}

// -------------------------------------------------------------------

void PPDKey::eraseValue( const String& rOption )
{
    PPDKey::hash_type::iterator it = m_aValues.find( rOption );
    if( it == m_aValues.end() )
        return;

    for( PPDKey::value_type::iterator vit = m_aOrderedValues.begin(); vit != m_aOrderedValues.end(); ++vit )
    {
        if( *vit == &(it->second ) )
        {
            m_aOrderedValues.erase( vit );
            break;
        }
    }
    m_aValues.erase( it );
}

// -------------------------------------------------------------------

PPDValue* PPDKey::insertValue( const String& rOption )
{
    if( m_aValues.find( rOption ) != m_aValues.end() )
        return NULL;

    PPDValue aValue;
    aValue.m_aOption = rOption;
    m_aValues[ rOption ] = aValue;
    PPDValue* pValue = &m_aValues[rOption];
    m_aOrderedValues.push_back( pValue );
    return pValue;
}

// -------------------------------------------------------------------

/*
 * PPDContext
 */

PPDContext::PPDContext( const PPDParser* pParser ) :
        m_pParser( pParser )
{
}

// -------------------------------------------------------------------

PPDContext& PPDContext::operator=( const PPDContext& rCopy )
{
    m_pParser           = rCopy.m_pParser;
    m_aCurrentValues    = rCopy.m_aCurrentValues;
    return *this;
}

// -------------------------------------------------------------------

PPDContext::~PPDContext()
{
}

// -------------------------------------------------------------------

const PPDKey* PPDContext::getModifiedKey( int n ) const
{
    hash_type::const_iterator it;
    for( it = m_aCurrentValues.begin(); it != m_aCurrentValues.end() && n--; ++it )
        ;
    return it != m_aCurrentValues.end() ? it->first : NULL;
}

// -------------------------------------------------------------------

void PPDContext::setParser( const PPDParser* pParser )
{
    if( pParser != m_pParser )
    {
        m_aCurrentValues.clear();
        m_pParser = pParser;
    }
}

// -------------------------------------------------------------------

const PPDValue* PPDContext::getValue( const PPDKey* pKey ) const
{
    if( ! m_pParser )
        return NULL;

    hash_type::const_iterator it;
    it = m_aCurrentValues.find( pKey );
    if( it != m_aCurrentValues.end() )
        return it->second;

    if( ! m_pParser->hasKey( pKey ) )
        return NULL;

    const PPDValue* pValue = pKey->getDefaultValue();
    if( ! pValue )
        pValue = pKey->getValue( 0 );

    return pValue;
}

// -------------------------------------------------------------------

const PPDValue* PPDContext::setValue( const PPDKey* pKey, const PPDValue* pValue, bool bDontCareForConstraints )
{
    if( ! m_pParser || ! pKey )
        return NULL;

    // pValue can be NULL - it means ignore this option

    if( ! m_pParser->hasKey( pKey ) )
        return NULL;

    // check constraints
    if( pValue )
    {
        if( bDontCareForConstraints )
        {
            m_aCurrentValues[ pKey ] = pValue;
        }
        else if( checkConstraints( pKey, pValue, true ) )
        {
            m_aCurrentValues[ pKey ] = pValue;

            // after setting this value, check all constraints !
            hash_type::iterator it = m_aCurrentValues.begin();
            while(  it != m_aCurrentValues.end() )
            {
                if( it->first != pKey &&
                    ! checkConstraints( it->first, it->second, false ) )
                {
#ifdef __DEBUG
                    fprintf( stderr, "PPDContext::setValue: option %s (%s) is constrained after setting %s to %s\n",
                             it->first->getKey().GetStr(),
                             it->second->m_aOption.GetStr(),
                             pKey->getKey().GetStr(),
                             pValue->m_aOption.GetStr() );
#endif
                    resetValue( it->first, true );
                    it = m_aCurrentValues.begin();
                }
                else
                    ++it;
            }
        }
    }
    else
        m_aCurrentValues[ pKey ] = NULL;

    return pValue;
}

// -------------------------------------------------------------------

bool PPDContext::checkConstraints( const PPDKey* pKey, const PPDValue* pValue )
{
    if( ! m_pParser || ! pKey || ! pValue )
        return false;

    // ensure that this key is already in the list if it exists at all
    if( m_aCurrentValues.find( pKey ) != m_aCurrentValues.end() )
        return checkConstraints( pKey, pValue, false );

    // it is not in the list, insert it temporarily
    bool bRet = false;
    if( m_pParser->hasKey( pKey ) )
    {
        const PPDValue* pDefValue = pKey->getDefaultValue();
        m_aCurrentValues[ pKey ] = pDefValue;
        bRet = checkConstraints( pKey, pValue, false );
        m_aCurrentValues.erase( pKey );
    }

    return bRet;
}

// -------------------------------------------------------------------

bool PPDContext::resetValue( const PPDKey* pKey, bool bDefaultable )
{
    if( ! pKey || ! m_pParser || ! m_pParser->hasKey( pKey ) )
        return false;

    const PPDValue* pResetValue = pKey->getValue( String( RTL_CONSTASCII_USTRINGPARAM( "None" ) ) );
    if( ! pResetValue )
        pResetValue = pKey->getValue( String( RTL_CONSTASCII_USTRINGPARAM( "False" ) ) );
    if( ! pResetValue && bDefaultable )
        pResetValue = pKey->getDefaultValue();

    bool bRet = pResetValue ? ( setValue( pKey, pResetValue ) == pResetValue ? true : false ) : false;

    return bRet;
}

// -------------------------------------------------------------------

bool PPDContext::checkConstraints( const PPDKey* pKey, const PPDValue* pNewValue, bool bDoReset )
{
    if( ! pNewValue )
        return true;

    // sanity checks
    if( ! m_pParser )
        return false;

    if( pKey->getValue( pNewValue->m_aOption ) != pNewValue )
        return false;

    // None / False and the default can always be set, but be careful !
    // setting them might influence constrained values
    if( pNewValue->m_aOption.EqualsAscii( "None" ) || pNewValue->m_aOption.EqualsAscii( "False" ) ||
        pNewValue == pKey->getDefaultValue() )
        return true;

    const ::std::list< PPDParser::PPDConstraint >& rConstraints( m_pParser->getConstraints() );
    for( ::std::list< PPDParser::PPDConstraint >::const_iterator it = rConstraints.begin(); it != rConstraints.end(); ++it )
    {
        const PPDKey* pLeft     = it->m_pKey1;
        const PPDKey* pRight    = it->m_pKey2;
        if( ! pLeft || ! pRight || ( pKey != pLeft && pKey != pRight ) )
            continue;

        const PPDKey* pOtherKey = pKey == pLeft ? pRight : pLeft;
        const PPDValue* pOtherKeyOption = pKey == pLeft ? it->m_pOption2 : it->m_pOption1;
        const PPDValue* pKeyOption = pKey == pLeft ? it->m_pOption1 : it->m_pOption2;

        // syntax *Key1 option1 *Key2 option2
        if( pKeyOption && pOtherKeyOption )
        {
            if( pNewValue != pKeyOption )
                continue;
            if( pOtherKeyOption == getValue( pOtherKey ) )
            {
                return false;
            }
        }
        // syntax *Key1 option *Key2  or  *Key1 *Key2 option
        else if( pOtherKeyOption || pKeyOption )
        {
            if( pKeyOption )
            {
                if( ! ( pOtherKeyOption = getValue( pOtherKey ) ) )
                    continue; // this should not happen, PPD broken

                if( pKeyOption == pNewValue &&
                    ! pOtherKeyOption->m_aOption.EqualsAscii( "None" ) &&
                    ! pOtherKeyOption->m_aOption.EqualsAscii( "False" ) )
                {
                    // check if the other value can be reset and
                    // do so if possible
                    if( bDoReset && resetValue( pOtherKey ) )
                        continue;

                    return false;
                }
            }
            else if( pOtherKeyOption )
            {
                if( getValue( pOtherKey ) == pOtherKeyOption &&
                    ! pNewValue->m_aOption.EqualsAscii( "None" ) &&
                    ! pNewValue->m_aOption.EqualsAscii( "False" ) )
                    return false;
            }
            else
            {
                // this should not happen, PPD is broken
            }
        }
        // syntax *Key1 *Key2
        else
        {
            const PPDValue* pOtherValue = getValue( pOtherKey );
            if( ! pOtherValue->m_aOption.EqualsAscii( "None" )  &&
                ! pOtherValue->m_aOption.EqualsAscii( "False" )     &&
                ! pNewValue->m_aOption.EqualsAscii( "None" )        &&
                ! pNewValue->m_aOption.EqualsAscii( "False" ) )
                return false;
        }
    }
    return true;
}

// -------------------------------------------------------------------

void PPDContext::getUnconstrainedValues( const PPDKey* pKey, ::std::list< const PPDValue* >& rValues )
{
    rValues.clear();

    if( ! m_pParser || ! pKey || ! m_pParser->hasKey( pKey ) )
        return;

    int nValues = pKey->countValues();
    for( int i = 0; i < nValues; i++ )
    {
        const PPDValue* pValue = pKey->getValue( i );
        if( checkConstraints( pKey, pValue ) )
            rValues.push_back( pValue );
    }
}


// -------------------------------------------------------------------

void* PPDContext::getStreamableBuffer( sal_uLong& rBytes ) const
{
    rBytes = 0;
    if( ! m_aCurrentValues.size() )
        return NULL;
    hash_type::const_iterator it;
    for( it = m_aCurrentValues.begin(); it != m_aCurrentValues.end(); ++it )
    {
        ByteString aCopy( it->first->getKey(), RTL_TEXTENCODING_MS_1252 );
        rBytes += aCopy.Len();
        rBytes += 1; // for ':'
        if( it->second )
        {
            aCopy = ByteString( it->second->m_aOption, RTL_TEXTENCODING_MS_1252 );
            rBytes += aCopy.Len();
        }
        else
            rBytes += 4;
        rBytes += 1; // for '\0'
    }
    rBytes += 1;
    void* pBuffer = new char[ rBytes ];
    memset( pBuffer, 0, rBytes );
    char* pRun = (char*)pBuffer;
    for( it = m_aCurrentValues.begin(); it != m_aCurrentValues.end(); ++it )
    {
        ByteString aCopy( it->first->getKey(), RTL_TEXTENCODING_MS_1252 );
        int nBytes = aCopy.Len();
        memcpy( pRun, aCopy.GetBuffer(), nBytes );
        pRun += nBytes;
        *pRun++ = ':';
        if( it->second )
            aCopy = ByteString( it->second->m_aOption, RTL_TEXTENCODING_MS_1252 );
        else
            aCopy = "*nil";
        nBytes = aCopy.Len();
        memcpy( pRun, aCopy.GetBuffer(), nBytes );
        pRun += nBytes;

        *pRun++ = 0;
    }
    return pBuffer;
}

// -------------------------------------------------------------------

void PPDContext::rebuildFromStreamBuffer( void* pBuffer, sal_uLong nBytes )
{
    if( ! m_pParser )
        return;

    m_aCurrentValues.clear();

    char* pRun = (char*)pBuffer;
    while( nBytes && *pRun )
    {
        ByteString aLine( pRun );
        int nPos = aLine.Search( ':' );
        if( nPos != STRING_NOTFOUND )
        {
            const PPDKey* pKey = m_pParser->getKey( String( aLine.Copy( 0, nPos ), RTL_TEXTENCODING_MS_1252 ) );
            if( pKey )
            {
                const PPDValue* pValue = NULL;
                String aOption( aLine.Copy( nPos+1 ), RTL_TEXTENCODING_MS_1252 );
                if( ! aOption.EqualsAscii( "*nil" ) )
                    pValue = pKey->getValue( aOption );
                m_aCurrentValues[ pKey ] = pValue;
#ifdef __DEBUG
                fprintf( stderr, "PPDContext::rebuildFromStreamBuffer: read PPDKeyValue { %s, %s }\n", pKV->m_pKey->getKey().GetStr(), pKV->m_pCurrentValue ? pKV->m_pCurrentValue->m_aOption.GetStr() : "<nil>" );
#endif
            }
        }
        nBytes -= aLine.Len()+1;
        pRun += aLine.Len()+1;
    }
}

// -------------------------------------------------------------------

int PPDContext::getRenderResolution() const
{
    // initialize to reasonable default, if parser is not set
    int nDPI = 300;
    if( m_pParser )
    {
        int nDPIx = 300, nDPIy = 300;
        const PPDKey* pKey = m_pParser->getKey( String( RTL_CONSTASCII_USTRINGPARAM( "Resolution" ) ) );
        if( pKey )
        {
            const PPDValue* pValue = getValue( pKey );
            if( pValue )
                m_pParser->getResolutionFromString( pValue->m_aOption, nDPIx, nDPIy );
            else
                m_pParser->getDefaultResolution( nDPIx, nDPIy );
        }
        else
            m_pParser->getDefaultResolution( nDPIx, nDPIy );

        nDPI = (nDPIx > nDPIy) ? nDPIx : nDPIy;
    }
    return  nDPI;
}

// -------------------------------------------------------------------

void PPDContext::getPageSize( String& rPaper, int& rWidth, int& rHeight ) const
{
    // initialize to reasonable default, if parser is not set
    rPaper  = String( RTL_CONSTASCII_USTRINGPARAM( "A4" ) );
    rWidth  = 595;
    rHeight = 842;
    if( m_pParser )
    {
        const PPDKey* pKey = m_pParser->getKey( String( RTL_CONSTASCII_USTRINGPARAM( "PageSize" ) ) );
        if( pKey )
        {
            const PPDValue* pValue = getValue( pKey );
            if( pValue )
            {
                rPaper = pValue->m_aOption;
                m_pParser->getPaperDimension( rPaper, rWidth, rHeight );
            }
            else
            {
                rPaper = m_pParser->getDefaultPaperDimension();
                m_pParser->getDefaultPaperDimension( rWidth, rHeight );
            }
        }
    }
}

/* vim:set shiftwidth=4 softtabstop=4 expandtab: */<|MERGE_RESOLUTION|>--- conflicted
+++ resolved
@@ -466,16 +466,11 @@
                         {
                             if( aFileName.getLength() > pSuffixes[nSuffix].nSuffixLen )
                             {
-<<<<<<< HEAD
-                                (*rPPDCache.pAllPPDFiles)[ aFileName.copy( 0, aFileName.getLength() - pSuffixes[nSuffix].nSuffixLen ) ] = aPPDFile.PathToFileName();
-                                break;
-=======
                                 if( aFileName.endsWithIgnoreAsciiCaseAsciiL( pSuffixes[nSuffix].pSuffix, pSuffixes[nSuffix].nSuffixLen ) )
                                 {
-                                    (*pAllPPDFiles)[ aFileName.copy( 0, aFileName.getLength() - pSuffixes[nSuffix].nSuffixLen ) ] = aPPDFile.PathToFileName();
+                                (*rPPDCache.pAllPPDFiles)[ aFileName.copy( 0, aFileName.getLength() - pSuffixes[nSuffix].nSuffixLen ) ] = aPPDFile.PathToFileName();
                                     break;
                                 }
->>>>>>> e2a3d487
                             }
                         }
                     }
