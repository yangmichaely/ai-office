--- conflicted
+++ resolved
@@ -38,28 +38,6 @@
     File = "check.png";
 };
 
-<<<<<<< HEAD
-Bitmap (SV_RESID_BITMAP_CHECK + SV_RESID_WINOFFSET)
-{
-    File = "checkwin.png";
-};
-
-Bitmap (SV_RESID_BITMAP_CHECK + SV_RESID_OS2OFFSET)
-{
-    File = "checkos2.png";
-};
-
-Bitmap (SV_RESID_BITMAP_CHECK + SV_RESID_MACOFFSET)
-{
-    File = "checkmac.png";
-};
-
-Bitmap (SV_RESID_BITMAP_CHECK + SV_RESID_UNIXOFFSET)
-{
-    File = "checkunx.png";
-};
-=======
->>>>>>> e2a3d487
 
 Bitmap (SV_RESID_BITMAP_CHECK + SV_RESID_MONOOFFSET)
 {
@@ -83,29 +61,6 @@
     File = "radio.png";
 };
 
-<<<<<<< HEAD
-Bitmap (SV_RESID_BITMAP_RADIO + SV_RESID_WINOFFSET)
-{
-    File = "radiowin.png";
-};
-
-Bitmap (SV_RESID_BITMAP_RADIO + SV_RESID_OS2OFFSET)
-{
-    File = "radioos2.png";
-};
-
-Bitmap (SV_RESID_BITMAP_RADIO + SV_RESID_MACOFFSET)
-{
-    File = "radiomac.png";
-};
-
-Bitmap (SV_RESID_BITMAP_RADIO + SV_RESID_UNIXOFFSET)
-{
-    File = "radiounx.png";
-};
-
-=======
->>>>>>> e2a3d487
 Bitmap (SV_RESID_BITMAP_RADIO + SV_RESID_MONOOFFSET)
 {
     File = "radiomono.bmp";
