--- conflicted
+++ resolved
@@ -402,18 +402,6 @@
         {
             ImageBitmap = Bitmap { File = "ncollate.png" ; };
         };
-<<<<<<< HEAD
-=======
-
-        Image SV_PRINT_COLLATE_HC_IMG
-        {
-            ImageBitmap = Bitmap { File = "collate_h.png" ; };
-        };
-
-        Image SV_PRINT_NOCOLLATE_HC_IMG
-        {
-            ImageBitmap = Bitmap { File = "ncollate_h.png" ; };
-        };
 
         CheckBox SV_PRINT_OPT_REVERSE
         {
@@ -422,7 +410,6 @@
             Size = MAP_APPFONT( 200, 12 );
             Text [en-US] = "Print in ~reverse page order";
         };
->>>>>>> e2a3d487
     };
 
     TabPage SV_PRINT_TAB_OPT
