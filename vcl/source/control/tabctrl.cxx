--- conflicted
+++ resolved
@@ -1715,50 +1715,17 @@
 
 // -----------------------------------------------------------------------
 
-bool TabControl::ImplHandleNotifyEvent( NotifyEvent& rNEvt )
+long TabControl::Notify( NotifyEvent& rNEvt )
 {
     // after upgrading to m71, remove changes from VCL108
     // http://hg.services.openoffice.org/cws/vcl108/rev/68a2dcff2b44
 
-<<<<<<< HEAD
     long nRet = 0;
 
     if ( rNEvt.GetType() == EVENT_KEYINPUT )
         nRet = ImplHandleKeyEvent( *rNEvt.GetKeyEvent() );
 
     return nRet ? nRet : Control::Notify( rNEvt );
-=======
-        if ( aKeyCode.IsMod1() )
-        {
-            if ( aKeyCode.IsShift() || (nKeyCode == KEY_PAGEUP) )
-            {
-                if ( (nKeyCode == KEY_TAB) || (nKeyCode == KEY_PAGEUP) )
-                {
-                    ImplActivateTabPage( FALSE );
-                    return TRUE;
-                }
-            }
-            else
-            {
-                if ( (nKeyCode == KEY_TAB) || (nKeyCode == KEY_PAGEDOWN) )
-                {
-                    ImplActivateTabPage( TRUE );
-                    return TRUE;
-                }
-            }
-        }
-    }
-    return false;
-}
-
-
-// -----------------------------------------------------------------------
-
-long TabControl::Notify( NotifyEvent& rNEvt )
-{
-
-    return ImplHandleNotifyEvent( rNEvt ) ? TRUE : Control::Notify( rNEvt );
->>>>>>> f20bccf2
 }
 
 // -----------------------------------------------------------------------
