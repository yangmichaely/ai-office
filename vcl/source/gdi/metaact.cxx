--- conflicted
+++ resolved
@@ -4147,8 +4147,7 @@
                     aDest << aFill;
                 }
                 delete[] mpData;
-<<<<<<< HEAD
-                ImplInitDynamicData( static_cast<const BYTE*>( aDest.GetData() ), aDest.Tell() );
+                ImplInitDynamicData( static_cast<const sal_uInt8*>( aDest.GetData() ), aDest.Tell() );
             } else if( maComment.Equals( "EMF_PLUS_HEADER_INFO" ) ) {
                 SvMemoryStream  aMemStm( (void*)mpData, mnDataSize, STREAM_READ );
                 SvMemoryStream  aDest;
@@ -4174,10 +4173,7 @@
                 aDest << m11 << m12 << m21 << m22 << mdx << mdy;
 
                 // save them
-                ImplInitDynamicData( static_cast<const BYTE*>( aDest.GetData() ), aDest.Tell() );
-=======
                 ImplInitDynamicData( static_cast<const sal_uInt8*>( aDest.GetData() ), aDest.Tell() );
->>>>>>> e2a3d487
             }
         }
     }
