--- conflicted
+++ resolved
@@ -296,13 +296,8 @@
     DBG_ASSERTWARNING( rIStream.GetVersion(), "JobSetup::>> - Solar-Version not set on rOStream" );
 
     {
-<<<<<<< HEAD
-        USHORT nLen(0);
-        USHORT nSystem;
-=======
-        sal_uInt16 nLen;
+        sal_uInt16 nLen(0);
         sal_uInt16 nSystem;
->>>>>>> e2a3d487
         sal_Size nFirstPos = rIStream.Tell();
         rIStream >> nLen;
         if ( !nLen )
