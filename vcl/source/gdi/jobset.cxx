/* -*- Mode: C++; tab-width: 4; indent-tabs-mode: nil; c-basic-offset: 4 -*- */
/*************************************************************************
 *
 * DO NOT ALTER OR REMOVE COPYRIGHT NOTICES OR THIS FILE HEADER.
 *
 * Copyright 2000, 2010 Oracle and/or its affiliates.
 *
 * OpenOffice.org - a multi-platform office productivity suite
 *
 * This file is part of OpenOffice.org.
 *
 * OpenOffice.org is free software: you can redistribute it and/or modify
 * it under the terms of the GNU Lesser General Public License version 3
 * only, as published by the Free Software Foundation.
 *
 * OpenOffice.org is distributed in the hope that it will be useful,
 * but WITHOUT ANY WARRANTY; without even the implied warranty of
 * MERCHANTABILITY or FITNESS FOR A PARTICULAR PURPOSE.  See the
 * GNU Lesser General Public License version 3 for more details
 * (a copy is included in the LICENSE file that accompanied this code).
 *
 * You should have received a copy of the GNU Lesser General Public License
 * version 3 along with OpenOffice.org.  If not, see
 * <http://www.openoffice.org/license.html>
 * for a copy of the LGPLv3 License.
 *
 ************************************************************************/

// MARKER(update_precomp.py): autogen include statement, do not remove
#include "precompiled_vcl.hxx"
#include <tools/debug.hxx>
#include <tools/stream.hxx>
#include <rtl/alloc.h>
#include <vcl/jobset.hxx>
#include <vcl/jobset.h>

// =======================================================================

DBG_NAME( JobSetup )

#define JOBSET_FILEFORMAT2      3780
#define JOBSET_FILE364_SYSTEM   ((sal_uInt16)0xFFFF)
#define JOBSET_FILE605_SYSTEM   ((sal_uInt16)0xFFFE)

struct ImplOldJobSetupData
{
    char    cPrinterName[64];
    char    cDeviceName[32];
    char    cPortName[32];
    char    cDriverName[32];
};

struct Impl364JobSetupData
{
    SVBT16  nSize;
    SVBT16  nSystem;
    SVBT32  nDriverDataLen;
    SVBT16  nOrientation;
    SVBT16  nPaperBin;
    SVBT16  nPaperFormat;
    SVBT32  nPaperWidth;
    SVBT32  nPaperHeight;
};

// =======================================================================

ImplJobSetup::ImplJobSetup()
{
    mnRefCount          = 1;
    mnSystem            = 0;
    meOrientation       = ORIENTATION_PORTRAIT;
    meDuplexMode        = DUPLEX_UNKNOWN;
    mnPaperBin          = 0;
    mePaperFormat       = PAPER_USER;
    mnPaperWidth        = 0;
    mnPaperHeight       = 0;
    mnDriverDataLen     = 0;
    mpDriverData        = NULL;
}

// -----------------------------------------------------------------------

ImplJobSetup::ImplJobSetup( const ImplJobSetup& rJobSetup ) :
    maPrinterName( rJobSetup.maPrinterName ),
    maDriver( rJobSetup.maDriver )
{
    mnRefCount          = 1;
    mnSystem            = rJobSetup.mnSystem;
    meOrientation       = rJobSetup.meOrientation;
    meDuplexMode        = rJobSetup.meDuplexMode;
    mnPaperBin          = rJobSetup.mnPaperBin;
    mePaperFormat       = rJobSetup.mePaperFormat;
    mnPaperWidth        = rJobSetup.mnPaperWidth;
    mnPaperHeight       = rJobSetup.mnPaperHeight;
    mnDriverDataLen     = rJobSetup.mnDriverDataLen;
    if ( rJobSetup.mpDriverData )
    {
        mpDriverData = (sal_uInt8*)rtl_allocateMemory( mnDriverDataLen );
        memcpy( mpDriverData, rJobSetup.mpDriverData, mnDriverDataLen );
    }
    else
        mpDriverData = NULL;
    maValueMap          = rJobSetup.maValueMap;
}

// -----------------------------------------------------------------------

ImplJobSetup::~ImplJobSetup()
{
    rtl_freeMemory( mpDriverData );
}

// =======================================================================

ImplJobSetup* JobSetup::ImplGetData()
{
    if ( !mpData )
        mpData = new ImplJobSetup;
    else if ( mpData->mnRefCount != 1 )
    {
        mpData->mnRefCount--;
        mpData = new ImplJobSetup( *mpData );
    }

    return mpData;
}

// -----------------------------------------------------------------------

ImplJobSetup* JobSetup::ImplGetConstData()
{
    if ( !mpData )
        mpData = new ImplJobSetup;
    return mpData;
}

// -----------------------------------------------------------------------

const ImplJobSetup* JobSetup::ImplGetConstData() const
{
    if ( !mpData )
        ((JobSetup*)this)->mpData = new ImplJobSetup;
    return mpData;
}

// =======================================================================

JobSetup::JobSetup()
{
    DBG_CTOR( JobSetup, NULL );

    mpData = NULL;
}

// -----------------------------------------------------------------------

JobSetup::JobSetup( const JobSetup& rJobSetup )
{
    DBG_CTOR( JobSetup, NULL );
    DBG_CHKOBJ( &rJobSetup, JobSetup, NULL );
    DBG_ASSERT( !rJobSetup.mpData || (rJobSetup.mpData->mnRefCount < 0xFFFE), "JobSetup: RefCount overflow" );

    mpData = rJobSetup.mpData;
    if ( mpData )
        mpData->mnRefCount++;
}

// -----------------------------------------------------------------------

JobSetup::~JobSetup()
{
    DBG_DTOR( JobSetup, NULL );

    if ( mpData )
    {
        if ( mpData->mnRefCount == 1 )
            delete mpData;
        else
            mpData->mnRefCount--;
    }
}

// -----------------------------------------------------------------------

XubString JobSetup::GetPrinterName() const
{
    if ( mpData )
        return mpData->maPrinterName;
    else
    {
        XubString aName;
        return aName;
    }
}

// -----------------------------------------------------------------------

XubString JobSetup::GetDriverName() const
{
    if ( mpData )
        return mpData->maDriver;
    else
    {
        XubString aDriver;
        return aDriver;
    }
}

// -----------------------------------------------------------------------

String JobSetup::GetValue( const String& rKey ) const
{
    if( mpData )
    {
        ::boost::unordered_map< ::rtl::OUString, ::rtl::OUString, ::rtl::OUStringHash >::const_iterator it;
        it = mpData->maValueMap.find( rKey );
        return it != mpData->maValueMap.end() ? String( it->second ) : String();
    }
    return String();
}

// -----------------------------------------------------------------------

void JobSetup::SetValue( const String& rKey, const String& rValue )
{
    if( ! mpData )
        mpData = new ImplJobSetup();

    mpData->maValueMap[ rKey ] = rValue;
}

// -----------------------------------------------------------------------

JobSetup& JobSetup::operator=( const JobSetup& rJobSetup )
{
    DBG_CHKTHIS( JobSetup, NULL );
    DBG_CHKOBJ( &rJobSetup, JobSetup, NULL );
    DBG_ASSERT( !rJobSetup.mpData || (rJobSetup.mpData->mnRefCount) < 0xFFFE, "JobSetup: RefCount overflow" );

    // Zuerst Referenzcounter erhoehen, damit man sich selbst zuweisen kann
    if ( rJobSetup.mpData )
        rJobSetup.mpData->mnRefCount++;

    // Wenn es keine statischen ImpDaten sind, dann loeschen, wenn es
    // die letzte Referenz ist, sonst Referenzcounter decrementieren
    if ( mpData )
    {
        if ( mpData->mnRefCount == 1 )
            delete mpData;
        else
            mpData->mnRefCount--;
    }

    mpData = rJobSetup.mpData;

    return *this;
}

// -----------------------------------------------------------------------

sal_Bool JobSetup::operator==( const JobSetup& rJobSetup ) const
{
    DBG_CHKTHIS( JobSetup, NULL );
    DBG_CHKOBJ( &rJobSetup, JobSetup, NULL );

    if ( mpData == rJobSetup.mpData )
        return sal_True;

    if ( !mpData || !rJobSetup.mpData )
        return sal_False;

    ImplJobSetup* pData1 = mpData;
    ImplJobSetup* pData2 = rJobSetup.mpData;
    if ( (pData1->mnSystem          == pData2->mnSystem)                &&
         (pData1->maPrinterName     == pData2->maPrinterName)           &&
         (pData1->maDriver          == pData2->maDriver)                &&
         (pData1->meOrientation     == pData2->meOrientation)           &&
         (pData1->meDuplexMode      == pData2->meDuplexMode)            &&
         (pData1->mnPaperBin        == pData2->mnPaperBin)              &&
         (pData1->mePaperFormat     == pData2->mePaperFormat)           &&
         (pData1->mnPaperWidth      == pData2->mnPaperWidth)            &&
         (pData1->mnPaperHeight     == pData2->mnPaperHeight)           &&
         (pData1->mnDriverDataLen   == pData2->mnDriverDataLen)         &&
         (memcmp( pData1->mpDriverData, pData2->mpDriverData, pData1->mnDriverDataLen ) == 0)                                                           &&
         (pData1->maValueMap        == pData2->maValueMap)
         )
        return sal_True;

    return sal_False;
}

// -----------------------------------------------------------------------

SvStream& operator>>( SvStream& rIStream, JobSetup& rJobSetup )
{
    DBG_ASSERTWARNING( rIStream.GetVersion(), "JobSetup::>> - Solar-Version not set on rOStream" );

    {
<<<<<<< HEAD
        sal_uInt16 nLen(0);
        sal_uInt16 nSystem;
=======
>>>>>>> 78f80b02
        sal_Size nFirstPos = rIStream.Tell();

        sal_uInt16 nLen = 0;
        rIStream >> nLen;
        if ( !nLen )
            return rIStream;

        sal_uInt16 nSystem = 0;
        rIStream >> nSystem;

        char* pTempBuf = new char[nLen];
        rIStream.Read( pTempBuf,  nLen - sizeof( nLen ) - sizeof( nSystem ) );
        if ( nLen >= sizeof(ImplOldJobSetupData)+4 )
        {
            ImplOldJobSetupData* pData = (ImplOldJobSetupData*)pTempBuf;
            if ( rJobSetup.mpData )
            {
                if ( rJobSetup.mpData->mnRefCount == 1 )
                    delete rJobSetup.mpData;
                else
                    rJobSetup.mpData->mnRefCount--;
            }

            rtl_TextEncoding aStreamEncoding = RTL_TEXTENCODING_UTF8;
            if( nSystem == JOBSET_FILE364_SYSTEM )
                aStreamEncoding = rIStream.GetStreamCharSet();

            rJobSetup.mpData = new ImplJobSetup;
            ImplJobSetup* pJobData = rJobSetup.mpData;
            pJobData->maPrinterName = UniString( pData->cPrinterName, aStreamEncoding );
            pJobData->maDriver      = UniString( pData->cDriverName, aStreamEncoding );

            // Sind es unsere neuen JobSetup-Daten?
            if ( nSystem == JOBSET_FILE364_SYSTEM ||
                 nSystem == JOBSET_FILE605_SYSTEM )
            {
                Impl364JobSetupData* pOldJobData    = (Impl364JobSetupData*)(pTempBuf + sizeof( ImplOldJobSetupData ));
                sal_uInt16 nOldJobDataSize              = SVBT16ToShort( pOldJobData->nSize );
                pJobData->mnSystem                  = SVBT16ToShort( pOldJobData->nSystem );
                pJobData->mnDriverDataLen           = SVBT32ToUInt32( pOldJobData->nDriverDataLen );
                pJobData->meOrientation             = (Orientation)SVBT16ToShort( pOldJobData->nOrientation );
                pJobData->meDuplexMode              = DUPLEX_UNKNOWN;
                pJobData->mnPaperBin                = SVBT16ToShort( pOldJobData->nPaperBin );
                pJobData->mePaperFormat             = (Paper)SVBT16ToShort( pOldJobData->nPaperFormat );
                pJobData->mnPaperWidth              = (long)SVBT32ToUInt32( pOldJobData->nPaperWidth );
                pJobData->mnPaperHeight             = (long)SVBT32ToUInt32( pOldJobData->nPaperHeight );
                if ( pJobData->mnDriverDataLen )
                {
                    sal_uInt8* pDriverData = ((sal_uInt8*)pOldJobData) + nOldJobDataSize;
                    pJobData->mpDriverData = (sal_uInt8*)rtl_allocateMemory( pJobData->mnDriverDataLen );
                    memcpy( pJobData->mpDriverData, pDriverData, pJobData->mnDriverDataLen );
                }
                if( nSystem == JOBSET_FILE605_SYSTEM )
                {
                    rIStream.Seek( nFirstPos + sizeof( ImplOldJobSetupData ) + 4 + sizeof( Impl364JobSetupData ) + pJobData->mnDriverDataLen );
                    while( rIStream.Tell() < nFirstPos + nLen )
                    {
                        String aKey, aValue;
                        rIStream.ReadByteString( aKey, RTL_TEXTENCODING_UTF8 );
                        rIStream.ReadByteString( aValue, RTL_TEXTENCODING_UTF8 );
                        if( aKey.EqualsAscii( "COMPAT_DUPLEX_MODE" ) )
                        {
                            if( aValue.EqualsAscii( "DUPLEX_UNKNOWN" ) )
                                pJobData->meDuplexMode = DUPLEX_UNKNOWN;
                            else if( aValue.EqualsAscii( "DUPLEX_OFF" ) )
                                pJobData->meDuplexMode = DUPLEX_OFF;
                            else if( aValue.EqualsAscii( "DUPLEX_SHORTEDGE" ) )
                                pJobData->meDuplexMode = DUPLEX_SHORTEDGE;
                            else if( aValue.EqualsAscii( "DUPLEX_LONGEDGE" ) )
                                pJobData->meDuplexMode = DUPLEX_LONGEDGE;
                        }
                        else
                            pJobData->maValueMap[ aKey ] = aValue;
                    }
                    DBG_ASSERT( rIStream.Tell() == nFirstPos+nLen, "corrupted job setup" );
                    // ensure correct stream position
                    rIStream.Seek( nFirstPos + nLen );
                }
            }
        }
        delete[] pTempBuf;
    }

    return rIStream;
}

// -----------------------------------------------------------------------

SvStream& operator<<( SvStream& rOStream, const JobSetup& rJobSetup )
{
    DBG_ASSERTWARNING( rOStream.GetVersion(), "JobSetup::<< - Solar-Version not set on rOStream" );

    // Zur Zeit haben wir noch kein neues FileFormat
//    if ( rOStream.GetVersion() < JOBSET_FILEFORMAT2 )
    {
        sal_uInt16 nLen = 0;
        if ( !rJobSetup.mpData )
            rOStream << nLen;
        else
        {
            sal_uInt16 nSystem = JOBSET_FILE605_SYSTEM;

            const ImplJobSetup* pJobData = rJobSetup.ImplGetConstData();
            Impl364JobSetupData aOldJobData;
            sal_uInt16              nOldJobDataSize = sizeof( aOldJobData );
            ShortToSVBT16( nOldJobDataSize, aOldJobData.nSize );
            ShortToSVBT16( pJobData->mnSystem, aOldJobData.nSystem );
            UInt32ToSVBT32( pJobData->mnDriverDataLen, aOldJobData.nDriverDataLen );
            ShortToSVBT16( (sal_uInt16)(pJobData->meOrientation), aOldJobData.nOrientation );
            ShortToSVBT16( pJobData->mnPaperBin, aOldJobData.nPaperBin );
            ShortToSVBT16( (sal_uInt16)(pJobData->mePaperFormat), aOldJobData.nPaperFormat );
            UInt32ToSVBT32( (sal_uLong)(pJobData->mnPaperWidth), aOldJobData.nPaperWidth );
            UInt32ToSVBT32( (sal_uLong)(pJobData->mnPaperHeight), aOldJobData.nPaperHeight );

            ImplOldJobSetupData aOldData;
            memset( &aOldData, 0, sizeof( aOldData ) );
            ByteString aPrnByteName( rJobSetup.GetPrinterName(), RTL_TEXTENCODING_UTF8 );
            strncpy( aOldData.cPrinterName, aPrnByteName.GetBuffer(), 63 );
            ByteString aDriverByteName( rJobSetup.GetDriverName(), RTL_TEXTENCODING_UTF8 );
            strncpy( aOldData.cDriverName, aDriverByteName.GetBuffer(), 31 );
//          nLen = sizeof( aOldData ) + 4 + nOldJobDataSize + pJobData->mnDriverDataLen;
            int nPos = rOStream.Tell();
            rOStream << nLen;
            rOStream << nSystem;
            rOStream.Write( (char*)&aOldData, sizeof( aOldData ) );
            rOStream.Write( (char*)&aOldJobData, nOldJobDataSize );
            rOStream.Write( (char*)pJobData->mpDriverData, pJobData->mnDriverDataLen );
            ::boost::unordered_map< ::rtl::OUString, ::rtl::OUString, ::rtl::OUStringHash >::const_iterator it;
            for( it = pJobData->maValueMap.begin(); it != pJobData->maValueMap.end(); ++it )
            {
                rOStream.WriteByteString( it->first, RTL_TEXTENCODING_UTF8 );
                rOStream.WriteByteString( it->second, RTL_TEXTENCODING_UTF8 );
            }
            rOStream.WriteByteString( "COMPAT_DUPLEX_MODE" ) ;
            switch( pJobData->meDuplexMode )
            {
            case DUPLEX_UNKNOWN: rOStream.WriteByteString( "DUPLEX_UNKNOWN" );break;
            case DUPLEX_OFF: rOStream.WriteByteString( "DUPLEX_OFF" );break;
            case DUPLEX_SHORTEDGE: rOStream.WriteByteString( "DUPLEX_SHORTEDGE" );break;
            case DUPLEX_LONGEDGE: rOStream.WriteByteString( "DUPLEX_LONGEDGE" );break;
            }
            nLen = sal::static_int_cast<sal_uInt16>(rOStream.Tell() - nPos);
            rOStream.Seek( nPos );
            rOStream << nLen;
            rOStream.Seek( nPos + nLen );
        }
    }
/*
    else
    {
    }
*/

    return rOStream;
}

/* vim:set shiftwidth=4 softtabstop=4 expandtab: */<|MERGE_RESOLUTION|>--- conflicted
+++ resolved
@@ -296,11 +296,6 @@
     DBG_ASSERTWARNING( rIStream.GetVersion(), "JobSetup::>> - Solar-Version not set on rOStream" );
 
     {
-<<<<<<< HEAD
-        sal_uInt16 nLen(0);
-        sal_uInt16 nSystem;
-=======
->>>>>>> 78f80b02
         sal_Size nFirstPos = rIStream.Tell();
 
         sal_uInt16 nLen = 0;
