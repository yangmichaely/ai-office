--- conflicted
+++ resolved
@@ -205,8 +205,6 @@
     case CTRL_GENERIC:
             aResult.reset( new ImplControlValue( rVal ) );
             break;
-<<<<<<< HEAD
-=======
     case CTRL_MENU_POPUP:
         {
             const MenupopupValue* pMVal = static_cast<const MenupopupValue*>(&rVal);
@@ -215,19 +213,13 @@
             aResult.reset( pNew );
         }
         break;
->>>>>>> e2a3d487
     default:
         OSL_ENSURE( 0, "unknown ImplControlValue type !" );
         break;
     }
     return aResult;
 }
-
-<<<<<<< HEAD
-BOOL OutputDevice::DrawNativeControl( ControlType nType,
-=======
 sal_Bool OutputDevice::DrawNativeControl( ControlType nType,
->>>>>>> e2a3d487
                             ControlPart nPart,
                             const Rectangle& rControlRegion,
                             ControlState nState,
@@ -235,11 +227,7 @@
                             ::rtl::OUString aCaption )
 {
     if( !lcl_enableNativeWidget( *this ) )
-<<<<<<< HEAD
-        return FALSE;
-=======
-        return sal_False;
->>>>>>> e2a3d487
+        return sal_False;
 
     // make sure the current clip region is initialized correctly
     if ( !mpGraphics )
