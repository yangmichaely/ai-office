/* -*- Mode: C++; tab-width: 4; indent-tabs-mode: nil; c-basic-offset: 4 -*- */
/*************************************************************************
 *
 * DO NOT ALTER OR REMOVE COPYRIGHT NOTICES OR THIS FILE HEADER.
 *
 * Copyright 2000, 2010 Oracle and/or its affiliates.
 *
 * OpenOffice.org - a multi-platform office productivity suite
 *
 * This file is part of OpenOffice.org.
 *
 * OpenOffice.org is free software: you can redistribute it and/or modify
 * it under the terms of the GNU Lesser General Public License version 3
 * only, as published by the Free Software Foundation.
 *
 * OpenOffice.org is distributed in the hope that it will be useful,
 * but WITHOUT ANY WARRANTY; without even the implied warranty of
 * MERCHANTABILITY or FITNESS FOR A PARTICULAR PURPOSE.  See the
 * GNU Lesser General Public License version 3 for more details
 * (a copy is included in the LICENSE file that accompanied this code).
 *
 * You should have received a copy of the GNU Lesser General Public License
 * version 3 along with OpenOffice.org.  If not, see
 * <http://www.openoffice.org/license.html>
 * for a copy of the LGPLv3 License.
 *
 ************************************************************************/

// MARKER(update_precomp.py): autogen include statement, do not remove
#include "precompiled_vcl.hxx"
#include <rtl/memory.h>
#include <vcl/bmpacc.hxx>
#include <vcl/salbtype.hxx>
#include <vcl/bmpfast.hxx>

// -----------
// - Defines -
// -----------

#define IMPL_CASE_GET_FORMAT( Format )                          \
case( BMP_FORMAT##Format ):                                 \
    pFncGetPixel = BitmapReadAccess::GetPixelFor##Format;       \
break

// -----------------------------------------------------------------------------

#define IMPL_CASE_SET_FORMAT( Format, BitCount )                \
case( BMP_FORMAT##Format ):                                 \
{                                                               \
    pFncSetPixel = BitmapReadAccess::SetPixelFor##Format;       \
    pDstBuffer->mnBitCount = BitCount;                          \
}                                                               \
break

// -----------------------------------------------------------------------------

#define DOUBLE_SCANLINES()                                                      \
while( ( nActY < nHeight1 ) && ( pMapY[ nActY + 1 ] == nMapY ) )                \
{                                                                               \
    memcpy( pDstScanMap[ nActY + 1L ], pDstScan, rDstBuffer.mnScanlineSize );   \
    nActY++;                                                                    \
}

// -----------
// - Inlines -
// -----------

#define TC_TO_PAL_COLORS    4096

static long ImplIndexFromColor( const BitmapColor& rCol )
{
#if TC_TO_PAL_COLORS == 4096

    return( ( ( (long) rCol.GetBlue() >> 4L) << 8L ) |
            ( ( (long) rCol.GetGreen() >> 4L ) << 4L ) |
            ( (long) rCol.GetRed() >> 4L ) );

#elif TC_TO_PAL_COLORS == 32768

    return( ( ( (long) rCol.GetBlue() >> 3L) << 10L ) |
            ( ( (long) rCol.GetGreen() >> 3L ) << 5L ) |
            ( (long) rCol.GetRed() >> 3L ) );

#endif
}


#define COLOR_TO_INDEX( _def_rCol )

// ------------------------
// - conversion functions -
// ------------------------

static void ImplPALToPAL( const BitmapBuffer& rSrcBuffer, BitmapBuffer& rDstBuffer,
                          FncGetPixel pFncGetPixel, FncSetPixel pFncSetPixel,
                          Scanline* pSrcScanMap, Scanline* pDstScanMap, long* pMapX, long* pMapY )
{
    const long          nWidth = rDstBuffer.mnWidth, nHeight = rDstBuffer.mnHeight, nHeight1 = nHeight - 1;
    const ColorMask&    rSrcMask = rSrcBuffer.maColorMask;
    const ColorMask&    rDstMask = rDstBuffer.maColorMask;
    BitmapPalette       aColMap( rSrcBuffer.maPalette.GetEntryCount() );
    BitmapColor*        pColMapBuf = aColMap.ImplGetColorBuffer();
    BitmapColor         aIndex( 0 );

    for( sal_uInt16 i = 0, nSrcCount = aColMap.GetEntryCount(), nDstCount = rDstBuffer.maPalette.GetEntryCount(); i < nSrcCount; i++ )
    {
        if( ( i < nDstCount ) && ( rSrcBuffer.maPalette[ i ] == rDstBuffer.maPalette[ i ] ) )
            aIndex.SetIndex( sal::static_int_cast<sal_uInt8>(i) );
        else
            aIndex.SetIndex( sal::static_int_cast<sal_uInt8>(rDstBuffer.maPalette.GetBestIndex( rSrcBuffer.maPalette[ i ] )) );

        pColMapBuf[ i ] = aIndex;
    }

    for( long nActY = 0, nMapY; nActY < nHeight; nActY++ )
    {
        Scanline pSrcScan( pSrcScanMap[ nMapY = pMapY[ nActY ] ] ), pDstScan( pDstScanMap[ nActY ] );

        for( long nX = 0L; nX < nWidth; nX++ )
            pFncSetPixel( pDstScan, nX, pColMapBuf[ pFncGetPixel( pSrcScan, pMapX[ nX ], rSrcMask ).GetIndex() ], rDstMask );

        DOUBLE_SCANLINES();
    }
}

// -----------------------------------------------------------------------------

static void ImplPALToTC( const BitmapBuffer& rSrcBuffer, BitmapBuffer& rDstBuffer,
                         FncGetPixel pFncGetPixel, FncSetPixel pFncSetPixel,
                         Scanline* pSrcScanMap, Scanline* pDstScanMap, long* pMapX, long* pMapY )
{
    const long          nWidth = rDstBuffer.mnWidth, nHeight = rDstBuffer.mnHeight, nHeight1 = nHeight - 1;
    const ColorMask&    rSrcMask = rSrcBuffer.maColorMask;
    const ColorMask&    rDstMask = rDstBuffer.maColorMask;
    const BitmapColor*  pColBuf = rSrcBuffer.maPalette.ImplGetColorBuffer();

    if( BMP_SCANLINE_FORMAT( rSrcBuffer.mnFormat ) == BMP_FORMAT_1BIT_MSB_PAL )
    {
        const BitmapColor   aCol0( pColBuf[ 0 ] );
        const BitmapColor   aCol1( pColBuf[ 1 ] );
        long                nMapX;

        for( long nActY = 0, nMapY; nActY < nHeight; nActY++ )
        {
            Scanline pSrcScan( pSrcScanMap[ nMapY = pMapY[ nActY ] ] ), pDstScan( pDstScanMap[ nActY ] );

            for( long nX = 0L; nX < nWidth; )
            {
                nMapX = pMapX[ nX ];
                pFncSetPixel( pDstScan, nX++,
                              pSrcScan[ nMapX >> 3 ] & ( 1 << ( 7 - ( nMapX & 7 ) ) ) ? aCol1 : aCol0,
                              rDstMask );
            }

            DOUBLE_SCANLINES();
        }
    }
    else if( BMP_SCANLINE_FORMAT( rSrcBuffer.mnFormat ) == BMP_FORMAT_4BIT_MSN_PAL )
    {
        long nMapX;

        for( long nActY = 0, nMapY; nActY < nHeight; nActY++ )
        {
            Scanline pSrcScan( pSrcScanMap[ nMapY = pMapY[ nActY ] ] ), pDstScan( pDstScanMap[ nActY ] );

            for( long nX = 0L; nX < nWidth; )
            {
                nMapX = pMapX[ nX ];
                pFncSetPixel( pDstScan, nX++,
                              pColBuf[ ( pSrcScan[ nMapX >> 1 ] >> ( nMapX & 1 ? 0 : 4 ) ) & 0x0f ],
                              rDstMask );
            }

            DOUBLE_SCANLINES();
        }
    }
    else if( BMP_SCANLINE_FORMAT( rSrcBuffer.mnFormat ) == BMP_FORMAT_8BIT_PAL )
    {
        for( long nActY = 0, nMapY; nActY < nHeight; nActY++ )
        {
            Scanline pSrcScan( pSrcScanMap[ nMapY = pMapY[ nActY ] ] ), pDstScan( pDstScanMap[ nActY ] );

            for( long nX = 0L; nX < nWidth; nX++ )
                pFncSetPixel( pDstScan, nX, pColBuf[ pSrcScan[ pMapX[ nX ] ] ], rDstMask );

            DOUBLE_SCANLINES();
        }
    }
    else
    {
        for( long nActY = 0, nMapY; nActY < nHeight; nActY++ )
        {
            Scanline pSrcScan( pSrcScanMap[ nMapY = pMapY[ nActY ] ] ), pDstScan( pDstScanMap[ nActY ] );

            for( long nX = 0L; nX < nWidth; nX++ )
                pFncSetPixel( pDstScan, nX, pColBuf[ pFncGetPixel( pSrcScan, pMapX[ nX ], rSrcMask ).GetIndex() ], rDstMask );

            DOUBLE_SCANLINES();
        }
    }
}

// -----------------------------------------------------------------------------

static void ImplTCToTC( const BitmapBuffer& rSrcBuffer, BitmapBuffer& rDstBuffer,
                        FncGetPixel pFncGetPixel, FncSetPixel pFncSetPixel,
                        Scanline* pSrcScanMap, Scanline* pDstScanMap, long* pMapX, long* pMapY )
{
    const long          nWidth = rDstBuffer.mnWidth, nHeight = rDstBuffer.mnHeight, nHeight1 = nHeight - 1;
    const ColorMask&    rSrcMask = rSrcBuffer.maColorMask;
    const ColorMask&    rDstMask = rDstBuffer.maColorMask;

    if( BMP_SCANLINE_FORMAT( rSrcBuffer.mnFormat ) == BMP_FORMAT_24BIT_TC_BGR )
    {
        BitmapColor aCol;
<<<<<<< HEAD
        BYTE* pPixel = NULL;
=======
        sal_uInt8*      pPixel;
>>>>>>> e2a3d487

        for( long nActY = 0, nMapY; nActY < nHeight; nActY++ )
        {
            Scanline pSrcScan( pSrcScanMap[ nMapY = pMapY[ nActY ] ] ), pDstScan( pDstScanMap[ nActY ] );

            for( long nX = 0L; nX < nWidth; nX++ )
            {
                aCol.SetBlue( *( pPixel = ( pSrcScan + pMapX[ nX ] * 3 ) )++ );
                aCol.SetGreen( *pPixel++ );
                aCol.SetRed( *pPixel );
                pFncSetPixel( pDstScan, nX, aCol, rDstMask );
            }

            DOUBLE_SCANLINES()
        }
    }
    else
    {
        for( long nActY = 0, nMapY; nActY < nHeight; nActY++ )
        {
            Scanline pSrcScan( pSrcScanMap[ nMapY = pMapY[ nActY ] ] ), pDstScan( pDstScanMap[ nActY ] );

            for( long nX = 0L; nX < nWidth; nX++ )
                pFncSetPixel( pDstScan, nX, pFncGetPixel( pSrcScan, pMapX[ nX ], rSrcMask ), rDstMask );

            DOUBLE_SCANLINES();
        }
    }
}

// -----------------------------------------------------------------------------

static void ImplTCToPAL( const BitmapBuffer& rSrcBuffer, BitmapBuffer& rDstBuffer,
                         FncGetPixel pFncGetPixel, FncSetPixel pFncSetPixel,
                         Scanline* pSrcScanMap, Scanline* pDstScanMap, long* pMapX, long* pMapY )
{
    const long          nWidth = rDstBuffer.mnWidth, nHeight = rDstBuffer.mnHeight, nHeight1 = nHeight - 1;
    const ColorMask&    rSrcMask = rSrcBuffer.maColorMask;
    const ColorMask&    rDstMask = rDstBuffer.maColorMask;
    BitmapPalette       aColMap( rSrcBuffer.maPalette.GetEntryCount() );
    sal_uInt8*              pColToPalMap = new sal_uInt8[ TC_TO_PAL_COLORS ];
    BitmapColor         aIndex( 0 );

    for( long nR = 0; nR < 16; nR++ )
    {
        for( long nG = 0; nG < 16; nG++ )
        {
            for( long nB = 0; nB < 16; nB++ )
            {
                BitmapColor aCol( sal::static_int_cast<sal_uInt8>(nR << 4),
                                  sal::static_int_cast<sal_uInt8>(nG << 4),
                                  sal::static_int_cast<sal_uInt8>(nB << 4) );
                pColToPalMap[ ImplIndexFromColor( aCol ) ] = (sal_uInt8) rDstBuffer.maPalette.GetBestIndex( aCol );
            }
        }
    }

    for( long nActY = 0, nMapY; nActY < nHeight; nActY++ )
    {
        Scanline pSrcScan( pSrcScanMap[ nMapY = pMapY[ nActY ] ] ), pDstScan( pDstScanMap[ nActY ] );

        for( long nX = 0L; nX < nWidth; nX++ )
        {
            aIndex.SetIndex( pColToPalMap[ ImplIndexFromColor( pFncGetPixel( pSrcScan, pMapX[ nX ], rSrcMask ) ) ] );
            pFncSetPixel( pDstScan, nX, aIndex, rDstMask );
        }

        DOUBLE_SCANLINES();
    }

    delete[] pColToPalMap;
}

// -----------------------------------------------------------------------------

// ---------------------
// - StretchAndConvert -
// ---------------------

BitmapBuffer* StretchAndConvert( const BitmapBuffer& rSrcBuffer, const SalTwoRect& rTwoRect,
                                 sal_uLong nDstBitmapFormat, BitmapPalette* pDstPal, ColorMask* pDstMask )
{
    FncGetPixel     pFncGetPixel;
    FncSetPixel     pFncSetPixel;
    BitmapBuffer*   pDstBuffer = new BitmapBuffer;
    long            i;

    // set function for getting pixels
    switch( BMP_SCANLINE_FORMAT( rSrcBuffer.mnFormat ) )
    {
        IMPL_CASE_GET_FORMAT( _1BIT_MSB_PAL );
        IMPL_CASE_GET_FORMAT( _1BIT_LSB_PAL );
        IMPL_CASE_GET_FORMAT( _4BIT_MSN_PAL );
        IMPL_CASE_GET_FORMAT( _4BIT_LSN_PAL );
        IMPL_CASE_GET_FORMAT( _8BIT_PAL );
        IMPL_CASE_GET_FORMAT( _8BIT_TC_MASK );
        IMPL_CASE_GET_FORMAT( _16BIT_TC_MSB_MASK );
        IMPL_CASE_GET_FORMAT( _16BIT_TC_LSB_MASK );
        IMPL_CASE_GET_FORMAT( _24BIT_TC_BGR );
        IMPL_CASE_GET_FORMAT( _24BIT_TC_RGB );
        IMPL_CASE_GET_FORMAT( _24BIT_TC_MASK );
        IMPL_CASE_GET_FORMAT( _32BIT_TC_ABGR );
        IMPL_CASE_GET_FORMAT( _32BIT_TC_ARGB );
        IMPL_CASE_GET_FORMAT( _32BIT_TC_BGRA );
        IMPL_CASE_GET_FORMAT( _32BIT_TC_RGBA );
        IMPL_CASE_GET_FORMAT( _32BIT_TC_MASK );

        default:
            // should never come here
            // initialize pFncGetPixel to something valid that is
            // least likely to crash
            pFncGetPixel = BitmapReadAccess::GetPixelFor_1BIT_MSB_PAL;
            OSL_FAIL( "unknown read format" );
        break;
    }

    // set function for setting pixels
    const sal_uLong nDstScanlineFormat = BMP_SCANLINE_FORMAT( nDstBitmapFormat );
    switch( nDstScanlineFormat )
    {
        IMPL_CASE_SET_FORMAT( _1BIT_MSB_PAL, 1 );
        IMPL_CASE_SET_FORMAT( _1BIT_LSB_PAL, 1 );
        IMPL_CASE_SET_FORMAT( _4BIT_MSN_PAL, 1 );
        IMPL_CASE_SET_FORMAT( _4BIT_LSN_PAL, 4 );
        IMPL_CASE_SET_FORMAT( _8BIT_PAL, 8 );
        IMPL_CASE_SET_FORMAT( _8BIT_TC_MASK, 8 );
        IMPL_CASE_SET_FORMAT( _16BIT_TC_MSB_MASK, 16 );
        IMPL_CASE_SET_FORMAT( _16BIT_TC_LSB_MASK, 16 );
        IMPL_CASE_SET_FORMAT( _24BIT_TC_BGR, 24 );
        IMPL_CASE_SET_FORMAT( _24BIT_TC_RGB, 24 );
        IMPL_CASE_SET_FORMAT( _24BIT_TC_MASK, 24 );
        IMPL_CASE_SET_FORMAT( _32BIT_TC_ABGR, 32 );
        IMPL_CASE_SET_FORMAT( _32BIT_TC_ARGB, 32 );
        IMPL_CASE_SET_FORMAT( _32BIT_TC_BGRA, 32 );
        IMPL_CASE_SET_FORMAT( _32BIT_TC_RGBA, 32 );
        IMPL_CASE_SET_FORMAT( _32BIT_TC_MASK, 32 );

        default:
            // should never come here
            // initialize pFncSetPixel to something valid that is
            // least likely to crash
            pFncSetPixel = BitmapReadAccess::SetPixelFor_1BIT_MSB_PAL;
            pDstBuffer->mnBitCount = 1;
            OSL_FAIL( "unknown write format" );
        break;
    }

    // fill destination buffer
    pDstBuffer->mnFormat = nDstBitmapFormat;
    pDstBuffer->mnWidth = rTwoRect.mnDestWidth;
    pDstBuffer->mnHeight = rTwoRect.mnDestHeight;
    pDstBuffer->mnScanlineSize = AlignedWidth4Bytes( pDstBuffer->mnBitCount * pDstBuffer->mnWidth );
    try
    {
        pDstBuffer->mpBits = new sal_uInt8[ pDstBuffer->mnScanlineSize * pDstBuffer->mnHeight ];
    }
    catch( const std::bad_alloc& )
    {
        // memory exception, clean up
        pDstBuffer->mpBits = NULL;
        delete pDstBuffer;
        return NULL;
    }

    // do we need a destination palette or color mask?
    if( ( nDstScanlineFormat == BMP_FORMAT_1BIT_MSB_PAL ) ||
        ( nDstScanlineFormat == BMP_FORMAT_1BIT_LSB_PAL ) ||
        ( nDstScanlineFormat == BMP_FORMAT_4BIT_MSN_PAL ) ||
        ( nDstScanlineFormat == BMP_FORMAT_4BIT_LSN_PAL ) ||
        ( nDstScanlineFormat == BMP_FORMAT_8BIT_PAL ) )
    {
        DBG_ASSERT( pDstPal, "destination buffer requires palette" );
        pDstBuffer->maPalette = *pDstPal;
    }
    else if( ( nDstScanlineFormat == BMP_FORMAT_8BIT_TC_MASK ) ||
             ( nDstScanlineFormat == BMP_FORMAT_16BIT_TC_MSB_MASK ) ||
             ( nDstScanlineFormat == BMP_FORMAT_16BIT_TC_LSB_MASK ) ||
             ( nDstScanlineFormat == BMP_FORMAT_24BIT_TC_MASK ) ||
             ( nDstScanlineFormat == BMP_FORMAT_32BIT_TC_MASK ) )
    {
        DBG_ASSERT( pDstMask, "destination buffer requires color mask" );
        pDstBuffer->maColorMask = *pDstMask;
    }

    // short circuit the most important conversions
    bool bFastConvert = ImplFastBitmapConversion( *pDstBuffer, rSrcBuffer, rTwoRect );
    if( bFastConvert )
        return pDstBuffer;

    const long      nSrcX = rTwoRect.mnSrcX, nSrcY = rTwoRect.mnSrcY;
    const long      nSrcDX = rTwoRect.mnSrcWidth, nSrcDY = rTwoRect.mnSrcHeight;
    const long      nDstDX = rTwoRect.mnDestWidth, nDstDY = rTwoRect.mnDestHeight;
    Scanline*       pSrcScan = NULL;
    Scanline*       pDstScan = NULL;
    long*           pMapX = NULL;
    long*           pMapY = NULL;
    long            nTmp, nOffset;

    try
    {
        pSrcScan = new Scanline[ rSrcBuffer.mnHeight ];
        pDstScan = new Scanline[ nDstDY ];
        pMapX = new long[ nDstDX ];
        pMapY = new long[ nDstDY ];
    }
    catch( const std::bad_alloc& )
    {
        // memory exception, clean up
        // remark: the buffer ptr causing the exception
        // is still NULL here
        delete[] pSrcScan;
        delete[] pDstScan;
        delete[] pMapX;
        delete[] pMapY;
        delete pDstBuffer;
        return NULL;
    }

    // horizontal mapping table
    if( nDstDX != nSrcDX )
    {
        const double fFactorX = ( nDstDX > 1 ) ? (double) ( nSrcDX - 1 ) / ( nDstDX - 1 ) : 0.0;

        for( i = 0L; i < nDstDX; i++ )
            pMapX[ i ] = nSrcX + FRound( i * fFactorX );
    }
    else
    {
        for( i = 0L, nTmp = nSrcX; i < nDstDX; i++ )
            pMapX[ i ] = nTmp++;
    }

    // vertical mapping table
    if( nDstDY != nSrcDY )
    {
        const double fFactorY = ( nDstDY > 1 ) ? (double) ( nSrcDY - 1 ) / ( nDstDY - 1 ) : 0.0;

        for( i = 0L; i < nDstDY; i++ )
            pMapY[ i ] = nSrcY + FRound( i * fFactorY );
    }
    else
    {
        for( i = 0L, nTmp = nSrcY; i < nDstDY; i++ )
            pMapY[ i ] = nTmp++;
    }

    // source scanline buffer
    Scanline pTmpScan;
    if( BMP_SCANLINE_ADJUSTMENT( rSrcBuffer.mnFormat ) == BMP_FORMAT_TOP_DOWN )
        pTmpScan = rSrcBuffer.mpBits, nOffset = rSrcBuffer.mnScanlineSize;
    else
    {
        pTmpScan = rSrcBuffer.mpBits + ( rSrcBuffer.mnHeight - 1 ) * rSrcBuffer.mnScanlineSize;
        nOffset = -rSrcBuffer.mnScanlineSize;
    }

    for( i = 0L; i < rSrcBuffer.mnHeight; i++, pTmpScan += nOffset )
        pSrcScan[ i ] = pTmpScan;

    // destination scanline buffer
    if( BMP_SCANLINE_ADJUSTMENT( pDstBuffer->mnFormat ) == BMP_FORMAT_TOP_DOWN )
        pTmpScan = pDstBuffer->mpBits, nOffset = pDstBuffer->mnScanlineSize;
    else
    {
        pTmpScan = pDstBuffer->mpBits + ( nDstDY - 1 ) * pDstBuffer->mnScanlineSize;
        nOffset = -pDstBuffer->mnScanlineSize;
    }

    for( i = 0L; i < nDstDY; i++, pTmpScan += nOffset )
        pDstScan[ i ] = pTmpScan;

    // do buffer scaling and conversion
    if( rSrcBuffer.mnBitCount <= 8 && pDstBuffer->mnBitCount <= 8 )
    {
        ImplPALToPAL( rSrcBuffer, *pDstBuffer, pFncGetPixel, pFncSetPixel,
                      pSrcScan, pDstScan, pMapX, pMapY );
    }
    else if( rSrcBuffer.mnBitCount <= 8 && pDstBuffer->mnBitCount > 8 )
    {
        ImplPALToTC( rSrcBuffer, *pDstBuffer, pFncGetPixel, pFncSetPixel,
                     pSrcScan, pDstScan, pMapX, pMapY );
    }
    else if( rSrcBuffer.mnBitCount > 8 && pDstBuffer->mnBitCount > 8 )
    {
        ImplTCToTC( rSrcBuffer, *pDstBuffer, pFncGetPixel, pFncSetPixel,
                    pSrcScan, pDstScan, pMapX, pMapY );
    }
    else
    {
        ImplTCToPAL( rSrcBuffer, *pDstBuffer, pFncGetPixel, pFncSetPixel,
                     pSrcScan, pDstScan, pMapX, pMapY );
    }

    // cleanup
    delete[] pSrcScan;
    delete[] pDstScan;
    delete[] pMapX;
    delete[] pMapY;

    return pDstBuffer;
}

/* vim:set shiftwidth=4 softtabstop=4 expandtab: */<|MERGE_RESOLUTION|>--- conflicted
+++ resolved
@@ -213,11 +213,7 @@
     if( BMP_SCANLINE_FORMAT( rSrcBuffer.mnFormat ) == BMP_FORMAT_24BIT_TC_BGR )
     {
         BitmapColor aCol;
-<<<<<<< HEAD
-        BYTE* pPixel = NULL;
-=======
-        sal_uInt8*      pPixel;
->>>>>>> e2a3d487
+        sal_uInt8* pPixel = NULL;
 
         for( long nActY = 0, nMapY; nActY < nHeight; nActY++ )
         {
