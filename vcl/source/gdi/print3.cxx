--- conflicted
+++ resolved
@@ -621,19 +621,11 @@
                 mbJobActive             = TRUE;
                 i_pController->createProgressDialog();
                 int nPages = i_pController->getFilteredPageCount();
-<<<<<<< HEAD
-                for( int nOuterIteration = 0; nOuterIteration < nOuterRepeatCount; nOuterIteration++ )
-=======
                 for( int nOuterIteration = 0; nOuterIteration < nOuterRepeatCount && ! bAborted; nOuterIteration++ )
->>>>>>> fffe7fed
                 {
                     for( int nPage = 0; nPage < nPages && ! bAborted; nPage++ )
                     {
-<<<<<<< HEAD
-                        for( int nInnerIteration = 0; nInnerIteration < nInnerRepeatCount; nInnerIteration++ )
-=======
                         for( int nInnerIteration = 0; nInnerIteration < nInnerRepeatCount && ! bAborted; nInnerIteration++ )
->>>>>>> fffe7fed
                         {
                             if( nPage == nPages-1 &&
                                 nOuterIteration == nOuterRepeatCount-1 &&
@@ -643,14 +635,11 @@
                                 i_pController->setLastPage( sal_True );
                             }
                             i_pController->printFilteredPage( nPage );
-<<<<<<< HEAD
-=======
                             if( i_pController->isProgressCanceled() )
                             {
                                 i_pController->abortJob();
                                 bAborted = true;
                             }
->>>>>>> fffe7fed
                         }
                     }
                     // FIXME: duplex ?
