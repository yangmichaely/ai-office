/* -*- Mode: C++; tab-width: 4; indent-tabs-mode: nil; c-basic-offset: 4 -*- */
/*************************************************************************
 *
 * DO NOT ALTER OR REMOVE COPYRIGHT NOTICES OR THIS FILE HEADER.
 *
 * Copyright 2000, 2010 Oracle and/or its affiliates.
 *
 * OpenOffice.org - a multi-platform office productivity suite
 *
 * This file is part of OpenOffice.org.
 *
 * OpenOffice.org is free software: you can redistribute it and/or modify
 * it under the terms of the GNU Lesser General Public License version 3
 * only, as published by the Free Software Foundation.
 *
 * OpenOffice.org is distributed in the hope that it will be useful,
 * but WITHOUT ANY WARRANTY; without even the implied warranty of
 * MERCHANTABILITY or FITNESS FOR A PARTICULAR PURPOSE.  See the
 * GNU Lesser General Public License version 3 for more details
 * (a copy is included in the LICENSE file that accompanied this code).
 *
 * You should have received a copy of the GNU Lesser General Public License
 * version 3 along with OpenOffice.org.  If not, see
 * <http://www.openoffice.org/license.html>
 * for a copy of the LGPLv3 License.
 *
 ************************************************************************/

// MARKER(update_precomp.py): autogen include statement, do not remove
#include "precompiled_vcl.hxx"
#include <vcl/outdev.hxx>
#include <vcl/bitmapex.hxx>
#include <vcl/alpha.hxx>
#include <vcl/window.hxx>
#include <vcl/bmpacc.hxx>
#include <vcl/virdev.hxx>
#include <vcl/image.h>
#include <vcl/image.hxx>

// -----------
// - Defines -
// -----------

#define IMPSYSIMAGEITEM_MASK        ( 0x01 )
#define IMPSYSIMAGEITEM_ALPHA       ( 0x02 )
#define DISA_ALL                    ( 0xffff )

// ----------------
// - ImageAryData -
// ----------------

ImageAryData::ImageAryData() :
    maName(),
    mnId( 0 ),
    maBitmapEx()
{
}

// -----------------------------------------------------------------------

ImageAryData::ImageAryData( const ImageAryData& rData ) :
    maName( rData.maName ),
    mnId( rData.mnId ),
    maBitmapEx( rData.maBitmapEx )
{
}

ImageAryData::ImageAryData( const rtl::OUString &aName,
                            sal_uInt16 nId, const BitmapEx &aBitmap )
        : maName( aName ), mnId( nId ), maBitmapEx( aBitmap )
{
}

// -----------------------------------------------------------------------

ImageAryData::~ImageAryData()
{
}

// -----------------------------------------------------------------------

ImageAryData& ImageAryData::operator=( const ImageAryData& rData )
{
    maName = rData.maName;
    mnId = rData.mnId;
    maBitmapEx = rData.maBitmapEx;

    return *this;
}

// -----------------
// - ImplImageList -
// -----------------

ImplImageList::ImplImageList()
{
}

ImplImageList::ImplImageList( const ImplImageList &aSrc ) :
    maPrefix( aSrc.maPrefix ),
    maImageSize( aSrc.maImageSize ),
    mnRefCount( 1 )
{
    maImages.reserve( aSrc.maImages.size() );
    for ( ImageAryDataVec::const_iterator aIt = aSrc.maImages.begin(), aEnd = aSrc.maImages.end(); aIt != aEnd; ++aIt )
    {
        ImageAryData* pAryData = new ImageAryData( **aIt );
        maImages.push_back( pAryData );
        if( pAryData->maName.getLength() )
            maNameHash [ pAryData->maName ] = pAryData;
    }
}

ImplImageList::~ImplImageList()
{
    for ( ImageAryDataVec::iterator aIt = maImages.begin(), aEnd = maImages.end(); aIt != aEnd; ++aIt )
        delete *aIt;
}

void ImplImageList::AddImage( const ::rtl::OUString &aName,
                              sal_uInt16 nId, const BitmapEx &aBitmapEx )
{
    ImageAryData *pImg = new ImageAryData( aName, nId, aBitmapEx );
    maImages.push_back( pImg );
    if( aName.getLength() )
        maNameHash [ aName ] = pImg;
}

void ImplImageList::RemoveImage( sal_uInt16 nPos )
{
    ImageAryData *pImg = maImages[ nPos ];
    if( pImg->maName.getLength() )
        maNameHash.erase( pImg->maName );
    maImages.erase( maImages.begin() + nPos );
}

sal_uInt16 ImplImageList::GetImageCount() const
{
    return sal::static_int_cast< sal_uInt16 >( maImages.size() );
}

// -----------------
// - ImplImageData -
// -----------------

ImplImageData::ImplImageData( const BitmapEx& rBmpEx ) :
    mpImageBitmap( NULL ),
    maBmpEx( rBmpEx )
{
}

// -----------------------------------------------------------------------

ImplImageData::~ImplImageData()
{
    delete mpImageBitmap;
}

// -----------------
// - ImplImageData -
// -----------------

sal_Bool ImplImageData::IsEqual( const ImplImageData& rData )
{
    return( maBmpEx == rData.maBmpEx );
}

// -------------
// - ImplImage -
// -------------

ImplImage::ImplImage()
{
}

// ------------------------------------------------------------------------------

ImplImage::~ImplImage()
{
    switch( meType )
    {
        case IMAGETYPE_BITMAP:
            delete static_cast< Bitmap* >( mpData );
        break;

        case IMAGETYPE_IMAGE:
            delete static_cast< ImplImageData* >( mpData );
        break;
    }
}

// ----------------
// - ImplImageBmp -
// ----------------

ImplImageBmp::ImplImageBmp() :
    mpDisplayBmp( NULL ),
    mpInfoAry( NULL ),
    mnSize( 0 )
{
}

// -------------
// - ImplImage -
// -------------

ImplImageBmp::~ImplImageBmp()
{
    delete[] mpInfoAry;
    delete mpDisplayBmp;
}

// -----------------------------------------------------------------------

void ImplImageBmp::Create( long nItemWidth, long nItemHeight, sal_uInt16 nInitSize )
{
    const Size aTotalSize( nInitSize * nItemWidth, nItemHeight );

    maBmpEx = Bitmap( aTotalSize, 24 );
    maDisabledBmpEx.SetEmpty();

    delete mpDisplayBmp;
    mpDisplayBmp = NULL;

    maSize = Size( nItemWidth, nItemHeight );
    mnSize = nInitSize;

    delete[] mpInfoAry;
    mpInfoAry = new sal_uInt8[ mnSize ];
    memset( mpInfoAry, 0, mnSize );
}

// -----------------------------------------------------------------------

void ImplImageBmp::Create( const BitmapEx& rBmpEx, long nItemWidth, long nItemHeight, sal_uInt16 nInitSize )
{
    maBmpEx = rBmpEx;
    maDisabledBmpEx.SetEmpty();

    delete mpDisplayBmp;
    mpDisplayBmp = NULL;

    maSize = Size( nItemWidth, nItemHeight );
    mnSize = nInitSize;

    delete[] mpInfoAry;
    mpInfoAry = new sal_uInt8[ mnSize ];
    memset( mpInfoAry,
            rBmpEx.IsAlpha() ? IMPSYSIMAGEITEM_ALPHA : ( rBmpEx.IsTransparent() ? IMPSYSIMAGEITEM_MASK : 0 ),
            mnSize );
}

// -----------------------------------------------------------------------

void ImplImageBmp::Expand( sal_uInt16 nGrowSize )
{
    const sal_uLong     nDX = nGrowSize * maSize.Width();
    const sal_uInt16    nOldSize = mnSize;
    sal_uInt8*          pNewAry = new sal_uInt8[ mnSize = sal::static_int_cast<sal_uInt16>(mnSize+nGrowSize) ];

    maBmpEx.Expand( nDX, 0UL );

    if( !maDisabledBmpEx.IsEmpty() )
        maDisabledBmpEx.Expand( nDX, 0UL );

    delete mpDisplayBmp;
    mpDisplayBmp = NULL;

    memset( pNewAry, 0, mnSize );
    memcpy( pNewAry, mpInfoAry, nOldSize );
    delete[] mpInfoAry;
    mpInfoAry = pNewAry;
}

// -----------------------------------------------------------------------

void ImplImageBmp::Invert()
{
    delete mpDisplayBmp;
    mpDisplayBmp = NULL;

    maBmpEx.Invert();
}

// -----------------------------------------------------------------------

void ImplImageBmp::Replace( sal_uInt16 nPos, sal_uInt16 nSrcPos )
{
    const Point     aSrcPos( nSrcPos * maSize.Width(), 0L ), aPos( nPos * maSize.Width(), 0L );
    const Rectangle aSrcRect( aSrcPos, maSize );
    const Rectangle aDstRect( aPos, maSize );

    maBmpEx.CopyPixel( aDstRect, aSrcRect );

    if( !maDisabledBmpEx.IsEmpty() )
        maDisabledBmpEx.CopyPixel( aDstRect, aSrcRect );

    delete mpDisplayBmp;
    mpDisplayBmp = NULL;

    mpInfoAry[ nPos ] = mpInfoAry[ nSrcPos ];
}

// -----------------------------------------------------------------------

void ImplImageBmp::Replace( sal_uInt16 nPos, const ImplImageBmp& rImageBmp, sal_uInt16 nSrcPos )
{
    const Point     aSrcPos( nSrcPos * maSize.Width(), 0L ), aPos( nPos * maSize.Width(), 0L );
    const Rectangle aSrcRect( aSrcPos, maSize );
    const Rectangle aDstRect( aPos, maSize );

    maBmpEx.CopyPixel( aDstRect, aSrcRect, &rImageBmp.maBmpEx );

    ImplUpdateDisabledBmpEx( nPos );
    delete mpDisplayBmp;
    mpDisplayBmp = NULL;

    mpInfoAry[ nPos ] = rImageBmp.mpInfoAry[ nSrcPos ];
}

// -----------------------------------------------------------------------

void ImplImageBmp::Replace( sal_uInt16 nPos, const BitmapEx& rBmpEx )
{
    const Point     aNullPos, aPos( nPos * maSize.Width(), 0L );
    const Rectangle aSrcRect( aNullPos, maSize );
    const Rectangle aDstRect( aPos, maSize );

    maBmpEx.CopyPixel( aDstRect, aSrcRect, &rBmpEx );

    ImplUpdateDisabledBmpEx( nPos );
    delete mpDisplayBmp;
    mpDisplayBmp = NULL;

    mpInfoAry[ nPos ] &= ~( IMPSYSIMAGEITEM_MASK | IMPSYSIMAGEITEM_ALPHA );
    mpInfoAry[ nPos ] |= ( rBmpEx.IsAlpha() ? IMPSYSIMAGEITEM_ALPHA : ( rBmpEx.IsTransparent() ? IMPSYSIMAGEITEM_MASK : 0 ) );
}

// -----------------------------------------------------------------------

void ImplImageBmp::ReplaceColors( const Color* pSrcColors, const Color* pDstColors, sal_uLong nColorCount )
{
    maBmpEx.Replace( pSrcColors, pDstColors, nColorCount );
    delete mpDisplayBmp;
    mpDisplayBmp = NULL;
}

// -----------------------------------------------------------------------

<<<<<<< HEAD
BitmapEx ImplImageBmp::GetBitmapEx( USHORT nPosCount, USHORT* pPosAry ) const
=======
void ImplImageBmp::ColorTransform( BmpColorMode eColorMode )
{
    maBmpEx = maBmpEx.GetColorTransformedBitmapEx( eColorMode );
    delete mpDisplayBmp;
    mpDisplayBmp = NULL;
}

// -----------------------------------------------------------------------

BitmapEx ImplImageBmp::GetBitmapEx( sal_uInt16 nPosCount, sal_uInt16* pPosAry ) const
>>>>>>> e2a3d487
{
    const Bitmap    aNewBmp( Size( nPosCount * maSize.Width(), maSize.Height() ),  maBmpEx.GetBitmap().GetBitCount() );
    BitmapEx        aRet;
    if( maBmpEx.IsAlpha() )
    {
        // initialize target bitmap with an empty alpha mask
        // which allows for using an optimized copypixel later on (see AlphaMask::CopyPixel)
        // that avoids palette lookups
        AlphaMask aAlpha( Size( nPosCount * maSize.Width(), maSize.Height() ) );
        aRet = BitmapEx( aNewBmp, aAlpha );
    }
    else
        aRet  = BitmapEx( aNewBmp );

    for( sal_uInt16 i = 0; i < nPosCount; i++ )
    {
        const Point     aSrcPos( pPosAry[ i ] * maSize.Width(), 0L );
        const Point     aPos( i * maSize.Width(), 0L );
        const Rectangle aSrcRect( aSrcPos, maSize );
        const Rectangle aDstRect( aPos, maSize );

        aRet.CopyPixel( aDstRect, aSrcRect, &maBmpEx );
    }

    return aRet;
}

// -----------------------------------------------------------------------

void ImplImageBmp::Draw( sal_uInt16 nPos, OutputDevice* pOutDev,
                         const Point& rPos, sal_uInt16 nStyle,
                         const Size* pSize )
{
    if( pOutDev->IsDeviceOutputNecessary() )
    {
        const Point aSrcPos( nPos * maSize.Width(), 0 );
        Size        aOutSize;

        aOutSize = ( pSize ? *pSize : pOutDev->PixelToLogic( maSize ) );

        if( nStyle & IMAGE_DRAW_DISABLE )
        {
            ImplUpdateDisabledBmpEx( nPos);
            pOutDev->DrawBitmapEx( rPos, aOutSize, aSrcPos, maSize, maDisabledBmpEx );
        }
        else
        {
            if( nStyle & ( IMAGE_DRAW_COLORTRANSFORM |
                           IMAGE_DRAW_HIGHLIGHT | IMAGE_DRAW_DEACTIVE | IMAGE_DRAW_SEMITRANSPARENT ) )
            {
                BitmapEx        aTmpBmpEx;
                const Rectangle aCropRect( aSrcPos, maSize );

                if( mpInfoAry[ nPos ] & ( IMPSYSIMAGEITEM_MASK | IMPSYSIMAGEITEM_ALPHA ) )
                    aTmpBmpEx = maBmpEx;
                else
                    aTmpBmpEx = maBmpEx.GetBitmap();

                aTmpBmpEx.Crop( aCropRect );

                Bitmap aTmpBmp( aTmpBmpEx.GetBitmap() );

                if( nStyle & ( IMAGE_DRAW_HIGHLIGHT | IMAGE_DRAW_DEACTIVE ) )
                {
                    BitmapWriteAccess* pAcc = aTmpBmp.AcquireWriteAccess();

                    if( pAcc )
                    {
                        const StyleSettings&    rSettings = pOutDev->GetSettings().GetStyleSettings();
                        Color                   aColor;
                        BitmapColor             aCol;
                        const long              nW = pAcc->Width();
                        const long              nH = pAcc->Height();
                        sal_uInt8*                  pMapR = new sal_uInt8[ 256 ];
                        sal_uInt8*                  pMapG = new sal_uInt8[ 256 ];
                        sal_uInt8*                  pMapB = new sal_uInt8[ 256 ];
                        long                    nX, nY;

                        if( nStyle & IMAGE_DRAW_HIGHLIGHT )
                            aColor = rSettings.GetHighlightColor();
                        else
                            aColor = rSettings.GetDeactiveColor();

                        const sal_uInt8 cR = aColor.GetRed();
                        const sal_uInt8 cG = aColor.GetGreen();
                        const sal_uInt8 cB = aColor.GetBlue();

                        for( nX = 0L; nX < 256L; nX++ )
                        {
                            pMapR[ nX ] = (sal_uInt8) ( ( ( nY = ( nX + cR ) >> 1 ) > 255 ) ? 255 : nY );
                            pMapG[ nX ] = (sal_uInt8) ( ( ( nY = ( nX + cG ) >> 1 ) > 255 ) ? 255 : nY );
                            pMapB[ nX ] = (sal_uInt8) ( ( ( nY = ( nX + cB ) >> 1 ) > 255 ) ? 255 : nY );
                        }

                        if( pAcc->HasPalette() )
                        {
                            for( sal_uInt16 i = 0, nCount = pAcc->GetPaletteEntryCount(); i < nCount; i++ )
                            {
                                const BitmapColor& rCol = pAcc->GetPaletteColor( i );
                                aCol.SetRed( pMapR[ rCol.GetRed() ] );
                                aCol.SetGreen( pMapG[ rCol.GetGreen() ] );
                                aCol.SetBlue( pMapB[ rCol.GetBlue() ] );
                                pAcc->SetPaletteColor( i, aCol );
                            }
                        }
                        else if( pAcc->GetScanlineFormat() == BMP_FORMAT_24BIT_TC_BGR )
                        {
                            for( nY = 0L; nY < nH; nY++ )
                            {
                                Scanline pScan = pAcc->GetScanline( nY );

                                for( nX = 0L; nX < nW; nX++ )
                                {
                                    *pScan = pMapB[ *pScan ]; pScan++;
                                    *pScan = pMapG[ *pScan ]; pScan++;
                                    *pScan = pMapR[ *pScan ]; pScan++;
                                }
                            }
                        }
                        else
                        {
                            for( nY = 0L; nY < nH; nY++ )
                            {
                                for( nX = 0L; nX < nW; nX++ )
                                {
                                    aCol = pAcc->GetPixel( nY, nX );
                                    aCol.SetRed( pMapR[ aCol.GetRed() ] );
                                    aCol.SetGreen( pMapG[ aCol.GetGreen() ] );
                                    aCol.SetBlue( pMapB[ aCol.GetBlue() ] );
                                    pAcc->SetPixel( nY, nX, aCol );
                                }
                            }
                        }

                        delete[] pMapR;
                        delete[] pMapG;
                        delete[] pMapB;
                        aTmpBmp.ReleaseAccess( pAcc );
                    }
                }

                if( nStyle & IMAGE_DRAW_SEMITRANSPARENT )
                {
                    if( aTmpBmpEx.IsTransparent()  )
                    {
                        Bitmap aAlphaBmp( aTmpBmpEx.GetAlpha().GetBitmap() );

                        aAlphaBmp.Adjust( 50 );
                        aTmpBmpEx = BitmapEx( aTmpBmp, AlphaMask( aAlphaBmp ) );
                    }
                    else
                    {
                        sal_uInt8 cErase = 128;
                        aTmpBmpEx = BitmapEx( aTmpBmp, AlphaMask( aTmpBmp.GetSizePixel(),  &cErase ) );
                    }
                }
                else
                {
                    if( aTmpBmpEx.IsAlpha() )
                        aTmpBmpEx = BitmapEx( aTmpBmp, aTmpBmpEx.GetAlpha() );
                    else if( aTmpBmpEx.IsAlpha() )
                        aTmpBmpEx = BitmapEx( aTmpBmp, aTmpBmpEx.GetMask() );
                }

                pOutDev->DrawBitmapEx( rPos, aOutSize, aTmpBmpEx );
            }
            else
            {
                const BitmapEx* pOutputBmp;

                if( pOutDev->GetOutDevType() == OUTDEV_WINDOW )
                {
                    ImplUpdateDisplayBmp( pOutDev );
                    pOutputBmp = mpDisplayBmp;
                }
                else
                    pOutputBmp = &maBmpEx;

                if( pOutputBmp )
                    pOutDev->DrawBitmapEx( rPos, aOutSize, aSrcPos, maSize, *pOutputBmp );
            }
        }
    }
}

// -----------------------------------------------------------------------

void ImplImageBmp::ImplUpdateDisplayBmp( OutputDevice*
#if defined WNT
pOutDev
#endif
)
{
    if( !mpDisplayBmp && !maBmpEx.IsEmpty() )
    {
#if defined WNT
        if( maBmpEx.IsAlpha() )
            mpDisplayBmp = new BitmapEx( maBmpEx );
        else
        {
            const Bitmap aBmp( maBmpEx.GetBitmap().CreateDisplayBitmap( pOutDev ) );

            if( maBmpEx.IsTransparent() )
                mpDisplayBmp = new BitmapEx( aBmp, maBmpEx.GetMask().CreateDisplayBitmap( pOutDev ) );
            else
                mpDisplayBmp = new BitmapEx( aBmp );
        }
#else
        mpDisplayBmp = new BitmapEx( maBmpEx );
#endif
    }
}

// -----------------------------------------------------------------------

void ImplImageBmp::ImplUpdateDisabledBmpEx( int nPos )
{
    const Size aTotalSize( maBmpEx.GetSizePixel() );

    if( maDisabledBmpEx.IsEmpty() )
    {
        Bitmap      aGrey( aTotalSize, 8, &Bitmap::GetGreyPalette( 256 ) );
        AlphaMask   aGreyAlphaMask( aTotalSize );

        maDisabledBmpEx = BitmapEx( aGrey, aGreyAlphaMask );
        nPos = -1;
    }

    Bitmap              aBmp( maBmpEx.GetBitmap() );
    BitmapReadAccess*   pBmp( aBmp.AcquireReadAccess() );
    AlphaMask           aBmpAlphaMask( maBmpEx.GetAlpha() );
    BitmapReadAccess*   pBmpAlphaMask( aBmpAlphaMask.AcquireReadAccess() );
    Bitmap              aGrey( maDisabledBmpEx.GetBitmap() );
    BitmapWriteAccess*  pGrey( aGrey.AcquireWriteAccess() );
    AlphaMask           aGreyAlphaMask( maDisabledBmpEx.GetAlpha() );
    BitmapWriteAccess*  pGreyAlphaMask( aGreyAlphaMask.AcquireWriteAccess() );

    if( pBmp && pBmpAlphaMask && pGrey && pGreyAlphaMask )
    {
        BitmapColor aGreyVal( 0 );
        BitmapColor aGreyAlphaMaskVal( 0 );
        const Point aPos( ( nPos < 0 ) ? 0 : ( nPos * maSize.Width() ), 0 );
        const int  nLeft = aPos.X(), nRight = nLeft + ( ( nPos < 0 ) ? aTotalSize.Width() : maSize.Width() );
        const int  nTop = aPos.Y(), nBottom = nTop + maSize.Height();

        for( int nY = nTop; nY < nBottom; ++nY )
        {
            for( int nX = nLeft; nX < nRight; ++nX )
            {
                aGreyVal.SetIndex( pBmp->GetLuminance( nY, nX ) );
                pGrey->SetPixel( nY, nX, aGreyVal );

                const BitmapColor aBmpAlphaMaskVal( pBmpAlphaMask->GetPixel( nY, nX ) );

                aGreyAlphaMaskVal.SetIndex( static_cast< sal_uInt8 >( ::std::min( aBmpAlphaMaskVal.GetIndex() + 178ul, 255ul ) ) );
                pGreyAlphaMask->SetPixel( nY, nX, aGreyAlphaMaskVal );
            }
        }
    }

    aBmp.ReleaseAccess( pBmp );
    aBmpAlphaMask.ReleaseAccess( pBmpAlphaMask );
    aGrey.ReleaseAccess( pGrey );
    aGreyAlphaMask.ReleaseAccess( pGreyAlphaMask );

    maDisabledBmpEx = BitmapEx( aGrey, aGreyAlphaMask );
}

/* vim:set shiftwidth=4 softtabstop=4 expandtab: */<|MERGE_RESOLUTION|>--- conflicted
+++ resolved
@@ -347,20 +347,7 @@
 
 // -----------------------------------------------------------------------
 
-<<<<<<< HEAD
-BitmapEx ImplImageBmp::GetBitmapEx( USHORT nPosCount, USHORT* pPosAry ) const
-=======
-void ImplImageBmp::ColorTransform( BmpColorMode eColorMode )
-{
-    maBmpEx = maBmpEx.GetColorTransformedBitmapEx( eColorMode );
-    delete mpDisplayBmp;
-    mpDisplayBmp = NULL;
-}
-
-// -----------------------------------------------------------------------
-
 BitmapEx ImplImageBmp::GetBitmapEx( sal_uInt16 nPosCount, sal_uInt16* pPosAry ) const
->>>>>>> e2a3d487
 {
     const Bitmap    aNewBmp( Size( nPosCount * maSize.Width(), maSize.Height() ),  maBmpEx.GetBitmap().GetBitCount() );
     BitmapEx        aRet;
