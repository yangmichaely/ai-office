#*************************************************************************
#
# DO NOT ALTER OR REMOVE COPYRIGHT NOTICES OR THIS FILE HEADER.
# 
# Copyright 2000, 2010 Oracle and/or its affiliates.
#
# OpenOffice.org - a multi-platform office productivity suite
#
# This file is part of OpenOffice.org.
#
# OpenOffice.org is free software: you can redistribute it and/or modify
# it under the terms of the GNU Lesser General Public License version 3
# only, as published by the Free Software Foundation.
#
# OpenOffice.org is distributed in the hope that it will be useful,
# but WITHOUT ANY WARRANTY; without even the implied warranty of
# MERCHANTABILITY or FITNESS FOR A PARTICULAR PURPOSE.  See the
# GNU Lesser General Public License version 3 for more details
# (a copy is included in the LICENSE file that accompanied this code).
#
# You should have received a copy of the GNU Lesser General Public License
# version 3 along with OpenOffice.org.  If not, see
# <http://www.openoffice.org/license.html>
# for a copy of the LGPLv3 License.
#
#*************************************************************************

PRJ=..$/..

PRJNAME=vcl
TARGET=gdi

.INCLUDE :  $(PRJ)$/util$/makefile.pmk

# --- Settings -----------------------------------------------------

.INCLUDE :	settings.mk

.INCLUDE :  $(PRJ)$/util$/makefile2.pmk

.IF "$(COM)"=="ICC"
CDEFS+=-D_STD_NO_NAMESPACE -D_VOS_NO_NAMESPACE -D_UNO_NO_NAMESPACE
.ENDIF
.IF "$(ENABLE_GRAPHITE)" == "TRUE"
CDEFS+=-DENABLE_GRAPHITE
.IF "$(SYSTEM_GRAPHITE)" != "YES"
CDEFS+=-DGR2_STATIC
.ENDIF
.ENDIF

# --- Files --------------------------------------------------------

<<<<<<< HEAD
EXCEPTIONSFILES=	$(SLO)$/salmisc.obj 	\
                    $(SLO)$/animate.obj 	\
                    $(SLO)$/base14.obj		\
                    $(SLO)$/bitmap.obj		\
                    $(SLO)$/bitmap2.obj 	\
                    $(SLO)$/bitmapex.obj	\
                    $(SLO)$/bmpconv.obj		\
                    $(SLO)$/configsettings.obj 	\
                    $(SLO)$/cvtgrf.obj		\
                    $(SLO)$/cvtsvm.obj		\
                    $(SLO)$/gdimtf.obj		\
                    $(SLO)$/gfxlink.obj		\
                    $(SLO)$/graph.obj		\
                    $(SLO)$/graphictools.obj \
                    $(SLO)$/image.obj		\
                    $(SLO)$/imagerepository.obj   \
                    $(SLO)$/impanmvw.obj	\
                    $(SLO)$/impgraph.obj	\
                    $(SLO)$/impimage.obj		\
                    $(SLO)$/impimagetree.obj		\
                    $(SLO)$/impvect.obj 	\
                    $(SLO)$/jobset.obj		\
                    $(SLO)$/lineinfo.obj	\
                    $(SLO)$/metaact.obj 	\
                    $(SLO)$/metric.obj		\
                    $(SLO)$/oldprintadaptor.obj		\
                    $(SLO)$/outdev.obj		\
                    $(SLO)$/outdev2.obj 	\
                    $(SLO)$/outdev3.obj 	\
                    $(SLO)$/outdev4.obj 	\
                    $(SLO)$/outdev5.obj 	\
                    $(SLO)$/outdev6.obj 	\
                    $(SLO)$/outdevnative.obj 	\
                    $(SLO)$/outmap.obj		\
                    $(SLO)$/pdfextoutdevdata.obj	\
                    $(SLO)$/pdffontcache.obj\
                    $(SLO)$/pdfwriter.obj	\
                    $(SLO)$/pdfwriter_impl.obj	\
                    $(SLO)$/pdfwriter_impl2.obj	\
                    $(SLO)$/pngread.obj		\
                    $(SLO)$/pngwrite.obj    \
                    $(SLO)$/print.obj		\
                    $(SLO)$/print2.obj		\
                    $(SLO)$/print3.obj		\
                    $(SLO)$/salgdilayout.obj	\
                    $(SLO)$/sallayout.obj		\
                    $(SLO)$/salnativewidgets-none.obj	\
                    $(SLO)$/textlayout.obj   \
                    $(SLO)$/virdev.obj \
                    $(SLO)$/wall.obj

SLOFILES=	$(EXCEPTIONSFILES)      \
            $(SLO)$/bitmap3.obj 	\
            $(SLO)$/bitmap4.obj 	\
            $(SLO)$/alpha.obj		\
=======
EXCEPTIONSFILES=	$(SLO)$/salmisc.obj		\
            $(SLO)$/outdev.obj		\
            $(SLO)$/outdev3.obj		\
            $(SLO)$/outdevnative.obj	\
            $(SLO)$/gfxlink.obj		\
            $(SLO)$/print.obj		\
            $(SLO)$/print2.obj		\
            $(SLO)$/print3.obj		\
            $(SLO)$/oldprintadaptor.obj	\
            $(SLO)$/configsettings.obj 	\
            $(SLO)$/sallayout.obj		\
            $(SLO)$/image.obj		\
            $(SLO)$/impimage.obj		\
            $(SLO)$/impgraph.obj		\
            $(SLO)$/metric.obj		\
            $(SLO)$/pdfwriter_impl.obj	\
            $(SLO)$/pdfwriter_impl2.obj	\
            $(SLO)$/pdffontcache.obj	\
            $(SLO)$/bmpconv.obj		\
            $(SLO)$/pdfextoutdevdata.obj	\
            $(SLO)$/jobset.obj		\
            $(SLO)$/impimagetree.obj	\
            $(SLO)$/pngread.obj		\
            $(SLO)$/pngwrite.obj		\
            $(SLO)$/virdev.obj		\
            $(SLO)$/gdimtf.obj		\
            $(SLO)$/graphictools.obj	\
            $(SLO)$/textlayout.obj		\
            $(SLO)$/lineinfo.obj		\
            $(SLO)$/svgread.obj		\
            $(SLO)$/rendergraphic.obj	\
            $(SLO)$/rendergraphicrasterizer.obj

SLOFILES=	$(EXCEPTIONSFILES)		\
            $(SLO)$/animate.obj 	\
            $(SLO)$/impanmvw.obj	\
            $(SLO)$/bitmap.obj	\
            $(SLO)$/bitmap2.obj 	\
            $(SLO)$/bitmap3.obj 	\
            $(SLO)$/bitmap4.obj 	\
            $(SLO)$/alpha.obj	\
            $(SLO)$/bitmapex.obj	\
>>>>>>> 9e849585
            $(SLO)$/bmpacc.obj		\
            $(SLO)$/bmpacc2.obj 	\
            $(SLO)$/bmpacc3.obj 	\
            $(SLO)$/bmpfast.obj	\
<<<<<<< HEAD
            $(SLO)$/font.obj		\
            $(SLO)$/gradient.obj	\
            $(SLO)$/hatch.obj		\
            $(SLO)$/impbmp.obj		\
            $(SLO)$/mapmod.obj		\
            $(SLO)$/octree.obj		\
            $(SLO)$/regband.obj 	\
            $(SLO)$/region.obj		\
            $(SLO)$/extoutdevdata.obj

=======
            $(SLO)$/cvtsvm.obj	\
            $(SLO)$/cvtgrf.obj	\
            $(SLO)$/font.obj	\
            $(SLO)$/gradient.obj	\
            $(SLO)$/hatch.obj	\
            $(SLO)$/graph.obj	\
            $(SLO)$/impbmp.obj	\
            $(SLO)$/imagerepository.obj   \
            $(SLO)$/impvect.obj 	\
            $(SLO)$/mapmod.obj	\
            $(SLO)$/metaact.obj 	\
            $(SLO)$/octree.obj	\
            $(SLO)$/outmap.obj	\
            $(SLO)$/outdev2.obj 	\
            $(SLO)$/outdev4.obj 	\
            $(SLO)$/outdev5.obj 	\
            $(SLO)$/outdev6.obj 	\
            $(SLO)$/regband.obj 	\
            $(SLO)$/region.obj	\
            $(SLO)$/wall.obj	\
            $(SLO)$/base14.obj	\
            $(SLO)$/pdfwriter.obj	\
            $(SLO)$/salgdilayout.obj	\
            $(SLO)$/extoutdevdata.obj	\
            $(SLO)$/salnativewidgets-none.obj 
>>>>>>> 9e849585

# --- Targets ------------------------------------------------------

.INCLUDE :	target.mk<|MERGE_RESOLUTION|>--- conflicted
+++ resolved
@@ -50,8 +50,7 @@
 
 # --- Files --------------------------------------------------------
 
-<<<<<<< HEAD
-EXCEPTIONSFILES=	$(SLO)$/salmisc.obj 	\
+EXCEPTIONSFILES=	$(SLO)$/salmisc.obj		\
                     $(SLO)$/animate.obj 	\
                     $(SLO)$/base14.obj		\
                     $(SLO)$/bitmap.obj		\
@@ -91,107 +90,37 @@
                     $(SLO)$/pdfwriter_impl.obj	\
                     $(SLO)$/pdfwriter_impl2.obj	\
                     $(SLO)$/pngread.obj		\
-                    $(SLO)$/pngwrite.obj    \
+                    $(SLO)$/pngwrite.obj		\
                     $(SLO)$/print.obj		\
                     $(SLO)$/print2.obj		\
                     $(SLO)$/print3.obj		\
+                    $(SLO)$/rendergraphic.obj	\
+                    $(SLO)$/rendergraphicrasterizer.obj \
                     $(SLO)$/salgdilayout.obj	\
                     $(SLO)$/sallayout.obj		\
                     $(SLO)$/salnativewidgets-none.obj	\
+                    $(SLO)$/svgread.obj		\
                     $(SLO)$/textlayout.obj   \
                     $(SLO)$/virdev.obj \
                     $(SLO)$/wall.obj
 
-SLOFILES=	$(EXCEPTIONSFILES)      \
-            $(SLO)$/bitmap3.obj 	\
-            $(SLO)$/bitmap4.obj 	\
-            $(SLO)$/alpha.obj		\
-=======
-EXCEPTIONSFILES=	$(SLO)$/salmisc.obj		\
-            $(SLO)$/outdev.obj		\
-            $(SLO)$/outdev3.obj		\
-            $(SLO)$/outdevnative.obj	\
-            $(SLO)$/gfxlink.obj		\
-            $(SLO)$/print.obj		\
-            $(SLO)$/print2.obj		\
-            $(SLO)$/print3.obj		\
-            $(SLO)$/oldprintadaptor.obj	\
-            $(SLO)$/configsettings.obj 	\
-            $(SLO)$/sallayout.obj		\
-            $(SLO)$/image.obj		\
-            $(SLO)$/impimage.obj		\
-            $(SLO)$/impgraph.obj		\
-            $(SLO)$/metric.obj		\
-            $(SLO)$/pdfwriter_impl.obj	\
-            $(SLO)$/pdfwriter_impl2.obj	\
-            $(SLO)$/pdffontcache.obj	\
-            $(SLO)$/bmpconv.obj		\
-            $(SLO)$/pdfextoutdevdata.obj	\
-            $(SLO)$/jobset.obj		\
-            $(SLO)$/impimagetree.obj	\
-            $(SLO)$/pngread.obj		\
-            $(SLO)$/pngwrite.obj		\
-            $(SLO)$/virdev.obj		\
-            $(SLO)$/gdimtf.obj		\
-            $(SLO)$/graphictools.obj	\
-            $(SLO)$/textlayout.obj		\
-            $(SLO)$/lineinfo.obj		\
-            $(SLO)$/svgread.obj		\
-            $(SLO)$/rendergraphic.obj	\
-            $(SLO)$/rendergraphicrasterizer.obj
-
 SLOFILES=	$(EXCEPTIONSFILES)		\
-            $(SLO)$/animate.obj 	\
-            $(SLO)$/impanmvw.obj	\
-            $(SLO)$/bitmap.obj	\
-            $(SLO)$/bitmap2.obj 	\
             $(SLO)$/bitmap3.obj 	\
             $(SLO)$/bitmap4.obj 	\
             $(SLO)$/alpha.obj	\
-            $(SLO)$/bitmapex.obj	\
->>>>>>> 9e849585
             $(SLO)$/bmpacc.obj		\
             $(SLO)$/bmpacc2.obj 	\
             $(SLO)$/bmpacc3.obj 	\
             $(SLO)$/bmpfast.obj	\
-<<<<<<< HEAD
-            $(SLO)$/font.obj		\
-            $(SLO)$/gradient.obj	\
-            $(SLO)$/hatch.obj		\
-            $(SLO)$/impbmp.obj		\
-            $(SLO)$/mapmod.obj		\
-            $(SLO)$/octree.obj		\
-            $(SLO)$/regband.obj 	\
-            $(SLO)$/region.obj		\
-            $(SLO)$/extoutdevdata.obj
-
-=======
-            $(SLO)$/cvtsvm.obj	\
-            $(SLO)$/cvtgrf.obj	\
             $(SLO)$/font.obj	\
             $(SLO)$/gradient.obj	\
             $(SLO)$/hatch.obj	\
-            $(SLO)$/graph.obj	\
             $(SLO)$/impbmp.obj	\
-            $(SLO)$/imagerepository.obj   \
-            $(SLO)$/impvect.obj 	\
             $(SLO)$/mapmod.obj	\
-            $(SLO)$/metaact.obj 	\
             $(SLO)$/octree.obj	\
-            $(SLO)$/outmap.obj	\
-            $(SLO)$/outdev2.obj 	\
-            $(SLO)$/outdev4.obj 	\
-            $(SLO)$/outdev5.obj 	\
-            $(SLO)$/outdev6.obj 	\
             $(SLO)$/regband.obj 	\
             $(SLO)$/region.obj	\
-            $(SLO)$/wall.obj	\
-            $(SLO)$/base14.obj	\
-            $(SLO)$/pdfwriter.obj	\
-            $(SLO)$/salgdilayout.obj	\
-            $(SLO)$/extoutdevdata.obj	\
-            $(SLO)$/salnativewidgets-none.obj 
->>>>>>> 9e849585
+            $(SLO)$/extoutdevdata.obj
 
 # --- Targets ------------------------------------------------------
 
