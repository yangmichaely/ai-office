--- conflicted
+++ resolved
@@ -2054,24 +2054,6 @@
 void PDFWriterImpl::appendLiteralStringEncrypt( const rtl::OUString& rInString, const sal_Int32 nInObjectNumber, rtl::OStringBuffer& rOutBuffer, rtl_TextEncoding nEnc )
 {
     rtl::OString aBufferString( rtl::OUStringToOString( rInString, nEnc ) );
-<<<<<<< HEAD
-        sal_Int32 nLen = aBufferString.getLength();
-        rtl::OStringBuffer aBuf( nLen );
-        const sal_Char* pT = aBufferString.getStr();
-
-        for( sal_Int32 i = 0; i < nLen; i++, pT++ )
-        {
-            if( (*pT & 0x80) == 0 )
-                aBuf.append( *pT );
-            else
-            {
-                aBuf.append( '<' );
-                appendHex( *pT, aBuf );
-                aBuf.append( '>' );
-            }
-        }
-        aBufferString = aBuf.makeStringAndClear();
-=======
     sal_Int32 nLen = aBufferString.getLength();
     rtl::OStringBuffer aBuf( nLen );
     const sal_Char* pT = aBufferString.getStr();
@@ -2088,7 +2070,6 @@
         }
     }
     aBufferString = aBuf.makeStringAndClear();
->>>>>>> e2a3d487
     appendLiteralStringEncrypt( aBufferString, nInObjectNumber, rOutBuffer);
 }
 
@@ -4710,12 +4691,8 @@
                 }
 //fragment are encoded in the same way as in the named destination processing
                 if( nSetGoToRMode )
-<<<<<<< HEAD
                 {
                     //add the fragment
-=======
-                {//add the fragment
->>>>>>> e2a3d487
                     rtl::OUString aURLNoMark = aTargetURL.GetURLNoMark( INetURLObject::DECODE_WITH_CHARSET );
                     aLine.append("/GoToR");
                     aLine.append("/F");
@@ -4723,11 +4700,7 @@
                     appendLiteralStringEncrypt( bSetRelative ? INetURLObject::GetRelURL( m_aContext.BaseURL, aURLNoMark,
                                                                                          INetURLObject::WAS_ENCODED,
                                                                                          INetURLObject::DECODE_WITH_CHARSET ) :
-<<<<<<< HEAD
-                                                                aURLNoMark, rLink.m_nObject, aLine, osl_getThreadTextEncoding() );
-=======
                                                                    aURLNoMark, rLink.m_nObject, aLine, osl_getThreadTextEncoding() );
->>>>>>> e2a3d487
                     if( aFragment.getLength() > 0 )
                     {
                         aLine.append("/D/");
@@ -4747,23 +4720,11 @@
                         aTargetURL.SetMark( aLineLoc.getStr() );
                     }
                     rtl::OUString aURL = aTargetURL.GetMainURL( bFileSpec ? INetURLObject::DECODE_WITH_CHARSET : INetURLObject::NO_DECODE );
-<<<<<<< HEAD
                     appendLiteralStringEncrypt(bSetRelative ? INetURLObject::GetRelURL( m_aContext.BaseURL, aURL,
                                                                                         INetURLObject::WAS_ENCODED,
                                                                                             bFileSpec ? INetURLObject::DECODE_WITH_CHARSET : INetURLObject::NO_DECODE
                                                                                             ) :
                                                                                aURL , rLink.m_nObject, aLine, osl_getThreadTextEncoding() );
-=======
-// check if we have a URL available, if the string is empty, set it as the original one
-//                 if( aURL.getLength() == 0 )
-//                     appendLiteralStringEncrypt( rLink.m_aURL , rLink.m_nObject, aLine );
-//                 else
-                        appendLiteralStringEncrypt( bSetRelative ? INetURLObject::GetRelURL( m_aContext.BaseURL, aURL,
-                                                                                            INetURLObject::WAS_ENCODED,
-                                                                                            bFileSpec ? INetURLObject::DECODE_WITH_CHARSET : INetURLObject::NO_DECODE
-                                                                                            ) :
-                                                                   aURL , rLink.m_nObject, aLine, osl_getThreadTextEncoding() );
->>>>>>> e2a3d487
                 }
 //<--- i56629
             }
@@ -12135,273 +12096,6 @@
     }
 }
 
-<<<<<<< HEAD
-/*************************************************************
-begin i12626 methods
-
-Implements Algorithm 3.2, step 1 only
-*/
-void PDFWriterImpl::padPassword( rtl::OUString aPassword, sal_uInt8 *paPasswordTarget )
-{
-// get ansi-1252 version of the password string CHECKIT ! i12626
-    rtl::OString aString = rtl::OUStringToOString( aPassword, RTL_TEXTENCODING_MS_1252 );
-
-//copy the string to the target
-    sal_Int32 nToCopy = ( aString.getLength() < 32 ) ? aString.getLength() : 32;
-    sal_Int32 nCurrentChar;
-
-    for( nCurrentChar = 0; nCurrentChar < nToCopy; nCurrentChar++ )
-        paPasswordTarget[nCurrentChar] = (sal_uInt8)( aString.getStr()[nCurrentChar] );
-
-//pad it
-    if( nCurrentChar < 32 )
-    {//fill with standard byte string
-        sal_Int32 i,y;
-        for( i = nCurrentChar, y = 0 ; i < 32; i++, y++ )
-            paPasswordTarget[i] = m_nPadString[y];
-    }
-}
-
-/**********************************
-Algorithm 3.2  Compute the encryption key used
-
-step 1 should already be done before calling, the paThePaddedPassword parameter should contain
-the padded password and must be 32 byte long, the encryption key is returned into the paEncryptionKey parameter,
-it will be 16 byte long for 128 bit security; for 40 bit security only the first 5 bytes are used
-
-TODO: in pdf ver 1.5 and 1.6 the step 6 is different, should be implemented. See spec.
-
-*/
-void PDFWriterImpl::computeEncryptionKey(sal_uInt8 *paThePaddedPassword, sal_uInt8 *paEncryptionKey )
-{
-//step 2
-    if( m_aDigest )
-    {
-        rtlDigestError nError = rtl_digest_updateMD5( m_aDigest, paThePaddedPassword, ENCRYPTED_PWD_SIZE );
-//step 3
-        if( nError == rtl_Digest_E_None )
-            nError = rtl_digest_updateMD5( m_aDigest, m_nEncryptedOwnerPassword , sizeof( m_nEncryptedOwnerPassword ) );
-//Step 4
-        sal_uInt8 nPerm[4];
-
-        nPerm[0] = (sal_uInt8)m_nAccessPermissions;
-        nPerm[1] = (sal_uInt8)( m_nAccessPermissions >> 8 );
-        nPerm[2] = (sal_uInt8)( m_nAccessPermissions >> 16 );
-        nPerm[3] = (sal_uInt8)( m_nAccessPermissions >> 24 );
-
-        if( nError == rtl_Digest_E_None )
-            nError = rtl_digest_updateMD5( m_aDigest, nPerm , sizeof( nPerm ) );
-
-//step 5, get the document ID, binary form
-        if( nError == rtl_Digest_E_None )
-            nError = rtl_digest_updateMD5( m_aDigest, m_nDocID , sizeof( m_nDocID ) );
-//get the digest
-        sal_uInt8 nMD5Sum[ RTL_DIGEST_LENGTH_MD5 ] = {0};
-        if( nError == rtl_Digest_E_None )
-        {
-            rtl_digest_getMD5( m_aDigest, nMD5Sum, sizeof( nMD5Sum ) );
-
-//step 6, only if 128 bit
-            if( m_aContext.Security128bit )
-            {
-                for( sal_Int32 i = 0; i < 50; i++ )
-                {
-                    nError = rtl_digest_updateMD5( m_aDigest, &nMD5Sum, sizeof( nMD5Sum ) );
-                    if( nError != rtl_Digest_E_None )
-                        break;
-                    rtl_digest_getMD5( m_aDigest, nMD5Sum, sizeof( nMD5Sum ) );
-                }
-            }
-        }
-//Step 7
-        for( sal_Int32 i = 0; i < MD5_DIGEST_SIZE; i++ )
-            paEncryptionKey[i] = nMD5Sum[i];
-    }
-}
-
-/**********************************
-Algorithm 3.3  Compute the encryption dictionary /O value, save into the class data member
-the step numbers down here correspond to the ones in PDF v.1.4 specfication
-*/
-void PDFWriterImpl::computeODictionaryValue()
-{
-//step 1 already done, data is in m_nPaddedOwnerPassword
-//step 2
-    if( m_aDigest )
-    {
-        rtlDigestError nError = rtl_digest_updateMD5( m_aDigest, &m_nPaddedOwnerPassword, sizeof( m_nPaddedOwnerPassword ) );
-        if( nError == rtl_Digest_E_None )
-        {
-            sal_uInt8 nMD5Sum[ RTL_DIGEST_LENGTH_MD5 ];
-
-            rtl_digest_getMD5( m_aDigest, nMD5Sum, sizeof(nMD5Sum) );
-//step 3, only if 128 bit
-            if( m_aContext.Security128bit )
-            {
-                sal_Int32 i;
-                for( i = 0; i < 50; i++ )
-                {
-                    nError = rtl_digest_updateMD5( m_aDigest, nMD5Sum, sizeof( nMD5Sum ) );
-                    if( nError != rtl_Digest_E_None )
-                        break;
-                    rtl_digest_getMD5( m_aDigest, nMD5Sum, sizeof( nMD5Sum ) );
-                }
-            }
-//Step 4, the key is in nMD5Sum
-//step 5 already done, data is in m_nPaddedUserPassword
-//step 6
-            rtl_cipher_initARCFOUR( m_aCipher, rtl_Cipher_DirectionEncode,
-                                    nMD5Sum, m_nKeyLength , NULL, 0 );
-// encrypt the user password using the key set above
-            rtl_cipher_encodeARCFOUR( m_aCipher, m_nPaddedUserPassword, sizeof( m_nPaddedUserPassword ), // the data to be encrypted
-                                      m_nEncryptedOwnerPassword, sizeof( m_nEncryptedOwnerPassword ) ); //encrypted data, stored in class data member
-//Step 7, only if 128 bit
-            if( m_aContext.Security128bit )
-            {
-                sal_uInt32 i, y;
-                sal_uInt8 nLocalKey[ SECUR_128BIT_KEY ]; // 16 = 128 bit key
-
-                for( i = 1; i <= 19; i++ ) // do it 19 times, start with 1
-                {
-                    for( y = 0; y < sizeof( nLocalKey ); y++ )
-                        nLocalKey[y] = (sal_uInt8)( nMD5Sum[y] ^ i );
-
-                    rtl_cipher_initARCFOUR( m_aCipher, rtl_Cipher_DirectionEncode,
-                                            nLocalKey, SECUR_128BIT_KEY, NULL, 0 ); //destination data area, on init can be NULL
-                    rtl_cipher_encodeARCFOUR( m_aCipher, m_nEncryptedOwnerPassword, sizeof( m_nEncryptedOwnerPassword ), // the data to be encrypted
-                                              m_nEncryptedOwnerPassword, sizeof( m_nEncryptedOwnerPassword ) ); // encrypted data, can be the same as the input, encrypt "in place"
-//step 8, store in class data member
-                }
-            }
-        }
-    }
-}
-
-/**********************************
-Algorithms 3.4 and 3.5  Compute the encryption dictionary /U value, save into the class data member, revision 2 (40 bit) or 3 (128 bit)
-*/
-void PDFWriterImpl::computeUDictionaryValue()
-{
-//step 1, common to both 3.4 and 3.5
-    computeEncryptionKey( m_nPaddedUserPassword , m_nEncryptionKey );
-
-    if( m_aContext.Security128bit == false )
-    {
-//3.4
-//step 2 and 3
-        rtl_cipher_initARCFOUR( m_aCipher, rtl_Cipher_DirectionEncode,
-                                    m_nEncryptionKey, 5 , // key and key length
-                                    NULL, 0 ); //destination data area
-// encrypt the user password using the key set above, save for later use
-        rtl_cipher_encodeARCFOUR( m_aCipher, m_nPadString, sizeof( m_nPadString ), // the data to be encrypted
-                                  m_nEncryptedUserPassword, sizeof( m_nEncryptedUserPassword ) ); //encrypted data, stored in class data member
-    }
-    else
-    {
-//or 3.5, for 128 bit security
-//step6, initilize the last 16 bytes of the encrypted user password to 0
-        for(sal_uInt32 i = MD5_DIGEST_SIZE; i < sizeof( m_nEncryptedUserPassword ); i++)
-            m_nEncryptedUserPassword[i] = 0;
-//step 2
-        if( m_aDigest )
-        {
-            rtlDigestError nError = rtl_digest_updateMD5( m_aDigest, m_nPadString, sizeof( m_nPadString ) );
-//step 3
-            if( nError == rtl_Digest_E_None )
-                nError = rtl_digest_updateMD5( m_aDigest, m_nDocID , sizeof(m_nDocID) );
-
-            sal_uInt8 nMD5Sum[ RTL_DIGEST_LENGTH_MD5 ];
-            rtl_digest_getMD5( m_aDigest, nMD5Sum, sizeof(nMD5Sum) );
-//Step 4
-            rtl_cipher_initARCFOUR( m_aCipher, rtl_Cipher_DirectionEncode,
-                                    m_nEncryptionKey, SECUR_128BIT_KEY, NULL, 0 ); //destination data area
-            rtl_cipher_encodeARCFOUR( m_aCipher, nMD5Sum, sizeof( nMD5Sum ), // the data to be encrypted
-                                      m_nEncryptedUserPassword, sizeof( nMD5Sum ) ); //encrypted data, stored in class data member
-//step 5
-            sal_uInt32 i, y;
-            sal_uInt8 nLocalKey[SECUR_128BIT_KEY];
-
-            for( i = 1; i <= 19; i++ ) // do it 19 times, start with 1
-            {
-                for( y = 0; y < sizeof( nLocalKey ) ; y++ )
-                    nLocalKey[y] = (sal_uInt8)( m_nEncryptionKey[y] ^ i );
-
-                rtl_cipher_initARCFOUR( m_aCipher, rtl_Cipher_DirectionEncode,
-                                        nLocalKey, SECUR_128BIT_KEY, // key and key length
-                                        NULL, 0 ); //destination data area, on init can be NULL
-                rtl_cipher_encodeARCFOUR( m_aCipher, m_nEncryptedUserPassword, SECUR_128BIT_KEY, // the data to be encrypted
-                                          m_nEncryptedUserPassword, SECUR_128BIT_KEY ); // encrypted data, can be the same as the input, encrypt "in place"
-            }
-        }
-    }
-}
-
-/* init the encryption engine
-1. init the document id, used both for building the document id and for building the encryption key(s)
-2. build the encryption key following algorithms described in the PDF specification
- */
-void PDFWriterImpl::initEncryption()
-{
-    m_aOwnerPassword = m_aContext.OwnerPassword;
-    m_aUserPassword = m_aContext.UserPassword;
-/* password stuff computing, before sending out anything */
-    DBG_ASSERT( m_aCipher != NULL, "PDFWriterImpl::initEncryption: a cipher (ARCFOUR) object is not available !" );
-    DBG_ASSERT( m_aDigest != NULL, "PDFWriterImpl::initEncryption: a digest (MD5) object is not available !" );
-
-    if( m_aCipher && m_aDigest )
-    {
-//if there is no owner password, force it to the user password
-        if( m_aOwnerPassword.getLength() == 0 )
-            m_aOwnerPassword = m_aUserPassword;
-
-        initPadString();
-/*
-1) pad passwords
-*/
-        padPassword( m_aOwnerPassword, m_nPaddedOwnerPassword );
-        padPassword( m_aUserPassword, m_nPaddedUserPassword );
-/*
-2) compute the access permissions, in numerical form
-
-the default value depends on the revision 2 (40 bit) or 3 (128 bit security):
-- for 40 bit security the unused bit must be set to 1, since they are not used
-- for 128 bit security the same bit must be preset to 0 and set later if needed
-according to the table 3.15, pdf v 1.4 */
-        m_nAccessPermissions = ( m_aContext.Security128bit ) ? 0xfffff0c0 : 0xffffffc0 ;
-
-/* check permissions for 40 bit security case */
-        m_nAccessPermissions |= ( m_aContext.AccessPermissions.CanPrintTheDocument ) ?  1 << 2 : 0;
-        m_nAccessPermissions |= ( m_aContext.AccessPermissions.CanModifyTheContent ) ? 1 << 3 : 0;
-        m_nAccessPermissions |= ( m_aContext.AccessPermissions.CanCopyOrExtract ) ?   1 << 4 : 0;
-        m_nAccessPermissions |= ( m_aContext.AccessPermissions.CanAddOrModify ) ? 1 << 5 : 0;
-        m_nKeyLength = SECUR_40BIT_KEY;
-        m_nRC4KeyLength = SECUR_40BIT_KEY+5; // for this value see PDF spec v 1.4, algorithm 3.1 step 4, where n is 5
-
-        if( m_aContext.Security128bit )
-        {
-            m_nKeyLength = SECUR_128BIT_KEY;
-            m_nRC4KeyLength = 16; // for this value see PDF spec v 1.4, algorithm 3.1 step 4, where n is 16, thus maximum
-                                  // permitted value is 16
-            m_nAccessPermissions |= ( m_aContext.AccessPermissions.CanFillInteractive ) ?         1 << 8 : 0;
-            m_nAccessPermissions |= ( m_aContext.AccessPermissions.CanExtractForAccessibility ) ? 1 << 9 : 0;
-            m_nAccessPermissions |= ( m_aContext.AccessPermissions.CanAssemble ) ?                1 << 10 : 0;
-            m_nAccessPermissions |= ( m_aContext.AccessPermissions.CanPrintFull ) ?               1 << 11 : 0;
-        }
-        computeODictionaryValue();
-        computeUDictionaryValue();
-
-//clear out exceding key values, prepares for generation number default to 0 as well
-// see checkAndEnableStreamEncryption in pdfwriter_impl.hxx
-        sal_Int32 i, y;
-        for( i = m_nKeyLength, y = 0; y < 5 ; y++ )
-            m_nEncryptionKey[i++] = 0;
-    }
-    else //either no cipher or no digest or both, something is wrong with memory or something else
-        m_aContext.Encrypt = false; //then turn the encryption off
-}
-/* end i12626 methods */
-
-/* vim:set shiftwidth=4 softtabstop=4 expandtab: */
-=======
-
->>>>>>> e2a3d487
+
+
+/* vim:set shiftwidth=4 softtabstop=4 expandtab: */