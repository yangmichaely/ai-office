--- conflicted
+++ resolved
@@ -460,22 +460,10 @@
 
 // -----------------------------------------------------------------------
 
-<<<<<<< HEAD
-BOOL MessBox::SetModeImage( const Image& rImage )
+sal_Bool MessBox::SetModeImage( const Image& rImage )
 {
     SetImage( rImage );
-    return TRUE;
-=======
-sal_Bool MessBox::SetModeImage( const Image& rImage, BmpColorMode eMode )
-{
-    if( eMode == BMP_COLOR_NORMAL )
-        SetImage( rImage );
-    else if( eMode == BMP_COLOR_HIGHCONTRAST )
-        maImageHC = rImage;
-    else
-        return sal_False;
     return sal_True;
->>>>>>> e2a3d487
 }
 
 // -----------------------------------------------------------------------
@@ -506,14 +494,8 @@
     if ( !GetText().Len() )
         SetText( Application::GetDisplayName() );
 
-<<<<<<< HEAD
     SetImage( InfoBox::GetStandardImage() );
-    mnSoundType = ((USHORT)SOUND_INFO)+1;
-=======
-    SetImage( GetSettings().GetStyleSettings().GetHighContrastMode() ?
-                InfoBox::GetStandardImageHC() : InfoBox::GetStandardImage() );
     mnSoundType = ((sal_uInt16)SOUND_INFO)+1;
->>>>>>> e2a3d487
 }
 
 // -----------------------------------------------------------------------
@@ -594,14 +576,8 @@
     if ( !GetText().Len() )
         SetText( Application::GetDisplayName() );
 
-<<<<<<< HEAD
     SetImage( ErrorBox::GetStandardImage() );
-    mnSoundType = ((USHORT)SOUND_ERROR)+1;
-=======
-    SetImage( GetSettings().GetStyleSettings().GetHighContrastMode() ?
-        ErrorBox::GetStandardImageHC() : ErrorBox::GetStandardImage() );
     mnSoundType = ((sal_uInt16)SOUND_ERROR)+1;
->>>>>>> e2a3d487
 }
 
 // -----------------------------------------------------------------------
@@ -637,14 +613,8 @@
     if ( !GetText().Len() )
         SetText( Application::GetDisplayName() );
 
-<<<<<<< HEAD
     SetImage( QueryBox::GetStandardImage() );
-    mnSoundType = ((USHORT)SOUND_QUERY)+1;
-=======
-    SetImage( GetSettings().GetStyleSettings().GetHighContrastMode() ?
-        QueryBox::GetStandardImageHC() : QueryBox::GetStandardImage() );
     mnSoundType = ((sal_uInt16)SOUND_QUERY)+1;
->>>>>>> e2a3d487
 }
 
 // -----------------------------------------------------------------------
