--- conflicted
+++ resolved
@@ -2458,11 +2458,7 @@
             mbInitClipRegion = sal_True;
             mpWindowImpl->mpPaintRegion = NULL;
             if ( mpWindowImpl->mpCursor )
-<<<<<<< HEAD
-                mpWindowImpl->mpCursor->ImplShow( sal_False );
-=======
-                mpWindowImpl->mpCursor->ImplShow( FALSE, bRestoreCursor );
->>>>>>> 0e6381c1
+                mpWindowImpl->mpCursor->ImplShow( false, bRestoreCursor );
         }
     }
     else
@@ -3051,7 +3047,7 @@
         Update();
 
     if ( mpWindowImpl->mpCursor )
-        mpWindowImpl->mpCursor->ImplShow( sal_False );
+        mpWindowImpl->mpCursor->ImplShow( false );
 }
 
 // -----------------------------------------------------------------------
