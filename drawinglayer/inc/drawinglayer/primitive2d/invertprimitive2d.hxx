/*************************************************************************
 *
 * DO NOT ALTER OR REMOVE COPYRIGHT NOTICES OR THIS FILE HEADER.
 *
<<<<<<< HEAD
 *  $RCSfile: UnifiedTransparencePrimitive2D.hxx,v $
=======
 * Copyright 2000, 2010 Oracle and/or its affiliates.
>>>>>>> 6b9635f6
 *
 * OpenOffice.org - a multi-platform office productivity suite
 *
 * This file is part of OpenOffice.org.
 *
 * OpenOffice.org is free software: you can redistribute it and/or modify
 * it under the terms of the GNU Lesser General Public License version 3
 * only, as published by the Free Software Foundation.
 *
 * OpenOffice.org is distributed in the hope that it will be useful,
 * but WITHOUT ANY WARRANTY; without even the implied warranty of
 * MERCHANTABILITY or FITNESS FOR A PARTICULAR PURPOSE.  See the
 * GNU Lesser General Public License version 3 for more details
 * (a copy is included in the LICENSE file that accompanied this code).
 *
 * You should have received a copy of the GNU Lesser General Public License
 * version 3 along with OpenOffice.org.  If not, see
 * <http://www.openoffice.org/license.html>
 * for a copy of the LGPLv3 License.
 *
 ************************************************************************/

#ifndef INCLUDED_DRAWINGLAYER_PRIMITIVE2D_INVERTPRIMITIVE2D_HXX
#define INCLUDED_DRAWINGLAYER_PRIMITIVE2D_INVERTPRIMITIVE2D_HXX

#include <drawinglayer/primitive2d/groupprimitive2d.hxx>

//////////////////////////////////////////////////////////////////////////////

namespace drawinglayer
{
    namespace primitive2d
    {
        /** InvertPrimitive2D class

            This is a helper class which encapsulates geometry that should be
            painted XOR, e.g. old cursor visualisations. It decomposes to
            it's content, so when not supporting it, the contained geometry
            will be visualized normally.
            Unfortunately this is still needed, but hard to support on various
            systems. XOR painting needs read access to the target, so modern
            graphic systems tend to not support it anymore.
         */
        class InvertPrimitive2D : public GroupPrimitive2D
        {
        public:
            /// constructor
            InvertPrimitive2D(const Primitive2DSequence& rChildren);

            /// provide unique ID
            DeclPrimitrive2DIDBlock()
        };
    } // end of namespace primitive2d
} // end of namespace drawinglayer

//////////////////////////////////////////////////////////////////////////////

#endif //INCLUDED_DRAWINGLAYER_PRIMITIVE2D_INVERTPRIMITIVE2D_HXX

//////////////////////////////////////////////////////////////////////////////
// eof<|MERGE_RESOLUTION|>--- conflicted
+++ resolved
@@ -2,11 +2,7 @@
  *
  * DO NOT ALTER OR REMOVE COPYRIGHT NOTICES OR THIS FILE HEADER.
  *
-<<<<<<< HEAD
- *  $RCSfile: UnifiedTransparencePrimitive2D.hxx,v $
-=======
  * Copyright 2000, 2010 Oracle and/or its affiliates.
->>>>>>> 6b9635f6
  *
  * OpenOffice.org - a multi-platform office productivity suite
  *
