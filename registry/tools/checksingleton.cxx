/* -*- Mode: C++; tab-width: 4; indent-tabs-mode: nil; c-basic-offset: 4 -*- */
/*************************************************************************
 *
 * DO NOT ALTER OR REMOVE COPYRIGHT NOTICES OR THIS FILE HEADER.
 *
 * Copyright 2000, 2010 Oracle and/or its affiliates.
 *
 * OpenOffice.org - a multi-platform office productivity suite
 *
 * This file is part of OpenOffice.org.
 *
 * OpenOffice.org is free software: you can redistribute it and/or modify
 * it under the terms of the GNU Lesser General Public License version 3
 * only, as published by the Free Software Foundation.
 *
 * OpenOffice.org is distributed in the hope that it will be useful,
 * but WITHOUT ANY WARRANTY; without even the implied warranty of
 * MERCHANTABILITY or FITNESS FOR A PARTICULAR PURPOSE.  See the
 * GNU Lesser General Public License version 3 for more details
 * (a copy is included in the LICENSE file that accompanied this code).
 *
 * You should have received a copy of the GNU Lesser General Public License
 * version 3 along with OpenOffice.org.  If not, see
 * <http://www.openoffice.org/license.html>
 * for a copy of the LGPLv3 License.
 *
 ************************************************************************/

// MARKER(update_precomp.py): autogen include statement, do not remove
#include "precompiled_registry.hxx"

#include "registry/registry.hxx"
#include "registry/reflread.hxx"
#include "fileurl.hxx"
#include "options.hxx"

#include "rtl/ustring.hxx"
#include "osl/diagnose.h"

#include <stdio.h>
#include <string.h>

#include <vector>
#include <string>

using namespace rtl;
using namespace registry::tools;

#define U2S( s ) \
    OUStringToOString(s, RTL_TEXTENCODING_UTF8).getStr()
#define S2U( s ) \
    OStringToOUString(s, RTL_TEXTENCODING_UTF8)

class Options_Impl : public Options
{
public:
    explicit Options_Impl(char const * program)
        : Options (program), m_bForceOutput(false)
        {}

    std::string const & getIndexReg() const
        { return m_indexRegName; }
    std::string const & getTypeReg() const
        { return m_typeRegName; }
    bool hasBase() const
        { return (m_base.getLength() > 0); }
    const OString & getBase() const
        { return m_base; }
    bool forceOutput() const
        { return m_bForceOutput; }

protected:
    virtual void printUsage_Impl() const;
    virtual bool initOptions_Impl (std::vector< std::string > & rArgs);

    std::string m_indexRegName;
    std::string m_typeRegName;
    OString     m_base;
    bool m_bForceOutput;
};

// virtual
void Options_Impl::printUsage_Impl() const
{
    std::string const & rProgName = getProgramName();
    fprintf(stderr,
            "Usage: %s -r<filename> -o<filename> [-options] | @<filename>\n", rProgName.c_str()
            );
    fprintf(stderr,
            "    -o<filename>  = filename specifies the name of the new singleton index registry.\n"
            "    -r<filename>  = filename specifies the name of the type registry.\n"
            "    @<filename>   = filename specifies a command file.\n"
            "Options:\n"
            "    -b<name>  = name specifies the name of a start key. The types will be searched\n"
            "                under this key in the type registry.\n"
            "    -f        = force the output of all found singletons.\n"
            "    -h|-?     = print this help message and exit.\n"
            );
    fprintf(stderr,
            "\n%s Version 1.0\n\n", rProgName.c_str()
            );
}

// virtual
bool Options_Impl::initOptions_Impl(std::vector< std::string > & rArgs)
{
    std::vector< std::string >::const_iterator first = rArgs.begin(), last = rArgs.end();
    for (; first != last; ++first)
    {
        std::string option (*first);
        if ((*first)[0] != '-')
        {
            return badOption("invalid", option.c_str());
        }
        switch ((*first)[1])
        {
        case 'r':
        case 'R':
            {
                if (!((++first != last) && ((*first)[0] != '-')))
                {
                    return badOption("invalid", option.c_str());
                }
                m_typeRegName = OString((*first).c_str(), (*first).size());
                break;
            }
        case 'o':
        case 'O':
            {
                if (!((++first != last) && ((*first)[0] != '-')))
                {
                    return badOption("invalid", option.c_str());
                }
                m_indexRegName = (*first);
                break;
            }
        case 'b':
        case 'B':
            {
                if (!((++first != last) && ((*first)[0] != '-')))
                {
                    return badOption("invalid", option.c_str());
                }
                m_base = OString((*first).c_str(), (*first).size());
                break;
            }
        case 'f':
        case 'F':
            {
                if ((*first).size() > 2)
                {
                    return badOption("invalid", option.c_str());
                }
                m_bForceOutput = sal_True;
                break;
            }
        case 'h':
        case '?':
            {
                if ((*first).size() > 2)
                {
                    return badOption("invalid", option.c_str());
                }
                return printUsage();
                // break; // unreachable
            }
        default:
            return badOption("unknown", option.c_str());
            // break; // unreachable
        }
    }
    return true;
}

static sal_Bool checkSingletons(Options_Impl const & options, RegistryKey& singletonKey, RegistryKey& typeKey)
{
    RegValueType valueType = RG_VALUETYPE_NOT_DEFINED;
    sal_uInt32 size = 0;
    OUString tmpName;
    sal_Bool bRet = sal_False;

    RegError e = typeKey.getValueInfo(tmpName, &valueType, &size);
    if ((e != REG_VALUE_NOT_EXISTS) && (e != REG_INVALID_VALUE) && (valueType == RG_VALUETYPE_BINARY))
    {
        std::vector< sal_uInt8 > value(size);
        typeKey.getValue(tmpName, &value[0]); // @@@ broken api: write to buffer w/o buffer size.

        RegistryTypeReader reader(&value[0], value.size(), sal_False);
        if ( reader.isValid() && reader.getTypeClass() == RT_TYPE_SINGLETON )
        {
            RegistryKey entryKey;
            OUString    singletonName = reader.getTypeName().replace('/', '.');
            if ( singletonKey.createKey(singletonName, entryKey) )
            {
                fprintf(stderr, "%s: could not create SINGLETONS entry for \"%s\"\n",
                    options.getProgramName().c_str(), U2S( singletonName ));
            }
            else
            {
                bRet = sal_True;
                OUString value2 = reader.getSuperTypeName();

                if ( entryKey.setValue(tmpName, RG_VALUETYPE_UNICODE,
                                       (RegValue)value2.getStr(), sizeof(sal_Unicode)* (value2.getLength()+1)) )
                {
                    fprintf(stderr, "%s: could not create data entry for singleton \"%s\"\n",
                            options.getProgramName().c_str(), U2S( singletonName ));
                }

                if ( options.forceOutput() )
                {
                    fprintf(stderr, "%s: create SINGLETON entry for \"%s\" -> \"%s\"\n",
                            options.getProgramName().c_str(), U2S( singletonName ), U2S(value2));
                }
            }
        }
    }

       RegistryKeyArray subKeys;
    typeKey.openSubKeys(tmpName, subKeys);

    sal_uInt32 length = subKeys.getLength();
    for (sal_uInt32 i = 0; i < length; i++)
    {
        RegistryKey elementKey = subKeys.getElement(i);
        if ( checkSingletons(options, singletonKey, elementKey) )
        {
            bRet = sal_True;
        }
    }
    return bRet;
}

#if (defined UNX) || (defined OS2) || (defined __MINGW32__)
int main( int argc, char * argv[] )
#else
int _cdecl main( int argc, char * argv[] )
#endif
{
    std::vector< std::string > args;
    for (int i = 1; i < argc; i++)
    {
        int result = Options::checkArgument(args, argv[i], strlen(argv[i]));
        if (result != 0)
        {
            // failure.
            return (result);
        }
    }

    Options_Impl options(argv[0]);
    if (!options.initOptions(args))
    {
        options.printUsage();
        return (1);
    }

    OUString indexRegName( convertToFileUrl(options.getIndexReg().c_str(), options.getIndexReg().size()) );
    Registry indexReg;
    if ( indexReg.open(indexRegName, REG_READWRITE) )
    {
        if ( indexReg.create(indexRegName) )
        {
            fprintf(stderr, "%s: open registry \"%s\" failed\n",
                    options.getProgramName().c_str(), options.getIndexReg().c_str());
            return (2);
        }
    }

    OUString typeRegName( convertToFileUrl(options.getTypeReg().c_str(), options.getTypeReg().size()) );
    Registry typeReg;
    if ( typeReg.open(typeRegName, REG_READONLY) )
    {
        fprintf(stderr, "%s: open registry \"%s\" failed\n",
                options.getProgramName().c_str(), options.getTypeReg().c_str());
        return (3);
    }

    RegistryKey indexRoot;
    if ( indexReg.openRootKey(indexRoot) )
    {
        fprintf(stderr, "%s: open root key of registry \"%s\" failed\n",
                options.getProgramName().c_str(), options.getIndexReg().c_str());
        return (4);
    }

    RegistryKey typeRoot;
    if ( typeReg.openRootKey(typeRoot) )
    {
        fprintf(stderr, "%s: open root key of registry \"%s\" failed\n",
                options.getProgramName().c_str(), options.getTypeReg().c_str());
        return (5);
    }

    RegistryKey typeKey;
    if ( options.hasBase() )
    {
        if ( typeRoot.openKey(S2U(options.getBase()), typeKey) )
        {
            fprintf(stderr, "%s: open base key of registry \"%s\" failed\n",
                    options.getProgramName().c_str(), options.getTypeReg().c_str());
            return (6);
        }
    }
    else
    {
        typeKey = typeRoot;
    }

<<<<<<< HEAD
    if ( indexRoot.createKey(OUString(RTL_CONSTASCII_USTRINGPARAM("SINGLETONS")), singletonKey) )
=======
    RegistryKey singletonKey;
    if ( indexRoot.createKey(OUString::createFromAscii("SINGLETONS"), singletonKey) )
>>>>>>> a24842b4
    {
        fprintf(stderr, "%s: open/create SINGLETONS key of registry \"%s\" failed\n",
                options.getProgramName().c_str(), options.getIndexReg().c_str());
        return (7);
    }

    sal_Bool bSingletonsExist = checkSingletons(options, singletonKey, typeKey);

    indexRoot.releaseKey();
    typeRoot.releaseKey();
    typeKey.releaseKey();
    singletonKey.releaseKey();
    if ( indexReg.close() )
    {
        fprintf(stderr, "%s: closing registry \"%s\" failed\n",
                options.getProgramName().c_str(), options.getIndexReg().c_str());
        return (9);
    }
    if ( !bSingletonsExist )
    {
        if ( indexReg.destroy(OUString()) )
        {
            fprintf(stderr, "%s: destroy registry \"%s\" failed\n",
                    options.getProgramName().c_str(), options.getIndexReg().c_str());
            return (10);
        }
    }
    if ( typeReg.close() )
    {
        fprintf(stderr, "%s: closing registry \"%s\" failed\n",
                options.getProgramName().c_str(), options.getTypeReg().c_str());
        return (11);
    }
<<<<<<< HEAD
}


/* vim:set shiftwidth=4 softtabstop=4 expandtab: */
=======
}
>>>>>>> a24842b4
<|MERGE_RESOLUTION|>--- conflicted
+++ resolved
@@ -307,12 +307,8 @@
         typeKey = typeRoot;
     }
 
-<<<<<<< HEAD
+    RegistryKey singletonKey;
     if ( indexRoot.createKey(OUString(RTL_CONSTASCII_USTRINGPARAM("SINGLETONS")), singletonKey) )
-=======
-    RegistryKey singletonKey;
-    if ( indexRoot.createKey(OUString::createFromAscii("SINGLETONS"), singletonKey) )
->>>>>>> a24842b4
     {
         fprintf(stderr, "%s: open/create SINGLETONS key of registry \"%s\" failed\n",
                 options.getProgramName().c_str(), options.getIndexReg().c_str());
@@ -346,11 +342,6 @@
                 options.getProgramName().c_str(), options.getTypeReg().c_str());
         return (11);
     }
-<<<<<<< HEAD
 }
 
-
-/* vim:set shiftwidth=4 softtabstop=4 expandtab: */
-=======
-}
->>>>>>> a24842b4
+/* vim:set shiftwidth=4 softtabstop=4 expandtab: */