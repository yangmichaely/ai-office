--- conflicted
+++ resolved
@@ -1319,26 +1319,6 @@
         }
         nError++;
     }
-<<<<<<< HEAD
-/*
-    if ( nError &&
-         (!keyName.compareTo(OUString(RTL_CONSTASCII_USTRINGPARAM("/UCR/drafts")), 11) ||
-          !keyName.compareTo(OUString(RTL_CONSTASCII_USTRINGPARAM("/drafts")), 7)) )
-    {
-        if ( options.forceOutput() )
-        {
-            if ( bDump )
-            {
-                fprintf(stdout, "%s: %s\n", getTypeClass(typeClass), U2S(keyName));
-                bDump = sal_False;
-            }
-            fprintf(stdout, "    Note: \"drafts\" type changed incompatible, no effect to the final API\n");
-        }
-        return 0;
-    }
-*/
-=======
->>>>>>> a24842b4
     return nError;
 }
 
@@ -2107,13 +2087,7 @@
         return (10);
     }
 
-<<<<<<< HEAD
-    return nError > 0 ? 11 : 0;
-}
-
-
-/* vim:set shiftwidth=4 softtabstop=4 expandtab: */
-=======
     return ((nError > 0) ? 11 : 0);
 }
->>>>>>> a24842b4
+
+/* vim:set shiftwidth=4 softtabstop=4 expandtab: */