--- conflicted
+++ resolved
@@ -89,15 +89,9 @@
     void CreateContainerAndControl();
 
 private:
-<<<<<<< HEAD
-    vcl::Window* mpParent;
-    ::boost::function<PopupControl*(PopupContainer*)> maControlCreator;
-    ::boost::function<void()> maPopupModeEndCallback;
-=======
     VclPtr<vcl::Window> mpParent;
     ::boost::function<VclPtr<PopupControl>(PopupContainer*)> maControlCreator;
-    ::boost::function<void(void)> maPopupModeEndCallback;
->>>>>>> 0cde74f7
+    ::boost::function<void()> maPopupModeEndCallback;
     const ::rtl::OUString msAccessibleName;
     VclPtr<PopupContainer> mxContainer;
 
