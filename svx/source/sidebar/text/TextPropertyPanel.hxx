--- conflicted
+++ resolved
@@ -106,21 +106,8 @@
     ::sfx2::sidebar::EnumContext maContext;
     SfxBindings* mpBindings;
 
-<<<<<<< HEAD
-    TextPropertyPanel (
-        vcl::Window* pParent,
-        const css::uno::Reference<css::frame::XFrame>& rxFrame,
-        SfxBindings* pBindings,
-        const ::sfx2::sidebar::EnumContext& rContext);
-    virtual ~TextPropertyPanel();
-
-
-    PopupControl* CreateCharacterSpacingControl (PopupContainer* pParent);
-    PopupControl* CreateUnderlinePopupControl (PopupContainer* pParent);
-=======
     VclPtr<PopupControl> CreateCharacterSpacingControl (PopupContainer* pParent);
     VclPtr<PopupControl> CreateUnderlinePopupControl (PopupContainer* pParent);
->>>>>>> 0cde74f7
     DECL_LINK(SpacingClickHdl, ToolBox*);
     DECL_LINK(UnderlineClickHdl, ToolBox* );
 
