--- conflicted
+++ resolved
@@ -494,13 +494,8 @@
     bool bRet = false;
     ImpItemListRow* pEntry=ImpGetEntry(nPos);
     if (pEntry!=NULL && !pEntry->bComment) {
-<<<<<<< HEAD
         SetMode(MYBROWSEMODE & BrowserMode(~BrowserMode::KEEPHIGHLIGHT));
-        pEditControl=new ImpItemEdit(&GetDataWindow(),this,0);
-=======
-        SetMode(MYBROWSEMODE & ~BROWSER_KEEPHIGHLIGHT);
         pEditControl=VclPtr<ImpItemEdit>::Create(&GetDataWindow(),this,0);
->>>>>>> 0cde74f7
         Rectangle aRect(GetFieldRectPixel(nPos, ITEMBROWSER_VALUECOL_ID, false));
         aRect.Left()+=2; // little offset for the Edit, so it's exact to the pixel
         aRect.Right()--;
