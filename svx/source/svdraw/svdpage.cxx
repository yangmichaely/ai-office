/*************************************************************************
 *
 * DO NOT ALTER OR REMOVE COPYRIGHT NOTICES OR THIS FILE HEADER.
 *
 * Copyright 2000, 2010 Oracle and/or its affiliates.
 *
 * OpenOffice.org - a multi-platform office productivity suite
 *
 * This file is part of OpenOffice.org.
 *
 * OpenOffice.org is free software: you can redistribute it and/or modify
 * it under the terms of the GNU Lesser General Public License version 3
 * only, as published by the Free Software Foundation.
 *
 * OpenOffice.org is distributed in the hope that it will be useful,
 * but WITHOUT ANY WARRANTY; without even the implied warranty of
 * MERCHANTABILITY or FITNESS FOR A PARTICULAR PURPOSE.  See the
 * GNU Lesser General Public License version 3 for more details
 * (a copy is included in the LICENSE file that accompanied this code).
 *
 * You should have received a copy of the GNU Lesser General Public License
 * version 3 along with OpenOffice.org.  If not, see
 * <http://www.openoffice.org/license.html>
 * for a copy of the LGPLv3 License.
 *
 ************************************************************************/

// MARKER(update_precomp.py): autogen include statement, do not remove
#include "precompiled_svx.hxx"

#include <svx/svdpage.hxx>

// HACK
#include <sot/storage.hxx>
#include <sot/clsids.hxx>
#include <sot/storage.hxx>
#include <svx/svdview.hxx>
#include <string.h>
#ifndef _STRING_H
#define _STRING_H
#endif
#include <vcl/svapp.hxx>

#include <tools/diagnose_ex.h>

#include <svx/svdetc.hxx>
#include <svx/svdobj.hxx>
#include <svx/svdogrp.hxx>
#include <svx/svdograf.hxx> // fuer SwapInAll()
#include <svx/svdoedge.hxx> // Zum kopieren der Konnektoren
#include <svx/svdoole2.hxx> // Sonderbehandlung OLE beim SdrExchangeFormat
#include "svditer.hxx"
#include <svx/svdmodel.hxx>
#include <svx/svdlayer.hxx>
#include <svx/svdotext.hxx>
#include <svx/svdpagv.hxx>
#include <svx/svdundo.hxx>
#include <svx/fmglob.hxx>
#include <svx/polysc3d.hxx>

#include <svx/fmdpage.hxx>

#include <sfx2/objsh.hxx>
#include <vcl/salbtype.hxx>     // FRound
#include <svx/sdr/contact/viewcontactofsdrpage.hxx>
#include <svx/sdr/contact/viewobjectcontact.hxx>
#include <svx/sdr/contact/displayinfo.hxx>
#include <algorithm>
#include <svl/smplhint.hxx>

using namespace ::com::sun::star;

namespace {
void DumpObjectList (const ::std::vector<SdrObjectWeakRef>& rContainer)
{
    ::std::vector<SdrObjectWeakRef>::const_iterator iObject (rContainer.begin());
    ::std::vector<SdrObjectWeakRef>::const_iterator iEnd (rContainer.end());
    for (int nIndex=0 ; iObject!=iEnd; ++iObject,++nIndex)
    {
        const SdrObject* pObject = iObject->get();
        OSL_TRACE("%d : %x, %s", nIndex,
            pObject,
            ::rtl::OUStringToOString(pObject->GetName(),RTL_TEXTENCODING_UTF8).getStr());
    }
}
}


class SdrObjList::WeakSdrObjectContainerType
    : public ::std::vector<SdrObjectWeakRef>
{
public:
    WeakSdrObjectContainerType (const sal_Int32 nInitialSize)
        : ::std::vector<SdrObjectWeakRef>(nInitialSize) {};
};



static const sal_Int32 InitialObjectContainerCapacity (64);
DBG_NAME(SdrObjList)

TYPEINIT0(SdrObjList);

SdrObjList::SdrObjList(SdrModel* pNewModel, SdrPage* pNewPage, SdrObjList* pNewUpList):
    maList(),
    mpNavigationOrder(),
    mbIsNavigationOrderDirty(false)
{
    DBG_CTOR(SdrObjList,NULL);
    maList.reserve(InitialObjectContainerCapacity);
    pModel=pNewModel;
    pPage=pNewPage;
    pUpList=pNewUpList;
    bObjOrdNumsDirty=FALSE;
    bRectsDirty=FALSE;
    pOwnerObj=NULL;
    eListKind=SDROBJLIST_UNKNOWN;
}

SdrObjList::SdrObjList(const SdrObjList& rSrcList):
    maList(),
    mpNavigationOrder(),
    mbIsNavigationOrderDirty(false)
{
    DBG_CTOR(SdrObjList,NULL);
    maList.reserve(InitialObjectContainerCapacity);
    pModel=NULL;
    pPage=NULL;
    pUpList=NULL;
    bObjOrdNumsDirty=FALSE;
    bRectsDirty=FALSE;
    pOwnerObj=NULL;
    eListKind=SDROBJLIST_UNKNOWN;
    *this=rSrcList;
}

SdrObjList::~SdrObjList()
{
    DBG_DTOR(SdrObjList,NULL);

    // #111111#
    // To avoid that the Clear() method will broadcast changes when in destruction
    // which would call virtual methos (not allowed in destructor), the model is set
    // to NULL here.
    pModel = 0L;

    Clear(); // Containerinhalt loeschen!
}

void SdrObjList::operator=(const SdrObjList& rSrcList)
{
    Clear();
    eListKind=rSrcList.eListKind;
    CopyObjects(rSrcList);
}

void SdrObjList::CopyObjects(const SdrObjList& rSrcList)
{
    Clear();
    bObjOrdNumsDirty=FALSE;
    bRectsDirty     =FALSE;
    ULONG nCloneErrCnt=0;
    ULONG nAnz=rSrcList.GetObjCount();
    SdrInsertReason aReason(SDRREASON_COPY);
    ULONG no;
    for (no=0; no<nAnz; no++) {
        SdrObject* pSO=rSrcList.GetObj(no);

        // #116235#
        //SdrObject* pDO=pSO->Clone(pPage,pModel);
        SdrObject* pDO = pSO->Clone();
        pDO->SetModel(pModel);
        pDO->SetPage(pPage);

        if (pDO!=NULL) {
            NbcInsertObject(pDO,CONTAINER_APPEND,&aReason);
        } else {
            nCloneErrCnt++;
        }
    }
    // und nun zu den Konnektoren
    // Die neuen Objekte werden auf die der rSrcList abgebildet
    // und so die Objektverbindungen hergestellt.
    // Aehnliche Implementation an folgenden Stellen:
    //    void SdrObjList::CopyObjects(const SdrObjList& rSrcList)
    //    SdrModel* SdrExchangeView::GetMarkedObjModel() const
    //    FASTBOOL SdrExchangeView::Paste(const SdrModel& rMod,...)
    //    void SdrEditView::CopyMarked()
    if (nCloneErrCnt==0) {
        for (no=0; no<nAnz; no++) {
            const SdrObject* pSrcOb=rSrcList.GetObj(no);
            SdrEdgeObj* pSrcEdge=PTR_CAST(SdrEdgeObj,pSrcOb);
            if (pSrcEdge!=NULL) {
                SdrObject* pSrcNode1=pSrcEdge->GetConnectedNode(TRUE);
                SdrObject* pSrcNode2=pSrcEdge->GetConnectedNode(FALSE);
                if (pSrcNode1!=NULL && pSrcNode1->GetObjList()!=pSrcEdge->GetObjList()) pSrcNode1=NULL; // Listenuebergreifend
                if (pSrcNode2!=NULL && pSrcNode2->GetObjList()!=pSrcEdge->GetObjList()) pSrcNode2=NULL; // ist (noch) nicht
                if (pSrcNode1!=NULL || pSrcNode2!=NULL) {
                    SdrObject* pEdgeObjTmp=GetObj(no);
                    SdrEdgeObj* pDstEdge=PTR_CAST(SdrEdgeObj,pEdgeObjTmp);
                    if (pDstEdge!=NULL) {
                        if (pSrcNode1!=NULL) {
                            ULONG nDstNode1=pSrcNode1->GetOrdNum();
                            SdrObject* pDstNode1=GetObj(nDstNode1);
                            if (pDstNode1!=NULL) { // Sonst grober Fehler!
                                pDstEdge->ConnectToNode(TRUE,pDstNode1);
                            } else {
                                DBG_ERROR("SdrObjList::operator=(): pDstNode1==NULL!");
                            }
                        }
                        if (pSrcNode2!=NULL) {
                            ULONG nDstNode2=pSrcNode2->GetOrdNum();
                            SdrObject* pDstNode2=GetObj(nDstNode2);
                            if (pDstNode2!=NULL) { // Node war sonst wohl nicht markiert
                                pDstEdge->ConnectToNode(FALSE,pDstNode2);
                            } else {
                                DBG_ERROR("SdrObjList::operator=(): pDstNode2==NULL!");
                            }
                        }
                    } else {
                        DBG_ERROR("SdrObjList::operator=(): pDstEdge==NULL!");
                    }
                }
            }
        }
    } else {
#ifdef DBG_UTIL
        ByteString aStr("SdrObjList::operator=(): Fehler beim Clonen ");

        if(nCloneErrCnt == 1)
        {
            aStr += "eines Zeichenobjekts.";
        }
        else
        {
            aStr += "von ";
            aStr += ByteString::CreateFromInt32( nCloneErrCnt );
            aStr += " Zeichenobjekten.";
        }

        aStr += " Objektverbindungen werden nicht mitkopiert.";

        DBG_ERROR(aStr.GetBuffer());
#endif
    }
}

void SdrObjList::Clear()
{
    sal_Bool bObjectsRemoved(sal_False);

    while( ! maList.empty())
    {
        // remove last object from list
        SdrObject* pObj = maList.back();
        RemoveObjectFromContainer(maList.size()-1);

        // flushViewObjectContacts() is done since SdrObject::Free is not guaranteed
        // to delete the object and thus refresh visualisations
        pObj->GetViewContact().flushViewObjectContacts(true);

        bObjectsRemoved = sal_True;

        // sent remove hint (after removal, see RemoveObject())
        if(pModel)
        {
            SdrHint aHint(*pObj);
            aHint.SetKind(HINT_OBJREMOVED);
            aHint.SetPage(pPage);
            pModel->Broadcast(aHint);
        }

        // delete the object itself
        SdrObject::Free( pObj );
    }

    if(pModel && bObjectsRemoved)
    {
        pModel->SetChanged();
    }
}

SdrPage* SdrObjList::GetPage() const
{
    return pPage;
}

void SdrObjList::SetPage(SdrPage* pNewPage)
{
    if (pPage!=pNewPage) {
        pPage=pNewPage;
        ULONG nAnz=GetObjCount();
        for (ULONG no=0; no<nAnz; no++) {
            SdrObject* pObj=GetObj(no);
            pObj->SetPage(pPage);
        }
    }
}

SdrModel* SdrObjList::GetModel() const
{
    return pModel;
}

void SdrObjList::SetModel(SdrModel* pNewModel)
{
    if (pModel!=pNewModel) {
        pModel=pNewModel;
        ULONG nAnz=GetObjCount();
        for (ULONG i=0; i<nAnz; i++) {
            SdrObject* pObj=GetObj(i);
            pObj->SetModel(pModel);
        }
    }
}

void SdrObjList::RecalcObjOrdNums()
{
    ULONG nAnz=GetObjCount();
    for (ULONG no=0; no<nAnz; no++) {
        SdrObject* pObj=GetObj(no);
        pObj->SetOrdNum(no);
    }
    bObjOrdNumsDirty=FALSE;
}

void SdrObjList::RecalcRects()
{
    aOutRect=Rectangle();
    aSnapRect=aOutRect;
    ULONG nAnz=GetObjCount();
    ULONG i;
    for (i=0; i<nAnz; i++) {
        SdrObject* pObj=GetObj(i);
        if (i==0) {
            aOutRect=pObj->GetCurrentBoundRect();
            aSnapRect=pObj->GetSnapRect();
        } else {
            aOutRect.Union(pObj->GetCurrentBoundRect());
            aSnapRect.Union(pObj->GetSnapRect());
        }
    }
}

void SdrObjList::SetRectsDirty()
{
    bRectsDirty=TRUE;
    if (pUpList!=NULL) pUpList->SetRectsDirty();
}

void SdrObjList::impChildInserted(SdrObject& rChild) const
{
    sdr::contact::ViewContact* pParent = rChild.GetViewContact().GetParentContact();

    if(pParent)
    {
        pParent->ActionChildInserted(rChild.GetViewContact());
    }
}

void SdrObjList::NbcInsertObject(SdrObject* pObj, ULONG nPos, const SdrInsertReason* /*pReason*/)
{
    DBG_ASSERT(pObj!=NULL,"SdrObjList::NbcInsertObject(NULL)");
    if (pObj!=NULL) {
        DBG_ASSERT(!pObj->IsInserted(),"ZObjekt hat bereits Inserted-Status");
        ULONG nAnz=GetObjCount();
        if (nPos>nAnz) nPos=nAnz;
        InsertObjectIntoContainer(*pObj,nPos);

        if (nPos<nAnz) bObjOrdNumsDirty=TRUE;
        pObj->SetOrdNum(nPos);
        pObj->SetObjList(this);
        pObj->SetPage(pPage);

        // #110094# Inform the parent about change to allow invalidations at
        // evtl. existing parent visualisations
        impChildInserted(*pObj);

        if (!bRectsDirty) {
            aOutRect.Union(pObj->GetCurrentBoundRect());
            aSnapRect.Union(pObj->GetSnapRect());
        }
        pObj->SetInserted(TRUE); // Ruft u.a. den UserCall
    }
}

void SdrObjList::InsertObject(SdrObject* pObj, ULONG nPos, const SdrInsertReason* pReason)
{
    DBG_ASSERT(pObj!=NULL,"SdrObjList::InsertObject(NULL)");

    if(pObj)
    {
        // #69055# if anchor is used, reset it before grouping
        if(GetOwnerObj())
        {
            const Point& rAnchorPos = pObj->GetAnchorPos();
            if(rAnchorPos.X() || rAnchorPos.Y())
                pObj->NbcSetAnchorPos(Point());
        }

        // do insert to new group
        NbcInsertObject(pObj, nPos, pReason);

        // Falls das Objekt in eine Gruppe eingefuegt wird
        // und nicht mit seinen Bruedern ueberlappt, muss es
        // einen eigenen Redraw bekommen
        if(pOwnerObj)
        {
            // only repaint here
            pOwnerObj->ActionChanged();
        }

        if(pModel)
        {
            // Hier muss ein anderer Broadcast her!
            // Repaint ab Objekt Nummer ... (Achtung: GroupObj)
            if(pObj->GetPage())
            {
                SdrHint aHint(*pObj);

                aHint.SetKind(HINT_OBJINSERTED);
                pModel->Broadcast(aHint);
            }

            pModel->SetChanged();
        }
    }
}

SdrObject* SdrObjList::NbcRemoveObject(ULONG nObjNum)
{
    if (nObjNum >= maList.size())
    {
        OSL_ASSERT(nObjNum<maList.size());
        return NULL;
    }

    ULONG nAnz=GetObjCount();
    SdrObject* pObj=maList[nObjNum];
    RemoveObjectFromContainer(nObjNum);

    // flushViewObjectContacts() clears the VOC's and those invalidate
    pObj->GetViewContact().flushViewObjectContacts(true);

    DBG_ASSERT(pObj!=NULL,"Object zum Removen nicht gefunden");
    if (pObj!=NULL) {
        DBG_ASSERT(pObj->IsInserted(),"ZObjekt hat keinen Inserted-Status");
        pObj->SetInserted(FALSE); // Ruft u.a. den UserCall
        pObj->SetObjList(NULL);
        pObj->SetPage(NULL);
        if (!bObjOrdNumsDirty) { // Optimierung fuer den Fall, dass das letzte Obj rausgenommen wird
            if (nObjNum!=ULONG(nAnz-1)) {
                bObjOrdNumsDirty=TRUE;
            }
        }
        SetRectsDirty();
    }
    return pObj;
}

SdrObject* SdrObjList::RemoveObject(ULONG nObjNum)
{
    if (nObjNum >= maList.size())
    {
        OSL_ASSERT(nObjNum<maList.size());
        return NULL;
    }

    ULONG nAnz=GetObjCount();
    SdrObject* pObj=maList[nObjNum];
    RemoveObjectFromContainer(nObjNum);

    DBG_ASSERT(pObj!=NULL,"Object zum Removen nicht gefunden");
    if(pObj)
    {
        // flushViewObjectContacts() clears the VOC's and those invalidate
        pObj->GetViewContact().flushViewObjectContacts(true);

        DBG_ASSERT(pObj->IsInserted(),"ZObjekt hat keinen Inserted-Status");
        if (pModel!=NULL) {
            // Hier muss ein anderer Broadcast her!
            if (pObj->GetPage()!=NULL) {
                SdrHint aHint(*pObj);
                aHint.SetKind(HINT_OBJREMOVED);
                pModel->Broadcast(aHint);
            }
            pModel->SetChanged();
        }
        pObj->SetInserted(FALSE); // Ruft u.a. den UserCall
        pObj->SetObjList(NULL);
        pObj->SetPage(NULL);
        if (!bObjOrdNumsDirty) { // Optimierung fuer den Fall, dass das letzte Obj rausgenommen wird
            if (nObjNum!=ULONG(nAnz-1)) {
                bObjOrdNumsDirty=TRUE;
            }
        }
        SetRectsDirty();

        if(pOwnerObj && !GetObjCount())
        {
            // empty group created; it needs to be repainted since it's
            // visualisation changes
            pOwnerObj->ActionChanged();
        }
    }
    return pObj;
}

SdrObject* SdrObjList::NbcReplaceObject(SdrObject* pNewObj, ULONG nObjNum)
{
    if (nObjNum >= maList.size() || pNewObj == NULL)
    {
        OSL_ASSERT(nObjNum<maList.size());
        OSL_ASSERT(pNewObj!=NULL);
        return NULL;
    }

    SdrObject* pObj=maList[nObjNum];
    DBG_ASSERT(pObj!=NULL,"SdrObjList::ReplaceObject: Object zum Removen nicht gefunden");
    if (pObj!=NULL) {
        DBG_ASSERT(pObj->IsInserted(),"SdrObjList::ReplaceObject: ZObjekt hat keinen Inserted-Status");
        pObj->SetInserted(FALSE);
        pObj->SetObjList(NULL);
        pObj->SetPage(NULL);
        ReplaceObjectInContainer(*pNewObj,nObjNum);

        // flushViewObjectContacts() clears the VOC's and those invalidate
        pObj->GetViewContact().flushViewObjectContacts(true);

        pNewObj->SetOrdNum(nObjNum);
        pNewObj->SetObjList(this);
        pNewObj->SetPage(pPage);

        // #110094#  Inform the parent about change to allow invalidations at
        // evtl. existing parent visualisations
        impChildInserted(*pNewObj);

        pNewObj->SetInserted(TRUE);
        SetRectsDirty();
    }
    return pObj;
}

SdrObject* SdrObjList::ReplaceObject(SdrObject* pNewObj, ULONG nObjNum)
{
    if (nObjNum >= maList.size())
    {
        OSL_ASSERT(nObjNum<maList.size());
        return NULL;
    }
    if (pNewObj == NULL)
    {
        OSL_ASSERT(pNewObj!=NULL);
        return NULL;
    }

    SdrObject* pObj=maList[nObjNum];
    DBG_ASSERT(pObj!=NULL,"SdrObjList::ReplaceObject: Object zum Removen nicht gefunden");
    if (pObj!=NULL) {
        DBG_ASSERT(pObj->IsInserted(),"SdrObjList::ReplaceObject: ZObjekt hat keinen Inserted-Status");
        if (pModel!=NULL) {
            // Hier muss ein anderer Broadcast her!
            if (pObj->GetPage()!=NULL) {
                SdrHint aHint(*pObj);
                aHint.SetKind(HINT_OBJREMOVED);
                pModel->Broadcast(aHint);
            }
        }
        pObj->SetInserted(FALSE);
        pObj->SetObjList(NULL);
        pObj->SetPage(NULL);
        ReplaceObjectInContainer(*pNewObj,nObjNum);

        // flushViewObjectContacts() clears the VOC's and those invalidate
        pObj->GetViewContact().flushViewObjectContacts(true);

        pNewObj->SetOrdNum(nObjNum);
        pNewObj->SetObjList(this);
        pNewObj->SetPage(pPage);

        // #110094#  Inform the parent about change to allow invalidations at
        // evtl. existing parent visualisations
        impChildInserted(*pNewObj);

        pNewObj->SetInserted(TRUE);
        if (pModel!=NULL) {
            // Hier muss ein anderer Broadcast her!
            if (pNewObj->GetPage()!=NULL) {
                SdrHint aHint(*pNewObj);
                aHint.SetKind(HINT_OBJINSERTED);
                pModel->Broadcast(aHint);
            }
            pModel->SetChanged();
        }
        SetRectsDirty();
    }
    return pObj;
}

SdrObject* SdrObjList::NbcSetObjectOrdNum(ULONG nOldObjNum, ULONG nNewObjNum)
{
    if (nOldObjNum >= maList.size() || nNewObjNum >= maList.size())
    {
        OSL_ASSERT(nOldObjNum<maList.size());
        OSL_ASSERT(nNewObjNum<maList.size());
        return NULL;
    }

    SdrObject* pObj=maList[nOldObjNum];
    if (nOldObjNum==nNewObjNum) return pObj;
    DBG_ASSERT(pObj!=NULL,"SdrObjList::NbcSetObjectOrdNum: Object nicht gefunden");
    if (pObj!=NULL) {
        DBG_ASSERT(pObj->IsInserted(),"SdrObjList::NbcSetObjectOrdNum: ZObjekt hat keinen Inserted-Status");
        RemoveObjectFromContainer(nOldObjNum);

        InsertObjectIntoContainer(*pObj,nNewObjNum);

        // #110094# No need to delete visualisation data since same object
        // gets inserted again. Also a single ActionChanged is enough
        pObj->ActionChanged();

        pObj->SetOrdNum(nNewObjNum);
        bObjOrdNumsDirty=TRUE;
    }
    return pObj;
}

SdrObject* SdrObjList::SetObjectOrdNum(ULONG nOldObjNum, ULONG nNewObjNum)
{
    if (nOldObjNum >= maList.size() || nNewObjNum >= maList.size())
    {
        OSL_ASSERT(nOldObjNum<maList.size());
        OSL_ASSERT(nNewObjNum<maList.size());
        return NULL;
    }

    SdrObject* pObj=maList[nOldObjNum];
    if (nOldObjNum==nNewObjNum) return pObj;
    DBG_ASSERT(pObj!=NULL,"SdrObjList::SetObjectOrdNum: Object nicht gefunden");
    if (pObj!=NULL) {
        DBG_ASSERT(pObj->IsInserted(),"SdrObjList::SetObjectOrdNum: ZObjekt hat keinen Inserted-Status");
        RemoveObjectFromContainer(nOldObjNum);
        InsertObjectIntoContainer(*pObj,nNewObjNum);

        // #110094#No need to delete visualisation data since same object
        // gets inserted again. Also a single ActionChanged is enough
        pObj->ActionChanged();

        pObj->SetOrdNum(nNewObjNum);
        bObjOrdNumsDirty=TRUE;
        if (pModel!=NULL)
        {
            // Hier muss ein anderer Broadcast her!
            if (pObj->GetPage()!=NULL) pModel->Broadcast(SdrHint(*pObj));
            pModel->SetChanged();
        }
    }
    return pObj;
}

const Rectangle& SdrObjList::GetAllObjSnapRect() const
{
    if (bRectsDirty) {
        ((SdrObjList*)this)->RecalcRects();
        ((SdrObjList*)this)->bRectsDirty=FALSE;
    }
    return aSnapRect;
}

const Rectangle& SdrObjList::GetAllObjBoundRect() const
{
    // #i106183# for deep group hierarchies like in chart2, the invalidates
    // through the hierarchy are not correct; use a 2nd hint for the needed
    // recalculation. Future versions will have no bool flag at all, but
    // just aOutRect in empty state to representate an invalid state, thus
    // it's a step in the right direction.
    if (bRectsDirty || aOutRect.IsEmpty())
    {
        ((SdrObjList*)this)->RecalcRects();
        ((SdrObjList*)this)->bRectsDirty=FALSE;
    }
    return aOutRect;
}

void SdrObjList::NbcReformatAllTextObjects()
{
    ULONG nAnz=GetObjCount();
    ULONG nNum=0;

    Printer* pPrinter = NULL;

    if (pModel)
    {
        if (pModel->GetRefDevice() && pModel->GetRefDevice()->GetOutDevType() == OUTDEV_PRINTER)
        {
            // Kein RefDevice oder RefDevice kein Printer
            pPrinter = (Printer*) pModel->GetRefDevice();
        }
    }

    while (nNum<nAnz)
    {
        SdrObject* pObj = GetObj(nNum);
        if (pPrinter &&
            pObj->GetObjInventor() == SdrInventor &&
            pObj->GetObjIdentifier() == OBJ_OLE2  &&
            !( (SdrOle2Obj*) pObj )->IsEmpty() )
        {
            //const SvInPlaceObjectRef& xObjRef = ((SdrOle2Obj*) pObj)->GetObjRef();
            //TODO/LATER: PrinterChangeNotification needed
            //if( xObjRef.Is() && ( xObjRef->GetMiscStatus() & SVOBJ_MISCSTATUS_RESIZEONPRINTERCHANGE ) )
            //  xObjRef->OnDocumentPrinterChanged(pPrinter);
        }

        pObj->NbcReformatText();
        nAnz=GetObjCount();             // ReformatText may delete an object
        nNum++;
    }

}

void SdrObjList::ReformatAllTextObjects()
{
    NbcReformatAllTextObjects();
}

/** steps over all available objects and reformats all
    edge objects that are connected to other objects so that
    they may reposition itselfs.
    #103122#
*/
void SdrObjList::ReformatAllEdgeObjects()
{
    const sal_uInt32 nCount=GetObjCount();
    sal_uInt32 nObj;

    for( nObj = 0; nObj < nCount; nObj++ )
    {
        SdrObject* pObj = GetObj(nObj);
        if( pObj->ISA(SdrEdgeObj) )
            static_cast<SdrEdgeObj*>(pObj)->Reformat();
    }
}

void SdrObjList::BurnInStyleSheetAttributes()
{
    for(sal_uInt32 a(0L); a < GetObjCount(); a++)
    {
        GetObj(a)->BurnInStyleSheetAttributes();
    }
}

ULONG SdrObjList::GetObjCount() const
{
    return maList.size();
}




SdrObject* SdrObjList::GetObj(ULONG nNum) const
{
    if (nNum >= maList.size())
    {
        OSL_ASSERT(nNum<maList.size());
        return NULL;
    }
    else
        return maList[nNum];
}




FASTBOOL SdrObjList::IsReadOnly() const
{
    FASTBOOL bRet=FALSE;
    if (pPage!=NULL && pPage!=this) bRet=pPage->IsReadOnly();
    return bRet;
}

ULONG SdrObjList::CountAllObjects() const
{
    ULONG nCnt=GetObjCount();
    ULONG nAnz=nCnt;
    for (USHORT nNum=0; nNum<nAnz; nNum++) {
        SdrObjList* pSubOL=GetObj(nNum)->GetSubList();
        if (pSubOL!=NULL) {
            nCnt+=pSubOL->CountAllObjects();
        }
    }
    return nCnt;
}

void SdrObjList::ForceSwapInObjects() const
{
    ULONG nObjAnz=GetObjCount();
    for (ULONG nObjNum=nObjAnz; nObjNum>0;) {
        SdrObject* pObj=GetObj(--nObjNum);
        SdrGrafObj* pGrafObj=PTR_CAST(SdrGrafObj,pObj);
        if (pGrafObj!=NULL) {
            pGrafObj->ForceSwapIn();
        }
        SdrObjList* pOL=pObj->GetSubList();
        if (pOL!=NULL) {
            pOL->ForceSwapInObjects();
        }
    }
}

void SdrObjList::ForceSwapOutObjects() const
{
    ULONG nObjAnz=GetObjCount();
    for (ULONG nObjNum=nObjAnz; nObjNum>0;) {
        SdrObject* pObj=GetObj(--nObjNum);
        SdrGrafObj* pGrafObj=PTR_CAST(SdrGrafObj,pObj);
        if (pGrafObj!=NULL) {
            pGrafObj->ForceSwapOut();
        }
        SdrObjList* pOL=pObj->GetSubList();
        if (pOL!=NULL) {
            pOL->ForceSwapOutObjects();
        }
    }
}

void SdrObjList::FlattenGroups()
{
    sal_Int32 nObj = GetObjCount();
    sal_Int32 i;
    for( i=nObj-1; i>=0; --i)
        UnGroupObj(i);
}

void SdrObjList::UnGroupObj( ULONG nObjNum )
{
    // if the given object is no group, this method is a noop
    SdrObject* pUngroupObj = GetObj( nObjNum );
    if( pUngroupObj )
    {
        SdrObjList* pSrcLst = pUngroupObj->GetSubList();
        //sal_Int32 nCount( 0 );
        if( pUngroupObj->ISA( SdrObjGroup ) && pSrcLst )
        {
            SdrObjGroup* pUngroupGroup = static_cast< SdrObjGroup* > (pUngroupObj);

            // ungroup recursively (has to be head recursion,
            // otherwise our indices will get trashed when doing it in
            // the loop)
            pSrcLst->FlattenGroups();

            // the position at which we insert the members of rUngroupGroup
            sal_Int32 nInsertPos( pUngroupGroup->GetOrdNum() );

            SdrObject* pObj;
            sal_Int32 i, nAnz = pSrcLst->GetObjCount();
            for( i=0; i<nAnz; ++i )
            {
                pObj = pSrcLst->RemoveObject(0);
                SdrInsertReason aReason(SDRREASON_VIEWCALL, pUngroupGroup);
                InsertObject(pObj, nInsertPos, &aReason);
                ++nInsertPos;
            }

            RemoveObject(nInsertPos);
        }
    }
#ifdef DBG_UTIL
    else
        DBG_ERROR("SdrObjList::UnGroupObj: object index invalid");
#endif
}




bool SdrObjList::HasObjectNavigationOrder (void) const
{
    return mpNavigationOrder.get() != NULL;
}




void SdrObjList::SetObjectNavigationPosition (
    SdrObject& rObject,
    const sal_uInt32 nNewPosition)
{
    // When the navigation order container has not yet been created then
    // create one now.  It is initialized with the z-order taken from
    // maList.
    if (mpNavigationOrder.get() == NULL)
    {
        mpNavigationOrder.reset(new WeakSdrObjectContainerType(maList.size()));
        ::std::copy(
            maList.begin(),
            maList.end(),
            mpNavigationOrder->begin());
    }
    OSL_ASSERT(mpNavigationOrder.get()!=NULL);
    OSL_ASSERT( mpNavigationOrder->size() == maList.size());

    SdrObjectWeakRef aReference (&rObject);

    // Look up the object whose navigation position is to be changed.
    WeakSdrObjectContainerType::iterator iObject (::std::find(
        mpNavigationOrder->begin(),
        mpNavigationOrder->end(),
        aReference));
    if (iObject == mpNavigationOrder->end())
    {
        // The given object is not a member of the navigation order.
        return;
    }

    // Move the object to its new position.
    const sal_uInt32 nOldPosition = ::std::distance(mpNavigationOrder->begin(), iObject);
    if (nOldPosition != nNewPosition)
    {
        mpNavigationOrder->erase(iObject);
        sal_uInt32 nInsertPosition (nNewPosition);
        // Adapt insertion position for the just erased object.
        if (nNewPosition >= nOldPosition)
            nInsertPosition -= 1;
        if (nInsertPosition >= mpNavigationOrder->size())
            mpNavigationOrder->push_back(aReference);
        else
            mpNavigationOrder->insert(mpNavigationOrder->begin()+nInsertPosition, aReference);

        mbIsNavigationOrderDirty = true;

        // The navigation order is written out to file so mark the model as modified.
        if (pModel != NULL)
            pModel->SetChanged();
    }
}




SdrObject* SdrObjList::GetObjectForNavigationPosition (const sal_uInt32 nNavigationPosition) const
{
    if (HasObjectNavigationOrder())
    {
        // There is a user defined navigation order.  Make sure the object
        // index is correct and look up the object in mpNavigationOrder.
        if (nNavigationPosition >= mpNavigationOrder->size())
        {
            OSL_ASSERT(nNavigationPosition < mpNavigationOrder->size());
        }
        else
            return (*mpNavigationOrder)[nNavigationPosition].get();
    }
    else
    {
        // There is no user defined navigation order.  Use the z-order
        // instead.
        if (nNavigationPosition >= maList.size())
        {
            OSL_ASSERT(nNavigationPosition < maList.size());
        }
        else
            return maList[nNavigationPosition];
    }
    return NULL;
}




void SdrObjList::ClearObjectNavigationOrder (void)
{
    mpNavigationOrder.reset();
    mbIsNavigationOrderDirty = true;
}




bool SdrObjList::RecalcNavigationPositions (void)
{
    bool bUpToDate (false);

    if (mbIsNavigationOrderDirty)
    {
        if (mpNavigationOrder.get() != NULL)
        {
            mbIsNavigationOrderDirty = false;

            WeakSdrObjectContainerType::iterator iObject;
            WeakSdrObjectContainerType::const_iterator iEnd (mpNavigationOrder->end());
            sal_uInt32 nIndex (0);
            for (iObject=mpNavigationOrder->begin(); iObject!=iEnd; ++iObject,++nIndex)
                (*iObject)->SetNavigationPosition(nIndex);

            bUpToDate = true;
        }
    }

    return mpNavigationOrder.get() != NULL;
}




void SdrObjList::SetNavigationOrder (const uno::Reference<container::XIndexAccess>& rxOrder)
{
    if (rxOrder.is())
    {
        const sal_Int32 nCount = rxOrder->getCount();
        if ((sal_uInt32)nCount != maList.size())
            return;

        if (mpNavigationOrder.get() == NULL)
            mpNavigationOrder.reset(new WeakSdrObjectContainerType(nCount));

        for (sal_Int32 nIndex=0; nIndex<nCount; ++nIndex)
        {
            uno::Reference<uno::XInterface> xShape (rxOrder->getByIndex(nIndex), uno::UNO_QUERY);
            SdrObject* pObject = SdrObject::getSdrObjectFromXShape(xShape);
            if (pObject == NULL)
                break;
            (*mpNavigationOrder)[nIndex] = pObject;
        }

        mbIsNavigationOrderDirty = true;
    }
    else
        ClearObjectNavigationOrder();
}




void SdrObjList::InsertObjectIntoContainer (
    SdrObject& rObject,
    const sal_uInt32 nInsertPosition)
{
    OSL_ASSERT(nInsertPosition<=maList.size());

    // Update the navigation positions.
    if (HasObjectNavigationOrder())
    {
        // The new object does not have a user defined position so append it
        // to the list.
        rObject.SetNavigationPosition(mpNavigationOrder->size());
        mpNavigationOrder->push_back(&rObject);
    }

    // Insert object into object list.  Because the insert() method requires
    // a valid iterator as insertion position, we have to use push_back() to
    // insert at the end of the list.
    if (nInsertPosition >= maList.size())
        maList.push_back(&rObject);
    else
        maList.insert(maList.begin()+nInsertPosition, &rObject);
    bObjOrdNumsDirty=TRUE;
}




void SdrObjList::ReplaceObjectInContainer (
    SdrObject& rNewObject,
    const sal_uInt32 nObjectPosition)
{
    if (nObjectPosition >= maList.size())
    {
        OSL_ASSERT(nObjectPosition<maList.size());
        return;
    }

    // Update the navigation positions.
    if (HasObjectNavigationOrder())
    {
        // A user defined position of the object that is to be replaced is
        // not transferred to the new object so erase the former and append
        // the later object from/to the navigation order.
        OSL_ASSERT(nObjectPosition < maList.size());
        SdrObjectWeakRef aReference (maList[nObjectPosition]);
        WeakSdrObjectContainerType::iterator iObject (::std::find(
            mpNavigationOrder->begin(),
            mpNavigationOrder->end(),
            aReference));
        if (iObject != mpNavigationOrder->end())
            mpNavigationOrder->erase(iObject);

        mpNavigationOrder->push_back(&rNewObject);

        mbIsNavigationOrderDirty = true;
    }

    maList[nObjectPosition] = &rNewObject;
    bObjOrdNumsDirty=TRUE;
}




void SdrObjList::RemoveObjectFromContainer (
    const sal_uInt32 nObjectPosition)
{
    if (nObjectPosition >= maList.size())
    {
        OSL_ASSERT(nObjectPosition<maList.size());
        return;
    }

    // Update the navigation positions.
    if (HasObjectNavigationOrder())
    {
        SdrObjectWeakRef aReference (maList[nObjectPosition]);
        WeakSdrObjectContainerType::iterator iObject (::std::find(
            mpNavigationOrder->begin(),
            mpNavigationOrder->end(),
            aReference));
        if (iObject != mpNavigationOrder->end())
            mpNavigationOrder->erase(iObject);
        mbIsNavigationOrderDirty = true;
    }

    maList.erase(maList.begin()+nObjectPosition);
    bObjOrdNumsDirty=TRUE;
}




////////////////////////////////////////////////////////////////////////////////////////////////////

void SdrPageGridFrameList::Clear()
{
    USHORT nAnz=GetCount();
    for (USHORT i=0; i<nAnz; i++) {
        delete GetObject(i);
    }
    aList.Clear();
}

//////////////////////////////////////////////////////////////////////////////
// #111111# PageUser section

void SdrPage::AddPageUser(sdr::PageUser& rNewUser)
{
    maPageUsers.push_back(&rNewUser);
}

void SdrPage::RemovePageUser(sdr::PageUser& rOldUser)
{
    const ::sdr::PageUserVector::iterator aFindResult = ::std::find(maPageUsers.begin(), maPageUsers.end(), &rOldUser);
    if(aFindResult != maPageUsers.end())
    {
        maPageUsers.erase(aFindResult);
    }
}

//////////////////////////////////////////////////////////////////////////////
// #110094# DrawContact section

sdr::contact::ViewContact* SdrPage::CreateObjectSpecificViewContact()
{
    return new sdr::contact::ViewContactOfSdrPage(*this);
}

sdr::contact::ViewContact& SdrPage::GetViewContact() const
{
    if(!mpViewContact)
    {
        const_cast< SdrPage* >(this)->mpViewContact =
            const_cast< SdrPage* >(this)->CreateObjectSpecificViewContact();
    }

    return *mpViewContact;
}

////////////////////////////////////////////////////////////////////////////////////////////////////

void SdrPageProperties::ImpRemoveStyleSheet()
{
    if(mpStyleSheet)
    {
        EndListening(*mpStyleSheet);
        mpProperties->SetParent(0);
        mpStyleSheet = 0;
    }
}

void SdrPageProperties::ImpAddStyleSheet(SfxStyleSheet& rNewStyleSheet)
{
    if(mpStyleSheet != &rNewStyleSheet)
    {
        ImpRemoveStyleSheet();
        mpStyleSheet = &rNewStyleSheet;
        StartListening(rNewStyleSheet);
        mpProperties->SetParent(&rNewStyleSheet.GetItemSet());
    }
}

void ImpPageChange(SdrPage& rSdrPage)
{
    rSdrPage.ActionChanged();

    if(rSdrPage.GetModel())
    {
        rSdrPage.GetModel()->SetChanged(true);
        SdrHint aHint(HINT_PAGEORDERCHG);
        aHint.SetPage(&rSdrPage);
        rSdrPage.GetModel()->Broadcast(aHint);
    }
}

SdrPageProperties::SdrPageProperties(SdrPage& rSdrPage)
:   SfxListener(),
    mpSdrPage(&rSdrPage),
    mpStyleSheet(0),
    mpProperties(new SfxItemSet(mpSdrPage->GetModel()->GetItemPool(), XATTR_FILL_FIRST, XATTR_FILL_LAST))
{
    if(!rSdrPage.IsMasterPage())
    {
        mpProperties->Put(XFillStyleItem(XFILL_NONE));
    }
}

SdrPageProperties::~SdrPageProperties()
{
    ImpRemoveStyleSheet();
    delete mpProperties;
}

void SdrPageProperties::Notify(SfxBroadcaster& /*rBC*/, const SfxHint& rHint)
{
    const SfxSimpleHint* pSimpleHint = dynamic_cast< const SfxSimpleHint* >(&rHint);

    if(pSimpleHint)
    {
        switch(pSimpleHint->GetId())
        {
            case SFX_HINT_DATACHANGED :
            {
                // notify change, broadcast
                ImpPageChange(*mpSdrPage);
                break;
            }
            case SFX_HINT_DYING :
            {
                // Style needs to be forgotten
                ImpRemoveStyleSheet();
                break;
            }
        }
    }
}

const SfxItemSet& SdrPageProperties::GetItemSet() const
{
    return *mpProperties;
}

void SdrPageProperties::PutItemSet(const SfxItemSet& rSet)
{
    OSL_ENSURE(!mpSdrPage->IsMasterPage(), "Item set at MasterPage Attributes (!)");
    mpProperties->Put(rSet);
    ImpPageChange(*mpSdrPage);
}

void SdrPageProperties::PutItem(const SfxPoolItem& rItem)
{
    OSL_ENSURE(!mpSdrPage->IsMasterPage(), "Item set at MasterPage Attributes (!)");
    mpProperties->Put(rItem);
    ImpPageChange(*mpSdrPage);
}

void SdrPageProperties::ClearItem(const sal_uInt16 nWhich)
{
    mpProperties->ClearItem(nWhich);
    ImpPageChange(*mpSdrPage);
}

void SdrPageProperties::SetStyleSheet(SfxStyleSheet* pStyleSheet)
{
    if(pStyleSheet)
    {
        ImpAddStyleSheet(*pStyleSheet);
    }
    else
    {
        ImpRemoveStyleSheet();
    }

    ImpPageChange(*mpSdrPage);
}

SfxStyleSheet* SdrPageProperties::GetStyleSheet() const
{
    return mpStyleSheet;
}

////////////////////////////////////////////////////////////////////////////////////////////////////

TYPEINIT1(SdrPage,SdrObjList);
DBG_NAME(SdrPage)
SdrPage::SdrPage(SdrModel& rNewModel, bool bMasterPage)
:   SdrObjList(&rNewModel, this),
    mpViewContact(0L),
    nWdt(10L),
    nHgt(10L),
    nBordLft(0L),
    nBordUpp(0L),
    nBordRgt(0L),
    nBordLwr(0L),
    pLayerAdmin(new SdrLayerAdmin(&rNewModel.GetLayerAdmin())),
    mpSdrPageProperties(0),
    mpMasterPageDescriptor(0L),
    nPageNum(0L),
    mbMaster(bMasterPage),
    mbInserted(false),
    mbObjectsNotPersistent(false),
    mbSwappingLocked(false),
    mbPageBorderOnlyLeftRight(false)
{
    DBG_CTOR(SdrPage,NULL);
    aPrefVisiLayers.SetAll();
    eListKind = (bMasterPage) ? SDROBJLIST_MASTERPAGE : SDROBJLIST_DRAWPAGE;

    mpSdrPageProperties = new SdrPageProperties(*this);
}

SdrPage::SdrPage(const SdrPage& rSrcPage)
:   SdrObjList(rSrcPage.pModel, this),
    tools::WeakBase< SdrPage >(),
    mpViewContact(0L),
    nWdt(rSrcPage.nWdt),
    nHgt(rSrcPage.nHgt),
    nBordLft(rSrcPage.nBordLft),
    nBordUpp(rSrcPage.nBordUpp),
    nBordRgt(rSrcPage.nBordRgt),
    nBordLwr(rSrcPage.nBordLwr),
    pLayerAdmin(new SdrLayerAdmin(rSrcPage.pModel->GetLayerAdmin())),
    mpSdrPageProperties(0),
    mpMasterPageDescriptor(0L),
    nPageNum(rSrcPage.nPageNum),
    mbMaster(rSrcPage.mbMaster),
    mbInserted(false),
    mbObjectsNotPersistent(rSrcPage.mbObjectsNotPersistent),
    mbSwappingLocked(rSrcPage.mbSwappingLocked),
    mbPageBorderOnlyLeftRight(rSrcPage.mbPageBorderOnlyLeftRight)
{
    DBG_CTOR(SdrPage,NULL);
    aPrefVisiLayers.SetAll();
    eListKind = (mbMaster) ? SDROBJLIST_MASTERPAGE : SDROBJLIST_DRAWPAGE;

    // copy things from source
    // Warning: this leads to slicing (see issue 93186) and has to be
    // removed as soon as possible.
    *this = rSrcPage;
    OSL_ENSURE(mpSdrPageProperties,
        "SdrPage::SdrPage: operator= did not create needed SdrPageProperties (!)");

    // be careful and correct eListKind, a member of SdrObjList which
    // will be changed by the SdrOIbjList::operator= before...
    eListKind = (mbMaster) ? SDROBJLIST_MASTERPAGE : SDROBJLIST_DRAWPAGE;

    // The previous assignment to *this may have resulted in a call to
    // createUnoPage at a partially initialized (sliced) SdrPage object.
    // Due to the vtable being not yet fully set-up at this stage,
    // createUnoPage() may have been called at the wrong class.
    // To force a call to the right createUnoPage() at a later time when the
    // new object is full constructed mxUnoPage is disposed now.
    uno::Reference<lang::XComponent> xComponent (mxUnoPage, uno::UNO_QUERY);
    if (xComponent.is())
    {
        mxUnoPage = NULL;
        xComponent->dispose();
    }
}

SdrPage::~SdrPage()
{
    if( mxUnoPage.is() ) try
    {
        uno::Reference< lang::XComponent > xPageComponent( mxUnoPage, uno::UNO_QUERY_THROW );
        mxUnoPage.clear();
        xPageComponent->dispose();
    }
    catch( const uno::Exception& )
    {
        DBG_UNHANDLED_EXCEPTION();
    }

    // #111111#
    // tell all the registered PageUsers that the page is in destruction
    // This causes some (all?) PageUsers to remove themselves from the list
    // of page users.  Therefore we have to use a copy of the list for the
    // iteration.
    ::sdr::PageUserVector aListCopy (maPageUsers.begin(), maPageUsers.end());
    for(::sdr::PageUserVector::iterator aIterator = aListCopy.begin(); aIterator != aListCopy.end(); aIterator++)
    {
        sdr::PageUser* pPageUser = *aIterator;
        DBG_ASSERT(pPageUser, "SdrPage::~SdrPage: corrupt PageUser list (!)");
        pPageUser->PageInDestruction(*this);
    }

    // #111111#
    // Clear the vector. This means that user do not need to call RemovePageUser()
    // when they get called from PageInDestruction().
    maPageUsers.clear();

    delete pLayerAdmin;

    TRG_ClearMasterPage();

    // #110094#
    if(mpViewContact)
    {
        delete mpViewContact;
        mpViewContact = 0L;
    }

    {
        delete mpSdrPageProperties;
        mpSdrPageProperties = 0;
    }

    DBG_DTOR(SdrPage,NULL);
}

void SdrPage::operator=(const SdrPage& rSrcPage)
{
    if(mpViewContact)
    {
        delete mpViewContact;
        mpViewContact = 0L;
    }

    // Joe also sets some parameters for the class this one
    // is derived from. SdrObjList does the same bad handling of
    // copy constructor and operator=, so i better let it stand here.
    pPage = this;

    // copy all the local parameters to make this instance
    // a valid copy od source page before copying and inserting
    // the contained objects
    mbMaster = rSrcPage.mbMaster;
    mbSwappingLocked = rSrcPage.mbSwappingLocked;
    mbPageBorderOnlyLeftRight = rSrcPage.mbPageBorderOnlyLeftRight;
    aPrefVisiLayers = rSrcPage.aPrefVisiLayers;
    nWdt = rSrcPage.nWdt;
    nHgt = rSrcPage.nHgt;
    nBordLft = rSrcPage.nBordLft;
    nBordUpp = rSrcPage.nBordUpp;
    nBordRgt = rSrcPage.nBordRgt;
    nBordLwr = rSrcPage.nBordLwr;
    nPageNum = rSrcPage.nPageNum;

    if(rSrcPage.TRG_HasMasterPage())
    {
        TRG_SetMasterPage(rSrcPage.TRG_GetMasterPage());
        TRG_SetMasterPageVisibleLayers(rSrcPage.TRG_GetMasterPageVisibleLayers());
    }
    else
    {
        TRG_ClearMasterPage();
    }
    //aMasters = rSrcPage.aMasters;

    mbObjectsNotPersistent = rSrcPage.mbObjectsNotPersistent;

    {
<<<<<<< HEAD
=======
        // #i111122# delete SdrPageProperties when model is different
        if(mpSdrPageProperties && GetModel() != rSrcPage.GetModel())
        {
            delete mpSdrPageProperties;
            mpSdrPageProperties = 0;
        }

>>>>>>> bf866070
        if(!mpSdrPageProperties)
        {
            mpSdrPageProperties = new SdrPageProperties(*this);
        }
        else
        {
            mpSdrPageProperties->ClearItem(0);
        }

        if(!IsMasterPage())
        {
            mpSdrPageProperties->PutItemSet(rSrcPage.getSdrPageProperties().GetItemSet());
        }

        mpSdrPageProperties->SetStyleSheet(rSrcPage.getSdrPageProperties().GetStyleSheet());
    }

    // Now copy the contained obejcts (by cloning them)
    SdrObjList::operator=(rSrcPage);
}

SdrPage* SdrPage::Clone() const
{
    return Clone(NULL);
}

SdrPage* SdrPage::Clone(SdrModel* pNewModel) const
{
    if (pNewModel==NULL) pNewModel=pModel;
    SdrPage* pPage2=new SdrPage(*pNewModel);
    *pPage2=*this;
    return pPage2;
}

void SdrPage::SetSize(const Size& aSiz)
{
    bool bChanged(false);

    if(aSiz.Width() != nWdt)
    {
        nWdt = aSiz.Width();
        bChanged = true;
    }

    if(aSiz.Height() != nHgt)
    {
        nHgt = aSiz.Height();
        bChanged = true;
    }

    if(bChanged)
    {
        SetChanged();
    }
}

Size SdrPage::GetSize() const
{
    return Size(nWdt,nHgt);
}

INT32 SdrPage::GetWdt() const
{
    return nWdt;
}

void SdrPage::SetOrientation(Orientation eOri)
{
    // Quadratisch ist und bleibt immer Portrait
    Size aSiz(GetSize());
    if (aSiz.Width()!=aSiz.Height()) {
        if ((eOri==ORIENTATION_PORTRAIT) == (aSiz.Width()>aSiz.Height())) {
            SetSize(Size(aSiz.Height(),aSiz.Width()));
        }
    }
}

Orientation SdrPage::GetOrientation() const
{
    // Quadratisch ist Portrait
    Orientation eRet=ORIENTATION_PORTRAIT;
    Size aSiz(GetSize());
    if (aSiz.Width()>aSiz.Height()) eRet=ORIENTATION_LANDSCAPE;
    return eRet;
}

INT32 SdrPage::GetHgt() const
{
    return nHgt;
}

void  SdrPage::SetBorder(INT32 nLft, INT32 nUpp, INT32 nRgt, INT32 nLwr)
{
    bool bChanged(false);

    if(nBordLft != nLft)
    {
        nBordLft = nLft;
        bChanged = true;
    }

    if(nBordUpp != nUpp)
    {
        nBordUpp = nUpp;
        bChanged = true;
    }

    if(nBordRgt != nRgt)
    {
        nBordRgt = nRgt;
        bChanged = true;
    }

    if(nBordLwr != nLwr)
    {
        nBordLwr =  nLwr;
        bChanged = true;
    }

    if(bChanged)
    {
        SetChanged();
    }
}

void  SdrPage::SetLftBorder(INT32 nBorder)
{
    if(nBordLft != nBorder)
    {
        nBordLft = nBorder;
        SetChanged();
    }
}

void  SdrPage::SetUppBorder(INT32 nBorder)
{
    if(nBordUpp != nBorder)
    {
        nBordUpp = nBorder;
        SetChanged();
    }
}

void  SdrPage::SetRgtBorder(INT32 nBorder)
{
    if(nBordRgt != nBorder)
    {
        nBordRgt=nBorder;
        SetChanged();
    }
}

void  SdrPage::SetLwrBorder(INT32 nBorder)
{
    if(nBordLwr != nBorder)
    {
        nBordLwr=nBorder;
        SetChanged();
    }
}

INT32 SdrPage::GetLftBorder() const
{
    return nBordLft;
}

INT32 SdrPage::GetUppBorder() const
{
    return nBordUpp;
}

INT32 SdrPage::GetRgtBorder() const
{
    return nBordRgt;
}

INT32 SdrPage::GetLwrBorder() const
{
    return nBordLwr;
}

void SdrPage::SetModel(SdrModel* pNewModel)
{
    SdrModel* pOldModel=pModel;
    SdrObjList::SetModel(pNewModel);
    if (pNewModel!=pOldModel)
    {
        if (pNewModel!=NULL) {
            pLayerAdmin->SetParent(&pNewModel->GetLayerAdmin());
        } else {
            pLayerAdmin->SetParent(NULL);
        }
        pLayerAdmin->SetModel(pNewModel);

        // create new SdrPageProperties with new model (due to SfxItemSet there)
        // and copy ItemSet and StyleSheet
        SdrPageProperties *pNew = new SdrPageProperties(*this);

        if(!IsMasterPage())
        {
            pNew->PutItemSet(getSdrPageProperties().GetItemSet());
        }

        pNew->SetStyleSheet(getSdrPageProperties().GetStyleSheet());

        delete mpSdrPageProperties;
        mpSdrPageProperties = pNew;
    }

    // update listeners at possible api wrapper object
    if( pOldModel != pNewModel )
    {
        if( mxUnoPage.is() )
        {
            SvxDrawPage* pPage2 = SvxDrawPage::getImplementation( mxUnoPage );
            if( pPage2 )
                pPage2->ChangeModel( pNewModel );
        }
    }
}

////////////////////////////////////////////////////////////////////////////////////////////////////

// #i68775# React on PageNum changes (from Model in most cases)
void SdrPage::SetPageNum(sal_uInt16 nNew)
{
    if(nNew != nPageNum)
    {
        // change
        nPageNum = nNew;

        // notify visualisations, also notifies e.g. buffered MasterPages
        ActionChanged();
    }
}

USHORT SdrPage::GetPageNum() const
{
    if (!mbInserted)
        return 0;

    if (mbMaster) {
        if (pModel && pModel->IsMPgNumsDirty())
            ((SdrModel*)pModel)->RecalcPageNums(TRUE);
    } else {
        if (pModel && pModel->IsPagNumsDirty())
            ((SdrModel*)pModel)->RecalcPageNums(FALSE);
    }
    return nPageNum;
}

void SdrPage::SetChanged()
{
    // #110094#-11
    // For test purposes, use the new ViewContact for change
    // notification now.
    ActionChanged();

    if( pModel )
    {
        pModel->SetChanged();
    }
}

////////////////////////////////////////////////////////////////////////////////////////////////////
// MasterPage interface

void SdrPage::TRG_SetMasterPage(SdrPage& rNew)
{
    if(mpMasterPageDescriptor && &(mpMasterPageDescriptor->GetUsedPage()) == &rNew)
        return;

    if(mpMasterPageDescriptor)
        TRG_ClearMasterPage();

    mpMasterPageDescriptor = new ::sdr::MasterPageDescriptor(*this, rNew);
    GetViewContact().ActionChanged();
}

void SdrPage::TRG_ClearMasterPage()
{
    if(mpMasterPageDescriptor)
    {
        SetChanged();

        // the flushViewObjectContacts() will do needed invalidates by deleting the involved VOCs
        mpMasterPageDescriptor->GetUsedPage().GetViewContact().flushViewObjectContacts(true);

        delete mpMasterPageDescriptor;
        mpMasterPageDescriptor = 0L;
    }
}

SdrPage& SdrPage::TRG_GetMasterPage() const
{
    DBG_ASSERT(mpMasterPageDescriptor != 0L, "TRG_GetMasterPage(): No MasterPage available. Use TRG_HasMasterPage() before access (!)");
    return mpMasterPageDescriptor->GetUsedPage();
}

const SetOfByte& SdrPage::TRG_GetMasterPageVisibleLayers() const
{
    DBG_ASSERT(mpMasterPageDescriptor != 0L, "TRG_GetMasterPageVisibleLayers(): No MasterPage available. Use TRG_HasMasterPage() before access (!)");
    return mpMasterPageDescriptor->GetVisibleLayers();
}

void SdrPage::TRG_SetMasterPageVisibleLayers(const SetOfByte& rNew)
{
    DBG_ASSERT(mpMasterPageDescriptor != 0L, "TRG_SetMasterPageVisibleLayers(): No MasterPage available. Use TRG_HasMasterPage() before access (!)");
    mpMasterPageDescriptor->SetVisibleLayers(rNew);
}

sdr::contact::ViewContact& SdrPage::TRG_GetMasterPageDescriptorViewContact() const
{
    DBG_ASSERT(mpMasterPageDescriptor != 0L, "TRG_GetMasterPageDescriptorViewContact(): No MasterPage available. Use TRG_HasMasterPage() before access (!)");
    return mpMasterPageDescriptor->GetViewContact();
}

// #115423# used from SdrModel::RemoveMasterPage
void SdrPage::TRG_ImpMasterPageRemoved(const SdrPage& rRemovedPage)
{
    if(TRG_HasMasterPage())
    {
        if(&TRG_GetMasterPage() == &rRemovedPage)
        {
            TRG_ClearMasterPage();
        }
    }
}

const SdrPageGridFrameList* SdrPage::GetGridFrameList(const SdrPageView* /*pPV*/, const Rectangle* /*pRect*/) const
{
    return NULL;
}

XubString SdrPage::GetLayoutName() const
{
    // Die wollte Dieter haben.
    return String();
}

void SdrPage::SetInserted( bool bIns )
{
    if( mbInserted != bIns )
    {
        mbInserted = bIns;

        SdrObjListIter aIter( *this, IM_FLAT );
         while ( aIter.IsMore() )
        {
            SdrObject* pObj = aIter.Next();
            if ( pObj->ISA(SdrOle2Obj) )
            {
                if( mbInserted )
                    ( (SdrOle2Obj*) pObj)->Connect();
                else
                    ( (SdrOle2Obj*) pObj)->Disconnect();
            }
        }
    }
}


uno::Reference< uno::XInterface > SdrPage::getUnoPage()
{
    // try weak reference first
    if( !mxUnoPage.is() )
    {
        // create one
        mxUnoPage = createUnoPage();
    }

    return mxUnoPage;
}

uno::Reference< uno::XInterface > SdrPage::createUnoPage()
{
    ::com::sun::star::uno::Reference< ::com::sun::star::uno::XInterface > xInt =
        static_cast<cppu::OWeakObject*>( new SvxFmDrawPage( this ) );
    return xInt;
}

SfxStyleSheet* SdrPage::GetTextStyleSheetForObject( SdrObject* pObj ) const
{
    return pObj->GetStyleSheet();
}

FASTBOOL SdrPage::HasTransparentObjects( BOOL bCheckForAlphaChannel ) const
{
    FASTBOOL bRet = FALSE;

    for( ULONG n = 0, nCount = GetObjCount(); ( n < nCount ) && !bRet; n++ )
        if( GetObj( n )->IsTransparent( bCheckForAlphaChannel ) )
            bRet = TRUE;

    return bRet;
}

/** returns an averaged background color of this page */
// #i75566# GetBackgroundColor -> GetPageBackgroundColor and bScreenDisplay hint value
Color SdrPage::GetPageBackgroundColor( SdrPageView* pView, bool bScreenDisplay ) const
{
    Color aColor;

    if(bScreenDisplay && (!pView || pView->GetApplicationDocumentColor() == COL_AUTO))
    {
        svtools::ColorConfig aColorConfig;
        aColor = aColorConfig.GetColorValue( svtools::DOCCOLOR ).nColor;
    }
    else
    {
        aColor = pView->GetApplicationDocumentColor();
    }

    const SfxItemSet* pBackgroundFill = &getSdrPageProperties().GetItemSet();

    if(!IsMasterPage() && TRG_HasMasterPage())
    {
        if(XFILL_NONE == ((const XFillStyleItem&)pBackgroundFill->Get(XATTR_FILLSTYLE)).GetValue())
        {
            pBackgroundFill = &TRG_GetMasterPage().getSdrPageProperties().GetItemSet();
        }
    }

    GetDraftFillColor(*pBackgroundFill, aColor);

    return aColor;
}

/** *deprecated, use GetBackgroundColor with SdrPageView */
Color SdrPage::GetPageBackgroundColor() const
// #i75566# GetBackgroundColor -> GetPageBackgroundColor
{
    return GetPageBackgroundColor( NULL, true );
}

/** this method returns true if the object from the ViewObjectContact should
    be visible on this page while rendering.
    bEdit selects if visibility test is for an editing view or a final render,
    like printing.
*/
bool SdrPage::checkVisibility(
    const sdr::contact::ViewObjectContact& /*rOriginal*/,
    const sdr::contact::DisplayInfo& /*rDisplayInfo*/,
    bool /*bEdit*/)
{
    // this will be handled in the application if needed
    return true;
}

// #110094# DrawContact support: Methods for handling Page changes
void SdrPage::ActionChanged() const
{
    // Do necessary ViewContact actions
    GetViewContact().ActionChanged();

    // #i48535# also handle MasterPage change
    if(TRG_HasMasterPage())
    {
        TRG_GetMasterPageDescriptorViewContact().ActionChanged();
    }
}

// NYI: Dummy implementations for declarations in svdpage.hxx
Bitmap      SdrPage::GetBitmap(const SetOfByte& /*rVisibleLayers*/, FASTBOOL /*bTrimBorders*/) const
{
    DBG_ASSERT(0, "SdrPage::GetBitmap(): not yet implemented.");
    return Bitmap();
}
GDIMetaFile SdrPage::GetMetaFile(const SetOfByte& /*rVisibleLayers*/, FASTBOOL /*bTrimBorders*/)
{
    DBG_ASSERT(0, "SdrPage::GetMetaFile(): not yet implemented.");
    return GDIMetaFile();
}

bool SdrPage::isHandoutMasterPage() const
{
    return mbMaster && GetModel() && GetModel()->GetMasterPageCount()
        && GetModel()->GetMasterPage(0) == this;
}

//////////////////////////////////////////////////////////////////////////////
// sdr::Comment interface

const sdr::Comment& SdrPage::GetCommentByIndex(sal_uInt32 nIndex)
{
    DBG_ASSERT(nIndex < maComments.size(), "SdrPage::GetCommentByIndex: Access out of range (!)");
    return maComments[nIndex];
}

void SdrPage::AddComment(const sdr::Comment& rNew)
{
    maComments.push_back(rNew);
    ::std::sort(maComments.begin(), maComments.end());
}

void SdrPage::ReplaceCommentByIndex(sal_uInt32 nIndex, const sdr::Comment& rNew)
{
    DBG_ASSERT(nIndex < maComments.size(), "SdrPage::GetCommentByIndex: Access out of range (!)");

    if(maComments[nIndex] != rNew)
    {
        maComments[nIndex] = rNew;
        ::std::sort(maComments.begin(), maComments.end());
    }
}

//////////////////////////////////////////////////////////////////////////////
// use new redirector instead of pPaintProc

StandardCheckVisisbilityRedirector::StandardCheckVisisbilityRedirector()
:   ViewObjectContactRedirector()
{
}

StandardCheckVisisbilityRedirector::~StandardCheckVisisbilityRedirector()
{
}

drawinglayer::primitive2d::Primitive2DSequence StandardCheckVisisbilityRedirector::createRedirectedPrimitive2DSequence(
    const sdr::contact::ViewObjectContact& rOriginal,
    const sdr::contact::DisplayInfo& rDisplayInfo)
{
    SdrObject* pObject = rOriginal.GetViewContact().TryToGetSdrObject();

    if(pObject)
    {
        if(pObject->GetPage())
        {
            if(pObject->GetPage()->checkVisibility(rOriginal, rDisplayInfo, false))
            {
                return ::sdr::contact::ViewObjectContactRedirector::createRedirectedPrimitive2DSequence(rOriginal, rDisplayInfo);
            }
        }

        return drawinglayer::primitive2d::Primitive2DSequence();
    }
    else
    {
        // not an object, maybe a page
        return ::sdr::contact::ViewObjectContactRedirector::createRedirectedPrimitive2DSequence(rOriginal, rDisplayInfo);
    }
}

//////////////////////////////////////////////////////////////////////////////
// eof<|MERGE_RESOLUTION|>--- conflicted
+++ resolved
@@ -1466,8 +1466,6 @@
     mbObjectsNotPersistent = rSrcPage.mbObjectsNotPersistent;
 
     {
-<<<<<<< HEAD
-=======
         // #i111122# delete SdrPageProperties when model is different
         if(mpSdrPageProperties && GetModel() != rSrcPage.GetModel())
         {
@@ -1475,7 +1473,6 @@
             mpSdrPageProperties = 0;
         }
 
->>>>>>> bf866070
         if(!mpSdrPageProperties)
         {
             mpSdrPageProperties = new SdrPageProperties(*this);
