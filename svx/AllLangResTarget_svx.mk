#*************************************************************************
#
# DO NOT ALTER OR REMOVE COPYRIGHT NOTICES OR THIS FILE HEADER.
# 
# Copyright 2000, 2011 Oracle and/or its affiliates.
#
# OpenOffice.org - a multi-platform office productivity suite
#
# This file is part of OpenOffice.org.
#
# OpenOffice.org is free software: you can redistribute it and/or modify
# it under the terms of the GNU Lesser General Public License version 3
# only, as published by the Free Software Foundation.
#
# OpenOffice.org is distributed in the hope that it will be useful,
# but WITHOUT ANY WARRANTY; without even the implied warranty of
# MERCHANTABILITY or FITNESS FOR A PARTICULAR PURPOSE.  See the
# GNU Lesser General Public License version 3 for more details
# (a copy is included in the LICENSE file that accompanied this code).
#
# You should have received a copy of the GNU Lesser General Public License
# version 3 along with OpenOffice.org.  If not, see
# <http://www.openoffice.org/license.html>
# for a copy of the LGPLv3 License.
#
#*************************************************************************

$(eval $(call gb_AllLangResTarget_AllLangResTarget,svx))

$(eval $(call gb_AllLangResTarget_set_reslocation,svx,svx))

$(eval $(call gb_AllLangResTarget_add_srs,svx,\
    svx/res \
))

$(eval $(call gb_SrsTarget_SrsTarget,svx/res))

$(eval $(call gb_SrsTarget_set_include,svx/res,\
    $$(INCLUDE) \
    -I$(OUTDIR)/inc \
    -I$(WORKDIR)/inc \
    -I$(WORKDIR)/inc/svx \
    -I$(realpath $(SRCDIR)/svx/source/inc) \
    -I$(realpath $(SRCDIR)/svx/source/dialog) \
    -I$(realpath $(SRCDIR)/svx/inc/) \
))

$(eval $(call gb_SrsTarget_add_files,svx/res,\
    svx/source/accessibility/accessibility.src \
    svx/source/dialog/bmpmask.src \
    svx/source/dialog/contdlg.src \
    svx/source/dialog/ctredlin.src \
    svx/source/dialog/dlgctrl.src \
    svx/source/dialog/docrecovery.src \
    svx/source/dialog/fontwork.src \
    svx/source/dialog/frmsel.src \
    svx/source/dialog/hdft.src \
    svx/source/dialog/imapdlg.src \
    svx/source/dialog/langbox.src \
    svx/source/dialog/language.src \
    svx/source/dialog/linkwarn.src \
    svx/source/dialog/optgrid.src \
    svx/source/dialog/passwd.src \
    svx/source/dialog/prtqry.src \
    svx/source/dialog/rubydialog.src \
    svx/source/dialog/ruler.src \
    svx/source/dialog/sdstring.src \
    svx/source/dialog/srchdlg.src \
    svx/source/dialog/svxbmpnumvalueset.src \
    svx/source/dialog/swframeposstrings.src \
    svx/source/dialog/txenctab.src \
    svx/source/dialog/ucsubset.src \
    svx/source/engine3d/float3d.src \
    svx/source/engine3d/string3d.src \
    svx/source/fmcomp/gridctrl.src \
    svx/source/form/datanavi.src \
    svx/source/form/filtnav.src \
    svx/source/form/fmexpl.src \
    svx/source/form/fmstring.src \
    svx/source/form/formshell.src \
    svx/source/items/svxerr.src \
    svx/source/items/svxitems.src \
    svx/source/mnuctrls/mnuctrls.src \
    svx/source/stbctrls/stbctrls.src \
    svx/source/svdraw/svdstr.src \
    svx/source/table/table.src \
    svx/source/tbxctrls/colrctrl.src \
    svx/source/tbxctrls/extrusioncontrols.src \
    svx/source/tbxctrls/fontworkgallery.src \
    svx/source/tbxctrls/grafctrl.src \
    svx/source/tbxctrls/lboxctrl.src \
    svx/source/tbxctrls/linectrl.src \
    svx/source/tbxctrls/tbcontrl.src \
    svx/source/tbxctrls/tbunosearchcontrollers.src \
    svx/source/toolbars/extrusionbar.src \
    svx/source/toolbars/fontworkbar.src \
    svx/source/unodraw/unodraw.src \
))

$(call gb_SrsPartTarget_get_target,svx/source/fmcomp/gridctrl.src) : $(WORKDIR)/inc/svx/globlmn.hrc
$(call gb_SrsPartTarget_get_target,svx/source/form/fmexpl.src) : $(WORKDIR)/inc/svx/globlmn.hrc
$(call gb_SrsPartTarget_get_target,svx/source/form/datanavi.src) : $(WORKDIR)/inc/svx/globlmn.hrc
$(call gb_SrsPartTarget_get_target,svx/source/form/formshell.src) : $(WORKDIR)/inc/svx/globlmn.hrc
$(call gb_SrsTarget_get_clean_target,svx/res) : $(WORKDIR)/inc/svx/globlmn.hrc_clean

# hack !!!
# just a temporary - globlmn.hrc about to be removed!
ifeq ($(strip $(WITH_LANG)),)
$(WORKDIR)/inc/svx/globlmn.hrc : $(realpath $(SRCDIR)/svx/inc/globlmn_tmpl.hrc)
	echo copying $@
	-mkdir -p $(WORKDIR)/inc/svx
	cp $< $@
	$(call gb_Deliver_deliver, $@, $(OUTDIR)/inc/svx/globlmn.hrc)
	rm -f $(WORKDIR)/inc/svx/lastrun.mk
else
-include $(WORKDIR)/inc/svx/lastrun.mk
ifneq ($(gb_lastrun_globlmn),MERGED)
.PHONY : $(WORKDIR)/inc/svx/globlmn.hrc
endif
$(WORKDIR)/inc/svx/globlmn.hrc : $(realpath $(SRCDIR)/svx/inc/globlmn_tmpl.hrc) $(realpath $(gb_SrsPartMergeTarget_SDFLOCATION)/svx/inc/localize.sdf)
	echo merging $@
	-mkdir -p $(WORKDIR)/inc/svx
	rm -f $(WORKDIR)/inc/svx/lastrun.mk
	echo gb_lastrun_globlmn:=MERGED > $(WORKDIR)/inc/svx/lastrun.mk
	$(call gb_Helper_abbreviate_dirs_native, \
            $(gb_SrsPartMergeTarget_TRANSEXCOMMAND) \
            -p svx \
<<<<<<< HEAD
            -i $< -o $@ -m $(gb_SrsPartMergeTarget_SDFLOCATION)/svx/inc/localize.sdf -l all)
=======
            -i $< -o $@ -m $(realpath $(gb_SrsPartMergeTarget_SDFLOCATION)/svx/inc/localize.sdf) -l all)
>>>>>>> d974d2ad
	$(call gb_Deliver_deliver, $@, $(OUTDIR)/inc/svx/globlmn.hrc)
endif

.PHONY : $(WORKDIR)/inc/svx/globlmn.hrc_clean
$(WORKDIR)/inc/svx/globlmn.hrc_clean :
	rm -f $(WORKDIR)/inc/svx/lastrun.mk \
            $(WORKDIR)/inc/svx/globlmn.hrc


# vim: set noet sw=4 ts=4:<|MERGE_RESOLUTION|>--- conflicted
+++ resolved
@@ -125,11 +125,7 @@
 	$(call gb_Helper_abbreviate_dirs_native, \
             $(gb_SrsPartMergeTarget_TRANSEXCOMMAND) \
             -p svx \
-<<<<<<< HEAD
-            -i $< -o $@ -m $(gb_SrsPartMergeTarget_SDFLOCATION)/svx/inc/localize.sdf -l all)
-=======
             -i $< -o $@ -m $(realpath $(gb_SrsPartMergeTarget_SDFLOCATION)/svx/inc/localize.sdf) -l all)
->>>>>>> d974d2ad
 	$(call gb_Deliver_deliver, $@, $(OUTDIR)/inc/svx/globlmn.hrc)
 endif
 
