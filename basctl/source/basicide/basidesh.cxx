/* -*- Mode: C++; tab-width: 4; indent-tabs-mode: nil; c-basic-offset: 4 -*- */
/*
 * This file is part of the LibreOffice project.
 *
 * This Source Code Form is subject to the terms of the Mozilla Public
 * License, v. 2.0. If a copy of the MPL was not distributed with this
 * file, You can obtain one at http://mozilla.org/MPL/2.0/.
 *
 * This file incorporates work covered by the following license notice:
 *
 *   Licensed to the Apache Software Foundation (ASF) under one or more
 *   contributor license agreements. See the NOTICE file distributed
 *   with this work for additional information regarding copyright
 *   ownership. The ASF licenses this file to you under the Apache
 *   License, Version 2.0 (the "License"); you may not use this file
 *   except in compliance with the License. You may obtain a copy of
 *   the License at http://www.apache.org/licenses/LICENSE-2.0 .
 */

#include <config_options.h>

#include <tools/diagnose_ex.h>
#include <basic/basmgr.hxx>
#include <basidesh.hrc>
#include "baside2.hxx"
#include "baside3.hxx"
#include <basdoc.hxx>
#include <basicbox.hxx>
#include <editeng/sizeitem.hxx>
#include <tbxctl.hxx>
#include <iderdll2.hxx>
#include <basidectrlr.hxx>
#include <localizationmgr.hxx>
#include <sfx2/app.hxx>
#include <sfx2/dinfdlg.hxx>
#include <sfx2/dispatch.hxx>
#include <sfx2/infobar.hxx>
#include <sfx2/minfitem.hxx>
#include <sfx2/objface.hxx>
#include <svl/aeitem.hxx>
#include <svl/srchitem.hxx>

#define basctl_Shell
#define SFX_TYPEMAP
#include <idetemp.hxx>
#include <basslots.hxx>
#include <iderdll.hxx>
#include <svx/pszctrl.hxx>
#include <svx/insctrl.hxx>
#include <svx/srchdlg.hxx>
#include <svx/tbcontrl.hxx>
#include <com/sun/star/script/XLibraryContainerPassword.hpp>
#include <com/sun/star/container/XContainer.hpp>
#include <svx/xmlsecctrl.hxx>
#include <sfx2/viewfac.hxx>
#include <vcl/msgbox.hxx>
#include <vcl/settings.hxx>

namespace basctl
{

using namespace ::com::sun::star::uno;
using namespace ::com::sun::star;

typedef ::cppu::WeakImplHelper1< container::XContainerListener > ContainerListenerBASE;

class ContainerListenerImpl : public ContainerListenerBASE
{
    Shell* mpShell;
public:

    ContainerListenerImpl (Shell* pShell) : mpShell(pShell) { }

    virtual ~ContainerListenerImpl()
    { }

    void addContainerListener( const ScriptDocument& rScriptDocument, const OUString& aLibName )
    {
        try
        {
            uno::Reference< container::XContainer > xContainer( rScriptDocument.getLibrary( E_SCRIPTS, aLibName, false ), uno::UNO_QUERY );
            if ( xContainer.is() )
            {
                uno::Reference< container::XContainerListener > xContainerListener( this );
                xContainer->addContainerListener( xContainerListener );
            }
        }
        catch(const uno::Exception& ) {}
    }
    void removeContainerListener( const ScriptDocument& rScriptDocument, const OUString& aLibName )
    {
        try
        {
            uno::Reference< container::XContainer > xContainer( rScriptDocument.getLibrary( E_SCRIPTS, aLibName, false ), uno::UNO_QUERY );
            if ( xContainer.is() )
            {
                uno::Reference< container::XContainerListener > xContainerListener( this );
                xContainer->removeContainerListener( xContainerListener );
            }
        }
        catch(const uno::Exception& ) {}
    }

    // XEventListener
    virtual void SAL_CALL disposing( const lang::EventObject& ) throw( uno::RuntimeException, std::exception ) SAL_OVERRIDE {}

    // XContainerListener
    virtual void SAL_CALL elementInserted( const container::ContainerEvent& Event ) throw( uno::RuntimeException, std::exception ) SAL_OVERRIDE
    {
        OUString sModuleName;
        if( mpShell && ( Event.Accessor >>= sModuleName ) )
            mpShell->FindBasWin( mpShell->m_aCurDocument, mpShell->m_aCurLibName, sModuleName, true, false );
    }
    virtual void SAL_CALL elementReplaced( const container::ContainerEvent& ) throw( com::sun::star::uno::RuntimeException, std::exception ) SAL_OVERRIDE { }
    virtual void SAL_CALL elementRemoved( const container::ContainerEvent& Event ) throw( com::sun::star::uno::RuntimeException, std::exception ) SAL_OVERRIDE
    {
        OUString sModuleName;
        if( mpShell  && ( Event.Accessor >>= sModuleName ) )
        {
            ModulWindow* pWin = mpShell->FindBasWin(mpShell->m_aCurDocument, mpShell->m_aCurLibName, sModuleName, false, true);
            if( pWin )
                mpShell->RemoveWindow( pWin, true, true );
        }
    }

};

TYPEINIT1( Shell, SfxViewShell );

SFX_IMPL_NAMED_VIEWFACTORY( Shell, "Default" )
{
    SFX_VIEW_REGISTRATION( DocShell );
}

SFX_IMPL_INTERFACE(basctl_Shell, SfxViewShell)

void basctl_Shell::InitInterface_Impl()
{
    GetStaticInterface()->RegisterChildWindow(SID_SEARCH_DLG);
    GetStaticInterface()->RegisterChildWindow(SID_SHOW_PROPERTYBROWSER, false, BASICIDE_UI_FEATURE_SHOW_BROWSER);
    GetStaticInterface()->RegisterChildWindow(SfxInfoBarContainerChild::GetChildWindowId());

    GetStaticInterface()->RegisterPopupMenu(IDEResId(RID_POPUP_DLGED));
}

unsigned Shell::nShellCount = 0;

Shell::Shell( SfxViewFrame* pFrame_, SfxViewShell* /* pOldShell */ ) :
    SfxViewShell( pFrame_, SfxViewShellFlags::CAN_PRINT | SfxViewShellFlags::NO_NEWWINDOW ),
    m_aCurDocument( ScriptDocument::getApplicationScriptDocument() ),
    aHScrollBar( VclPtr<ScrollBar>::Create(&GetViewFrame()->GetWindow(), WinBits( WB_HSCROLL | WB_DRAG )) ),
    aVScrollBar( VclPtr<ScrollBar>::Create(&GetViewFrame()->GetWindow(), WinBits( WB_VSCROLL | WB_DRAG )) ),
    aScrollBarBox( VclPtr<ScrollBarBox>::Create(&GetViewFrame()->GetWindow(), WinBits( WB_SIZEABLE )) ),
    pLayout(0),
    aObjectCatalog(VclPtr<ObjectCatalog>::Create(&GetViewFrame()->GetWindow())),
    m_bAppBasicModified( false ),
    m_aNotifier( *this )
{
    m_xLibListener = new ContainerListenerImpl( this );
    Init();
    nShellCount++;
}

void Shell::Init()
{
    TbxControls::RegisterControl( SID_CHOOSE_CONTROLS );
    SvxPosSizeStatusBarControl::RegisterControl();
    SvxInsertStatusBarControl::RegisterControl();
    XmlSecStatusBarControl::RegisterControl( SID_SIGNATURE );
    SvxSimpleUndoRedoController::RegisterControl( SID_UNDO );
    SvxSimpleUndoRedoController::RegisterControl( SID_REDO );

    SvxSearchDialogWrapper::RegisterChildWindow(false);

    GetExtraData()->ShellInCriticalSection() = true;

    SetName( OUString( "BasicIDE" ) );
    SetHelpId( SVX_INTERFACE_BASIDE_VIEWSH );

    LibBoxControl::RegisterControl( SID_BASICIDE_LIBSELECTOR );
    LanguageBoxControl::RegisterControl( SID_BASICIDE_CURRENT_LANG );

    GetViewFrame()->GetWindow().SetBackground(
        GetViewFrame()->GetWindow().GetSettings().GetStyleSettings().GetWindowColor()
    );

    pCurWin = 0;
    m_aCurDocument = ScriptDocument::getApplicationScriptDocument();
    bCreatingWindow = false;

    pTabBar.reset(VclPtr<TabBar>::Create(&GetViewFrame()->GetWindow()));
    pTabBar->SetSplitHdl( LINK( this, Shell, TabBarSplitHdl ) );
    bTabBarSplitted = false;

    nCurKey = 100;
    InitScrollBars();
    InitTabBar();

    SetCurLib( ScriptDocument::getApplicationScriptDocument(), "Standard", false, false );

    ShellCreated(this);

    GetExtraData()->ShellInCriticalSection() = false;

    // It's enough to create the controller ...
    // It will be public by using magic :-)
    new Controller(this);

    // Force updating the title ! Because it must be set to the controller
    // it has to be called directly after creating those controller.
    SetMDITitle ();

    UpdateWindows();
}

Shell::~Shell()
{
    m_aNotifier.dispose();

    ShellDestroyed(this);

    // so that on a basic saving error, the shell doesn't pop right up again
    GetExtraData()->ShellInCriticalSection() = true;

    SetWindow( 0 );
    SetCurWindow( 0 );

    for (WindowTable::iterator it = aWindowTable.begin(); it != aWindowTable.end(); ++it)
    {
        // no store; does already happen when the BasicManagers are destroyed
        it->second.disposeAndClear();
    }

    // no store; does already happen when the BasicManagers are destroyed
    aWindowTable.clear();

    // Destroy all ContainerListeners for Basic Container.
    if (ContainerListenerImpl* pListener = static_cast<ContainerListenerImpl*>(m_xLibListener.get()))
        pListener->removeContainerListener(m_aCurDocument, m_aCurLibName);

    GetExtraData()->ShellInCriticalSection() = false;

    nShellCount--;
}

void Shell::onDocumentCreated( const ScriptDocument& /*_rDocument*/ )
{
    if (pCurWin)
    {
        pCurWin->OnNewDocument();

        // for VBA documents, show a warning that we can save them only in ODF
        if (pCurWin->GetDocument().isInVBAMode())
            GetViewFrame()->AppendInfoBar("vba_save", IDE_RESSTR(RID_STR_CANNOTSAVEVBA));
    }

    UpdateWindows();
}

void Shell::onDocumentOpened( const ScriptDocument& /*_rDocument*/ )
{
    if (pCurWin)
        pCurWin->OnNewDocument();
    UpdateWindows();
}

void Shell::onDocumentSave( const ScriptDocument& /*_rDocument*/ )
{
    StoreAllWindowData();
}

void Shell::onDocumentSaveDone( const ScriptDocument& /*_rDocument*/ )
{
    // #i115671: Update SID_SAVEDOC after saving is completed
    if (SfxBindings* pBindings = GetBindingsPtr())
        pBindings->Invalidate( SID_SAVEDOC );
}

void Shell::onDocumentSaveAs( const ScriptDocument& /*_rDocument*/ )
{
    StoreAllWindowData();
}

void Shell::onDocumentSaveAsDone( const ScriptDocument& /*_rDocument*/ )
{
    // not interested in
}

void Shell::onDocumentClosed( const ScriptDocument& _rDocument )
{
    if ( !_rDocument.isValid() )
        return;

    bool bSetCurWindow = false;
    bool bSetCurLib = ( _rDocument == m_aCurDocument );
    std::vector<VclPtr<BaseWindow> > aDeleteVec;

    // remove all windows which belong to this document
    for (WindowTableIt it = aWindowTable.begin(); it != aWindowTable.end(); ++it)
    {
        BaseWindow* pWin = it->second;
        if ( pWin->IsDocument( _rDocument ) )
        {
            if ( pWin->GetStatus() & (BASWIN_RUNNINGBASIC|BASWIN_INRESCHEDULE) )
            {
                pWin->AddStatus( BASWIN_TOBEKILLED );
                pWin->Hide();
                StarBASIC::Stop();
                // there's no notify
                pWin->BasicStopped();
            }
            else
                aDeleteVec.push_back( pWin );
        }
    }
    // delete windows outside main loop so we don't invalidate the original iterator
    for (auto it = aDeleteVec.begin(); it != aDeleteVec.end(); ++it)
    {
        BaseWindow* pWin = *it;
        pWin->StoreData();
        if ( pWin == pCurWin )
            bSetCurWindow = true;
        RemoveWindow( pWin, true, false );
    }

    // remove lib info
    if (ExtraData* pData = GetExtraData())
        pData->GetLibInfos().RemoveInfoFor( _rDocument );

    if ( bSetCurLib )
        SetCurLib( ScriptDocument::getApplicationScriptDocument(), "Standard", true, false );
    else if ( bSetCurWindow )
        SetCurWindow( FindApplicationWindow(), true );
}

void Shell::onDocumentTitleChanged( const ScriptDocument& /*_rDocument*/ )
{
    if (SfxBindings* pBindings = GetBindingsPtr())
        pBindings->Invalidate( SID_BASICIDE_LIBSELECTOR, true, false );
    SetMDITitle();
}

void Shell::onDocumentModeChanged( const ScriptDocument& _rDocument )
{
    for (WindowTableIt it = aWindowTable.begin(); it != aWindowTable.end(); ++it)
    {
        BaseWindow* pWin = it->second;
        if ( pWin->IsDocument( _rDocument ) && _rDocument.isDocument() )
            pWin->SetReadOnly( _rDocument.isReadOnly() );
    }
}

void Shell::StoreAllWindowData( bool bPersistent )
{
    for (WindowTableIt it = aWindowTable.begin(); it != aWindowTable.end(); ++it)
    {
        BaseWindow* pWin = it->second;
        DBG_ASSERT( pWin, "PrepareClose: NULL-Pointer in Table?" );
        if ( !pWin->IsSuspended() )
            pWin->StoreData();
    }

    if ( bPersistent  )
    {
        SfxGetpApp()->SaveBasicAndDialogContainer();
        SetAppBasicModified(false);

        if (SfxBindings* pBindings = GetBindingsPtr())
        {
            pBindings->Invalidate( SID_SAVEDOC );
            pBindings->Update( SID_SAVEDOC );
        }
    }
}


bool Shell::PrepareClose( bool bUI )
{
    // reset here because it's modified after printing etc. (DocInfo)
    GetViewFrame()->GetObjectShell()->SetModified(false);

    if ( StarBASIC::IsRunning() )
    {
        if( bUI )
        {
            vcl::Window *pParent = &GetViewFrame()->GetWindow();
            InfoBox( pParent, IDE_RESSTR(RID_STR_CANNOTCLOSE)).Execute();
        }
        return false;
    }
    else
    {
        bool bCanClose = true;
        for (WindowTableIt it = aWindowTable.begin(); bCanClose && (it != aWindowTable.end()); ++it)
        {
            BaseWindow* pWin = it->second;
            if ( !pWin->CanClose() )
            {
                if ( !m_aCurLibName.isEmpty() && ( pWin->IsDocument( m_aCurDocument ) || pWin->GetLibName() != m_aCurLibName ) )
                    SetCurLib( ScriptDocument::getApplicationScriptDocument(), OUString(), false );
                SetCurWindow( pWin, true );
                bCanClose = false;
            }
        }

        if ( bCanClose )
            StoreAllWindowData( false );    // don't write on the disk, that will be done later automatically

        return bCanClose;
    }
}

void Shell::InitScrollBars()
{
    aVScrollBar->SetLineSize( 300 );
    aVScrollBar->SetPageSize( 2000 );
    aHScrollBar->SetLineSize( 300 );
    aHScrollBar->SetPageSize( 2000 );
    aHScrollBar->Enable();
    aVScrollBar->Enable();
    aVScrollBar->Show();
    aHScrollBar->Show();
    aScrollBarBox->Show();
}



void Shell::InitTabBar()
{
    pTabBar->Enable();
    pTabBar->Show();
    pTabBar->SetSelectHdl( LINK( this, Shell, TabBarHdl ) );
}



void Shell::OuterResizePixel( const Point &rPos, const Size &rSize )
{
    AdjustPosSizePixel( rPos, rSize );
}


IMPL_LINK_INLINE_START( Shell, TabBarSplitHdl, TabBar *, pTBar )
{
    (void)pTBar;
    bTabBarSplitted = true;
    ArrangeTabBar();

    return 0;
}
IMPL_LINK_INLINE_END( Shell, TabBarSplitHdl, TabBar *, pTBar )



IMPL_LINK( Shell, TabBarHdl, TabBar *, pCurTabBar )
{
    sal_uInt16 nCurId = pCurTabBar->GetCurPageId();
    BaseWindow* pWin = aWindowTable[ nCurId ];
    DBG_ASSERT( pWin, "Eintrag in TabBar passt zu keinem Fenster!" );
    SetCurWindow( pWin );

    return 0;
}



bool Shell::NextPage( bool bPrev )
{
    bool bRet = false;
    sal_uInt16 nPos = pTabBar->GetPagePos( pTabBar->GetCurPageId() );

    if ( bPrev )
        --nPos;
    else
        ++nPos;

    if ( nPos < pTabBar->GetPageCount() )
    {
        BaseWindow* pWin = aWindowTable[ pTabBar->GetPageId( nPos ) ];
        SetCurWindow( pWin, true );
        bRet = true;
    }

    return bRet;
}



void Shell::ArrangeTabBar()
{
    long nBoxPos = aScrollBarBox->GetPosPixel().X() - 1;
    long nPos = pTabBar->GetSplitSize();
    if ( nPos <= nBoxPos )
    {
        Point aPnt( pTabBar->GetPosPixel() );
        long nH = aHScrollBar->GetSizePixel().Height();
        pTabBar->SetPosSizePixel( aPnt, Size( nPos, nH ) );
        long nScrlStart = aPnt.X() + nPos;
        aHScrollBar->SetPosSizePixel( Point( nScrlStart, aPnt.Y() ), Size( nBoxPos - nScrlStart + 2, nH ) );
        aHScrollBar->Update();
    }
}



::svl::IUndoManager* Shell::GetUndoManager()
{
    ::svl::IUndoManager* pMgr = NULL;
    if( pCurWin )
        pMgr = pCurWin->GetUndoManager();

    return pMgr;
}



void Shell::SFX_NOTIFY( SfxBroadcaster& rBC, const TypeId&,
                                        const SfxHint& rHint, const TypeId& )
{
    if (GetShell())
    {
        if (SfxSimpleHint const* pSimpleHint = dynamic_cast<SfxSimpleHint const*>(&rHint))
        {
            switch (pSimpleHint->GetId())
            {
                case SFX_HINT_DYING:
                {
                    EndListening( rBC, true /* log off all */ );
                    aObjectCatalog->UpdateEntries();
                }
                break;
            }

            if (SbxHint const* pSbxHint = dynamic_cast<SbxHint const*>(&rHint))
            {
                sal_uLong nHintId = pSbxHint->GetId();
                if (    ( nHintId == SBX_HINT_BASICSTART ) ||
                        ( nHintId == SBX_HINT_BASICSTOP ) )
                {
                    if (SfxBindings* pBindings = GetBindingsPtr())
                    {
                        pBindings->Invalidate( SID_BASICRUN );
                        pBindings->Update( SID_BASICRUN );
                        pBindings->Invalidate( SID_BASICCOMPILE );
                        pBindings->Update( SID_BASICCOMPILE );
                        pBindings->Invalidate( SID_BASICSTEPOVER );
                        pBindings->Update( SID_BASICSTEPOVER );
                        pBindings->Invalidate( SID_BASICSTEPINTO );
                        pBindings->Update( SID_BASICSTEPINTO );
                        pBindings->Invalidate( SID_BASICSTEPOUT );
                        pBindings->Update( SID_BASICSTEPOUT );
                        pBindings->Invalidate( SID_BASICSTOP );
                        pBindings->Update( SID_BASICSTOP );
                        pBindings->Invalidate( SID_BASICIDE_TOGGLEBRKPNT );
                        pBindings->Update( SID_BASICIDE_TOGGLEBRKPNT );
                        pBindings->Invalidate( SID_BASICIDE_MANAGEBRKPNTS );
                        pBindings->Update( SID_BASICIDE_MANAGEBRKPNTS );
                        pBindings->Invalidate( SID_BASICIDE_MODULEDLG );
                        pBindings->Update( SID_BASICIDE_MODULEDLG );
                        pBindings->Invalidate( SID_BASICLOAD );
                        pBindings->Update( SID_BASICLOAD );
                    }

                    if ( nHintId == SBX_HINT_BASICSTOP )
                    {
                        // not only at error/break or explicit stoppage,
                        // if the update is turned off due to a programming bug
                        BasicStopped();
                        if (pLayout)
                            pLayout->UpdateDebug(true); // clear...
                        if( m_pCurLocalizationMgr )
                            m_pCurLocalizationMgr->handleBasicStopped();
                    }
                    else if( m_pCurLocalizationMgr )
                    {
                        m_pCurLocalizationMgr->handleBasicStarted();
                    }

                    for (WindowTableIt it = aWindowTable.begin(); it != aWindowTable.end(); ++it)
                    {
                        BaseWindow* pWin = it->second;
                        if ( nHintId == SBX_HINT_BASICSTART )
                            pWin->BasicStarted();
                        else
                            pWin->BasicStopped();
                    }
                }
            }
        }
    }
}



void Shell::CheckWindows()
{
    bool bSetCurWindow = false;
    std::vector<VclPtr<BaseWindow> > aDeleteVec;
    for (WindowTableIt it = aWindowTable.begin(); it != aWindowTable.end(); ++it)
    {
        BaseWindow* pWin = it->second;
        if ( pWin->GetStatus() & BASWIN_TOBEKILLED )
            aDeleteVec.push_back( pWin );
    }
    for ( auto it = aDeleteVec.begin(); it != aDeleteVec.end(); ++it )
    {
        BaseWindow* pWin = *it;
        pWin->StoreData();
        if ( pWin == pCurWin )
            bSetCurWindow = true;
        RemoveWindow( pWin, true, false );
    }
    if ( bSetCurWindow )
        SetCurWindow( FindApplicationWindow(), true );
}



void Shell::RemoveWindows( const ScriptDocument& rDocument, const OUString& rLibName, bool bDestroy )
{
<<<<<<< HEAD
    bool bChangeCurWindow = pCurWin == nullptr;
    std::vector<BaseWindow*> aDeleteVec;
=======
    bool bChangeCurWindow = pCurWin ? false : true;
    std::vector<VclPtr<BaseWindow> > aDeleteVec;
>>>>>>> 0cde74f7
    for (WindowTableIt it = aWindowTable.begin(); it != aWindowTable.end(); ++it)
    {
        BaseWindow* pWin = it->second;
        if ( pWin->IsDocument( rDocument ) && pWin->GetLibName() == rLibName )
            aDeleteVec.push_back( pWin );
    }
    for ( auto it = aDeleteVec.begin(); it != aDeleteVec.end(); ++it )
    {
        BaseWindow* pWin = *it;
        if ( pWin == pCurWin )
            bChangeCurWindow = true;
        pWin->StoreData();
        RemoveWindow( pWin, bDestroy, false );
    }
    if ( bChangeCurWindow )
        SetCurWindow( FindApplicationWindow(), true );
}



void Shell::UpdateWindows()
{
    // remove all windows that may not be displayed
    bool bChangeCurWindow = pCurWin == nullptr;
    if ( !m_aCurLibName.isEmpty() )
    {
        std::vector<VclPtr<BaseWindow> > aDeleteVec;
        for (WindowTableIt it = aWindowTable.begin(); it != aWindowTable.end(); ++it)
        {
            BaseWindow* pWin = it->second;
            if ( !pWin->IsDocument( m_aCurDocument ) || pWin->GetLibName() != m_aCurLibName )
            {
                if ( pWin == pCurWin )
                    bChangeCurWindow = true;
                pWin->StoreData();
                // The request of RUNNING prevents the crash when in reschedule.
                // Window is frozen at first, later the windows should be changed
                // anyway to be marked as hidden instead of being deleted.
                if ( !(pWin->GetStatus() & ( BASWIN_TOBEKILLED | BASWIN_RUNNINGBASIC | BASWIN_SUSPENDED ) ) )
                    aDeleteVec.push_back( pWin );
            }
        }
        for ( auto it = aDeleteVec.begin(); it != aDeleteVec.end(); ++it )
        {
            RemoveWindow( *it, false, false );
        }
    }

    if ( bCreatingWindow )
        return;

    BaseWindow* pNextActiveWindow = 0;

    // show all windows that are to be shown
    ScriptDocuments aDocuments( ScriptDocument::getAllScriptDocuments( ScriptDocument::AllWithApplication ) );
    for (   ScriptDocuments::const_iterator doc = aDocuments.begin();
            doc != aDocuments.end();
            ++doc
        )
    {
        StartListening( *doc->getBasicManager(), true /* log on only once */ );

        // libraries
        Sequence< OUString > aLibNames( doc->getLibraryNames() );
        sal_Int32 nLibCount = aLibNames.getLength();
        const OUString* pLibNames = aLibNames.getConstArray();

        for ( sal_Int32 i = 0 ; i < nLibCount ; i++ )
        {
            OUString aLibName = pLibNames[ i ];

            if ( m_aCurLibName.isEmpty() || ( *doc == m_aCurDocument && aLibName == m_aCurLibName ) )
            {
                // check, if library is password protected and not verified
                bool bProtected = false;
                Reference< script::XLibraryContainer > xModLibContainer( doc->getLibraryContainer( E_SCRIPTS ) );
                if ( xModLibContainer.is() && xModLibContainer->hasByName( aLibName ) )
                {
                    Reference< script::XLibraryContainerPassword > xPasswd( xModLibContainer, UNO_QUERY );
                    if ( xPasswd.is() && xPasswd->isLibraryPasswordProtected( aLibName ) && !xPasswd->isLibraryPasswordVerified( aLibName ) )
                    {
                        bProtected = true;
                    }
                }

                if ( !bProtected )
                {
                    LibInfos::Item const* pLibInfoItem = 0;
                    if (ExtraData* pData = GetExtraData())
                        pLibInfoItem = pData->GetLibInfos().GetInfo(*doc, aLibName);

                    // modules
                    if ( xModLibContainer.is() && xModLibContainer->hasByName( aLibName ) )
                    {
                        StarBASIC* pLib = doc->getBasicManager()->GetLib( aLibName );
                        if ( pLib )
                            ImplStartListening( pLib );

                        try
                        {
                            Sequence< OUString > aModNames( doc->getObjectNames( E_SCRIPTS, aLibName ) );
                            sal_Int32 nModCount = aModNames.getLength();
                            const OUString* pModNames = aModNames.getConstArray();

                            for ( sal_Int32 j = 0 ; j < nModCount ; j++ )
                            {
                                OUString aModName = pModNames[ j ];
                                ModulWindow* pWin = FindBasWin( *doc, aLibName, aModName, false );
                                if ( !pWin )
                                    pWin = CreateBasWin( *doc, aLibName, aModName );
                                if ( !pNextActiveWindow && pLibInfoItem && pLibInfoItem->GetCurrentName() == aModName &&
                                     pLibInfoItem->GetCurrentType() == TYPE_MODULE )
                                {
                                    pNextActiveWindow = static_cast<BaseWindow*>(pWin);
                                }
                            }
                        }
                        catch (const container::NoSuchElementException& )
                        {
                            DBG_UNHANDLED_EXCEPTION();
                        }
                    }

                    // dialogs
                    Reference< script::XLibraryContainer > xDlgLibContainer( doc->getLibraryContainer( E_DIALOGS ) );
                    if ( xDlgLibContainer.is() && xDlgLibContainer->hasByName( aLibName ) )
                    {
                        try
                        {
                            Sequence< OUString > aDlgNames = doc->getObjectNames( E_DIALOGS, aLibName );
                            sal_Int32 nDlgCount = aDlgNames.getLength();
                            const OUString* pDlgNames = aDlgNames.getConstArray();

                            for ( sal_Int32 j = 0 ; j < nDlgCount ; j++ )
                            {
                                OUString aDlgName = pDlgNames[ j ];
                                // this find only looks for non-suspended windows;
                                // suspended windows are handled in CreateDlgWin
                                DialogWindow* pWin = FindDlgWin( *doc, aLibName, aDlgName, false );
                                if ( !pWin )
                                    pWin = CreateDlgWin( *doc, aLibName, aDlgName );
                                if ( !pNextActiveWindow && pLibInfoItem && pLibInfoItem->GetCurrentName() == aDlgName &&
                                     pLibInfoItem->GetCurrentType() == TYPE_DIALOG )
                                {
                                    pNextActiveWindow = static_cast<BaseWindow*>(pWin);
                                }
                            }
                        }
                        catch (const container::NoSuchElementException& )
                        {
                            DBG_UNHANDLED_EXCEPTION();
                        }
                    }
                }
            }
        }
    }

    if ( bChangeCurWindow )
    {
        if ( !pNextActiveWindow )
        {
            pNextActiveWindow = FindApplicationWindow();
        }
        SetCurWindow( pNextActiveWindow, true );
    }
}

void Shell::RemoveWindow( BaseWindow* pWindow_, bool bDestroy, bool bAllowChangeCurWindow )
{
    DBG_ASSERT( pWindow_, "Kann keinen NULL-Pointer loeschen!" );
    sal_uLong nKey = GetWindowId( pWindow_ );
    pTabBar->RemovePage( (sal_uInt16)nKey );
    aWindowTable.erase( nKey );
    if ( pWindow_ == pCurWin )
    {
        if ( bAllowChangeCurWindow )
        {
            SetCurWindow( FindApplicationWindow(), true );
        }
        else
        {
            SetCurWindow( NULL, false );
        }
    }
    if ( bDestroy )
    {
        if ( !( pWindow_->GetStatus() & BASWIN_INRESCHEDULE ) )
        {
            pWindow_->disposeOnce();
        }
        else
        {
            pWindow_->AddStatus( BASWIN_TOBEKILLED );
            pWindow_->Hide();
            // In normal mode stop basic in windows to be deleted
            // In VBA stop basic only if the running script is trying to delete
            // its parent module
            bool bStop = true;
            if ( pWindow_->GetDocument().isInVBAMode() )
            {
                SbModule* pMod = StarBASIC::GetActiveModule();
                if ( !pMod || ( pMod && ( !pMod->GetName().equals(pWindow_->GetName()) ) ) )
                {
                    bStop = false;
                }
            }
            if ( bStop )
            {
                StarBASIC::Stop();
                // there will be no notify...
                pWindow_->BasicStopped();
            }
            aWindowTable[ nKey ] = pWindow_;   // jump in again
        }
    }
    else
    {
        pWindow_->AddStatus( BASWIN_SUSPENDED );
        pWindow_->Deactivating();
        aWindowTable[ nKey ] = pWindow_;   // jump in again
    }

}



sal_uInt16 Shell::InsertWindowInTable( BaseWindow* pNewWin )
{
    nCurKey++;
    aWindowTable[ nCurKey ] = pNewWin;
    return nCurKey;
}



void Shell::InvalidateBasicIDESlots()
{
    // only those that have an optic effect...

    if (GetShell())
    {
        if (SfxBindings* pBindings = GetBindingsPtr())
        {
            pBindings->Invalidate( SID_COPY );
            pBindings->Invalidate( SID_CUT );
            pBindings->Invalidate( SID_PASTE );
            pBindings->Invalidate( SID_UNDO );
            pBindings->Invalidate( SID_REDO );
            pBindings->Invalidate( SID_SAVEDOC );
            pBindings->Invalidate( SID_SIGNATURE );
            pBindings->Invalidate( SID_BASICIDE_CHOOSEMACRO );
            pBindings->Invalidate( SID_BASICIDE_MODULEDLG );
            pBindings->Invalidate( SID_BASICIDE_OBJCAT );
            pBindings->Invalidate( SID_BASICSTOP );
            pBindings->Invalidate( SID_BASICRUN );
            pBindings->Invalidate( SID_BASICCOMPILE );
            pBindings->Invalidate( SID_BASICLOAD );
            pBindings->Invalidate( SID_BASICSAVEAS );
            pBindings->Invalidate( SID_BASICIDE_MATCHGROUP );
            pBindings->Invalidate( SID_BASICSTEPINTO );
            pBindings->Invalidate( SID_BASICSTEPOVER );
            pBindings->Invalidate( SID_BASICSTEPOUT );
            pBindings->Invalidate( SID_BASICIDE_TOGGLEBRKPNT );
            pBindings->Invalidate( SID_BASICIDE_MANAGEBRKPNTS );
            pBindings->Invalidate( SID_BASICIDE_ADDWATCH );
            pBindings->Invalidate( SID_BASICIDE_REMOVEWATCH );
            pBindings->Invalidate( SID_CHOOSE_CONTROLS );
            pBindings->Invalidate( SID_PRINTDOC );
            pBindings->Invalidate( SID_PRINTDOCDIRECT );
            pBindings->Invalidate( SID_SETUPPRINTER );
            pBindings->Invalidate( SID_DIALOG_TESTMODE );

            pBindings->Invalidate( SID_DOC_MODIFIED );
            pBindings->Invalidate( SID_BASICIDE_STAT_TITLE );
            pBindings->Invalidate( SID_BASICIDE_STAT_POS );
            pBindings->Invalidate( SID_ATTR_INSERT );
            pBindings->Invalidate( SID_ATTR_SIZE );
        }
    }
}

void Shell::EnableScrollbars( bool bEnable )
{
    aHScrollBar->Enable(bEnable);
    aVScrollBar->Enable(bEnable);
}

void Shell::SetCurLib( const ScriptDocument& rDocument, const OUString& aLibName, bool bUpdateWindows, bool bCheck )
{
    if ( !bCheck || ( rDocument != m_aCurDocument || aLibName != m_aCurLibName ) )
    {
        ContainerListenerImpl* pListener = static_cast< ContainerListenerImpl* >( m_xLibListener.get() );

        m_aCurDocument = rDocument;
        m_aCurLibName = aLibName;

        if ( pListener )
        {
            pListener->removeContainerListener( m_aCurDocument, m_aCurLibName );
            pListener->addContainerListener( m_aCurDocument, aLibName );
        }

        if ( bUpdateWindows )
            UpdateWindows();

        SetMDITitle();

        SetCurLibForLocalization( rDocument, aLibName );

        if (SfxBindings* pBindings = GetBindingsPtr())
        {
            pBindings->Invalidate( SID_BASICIDE_LIBSELECTOR );
            pBindings->Invalidate( SID_BASICIDE_CURRENT_LANG );
            pBindings->Invalidate( SID_BASICIDE_MANAGE_LANG );
        }
    }
}

void Shell::SetCurLibForLocalization( const ScriptDocument& rDocument, const OUString& aLibName )
{
    // Create LocalizationMgr
    Reference< resource::XStringResourceManager > xStringResourceManager;
    try
    {
        if( !aLibName.isEmpty() )
        {
            Reference< container::XNameContainer > xDialogLib( rDocument.getLibrary( E_DIALOGS, aLibName, true ) );
            xStringResourceManager = LocalizationMgr::getStringResourceFromDialogLibrary( xDialogLib );
        }
    }
    catch (const container::NoSuchElementException& )
    {}

    m_pCurLocalizationMgr = boost::shared_ptr<LocalizationMgr>(new LocalizationMgr(this, rDocument, aLibName, xStringResourceManager));
    m_pCurLocalizationMgr->handleTranslationbar();
}

void Shell::ImplStartListening( StarBASIC* pBasic )
{
    StartListening( pBasic->GetBroadcaster(), true /* log on only once */ );
}

} // namespace basctl

/* vim:set shiftwidth=4 softtabstop=4 expandtab: */<|MERGE_RESOLUTION|>--- conflicted
+++ resolved
@@ -618,13 +618,8 @@
 
 void Shell::RemoveWindows( const ScriptDocument& rDocument, const OUString& rLibName, bool bDestroy )
 {
-<<<<<<< HEAD
-    bool bChangeCurWindow = pCurWin == nullptr;
-    std::vector<BaseWindow*> aDeleteVec;
-=======
-    bool bChangeCurWindow = pCurWin ? false : true;
+    bool bChangeCurWindow = pCurWin;
     std::vector<VclPtr<BaseWindow> > aDeleteVec;
->>>>>>> 0cde74f7
     for (WindowTableIt it = aWindowTable.begin(); it != aWindowTable.end(); ++it)
     {
         BaseWindow* pWin = it->second;
