--- conflicted
+++ resolved
@@ -234,7 +234,46 @@
     {
         uno::Reference<lang::XMultiServiceFactory> xConfigMgr =
           uno::Reference<lang::XMultiServiceFactory>(xServiceMgr->createInstance(
-<<<<<<< HEAD
+            OUString::createFromAscii("com.sun.star.configuration.ConfigurationProvider")),
+              UNO_QUERY_THROW );
+
+        Sequence< Any > theArgs(1);
+        theArgs[ 0 ] <<= OUString::createFromAscii("org.openoffice.Office.Linguistic/General");
+
+        uno::Reference< container::XNameAccess > xNameAccess =
+          uno::Reference< container::XNameAccess >(xConfigMgr->createInstanceWithArguments(
+            OUString::createFromAscii("com.sun.star.configuration.ConfigurationAccess"), theArgs ),
+              UNO_QUERY_THROW );
+
+        if (xNameAccess.is())
+            xNameAccess->getByName(OUString::createFromAscii("UILocale")) >>= sUILocale;
+    } catch (...) {}
+
+    if (sUILocale.getLength())
+    {
+        sUILocale = sUILocale.replace('-', '_');
+        rtl::OUString envVar(RTL_CONSTASCII_USTRINGPARAM("LANGUAGE"));
+        osl_setEnvironment(envVar.pData, sUILocale.pData);
+    }
+    bSet = true;
+}
+
+SalGtkPicker::SalGtkPicker(const uno::Reference<lang::XMultiServiceFactory>& xServiceMgr) : m_pDialog(0)
+{
+    lcl_setGTKLanguage(xServiceMgr);
+}
+
+static void lcl_setGTKLanguage(const uno::Reference<lang::XMultiServiceFactory>& xServiceMgr)
+{
+    static bool bSet = false;
+    if (bSet)
+        return;
+
+    OUString sUILocale;
+    try
+    {
+        uno::Reference<lang::XMultiServiceFactory> xConfigMgr =
+          uno::Reference<lang::XMultiServiceFactory>(xServiceMgr->createInstance(
             OUString(RTL_CONSTASCII_USTRINGPARAM("com.sun.star.configuration.ConfigurationProvider"))),
               UNO_QUERY_THROW );
 
@@ -248,21 +287,6 @@
 
         if (xNameAccess.is())
             xNameAccess->getByName(OUString(RTL_CONSTASCII_USTRINGPARAM("UILocale"))) >>= sUILocale;
-=======
-            OUString::createFromAscii("com.sun.star.configuration.ConfigurationProvider")),
-              UNO_QUERY_THROW );
-
-        Sequence< Any > theArgs(1);
-        theArgs[ 0 ] <<= OUString::createFromAscii("org.openoffice.Office.Linguistic/General");
-
-        uno::Reference< container::XNameAccess > xNameAccess =
-          uno::Reference< container::XNameAccess >(xConfigMgr->createInstanceWithArguments(
-            OUString::createFromAscii("com.sun.star.configuration.ConfigurationAccess"), theArgs ),
-              UNO_QUERY_THROW );
-
-        if (xNameAccess.is())
-            xNameAccess->getByName(OUString::createFromAscii("UILocale")) >>= sUILocale;
->>>>>>> 4fba42e5
     } catch (...) {}
 
     if (sUILocale.getLength())
