/* -*- Mode: C++; tab-width: 4; indent-tabs-mode: nil; c-basic-offset: 4 -*- */
/*************************************************************************
 *
 * DO NOT ALTER OR REMOVE COPYRIGHT NOTICES OR THIS FILE HEADER.
 *
 * Copyright 2000, 2010 Oracle and/or its affiliates.
 *
 * OpenOffice.org - a multi-platform office productivity suite
 *
 * This file is part of OpenOffice.org.
 *
 * OpenOffice.org is free software: you can redistribute it and/or modify
 * it under the terms of the GNU Lesser General Public License version 3
 * only, as published by the Free Software Foundation.
 *
 * OpenOffice.org is distributed in the hope that it will be useful,
 * but WITHOUT ANY WARRANTY; without even the implied warranty of
 * MERCHANTABILITY or FITNESS FOR A PARTICULAR PURPOSE.  See the
 * GNU Lesser General Public License version 3 for more details
 * (a copy is included in the LICENSE file that accompanied this code).
 *
 * You should have received a copy of the GNU Lesser General Public License
 * version 3 along with OpenOffice.org.  If not, see
 * <http://www.openoffice.org/license.html>
 * for a copy of the LGPLv3 License.
 *
 ************************************************************************/


#include <stdio.h>

#include <osl/mutex.hxx>
#include <osl/thread.h>
#include <cppuhelper/factory.hxx>
#include <rtl/ustring.hxx>
#include <rtl/ustrbuf.hxx>
#include <sal/types.h>
#include <com/sun/star/lang/XSingleServiceFactory.hpp>

#include "MyProtocolHandler.h"
#include "MyListener.h"

namespace css = ::com::sun::star;

// static void writeInfo(const css::uno::Reference< css::registry::XRegistryKey >& xRegistryKey       ,
//                       const char*                                               pImplementationName,
//                       const char*                                               pServiceName       )
// {
//     ::rtl::OUStringBuffer sKey(256);
//  sKey.append     (::rtl::OUString::createFromAscii(pImplementationName));
//     sKey.appendAscii("/UNO/SERVICES/");
//     sKey.append     (::rtl::OUString::createFromAscii(pServiceName));

//     xRegistryKey->createKey(sKey.makeStringAndClear());
// }

extern "C"
{
//==================================================================================================
SAL_DLLPUBLIC_EXPORT void SAL_CALL component_getImplementationEnvironment(const sal_Char**        ppEnvTypeName,
                                                                                 uno_Environment** ppEnv        )
{
    *ppEnvTypeName = CPPU_CURRENT_LANGUAGE_BINDING_NAME;
}

// This method not longer necessary since OOo 3.4 where the component registration was
// was changed to passive component registration. For more details see
// http://wiki.services.openoffice.org/wiki/Passive_Component_Registration
//==================================================================================================
<<<<<<< HEAD
SAL_DLLPUBLIC_EXPORT sal_Bool SAL_CALL component_writeInfo(void* pServiceManager,
                                                            void* pRegistryKey   )
{
    if (!pRegistryKey)
        return sal_False;

    try
    {
        css::uno::Reference< css::registry::XRegistryKey > xKey(reinterpret_cast< css::registry::XRegistryKey* >(pRegistryKey), css::uno::UNO_QUERY);

        writeInfo( xKey, MYLISTENER_IMPLEMENTATIONNAME       , MYLISTENER_SERVICENAME        );
        writeInfo( xKey, MYPROTOCOLHANDLER_IMPLEMENTATIONNAME, MYPROTOCOLHANDLER_SERVICENAME );

        return sal_True;
    }
    catch(const css::registry::InvalidRegistryException&)
        { OSL_FAIL( "### InvalidRegistryException!" ); }

    return sal_False;
}
=======
// SAL_DLLPUBLIC_EXPORT sal_Bool SAL_CALL component_writeInfo(void* pServiceManager,
//                                                             void* pRegistryKey   )
// {
//     if (!pRegistryKey)
//         return sal_False;

//     try
//     {
//         css::uno::Reference< css::registry::XRegistryKey > xKey(reinterpret_cast< css::registry::XRegistryKey* >(pRegistryKey), css::uno::UNO_QUERY);

//         writeInfo( xKey, MYLISTENER_IMPLEMENTATIONNAME       , MYLISTENER_SERVICENAME        );
//         writeInfo( xKey, MYPROTOCOLHANDLER_IMPLEMENTATIONNAME, MYPROTOCOLHANDLER_SERVICENAME );

//         return sal_True;
//     }
//     catch(const css::registry::InvalidRegistryException&)
//         { OSL_ENSURE( sal_False, "### InvalidRegistryException!" ); }

//     return sal_False;
// }
>>>>>>> 33e2b116

//==================================================================================================
SAL_DLLPUBLIC_EXPORT void* SAL_CALL component_getFactory(const sal_Char* pImplName      ,
                                                                void*     pServiceManager,
                                                                void*     pRegistryKey   )
{
    if ( !pServiceManager || !pImplName )
        return 0;

    css::uno::Reference< css::lang::XSingleServiceFactory > xFactory  ;
    css::uno::Reference< css::lang::XMultiServiceFactory >  xSMGR     (reinterpret_cast< css::lang::XMultiServiceFactory* >(pServiceManager), css::uno::UNO_QUERY);
    ::rtl::OUString                                         sImplName = ::rtl::OUString::createFromAscii(pImplName);

    if (sImplName.equalsAscii(MYLISTENER_IMPLEMENTATIONNAME))
    {
        css::uno::Sequence< ::rtl::OUString > lNames(1);
        lNames[0] = ::rtl::OUString(RTL_CONSTASCII_USTRINGPARAM(MYLISTENER_IMPLEMENTATIONNAME));
        xFactory = ::cppu::createSingleFactory(xSMGR, sImplName, MyListener::st_createInstance, lNames);
    }
    else
    if (sImplName.equalsAscii(MYPROTOCOLHANDLER_IMPLEMENTATIONNAME))
    {
        css::uno::Sequence< ::rtl::OUString > lNames(1);
        lNames[0] = ::rtl::OUString(RTL_CONSTASCII_USTRINGPARAM(MYPROTOCOLHANDLER_SERVICENAME));
        xFactory = ::cppu::createSingleFactory(xSMGR, sImplName, MyProtocolHandler_createInstance, lNames);
    }

    if (!xFactory.is())
        return 0;

    xFactory->acquire();
    return xFactory.get();
}

} // extern C

/* vim:set shiftwidth=4 softtabstop=4 expandtab: */<|MERGE_RESOLUTION|>--- conflicted
+++ resolved
@@ -63,53 +63,7 @@
     *ppEnvTypeName = CPPU_CURRENT_LANGUAGE_BINDING_NAME;
 }
 
-// This method not longer necessary since OOo 3.4 where the component registration was
-// was changed to passive component registration. For more details see
-// http://wiki.services.openoffice.org/wiki/Passive_Component_Registration
-//==================================================================================================
-<<<<<<< HEAD
-SAL_DLLPUBLIC_EXPORT sal_Bool SAL_CALL component_writeInfo(void* pServiceManager,
-                                                            void* pRegistryKey   )
-{
-    if (!pRegistryKey)
-        return sal_False;
 
-    try
-    {
-        css::uno::Reference< css::registry::XRegistryKey > xKey(reinterpret_cast< css::registry::XRegistryKey* >(pRegistryKey), css::uno::UNO_QUERY);
-
-        writeInfo( xKey, MYLISTENER_IMPLEMENTATIONNAME       , MYLISTENER_SERVICENAME        );
-        writeInfo( xKey, MYPROTOCOLHANDLER_IMPLEMENTATIONNAME, MYPROTOCOLHANDLER_SERVICENAME );
-
-        return sal_True;
-    }
-    catch(const css::registry::InvalidRegistryException&)
-        { OSL_FAIL( "### InvalidRegistryException!" ); }
-
-    return sal_False;
-}
-=======
-// SAL_DLLPUBLIC_EXPORT sal_Bool SAL_CALL component_writeInfo(void* pServiceManager,
-//                                                             void* pRegistryKey   )
-// {
-//     if (!pRegistryKey)
-//         return sal_False;
-
-//     try
-//     {
-//         css::uno::Reference< css::registry::XRegistryKey > xKey(reinterpret_cast< css::registry::XRegistryKey* >(pRegistryKey), css::uno::UNO_QUERY);
-
-//         writeInfo( xKey, MYLISTENER_IMPLEMENTATIONNAME       , MYLISTENER_SERVICENAME        );
-//         writeInfo( xKey, MYPROTOCOLHANDLER_IMPLEMENTATIONNAME, MYPROTOCOLHANDLER_SERVICENAME );
-
-//         return sal_True;
-//     }
-//     catch(const css::registry::InvalidRegistryException&)
-//         { OSL_ENSURE( sal_False, "### InvalidRegistryException!" ); }
-
-//     return sal_False;
-// }
->>>>>>> 33e2b116
 
 //==================================================================================================
 SAL_DLLPUBLIC_EXPORT void* SAL_CALL component_getFactory(const sal_Char* pImplName      ,
