/* -*- Mode: C++; tab-width: 4; indent-tabs-mode: nil; c-basic-offset: 4 -*- */
/*************************************************************************
* DO NOT ALTER OR REMOVE COPYRIGHT NOTICES OR THIS FILE HEADER.
*
* Copyright 2000, 2010 Oracle and/or its affiliates.
*
* OpenOffice.org - a multi-platform office productivity suite
*
* This file is part of OpenOffice.org.
*
* OpenOffice.org is free software: you can redistribute it and/or modify
* it under the terms of the GNU Lesser General Public License version 3
* only, as published by the Free Software Foundation.
*
* OpenOffice.org is distributed in the hope that it will be useful,
* but WITHOUT ANY WARRANTY; without even the implied warranty of
* MERCHANTABILITY or FITNESS FOR A PARTICULAR PURPOSE.  See the
* GNU Lesser General Public License version 3 for more details
* (a copy is included in the LICENSE file that accompanied this code).
*
* You should have received a copy of the GNU Lesser General Public License
* version 3 along with OpenOffice.org.  If not, see
* <http://www.openoffice.org/license.html>
* for a copy of the LGPLv3 License.
************************************************************************/

#include "sal/config.h"

#include "osl/diagnose.h"
#include "rtl/bootstrap.hxx"
#include "rtl/ustring.h"
#include "rtl/ustring.hxx"

#include "getargument.hxx"

namespace test {

namespace detail {

bool getArgument(rtl::OUString const & name, rtl::OUString * value) {
    OSL_ASSERT(value != 0);
    return rtl::Bootstrap::get(
        rtl::OUString(RTL_CONSTASCII_USTRINGPARAM("arg-")) + name, *value);
}

}

<<<<<<< HEAD
/* vim:set shiftwidth=4 softtabstop=4 expandtab: */
=======
}
>>>>>>> 36979f1c
<|MERGE_RESOLUTION|>--- conflicted
+++ resolved
@@ -45,8 +45,6 @@
 
 }
 
-<<<<<<< HEAD
-/* vim:set shiftwidth=4 softtabstop=4 expandtab: */
-=======
 }
->>>>>>> 36979f1c
+
+/* vim:set shiftwidth=4 softtabstop=4 expandtab: */