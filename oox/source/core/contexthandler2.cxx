/* -*- Mode: C++; tab-width: 4; indent-tabs-mode: nil; c-basic-offset: 4 -*- */
/*************************************************************************
 *
 * DO NOT ALTER OR REMOVE COPYRIGHT NOTICES OR THIS FILE HEADER.
 *
 * Copyright 2000, 2010 Oracle and/or its affiliates.
 *
 * OpenOffice.org - a multi-platform office productivity suite
 *
 * This file is part of OpenOffice.org.
 *
 * OpenOffice.org is free software: you can redistribute it and/or modify
 * it under the terms of the GNU Lesser General Public License version 3
 * only, as published by the Free Software Foundation.
 *
 * OpenOffice.org is distributed in the hope that it will be useful,
 * but WITHOUT ANY WARRANTY; without even the implied warranty of
 * MERCHANTABILITY or FITNESS FOR A PARTICULAR PURPOSE.  See the
 * GNU Lesser General Public License version 3 for more details
 * (a copy is included in the LICENSE file that accompanied this code).
 *
 * You should have received a copy of the GNU Lesser General Public License
 * version 3 along with OpenOffice.org.  If not, see
 * <http://www.openoffice.org/license.html>
 * for a copy of the LGPLv3 License.
 *
 ************************************************************************/

#include "oox/core/contexthandler2.hxx"
#include <rtl/ustrbuf.hxx>

namespace oox {
namespace core {

// ============================================================================

using namespace ::com::sun::star::uno;
using namespace ::com::sun::star::xml::sax;

using ::rtl::OUString;
using ::rtl::OUStringBuffer;

// ============================================================================

/** Information about a processed element. */
struct ElementInfo
{
<<<<<<< HEAD
    OUString            maCurrChars;        /// Collected characters from context.
    OUString            maFinalChars;       /// Finalized (stipped) characters.
    sal_Int32           mnElement;          /// The element identifier.
    bool                mbTrimSpaces;       /// True = trims leading/trailing spaces from text data.

    explicit            ContextInfo();
                        ContextInfo( sal_Int32 nElement ) : mnElement( nElement ), mbTrimSpaces(false) {}
=======
    OUStringBuffer      maChars;            /// Collected element characters.
    sal_Int32           mnElement;          /// The element identifier.
    bool                mbTrimSpaces;       /// True = trims leading/trailing spaces from text data.

    inline explicit     ElementInfo() : mnElement( XML_TOKEN_INVALID ), mbTrimSpaces( false ) {}
>>>>>>> 818573bf
};

// ============================================================================

ContextHandler2Helper::ContextHandler2Helper( bool bEnableTrimSpace ) :
    mxContextStack( new ContextStack ),
    mnRootStackSize( 0 ),
    mbEnableTrimSpace( bEnableTrimSpace )
{
    pushElementInfo( XML_ROOT_CONTEXT );
}

ContextHandler2Helper::ContextHandler2Helper( const ContextHandler2Helper& rParent ) :
    mxContextStack( rParent.mxContextStack ),
    mnRootStackSize( rParent.mxContextStack->size() ),
    mbEnableTrimSpace( rParent.mbEnableTrimSpace )
{
}

ContextHandler2Helper::~ContextHandler2Helper()
{
}

sal_Int32 ContextHandler2Helper::getCurrentElement() const
{
    return mxContextStack->empty() ? XML_ROOT_CONTEXT : mxContextStack->back().mnElement;
}

sal_Int32 ContextHandler2Helper::getParentElement( sal_Int32 nCountBack ) const
{
    if( (nCountBack < 0) || (mxContextStack->size() < static_cast< size_t >( nCountBack )) )
        return XML_TOKEN_INVALID;
    return (mxContextStack->size() == static_cast< size_t >( nCountBack )) ?
        XML_ROOT_CONTEXT : (*mxContextStack)[ mxContextStack->size() - nCountBack - 1 ].mnElement;
}

bool ContextHandler2Helper::isRootElement() const
{
    return mxContextStack->size() == mnRootStackSize + 1;
}

Reference< XFastContextHandler > ContextHandler2Helper::implCreateChildContext(
        sal_Int32 nElement, const Reference< XFastAttributeList >& rxAttribs )
{
    // #i76091# process collected characters (calls onCharacters() if needed)
    processCollectedChars();
    ContextHandlerRef xContext = onCreateContext( nElement, AttributeList( rxAttribs ) );
    return Reference< XFastContextHandler >( xContext.get() );
}

void ContextHandler2Helper::implStartElement( sal_Int32 nElement, const Reference< XFastAttributeList >& rxAttribs )
{
    AttributeList aAttribs( rxAttribs );
    pushElementInfo( nElement ).mbTrimSpaces = aAttribs.getToken( XML_TOKEN( space ), XML_TOKEN_INVALID ) != XML_preserve;
    onStartElement( aAttribs );
}

void ContextHandler2Helper::implCharacters( const OUString& rChars )
{
    // #i76091# collect characters until new element starts or this element ends
    if( !mxContextStack->empty() )
<<<<<<< HEAD
        mxContextStack->back().maCurrChars += rChars;
=======
        mxContextStack->back().maChars.append( rChars );
>>>>>>> 818573bf
}

void ContextHandler2Helper::implEndElement( sal_Int32 nElement )
{
    (void)nElement;     // prevent "unused parameter" warning in product build
    OSL_ENSURE( getCurrentElement() == nElement, "ContextHandler2Helper::implEndElement - context stack broken" );
    if( !mxContextStack->empty() )
    {
<<<<<<< HEAD
        // #i76091# process collected characters
        appendCollectedChars();
        // finalize the current context and pop context info from stack
        onEndElement( mxContextStack->back().maFinalChars );
        popContextInfo();
=======
        // #i76091# process collected characters (calls onCharacters() if needed)
        processCollectedChars();
        onEndElement();
        popElementInfo();
>>>>>>> 818573bf
    }
}

ContextHandlerRef ContextHandler2Helper::implCreateRecordContext( sal_Int32 nRecId, SequenceInputStream& rStrm )
{
    return onCreateRecordContext( nRecId, rStrm );
}

void ContextHandler2Helper::implStartRecord( sal_Int32 nRecId, SequenceInputStream& rStrm )
{
    pushElementInfo( nRecId );
    onStartRecord( rStrm );
}

void ContextHandler2Helper::implEndRecord( sal_Int32 nRecId )
{
    (void)nRecId;   // prevent "unused parameter" warning in product build
    OSL_ENSURE( getCurrentElement() == nRecId, "ContextHandler2Helper::implEndRecord - context stack broken" );
    if( !mxContextStack->empty() )
    {
        onEndRecord();
        popElementInfo();
    }
}

ElementInfo& ContextHandler2Helper::pushElementInfo( sal_Int32 nElement )
{
<<<<<<< HEAD
    ContextInfo aInfo( nElement );
    mxContextStack->push_back( aInfo );
    return mxContextStack->back();
=======
    mxContextStack->resize( mxContextStack->size() + 1 );
    ElementInfo& rInfo = mxContextStack->back();
    rInfo.mnElement = nElement;
    return rInfo;
>>>>>>> 818573bf
}

void ContextHandler2Helper::popElementInfo()
{
    OSL_ENSURE( !mxContextStack->empty(), "ContextHandler2Helper::popElementInfo - context stack broken" );
    if( !mxContextStack->empty() )
        mxContextStack->pop_back();
}

void ContextHandler2Helper::processCollectedChars()
{
    OSL_ENSURE( !mxContextStack->empty(), "ContextHandler2Helper::processCollectedChars - no context info" );
    ElementInfo& rInfo = mxContextStack->back();
    if( rInfo.maChars.getLength() > 0 )
    {
<<<<<<< HEAD
        OUString aChars( rInfo.maCurrChars );

        rInfo.maCurrChars = OUString();
        rInfo.maFinalChars += ( (mbEnableTrimSpace && rInfo.mbTrimSpaces) ? aChars.trim() : aChars );
=======
        OUString aChars = rInfo.maChars.makeStringAndClear();
        if( mbEnableTrimSpace && rInfo.mbTrimSpaces )
            aChars = aChars.trim();
        if( aChars.getLength() > 0 )
            onCharacters( aChars );
>>>>>>> 818573bf
    }
}

// ============================================================================

ContextHandler2::ContextHandler2( ContextHandler2Helper& rParent ) :
    ContextHandler( dynamic_cast< ContextHandler& >( rParent ) ),
    ContextHandler2Helper( rParent )
{
}

ContextHandler2::~ContextHandler2()
{
}

// com.sun.star.xml.sax.XFastContextHandler interface -------------------------

Reference< XFastContextHandler > SAL_CALL ContextHandler2::createFastChildContext(
        sal_Int32 nElement, const Reference< XFastAttributeList >& rxAttribs ) throw( SAXException, RuntimeException )
{
    return implCreateChildContext( nElement, rxAttribs );
}

void SAL_CALL ContextHandler2::startFastElement(
        sal_Int32 nElement, const Reference< XFastAttributeList >& rxAttribs ) throw( SAXException, RuntimeException )
{
    implStartElement( nElement, rxAttribs );
}

void SAL_CALL ContextHandler2::characters( const OUString& rChars ) throw( SAXException, RuntimeException )
{
    implCharacters( rChars );
}

void SAL_CALL ContextHandler2::endFastElement( sal_Int32 nElement ) throw( SAXException, RuntimeException )
{
    implEndElement( nElement );
}

// oox.core.RecordContext interface -------------------------------------------

ContextHandlerRef ContextHandler2::createRecordContext( sal_Int32 nRecId, SequenceInputStream& rStrm )
{
    return implCreateRecordContext( nRecId, rStrm );
}

void ContextHandler2::startRecord( sal_Int32 nRecId, SequenceInputStream& rStrm )
{
    implStartRecord( nRecId, rStrm );
}

void ContextHandler2::endRecord( sal_Int32 nRecId )
{
    implEndRecord( nRecId );
}

// oox.core.ContextHandler2Helper interface -----------------------------------

ContextHandlerRef ContextHandler2::onCreateContext( sal_Int32, const AttributeList& )
{
    return 0;
}

void ContextHandler2::onStartElement( const AttributeList& )
{
}

void ContextHandler2::onCharacters( const OUString& )
{
}

void ContextHandler2::onEndElement()
{
}

ContextHandlerRef ContextHandler2::onCreateRecordContext( sal_Int32, SequenceInputStream& )
{
    return 0;
}

void ContextHandler2::onStartRecord( SequenceInputStream& )
{
}

void ContextHandler2::onEndRecord()
{
}

// ============================================================================

} // namespace core
<<<<<<< HEAD
} // namespace oox

/* vim:set shiftwidth=4 softtabstop=4 expandtab: */
=======
} // namespace oox
>>>>>>> 818573bf
<|MERGE_RESOLUTION|>--- conflicted
+++ resolved
@@ -45,21 +45,12 @@
 /** Information about a processed element. */
 struct ElementInfo
 {
-<<<<<<< HEAD
-    OUString            maCurrChars;        /// Collected characters from context.
-    OUString            maFinalChars;       /// Finalized (stipped) characters.
-    sal_Int32           mnElement;          /// The element identifier.
-    bool                mbTrimSpaces;       /// True = trims leading/trailing spaces from text data.
-
-    explicit            ContextInfo();
-                        ContextInfo( sal_Int32 nElement ) : mnElement( nElement ), mbTrimSpaces(false) {}
-=======
     OUStringBuffer      maChars;            /// Collected element characters.
     sal_Int32           mnElement;          /// The element identifier.
     bool                mbTrimSpaces;       /// True = trims leading/trailing spaces from text data.
 
     inline explicit     ElementInfo() : mnElement( XML_TOKEN_INVALID ), mbTrimSpaces( false ) {}
->>>>>>> 818573bf
+                        ElementInfo( sal_Int32 nElement ) : mnElement( nElement ), mbTrimSpaces(false) {}
 };
 
 // ============================================================================
@@ -121,11 +112,7 @@
 {
     // #i76091# collect characters until new element starts or this element ends
     if( !mxContextStack->empty() )
-<<<<<<< HEAD
-        mxContextStack->back().maCurrChars += rChars;
-=======
-        mxContextStack->back().maChars.append( rChars );
->>>>>>> 818573bf
+        mxContextStack->back().maChars += rChars;
 }
 
 void ContextHandler2Helper::implEndElement( sal_Int32 nElement )
@@ -134,18 +121,10 @@
     OSL_ENSURE( getCurrentElement() == nElement, "ContextHandler2Helper::implEndElement - context stack broken" );
     if( !mxContextStack->empty() )
     {
-<<<<<<< HEAD
-        // #i76091# process collected characters
-        appendCollectedChars();
-        // finalize the current context and pop context info from stack
-        onEndElement( mxContextStack->back().maFinalChars );
-        popContextInfo();
-=======
         // #i76091# process collected characters (calls onCharacters() if needed)
         processCollectedChars();
         onEndElement();
         popElementInfo();
->>>>>>> 818573bf
     }
 }
 
@@ -173,16 +152,9 @@
 
 ElementInfo& ContextHandler2Helper::pushElementInfo( sal_Int32 nElement )
 {
-<<<<<<< HEAD
     ContextInfo aInfo( nElement );
-    mxContextStack->push_back( aInfo );
+    ElementInfo& rInfo = mxContextStack->back();
     return mxContextStack->back();
-=======
-    mxContextStack->resize( mxContextStack->size() + 1 );
-    ElementInfo& rInfo = mxContextStack->back();
-    rInfo.mnElement = nElement;
-    return rInfo;
->>>>>>> 818573bf
 }
 
 void ContextHandler2Helper::popElementInfo()
@@ -198,18 +170,11 @@
     ElementInfo& rInfo = mxContextStack->back();
     if( rInfo.maChars.getLength() > 0 )
     {
-<<<<<<< HEAD
-        OUString aChars( rInfo.maCurrChars );
-
-        rInfo.maCurrChars = OUString();
-        rInfo.maFinalChars += ( (mbEnableTrimSpace && rInfo.mbTrimSpaces) ? aChars.trim() : aChars );
-=======
         OUString aChars = rInfo.maChars.makeStringAndClear();
         if( mbEnableTrimSpace && rInfo.mbTrimSpaces )
             aChars = aChars.trim();
         if( aChars.getLength() > 0 )
             onCharacters( aChars );
->>>>>>> 818573bf
     }
 }
 
@@ -301,10 +266,6 @@
 // ============================================================================
 
 } // namespace core
-<<<<<<< HEAD
 } // namespace oox
 
-/* vim:set shiftwidth=4 softtabstop=4 expandtab: */
-=======
-} // namespace oox
->>>>>>> 818573bf
+/* vim:set shiftwidth=4 softtabstop=4 expandtab: */