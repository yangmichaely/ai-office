--- conflicted
+++ resolved
@@ -86,15 +86,6 @@
 
     ::std::vector< InputSource > aResult;
 
-<<<<<<< HEAD
-    uno::Sequence< xml::sax::InputSource > aResult( aPropsInfo.getLength() );
-    if ( aPropsInfo.getLength() )
-    {
-        sal_Int32 nLength = 0;
-        for ( sal_Int32 nInd = 0; nInd < aPropsInfo.getLength(); nInd++ )
-            for ( sal_Int32 nEntryInd = 0; nEntryInd < aPropsInfo[nInd].getLength(); nEntryInd++ )
-                if ( aPropsInfo[nInd][nEntryInd].First.equals( ::rtl::OUString( RTL_CONSTASCII_USTRINGPARAM( "Target" ) ) ) )
-=======
     for( sal_Int32 nIndex = 0, nLength = aPropsInfo.getLength(); nIndex < nLength; ++nIndex )
     {
         const Sequence< StringPair >& rEntries = aPropsInfo[ nIndex ];
@@ -107,7 +98,6 @@
                     xHierarchy->openStreamElementByHierarchicalName( rEntry.Second, ElementModes::READ ), UNO_QUERY_THROW );
                 Reference< XInputStream > xInStream = xExtStream->getInputStream();
                 if( xInStream.is() )
->>>>>>> 818573bf
                 {
                     aResult.resize( aResult.size() + 1 );
                     aResult.back().sSystemId = rEntry.Second;
@@ -196,10 +186,7 @@
 
 // ============================================================================
 
-<<<<<<< HEAD
-
-/* vim:set shiftwidth=4 softtabstop=4 expandtab: */
-=======
 } // namespace docprop
 } // namespace oox
->>>>>>> 818573bf
+
+/* vim:set shiftwidth=4 softtabstop=4 expandtab: */