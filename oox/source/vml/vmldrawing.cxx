--- conflicted
+++ resolved
@@ -279,10 +279,6 @@
 // ============================================================================
 
 } // namespace vml
-<<<<<<< HEAD
 } // namespave oox
 
-/* vim:set shiftwidth=4 softtabstop=4 expandtab: */
-=======
-} // namespave oox
->>>>>>> 818573bf
+/* vim:set shiftwidth=4 softtabstop=4 expandtab: */