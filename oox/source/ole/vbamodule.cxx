/* -*- Mode: C++; tab-width: 4; indent-tabs-mode: nil; c-basic-offset: 4 -*- */
/*************************************************************************
 *
 * DO NOT ALTER OR REMOVE COPYRIGHT NOTICES OR THIS FILE HEADER.
 *
 * Copyright 2000, 2010 Oracle and/or its affiliates.
 *
 * OpenOffice.org - a multi-platform office productivity suite
 *
 * This file is part of OpenOffice.org.
 *
 * OpenOffice.org is free software: you can redistribute it and/or modify
 * it under the terms of the GNU Lesser General Public License version 3
 * only, as published by the Free Software Foundation.
 *
 * OpenOffice.org is distributed in the hope that it will be useful,
 * but WITHOUT ANY WARRANTY; without even the implied warranty of
 * MERCHANTABILITY or FITNESS FOR A PARTICULAR PURPOSE.  See the
 * GNU Lesser General Public License version 3 for more details
 * (a copy is included in the LICENSE file that accompanied this code).
 *
 * You should have received a copy of the GNU Lesser General Public License
 * version 3 along with OpenOffice.org.  If not, see
 * <http://www.openoffice.org/license.html>
 * for a copy of the LGPLv3 License.
 *
 ************************************************************************/

#include "oox/ole/vbamodule.hxx"
<<<<<<< HEAD
#include <boost/unordered_map.hpp>
=======

>>>>>>> 818573bf
#include <com/sun/star/container/XNameContainer.hpp>
#include <com/sun/star/container/XIndexContainer.hpp>
#include <com/sun/star/script/ModuleInfo.hpp>
#include <com/sun/star/script/ModuleType.hpp>
#include <com/sun/star/script/vba/XVBAModuleInfo.hpp>
#include <cppuhelper/implbase1.hxx>
#include "oox/helper/binaryinputstream.hxx"
#include "oox/helper/storagebase.hxx"
#include "oox/helper/textinputstream.hxx"
#include "oox/ole/vbahelper.hxx"
#include "oox/ole/vbainputstream.hxx"

namespace oox {
namespace ole {

// ============================================================================

using namespace ::com::sun::star::container;
using namespace ::com::sun::star::frame;
using namespace ::com::sun::star::lang;
using namespace ::com::sun::star::script;
using namespace ::com::sun::star::script::vba;
using namespace ::com::sun::star::uno;

using ::rtl::OUString;
using ::rtl::OUStringBuffer;
<<<<<<< HEAD
=======

>>>>>>> 818573bf
// ============================================================================
typedef ::cppu::WeakImplHelper1< XIndexContainer > OleIdToNameContainer_BASE;
typedef boost::unordered_map< sal_Int32, rtl::OUString >  ObjIdToName;

class OleIdToNameContainer : public OleIdToNameContainer_BASE
{
    ObjIdToName ObjIdToNameHash;
    ::osl::Mutex m_aMutex;
    bool hasByIndex( ::sal_Int32 Index )
    {
        ::osl::MutexGuard aGuard( m_aMutex );
        return ( ObjIdToNameHash.find( Index ) != ObjIdToNameHash.end() );
    }
public:
    OleIdToNameContainer() {}
    // XIndexContainer Methods
    virtual void SAL_CALL insertByIndex( ::sal_Int32 Index, const Any& Element ) throw (IllegalArgumentException, IndexOutOfBoundsException, WrappedTargetException, RuntimeException)
    {
        ::osl::MutexGuard aGuard( m_aMutex );
        rtl::OUString sOleName;
        if ( !( Element >>= sOleName ) )
            throw IllegalArgumentException();
        ObjIdToNameHash[ Index ] = sOleName;
    }
    virtual void SAL_CALL removeByIndex( ::sal_Int32 Index ) throw (IndexOutOfBoundsException, WrappedTargetException, RuntimeException)
    {
        ::osl::MutexGuard aGuard( m_aMutex );
        if ( !hasByIndex( Index ) )
            throw IndexOutOfBoundsException();
        ObjIdToNameHash.erase( ObjIdToNameHash.find( Index ) );
    }
    // XIndexReplace Methods
    virtual void SAL_CALL replaceByIndex( ::sal_Int32 Index, const Any& Element ) throw (IllegalArgumentException, IndexOutOfBoundsException, WrappedTargetException, RuntimeException)
    {
        ::osl::MutexGuard aGuard( m_aMutex );
        if ( !hasByIndex( Index ) )
            throw IndexOutOfBoundsException();
        rtl::OUString sOleName;
        if ( !( Element >>= sOleName ) )
            throw IllegalArgumentException();
        ObjIdToNameHash[ Index ] = sOleName;
    }
    // XIndexAccess Methods
    virtual ::sal_Int32 SAL_CALL getCount(  ) throw (RuntimeException)
    {
        ::osl::MutexGuard aGuard( m_aMutex );
        return ObjIdToNameHash.size();
    }
    virtual Any SAL_CALL getByIndex( ::sal_Int32 Index ) throw (IndexOutOfBoundsException, WrappedTargetException, RuntimeException)
    {
        ::osl::MutexGuard aGuard( m_aMutex );
        if ( !hasByIndex( Index ) )
            throw IndexOutOfBoundsException();
        return makeAny( ObjIdToNameHash[ Index ] );
    }
    // XElementAccess Methods
    virtual Type SAL_CALL getElementType(  ) throw (RuntimeException)
    {
        return ::getCppuType( static_cast< const ::rtl::OUString* >( 0 ) );
    }
    virtual ::sal_Bool SAL_CALL hasElements(  ) throw (RuntimeException)
    {
        ::osl::MutexGuard aGuard( m_aMutex );
        return ( getCount() > 0 );
    }
};

 // ============================================================================

VbaModule::VbaModule( const Reference< XModel >& rxDocModel, const OUString& rName, rtl_TextEncoding eTextEnc, bool bExecutable ) :
    mxDocModel( rxDocModel ),
    maName( rName ),
    meTextEnc( eTextEnc ),
    mnType( ModuleType::UNKNOWN ),
    mnOffset( SAL_MAX_UINT32 ),
    mbReadOnly( false ),
    mbPrivate( false ),
    mbExecutable( bExecutable )
{
}

void VbaModule::importDirRecords( BinaryInputStream& rDirStrm )
{
    sal_uInt16 nRecId = 0;
    StreamDataSequence aRecData;
    while( VbaHelper::readDirRecord( nRecId, aRecData, rDirStrm ) && (nRecId != VBA_ID_MODULEEND) )
    {
        SequenceInputStream aRecStrm( aRecData );
        sal_Int32 nRecSize = aRecData.getLength();
        switch( nRecId )
        {
#define OOX_ENSURE_RECORDSIZE( cond ) OSL_ENSURE( cond, "VbaModule::importDirRecords - invalid record size" )
            case VBA_ID_MODULENAME:
                OSL_ENSURE( false, "VbaModule::importDirRecords - unexpected MODULENAME record" );
                maName = aRecStrm.readCharArrayUC( nRecSize, meTextEnc );
            break;
            case VBA_ID_MODULENAMEUNICODE:
            break;
            case VBA_ID_MODULESTREAMNAME:
                maStreamName = aRecStrm.readCharArrayUC( nRecSize, meTextEnc );
            break;
            case VBA_ID_MODULESTREAMNAMEUNICODE:
            break;
            case VBA_ID_MODULEDOCSTRING:
                maDocString = aRecStrm.readCharArrayUC( nRecSize, meTextEnc );
            break;
            case VBA_ID_MODULEDOCSTRINGUNICODE:
            break;
            case VBA_ID_MODULEOFFSET:
                OOX_ENSURE_RECORDSIZE( nRecSize == 4 );
                aRecStrm >> mnOffset;
            break;
            case VBA_ID_MODULEHELPCONTEXT:
                OOX_ENSURE_RECORDSIZE( nRecSize == 4 );
            break;
            case VBA_ID_MODULECOOKIE:
                OOX_ENSURE_RECORDSIZE( nRecSize == 2 );
            break;
            case VBA_ID_MODULETYPEPROCEDURAL:
                OOX_ENSURE_RECORDSIZE( nRecSize == 0 );
                OSL_ENSURE( mnType == ModuleType::UNKNOWN, "VbaModule::importDirRecords - multiple module type records" );
                mnType = ModuleType::NORMAL;
            break;
            case VBA_ID_MODULETYPEDOCUMENT:
                OOX_ENSURE_RECORDSIZE( nRecSize == 0 );
                OSL_ENSURE( mnType == ModuleType::UNKNOWN, "VbaModule::importDirRecords - multiple module type records" );
                mnType = ModuleType::DOCUMENT;
            break;
            case VBA_ID_MODULEREADONLY:
                OOX_ENSURE_RECORDSIZE( nRecSize == 0 );
                mbReadOnly = true;
            break;
            case VBA_ID_MODULEPRIVATE:
                OOX_ENSURE_RECORDSIZE( nRecSize == 0 );
                mbPrivate = true;
            break;
            default:
                OSL_ENSURE( false, "VbaModule::importDirRecords - unknown module record" );
#undef OOX_ENSURE_RECORDSIZE
        }
    }
    OSL_ENSURE( maName.getLength() > 0, "VbaModule::importDirRecords - missing module name" );
    OSL_ENSURE( maStreamName.getLength() > 0, "VbaModule::importDirRecords - missing module stream name" );
    OSL_ENSURE( mnType != ModuleType::UNKNOWN, "VbaModule::importDirRecords - missing module type" );
    OSL_ENSURE( mnOffset < SAL_MAX_UINT32, "VbaModule::importDirRecords - missing module stream offset" );
}

void VbaModule::createAndImportModule( StorageBase& rVbaStrg, const Reference< XNameContainer >& rxBasicLib,
<<<<<<< HEAD
        const Reference< XNameAccess >& rxDocObjectNA, const Reference< XNameContainer >& rxOleNameOverrides ) const
{
    OUString aVBASourceCode = readSourceCode( rVbaStrg, rxOleNameOverrides );
=======
        const Reference< XNameAccess >& rxDocObjectNA ) const
{
    OUString aVBASourceCode = readSourceCode( rVbaStrg );
>>>>>>> 818573bf
    createModule( aVBASourceCode, rxBasicLib, rxDocObjectNA );
}

void VbaModule::createEmptyModule( const Reference< XNameContainer >& rxBasicLib, const Reference< XNameAccess >& rxDocObjectNA ) const
{
    createModule( OUString(), rxBasicLib, rxDocObjectNA );
}
<<<<<<< HEAD

// private --------------------------------------------------------------------

OUString VbaModule::readSourceCode( StorageBase& rVbaStrg, const Reference< XNameContainer >& rxOleNameOverrides ) const
{
    OUStringBuffer aSourceCode;
    if( (maStreamName.getLength() > 0) && (mnOffset != SAL_MAX_UINT32) )
    {
        BinaryXInputStream aInStrm( rVbaStrg.openInputStream( maStreamName ), true );
        OSL_ENSURE( !aInStrm.isEof(), "VbaModule::readSourceCode - cannot open module stream" );
        // skip the 'performance cache' stored before the actual source code
        aInStrm.seek( mnOffset );
        // if stream is still valid, load the source code
        if( !aInStrm.isEof() )
        {
            // decompression starts at current stream position of aInStrm
            VbaInputStream aVbaStrm( aInStrm );
            // load the source code line-by-line, with some more processing
            TextInputStream aVbaTextStrm( aVbaStrm, meTextEnc );
            while( !aVbaTextStrm.isEof() )
            {
                OUString aCodeLine = aVbaTextStrm.readLine();
                if( aCodeLine.matchAsciiL( RTL_CONSTASCII_STRINGPARAM( "Attribute " ) ) )
                {
                    // attribute
                    extractOleOverrideFromAttr( aCodeLine, rxOleNameOverrides );
                }
                else
                {
                    // normal source code line
                    if( !mbExecutable )
                        aSourceCode.appendAscii( RTL_CONSTASCII_STRINGPARAM( "Rem " ) );
                    aSourceCode.append( aCodeLine ).append( sal_Unicode( '\n' ) );
                }
            }
        }
    }
    return aSourceCode.makeStringAndClear();
}

void VbaModule::extractOleOverrideFromAttr( const OUString& rAttribute, const Reference< XNameContainer >& rxOleNameOverrides ) const
{
    // format of the attribute we are interested in is
    // Attribute VB_Control = "ControlName", intString, MSForms, ControlTypeAsString
    // e.g.
    // Attribute VB_Control = "CommandButton1, 201, 19, MSForms, CommandButton"
    OUString sControlAttribute = CREATE_OUSTRING( "Attribute VB_Control = \"" );
    if ( rxOleNameOverrides.is() && rAttribute.indexOf( sControlAttribute ) !=  -1 )
    {
        OUString sRest = rAttribute.copy( sControlAttribute.getLength() );
        sal_Int32 nPos = sRest.indexOf( ',' );
        OUString sCntrlName = sRest.copy( 0, nPos );

        sal_Int32 nCntrlId = sRest.copy( nPos + 1 ).copy( 0, sRest.indexOf( ',', nPos + 1) ).toInt32();
        OSL_TRACE("In module %s, assiging %d controlname %s",
            rtl::OUStringToOString( maName, RTL_TEXTENCODING_UTF8 ).getStr(), nCntrlId,
            rtl::OUStringToOString( sCntrlName, RTL_TEXTENCODING_UTF8 ).getStr() );
        if ( !rxOleNameOverrides->hasByName( maName ) )
            rxOleNameOverrides->insertByName( maName, Any( Reference< XIndexContainer> ( new OleIdToNameContainer ) ) );
        Reference< XIndexContainer > xIdToOleName;
        if ( rxOleNameOverrides->getByName( maName ) >>= xIdToOleName )
            xIdToOleName->insertByIndex( nCntrlId, makeAny( sCntrlName ) );
    }
}

=======

// private --------------------------------------------------------------------

OUString VbaModule::readSourceCode( StorageBase& rVbaStrg ) const
{
    OUStringBuffer aSourceCode;
    if( (maStreamName.getLength() > 0) && (mnOffset != SAL_MAX_UINT32) )
    {
        BinaryXInputStream aInStrm( rVbaStrg.openInputStream( maStreamName ), true );
        OSL_ENSURE( !aInStrm.isEof(), "VbaModule::readSourceCode - cannot open module stream" );
        // skip the 'performance cache' stored before the actual source code
        aInStrm.seek( mnOffset );
        // if stream is still valid, load the source code
        if( !aInStrm.isEof() )
        {
            // decompression starts at current stream position of aInStrm
            VbaInputStream aVbaStrm( aInStrm );
            // load the source code line-by-line, with some more processing
            TextInputStream aVbaTextStrm( aVbaStrm, meTextEnc );
            while( !aVbaTextStrm.isEof() )
            {
                OUString aCodeLine = aVbaTextStrm.readLine();
                if( !aCodeLine.matchAsciiL( RTL_CONSTASCII_STRINGPARAM( "Attribute " ) ) )
                {
                    // normal source code line
                    if( !mbExecutable )
                        aSourceCode.appendAscii( RTL_CONSTASCII_STRINGPARAM( "Rem " ) );
                    aSourceCode.append( aCodeLine ).append( sal_Unicode( '\n' ) );
                }
            }
        }
    }
    return aSourceCode.makeStringAndClear();
}

>>>>>>> 818573bf
void VbaModule::createModule( const OUString& rVBASourceCode,
        const Reference< XNameContainer >& rxBasicLib, const Reference< XNameAccess >& rxDocObjectNA ) const
{
    if( maName.getLength() == 0 )
        return;

    // prepare the Basic module
    ModuleInfo aModuleInfo;
    aModuleInfo.ModuleType = mnType;
    OUStringBuffer aSourceCode;
    aSourceCode.appendAscii( RTL_CONSTASCII_STRINGPARAM( "Rem Attribute VBA_ModuleType=" ) );
    switch( mnType )
    {
        case ModuleType::NORMAL:
            aSourceCode.appendAscii( RTL_CONSTASCII_STRINGPARAM( "VBAModule" ) );
        break;
        case ModuleType::CLASS:
            aSourceCode.appendAscii( RTL_CONSTASCII_STRINGPARAM( "VBAClassModule" ) );
        break;
        case ModuleType::FORM:
            aSourceCode.appendAscii( RTL_CONSTASCII_STRINGPARAM( "VBAFormModule" ) );
            // hack from old filter, document Basic should know the XModel, but it doesn't
            aModuleInfo.ModuleObject.set( mxDocModel, UNO_QUERY );
        break;
        case ModuleType::DOCUMENT:
            aSourceCode.appendAscii( RTL_CONSTASCII_STRINGPARAM( "VBADocumentModule" ) );
            // get the VBA implementation object associated to the document module
            if( rxDocObjectNA.is() ) try
            {
                aModuleInfo.ModuleObject.set( rxDocObjectNA->getByName( maName ), UNO_QUERY );
            }
            catch( Exception& )
            {
            }
        break;
        default:
            aSourceCode.appendAscii( RTL_CONSTASCII_STRINGPARAM( "VBAUnknown" ) );
    }
    aSourceCode.append( sal_Unicode( '\n' ) );
    if( mbExecutable )
    {
        aSourceCode.appendAscii( RTL_CONSTASCII_STRINGPARAM( "Option VBASupport 1\n" ) );
        if( mnType == ModuleType::CLASS )
            aSourceCode.appendAscii( RTL_CONSTASCII_STRINGPARAM( "Option ClassModule\n" ) );
    }
    else
    {
        // add a subroutine named after the module itself
        aSourceCode.appendAscii( RTL_CONSTASCII_STRINGPARAM( "Sub " ) ).
            append( maName.replace( ' ', '_' ) ).append( sal_Unicode( '\n' ) );
    }

    // append passed VBA source code
    aSourceCode.append( rVBASourceCode );

    // close the subroutine named after the module
    if( !mbExecutable )
        aSourceCode.appendAscii( RTL_CONSTASCII_STRINGPARAM( "End Sub\n" ) );

    // insert extended module info
    try
    {
        Reference< XVBAModuleInfo > xVBAModuleInfo( rxBasicLib, UNO_QUERY_THROW );
        xVBAModuleInfo->insertModuleInfo( maName, aModuleInfo );
    }
    catch( Exception& )
    {
    }

    // insert the module into the passed Basic library
    try
    {
        rxBasicLib->insertByName( maName, Any( aSourceCode.makeStringAndClear() ) );
    }
    catch( Exception& )
    {
        OSL_ENSURE( false, "VbaModule::createModule - cannot insert module into library" );
    }
}

// ============================================================================

} // namespace ole
} // namespace oox

/* vim:set shiftwidth=4 softtabstop=4 expandtab: */<|MERGE_RESOLUTION|>--- conflicted
+++ resolved
@@ -27,11 +27,7 @@
  ************************************************************************/
 
 #include "oox/ole/vbamodule.hxx"
-<<<<<<< HEAD
 #include <boost/unordered_map.hpp>
-=======
-
->>>>>>> 818573bf
 #include <com/sun/star/container/XNameContainer.hpp>
 #include <com/sun/star/container/XIndexContainer.hpp>
 #include <com/sun/star/script/ModuleInfo.hpp>
@@ -58,10 +54,6 @@
 
 using ::rtl::OUString;
 using ::rtl::OUStringBuffer;
-<<<<<<< HEAD
-=======
-
->>>>>>> 818573bf
 // ============================================================================
 typedef ::cppu::WeakImplHelper1< XIndexContainer > OleIdToNameContainer_BASE;
 typedef boost::unordered_map< sal_Int32, rtl::OUString >  ObjIdToName;
@@ -210,15 +202,9 @@
 }
 
 void VbaModule::createAndImportModule( StorageBase& rVbaStrg, const Reference< XNameContainer >& rxBasicLib,
-<<<<<<< HEAD
         const Reference< XNameAccess >& rxDocObjectNA, const Reference< XNameContainer >& rxOleNameOverrides ) const
 {
     OUString aVBASourceCode = readSourceCode( rVbaStrg, rxOleNameOverrides );
-=======
-        const Reference< XNameAccess >& rxDocObjectNA ) const
-{
-    OUString aVBASourceCode = readSourceCode( rVbaStrg );
->>>>>>> 818573bf
     createModule( aVBASourceCode, rxBasicLib, rxDocObjectNA );
 }
 
@@ -226,9 +212,13 @@
 {
     createModule( OUString(), rxBasicLib, rxDocObjectNA );
 }
-<<<<<<< HEAD
 
 // private --------------------------------------------------------------------
+{
+    createModule( OUString(), rxBasicLib, rxDocObjectNA );
+}
+
+void VbaModule::createEmptyModule( const Reference< XNameContainer >& rxBasicLib, const Reference< XNameAccess >& rxDocObjectNA ) const
 
 OUString VbaModule::readSourceCode( StorageBase& rVbaStrg, const Reference< XNameContainer >& rxOleNameOverrides ) const
 {
@@ -292,43 +282,6 @@
     }
 }
 
-=======
-
-// private --------------------------------------------------------------------
-
-OUString VbaModule::readSourceCode( StorageBase& rVbaStrg ) const
-{
-    OUStringBuffer aSourceCode;
-    if( (maStreamName.getLength() > 0) && (mnOffset != SAL_MAX_UINT32) )
-    {
-        BinaryXInputStream aInStrm( rVbaStrg.openInputStream( maStreamName ), true );
-        OSL_ENSURE( !aInStrm.isEof(), "VbaModule::readSourceCode - cannot open module stream" );
-        // skip the 'performance cache' stored before the actual source code
-        aInStrm.seek( mnOffset );
-        // if stream is still valid, load the source code
-        if( !aInStrm.isEof() )
-        {
-            // decompression starts at current stream position of aInStrm
-            VbaInputStream aVbaStrm( aInStrm );
-            // load the source code line-by-line, with some more processing
-            TextInputStream aVbaTextStrm( aVbaStrm, meTextEnc );
-            while( !aVbaTextStrm.isEof() )
-            {
-                OUString aCodeLine = aVbaTextStrm.readLine();
-                if( !aCodeLine.matchAsciiL( RTL_CONSTASCII_STRINGPARAM( "Attribute " ) ) )
-                {
-                    // normal source code line
-                    if( !mbExecutable )
-                        aSourceCode.appendAscii( RTL_CONSTASCII_STRINGPARAM( "Rem " ) );
-                    aSourceCode.append( aCodeLine ).append( sal_Unicode( '\n' ) );
-                }
-            }
-        }
-    }
-    return aSourceCode.makeStringAndClear();
-}
-
->>>>>>> 818573bf
 void VbaModule::createModule( const OUString& rVBASourceCode,
         const Reference< XNameContainer >& rxBasicLib, const Reference< XNameAccess >& rxDocObjectNA ) const
 {
