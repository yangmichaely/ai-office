--- conflicted
+++ resolved
@@ -687,19 +687,11 @@
 {
     switch( nPropId )
     {
-<<<<<<< HEAD
-        case XML_FontName:          maFontName = rValue;                                            break;
-        case XML_FontEffects:       mnFontEffects = AttributeConversion::decodeUnsigned( rValue );  break;
-        case XML_FontHeight:        mnFontHeight = AttributeConversion::decodeInteger( rValue );    break;
-        case XML_FontCharSet:       mnFontCharSet = AttributeConversion::decodeInteger( rValue );   break;
-        case XML_ParagraphAlign:    mnHorAlign = AttributeConversion::decodeInteger( rValue );      break;
-=======
-        case XML_FontName:          maFontData.maFontName = rValue;                                     break;
-        case XML_FontEffects:       maFontData.mnFontEffects = AttributeList::decodeUnsigned( rValue ); break;
-        case XML_FontHeight:        maFontData.mnFontHeight = AttributeList::decodeInteger( rValue );   break;
-        case XML_FontCharSet:       maFontData.mnFontCharSet = AttributeList::decodeInteger( rValue );  break;
-        case XML_ParagraphAlign:    maFontData.mnHorAlign = AttributeList::decodeInteger( rValue );     break;
->>>>>>> f98601b6
+        case XML_FontName:          maFontData.maFontName = rValue;                                             break;
+        case XML_FontEffects:       maFontData.mnFontEffects = AttributeConversion::decodeUnsigned( rValue );   break;
+        case XML_FontHeight:        maFontData.mnFontHeight = AttributeConversion::decodeInteger( rValue );     break;
+        case XML_FontCharSet:       maFontData.mnFontCharSet = AttributeConversion::decodeInteger( rValue );    break;
+        case XML_ParagraphAlign:    maFontData.mnHorAlign = AttributeConversion::decodeInteger( rValue );       break;
         default:                    AxControlModelBase::importProperty( nPropId, rValue );
     }
 }
