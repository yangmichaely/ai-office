/*************************************************************************
 *
 * DO NOT ALTER OR REMOVE COPYRIGHT NOTICES OR THIS FILE HEADER.
 *
 * Copyright 2000, 2010 Oracle and/or its affiliates.
 *
 * OpenOffice.org - a multi-platform office productivity suite
 *
 * This file is part of OpenOffice.org.
 *
 * OpenOffice.org is free software: you can redistribute it and/or modify
 * it under the terms of the GNU Lesser General Public License version 3
 * only, as published by the Free Software Foundation.
 *
 * OpenOffice.org is distributed in the hope that it will be useful,
 * but WITHOUT ANY WARRANTY; without even the implied warranty of
 * MERCHANTABILITY or FITNESS FOR A PARTICULAR PURPOSE.  See the
 * GNU Lesser General Public License version 3 for more details
 * (a copy is included in the LICENSE file that accompanied this code).
 *
 * You should have received a copy of the GNU Lesser General Public License
 * version 3 along with OpenOffice.org.  If not, see
 * <http://www.openoffice.org/license.html>
 * for a copy of the LGPLv3 License.
 *
 ************************************************************************/

#include "oox/drawingml/graphicshapecontext.hxx"
#include <osl/diagnose.h>
#include <com/sun/star/chart2/XChartDocument.hpp>

#include "oox/drawingml/fillpropertiesgroupcontext.hxx"
#include "oox/drawingml/diagram/diagramfragmenthandler.hxx"
#include "oox/drawingml/table/tablecontext.hxx"
#include "oox/core/namespaces.hxx"
#include "oox/core/xmlfilterbase.hxx"
#include "oox/helper/attributelist.hxx"
#include "oox/helper/propertyset.hxx"
#include "oox/vml/vmldrawing.hxx"
#include "oox/vml/vmlshape.hxx"
#include "oox/vml/vmlshapecontainer.hxx"
#include "oox/ole/oleobjecthelper.hxx"
#include "oox/drawingml/fillproperties.hxx"
#include "oox/drawingml/transform2dcontext.hxx"
#include "oox/drawingml/chart/chartconverter.hxx"
#include "oox/drawingml/chart/chartspacefragment.hxx"
#include "oox/drawingml/chart/chartspacemodel.hxx"
#include "properties.hxx"
#include "tokens.hxx"

using ::rtl::OUString;
using namespace ::com::sun::star;
using namespace ::com::sun::star::io;
using namespace ::com::sun::star::uno;
using namespace ::com::sun::star::lang;
using namespace ::com::sun::star::beans;
using namespace ::com::sun::star::xml::sax;
using namespace ::oox::core;
using ::oox::vml::OleObjectInfo;

namespace oox {
namespace drawingml {

// ============================================================================
// CT_Picture

GraphicShapeContext::GraphicShapeContext( ContextHandler& rParent, ShapePtr pMasterShapePtr, ShapePtr pShapePtr )
: ShapeContext( rParent, pMasterShapePtr, pShapePtr )
{
}

Reference< XFastContextHandler > GraphicShapeContext::createFastChildContext( sal_Int32 aElementToken, const Reference< XFastAttributeList >& xAttribs ) throw (SAXException, RuntimeException)
{
    Reference< XFastContextHandler > xRet;

    switch( getToken( aElementToken ) )
    {
    // CT_ShapeProperties
    case XML_xfrm:
        xRet.set( new Transform2DContext( *this, xAttribs, *mpShapePtr ) );
        break;
    case XML_blipFill:
        xRet.set( new BlipFillContext( *this, xAttribs, mpShapePtr->getGraphicProperties().maBlipProps ) );
        break;
    }

    if (getNamespace( aElementToken ) == NMSP_VML && mpShapePtr)
    {
        mpShapePtr->setServiceName("com.sun.star.drawing.CustomShape");
        CustomShapePropertiesPtr pCstmShpProps
            (mpShapePtr->getCustomShapeProperties());

        sal_uInt32 nType = aElementToken & (~ NMSP_MASK);
        OUString sType(GetShapeType(nType));

        if (sType.getLength() > 0)
            pCstmShpProps->setShapePresetType(sType);
    }

    if( !xRet.is() )
        xRet.set( ShapeContext::createFastChildContext( aElementToken, xAttribs ) );

    return xRet;
}

// ============================================================================
// CT_GraphicalObjectFrameContext

GraphicalObjectFrameContext::GraphicalObjectFrameContext( ContextHandler& rParent, ShapePtr pMasterShapePtr, ShapePtr pShapePtr, bool bEmbedShapesInChart ) :
    ShapeContext( rParent, pMasterShapePtr, pShapePtr ),
    mbEmbedShapesInChart( bEmbedShapesInChart )
{
}

Reference< XFastContextHandler > GraphicalObjectFrameContext::createFastChildContext( sal_Int32 aElementToken, const Reference< XFastAttributeList >& xAttribs ) throw (SAXException, RuntimeException)
{
    Reference< XFastContextHandler > xRet;

    switch( aElementToken &(~NMSP_MASK) )
    {
    // CT_ShapeProperties
    case XML_nvGraphicFramePr:      // CT_GraphicalObjectFrameNonVisual
        break;
    case XML_xfrm:                  // CT_Transform2D
        xRet.set( new Transform2DContext( *this, xAttribs, *mpShapePtr ) );
        break;
    case XML_graphic:               // CT_GraphicalObject
        xRet.set( this );
        break;

        case XML_graphicData :          // CT_GraphicalObjectData
        {
            OUString sUri( xAttribs->getOptionalValue( XML_uri ) );
            if ( sUri.equalsAscii( "http://schemas.openxmlformats.org/presentationml/2006/ole" ) )
                xRet.set( new OleObjectGraphicDataContext( *this, mpShapePtr ) );
            else if ( sUri.equalsAscii( "http://schemas.openxmlformats.org/drawingml/2006/diagram" ) )
                xRet.set( new DiagramGraphicDataContext( *this, mpShapePtr ) );
            else if ( sUri.equalsAscii( "http://schemas.openxmlformats.org/drawingml/2006/chart" ) )
                xRet.set( new ChartGraphicDataContext( *this, mpShapePtr, mbEmbedShapesInChart ) );
            else if ( sUri.compareToAscii( "http://schemas.openxmlformats.org/drawingml/2006/table" ) == 0 )
                xRet.set( new table::TableContext( *this, mpShapePtr ) );
            else
            {
                OSL_TRACE( "OOX: Ignore graphicsData of %s", OUSTRING_TO_CSTR( sUri ) );
                return xRet;
            }
        }
        break;
    }
    if( !xRet.is() )
        xRet.set( ShapeContext::createFastChildContext( aElementToken, xAttribs ) );

    return xRet;
}

// ============================================================================

class CreateOleObjectCallback : public CreateShapeCallback
{
public:
    explicit            CreateOleObjectCallback( XmlFilterBase& rFilter, const ::boost::shared_ptr< OleObjectInfo >& rxOleObjectInfo );
    virtual OUString    onCreateXShape( const OUString& rServiceName, const awt::Rectangle& rShapeRect );

private:
    ::boost::shared_ptr< OleObjectInfo > mxOleObjectInfo;
};

// ----------------------------------------------------------------------------

CreateOleObjectCallback::CreateOleObjectCallback( XmlFilterBase& rFilter, const ::boost::shared_ptr< OleObjectInfo >& rxOleObjectInfo ) :
    CreateShapeCallback( rFilter ),
    mxOleObjectInfo( rxOleObjectInfo )
{
}

OUString CreateOleObjectCallback::onCreateXShape( const OUString&, const awt::Rectangle& rShapeRect )
{
    awt::Size aOleSize( rShapeRect.Width, rShapeRect.Height );
    bool bSuccess = mrFilter.getOleObjectHelper().importOleObject( maShapeProps, *mxOleObjectInfo, aOleSize );
    OUString aServiceName = bSuccess ? CREATE_OUSTRING( "com.sun.star.drawing.OLE2Shape" ) : CREATE_OUSTRING( "com.sun.star.drawing.GraphicObjectShape" );

    // get the path to the representation graphic
    OUString aGraphicPath;
    if( mxOleObjectInfo->maShapeId.getLength() > 0 )
        if( ::oox::vml::Drawing* pVmlDrawing = mrFilter.getVmlDrawing() )
            if( const ::oox::vml::ShapeBase* pVmlShape = pVmlDrawing->getShapes().getShapeById( mxOleObjectInfo->maShapeId, true ) )
                aGraphicPath = pVmlShape->getGraphicPath();

    // import and store the graphic
    if( aGraphicPath.getLength() > 0 )
    {
        Reference< graphic::XGraphic > xGraphic = mrFilter.importEmbeddedGraphic( aGraphicPath );
        if( xGraphic.is() )
            maShapeProps[ PROP_Graphic ] <<= xGraphic;
    }

    return aServiceName;
}

// ============================================================================

OleObjectGraphicDataContext::OleObjectGraphicDataContext( ContextHandler& rParent, ShapePtr xShape ) :
    ShapeContext( rParent, ShapePtr(), xShape ),
    mxOleObjectInfo( new OleObjectInfo( true ) )
{
    CreateShapeCallbackRef xCallback( new CreateOleObjectCallback( getFilter(), mxOleObjectInfo ) );
    xShape->setCreateShapeCallback( xCallback );
}

OleObjectGraphicDataContext::~OleObjectGraphicDataContext()
{
    /*  Register the OLE shape at the VML drawing, this prevents that the
        related VML shape converts the OLE object by itself. */
    if( mxOleObjectInfo->maShapeId.getLength() > 0 )
        if( ::oox::vml::Drawing* pVmlDrawing = getFilter().getVmlDrawing() )
            pVmlDrawing->registerOleObject( *mxOleObjectInfo );
}

Reference< XFastContextHandler > OleObjectGraphicDataContext::createFastChildContext( sal_Int32 nElement, const Reference< XFastAttributeList >& xAttribs ) throw (SAXException, RuntimeException)
{
    Reference< XFastContextHandler > xRet;
    AttributeList aAttribs( xAttribs );

    switch( nElement )
    {
        case PPT_TOKEN( oleObj ):
        {
            mxOleObjectInfo->maShapeId = aAttribs.getXString( XML_spid, OUString() );
            const Relation* pRelation = getRelations().getRelationFromRelId( aAttribs.getString( R_TOKEN( id ), OUString() ) );
            OSL_ENSURE( pRelation, "OleObjectGraphicDataContext::createFastChildContext - missing relation for OLE object" );
            if( pRelation )
            {
                mxOleObjectInfo->mbLinked = pRelation->mbExternal;
                if( pRelation->mbExternal )
                {
                    mxOleObjectInfo->maTargetLink = getFilter().getAbsoluteUrl( pRelation->maTarget );
                }
                else
                {
                    OUString aFragmentPath = getFragmentPathFromRelation( *pRelation );
                    if( aFragmentPath.getLength() > 0 )
                        getFilter().importBinaryData( mxOleObjectInfo->maEmbeddedData, aFragmentPath );
                }
            }
            mxOleObjectInfo->maName = aAttribs.getXString( XML_name, OUString() );
            mxOleObjectInfo->maProgId = aAttribs.getXString( XML_progId, OUString() );
            mxOleObjectInfo->mbShowAsIcon = aAttribs.getBool( XML_showAsIcon, false );
            xRet.set( this );
        }
        break;

        case PPT_TOKEN( embed ):
            OSL_ENSURE( !mxOleObjectInfo->mbLinked, "OleObjectGraphicDataContext::createFastChildContext - unexpected child element" );
        break;

        case PPT_TOKEN( link ):
            OSL_ENSURE( mxOleObjectInfo->mbLinked, "OleObjectGraphicDataContext::createFastChildContext - unexpected child element" );
            mxOleObjectInfo->mbAutoUpdate = aAttribs.getBool( XML_updateAutomatic, false );
        break;
    }
    return xRet;
}

// ============================================================================

DiagramGraphicDataContext::DiagramGraphicDataContext( ContextHandler& rParent, ShapePtr pShapePtr )
: ShapeContext( rParent, ShapePtr(), pShapePtr )
{
    pShapePtr->setServiceName( "com.sun.star.drawing.GroupShape" );
    pShapePtr->setSubType( 0 );
}

DiagramGraphicDataContext::~DiagramGraphicDataContext()
{
}

DiagramPtr DiagramGraphicDataContext::loadDiagram()
{
    DiagramPtr pDiagram( new Diagram() );
    XmlFilterBase& rFilter = getFilter();

    // data
    OUString sDmPath = getFragmentPathFromRelId( msDm );
    if( sDmPath.getLength() > 0 )
    {
        DiagramDataPtr pData( new DiagramData() );
        pDiagram->setData( pData );
        rFilter.importFragment( new DiagramDataFragmentHandler( rFilter, sDmPath, pData ) );
    }
    // layout
    OUString sLoPath = getFragmentPathFromRelId( msLo );
    if( sLoPath.getLength() > 0 )
    {
        DiagramLayoutPtr pLayout( new DiagramLayout() );
        pDiagram->setLayout( pLayout );
        rFilter.importFragment( new DiagramLayoutFragmentHandler( rFilter, sLoPath, pLayout ) );
    }
    // style
    OUString sQsPath = getFragmentPathFromRelId( msQs );
    if( sQsPath.getLength() > 0 )
    {
        DiagramQStylesPtr pStyles( new DiagramQStyles() );
        pDiagram->setQStyles( pStyles );
        rFilter.importFragment( new DiagramQStylesFragmentHandler( rFilter, sQsPath, pStyles ) );
    }
    // colors
    OUString sCsPath = getFragmentPathFromRelId( msCs );
    if( sCsPath.getLength() > 0 )
    {
        DiagramColorsPtr pColors( new DiagramColors() );
        pDiagram->setColors( pColors );
        rFilter.importFragment( new DiagramColorsFragmentHandler( rFilter, sCsPath, pColors ) ) ;
    }

    return pDiagram;
}


Reference< XFastContextHandler > DiagramGraphicDataContext::createFastChildContext( ::sal_Int32 aElementToken, const Reference< XFastAttributeList >& xAttribs )
    throw (SAXException, RuntimeException)
{
    Reference< XFastContextHandler > xRet;

    switch( aElementToken )
    {
    case NMSP_DIAGRAM|XML_relIds:
    {
        msDm = xAttribs->getOptionalValue( NMSP_RELATIONSHIPS|XML_dm );
        msLo = xAttribs->getOptionalValue( NMSP_RELATIONSHIPS|XML_lo );
        msQs = xAttribs->getOptionalValue( NMSP_RELATIONSHIPS|XML_qs );
        msCs = xAttribs->getOptionalValue( NMSP_RELATIONSHIPS|XML_cs );
        DiagramPtr pDiagram = loadDiagram();
        pDiagram->addTo( mpShapePtr );
        OSL_TRACE("diagram added shape %s of type %s", OUSTRING_TO_CSTR( mpShapePtr->getName() ),
                  OUSTRING_TO_CSTR( mpShapePtr->getServiceName() ) );
        break;
    }
    default:
        break;
    }

    if( !xRet.is() )
        xRet.set( ShapeContext::createFastChildContext( aElementToken, xAttribs ) );

    return xRet;
}

// ============================================================================

class CreateChartCallback : public CreateShapeCallback
{
public:
    explicit            CreateChartCallback( XmlFilterBase& rFilter, const OUString& rFragmentPath, bool bEmbedShapes );
    virtual void        onXShapeCreated( const Reference< drawing::XShape >& rxShape, const Reference< drawing::XShapes >& rxShapes ) const;

private:
    OUString            maFragmentPath;
    bool                mbEmbedShapes;
};

// ----------------------------------------------------------------------------

CreateChartCallback::CreateChartCallback( XmlFilterBase& rFilter, const OUString& rFragmentPath, bool bEmbedShapes ) :
    CreateShapeCallback( rFilter ),
    maFragmentPath( rFragmentPath ),
    mbEmbedShapes( bEmbedShapes )
{
}

void CreateChartCallback::onXShapeCreated( const Reference< drawing::XShape >& rxShape, const Reference< drawing::XShapes >& rxShapes ) const
{
    OSL_ENSURE( maFragmentPath.getLength() > 0, "CreateChartCallback::onXShapeCreated - missing chart fragment" );
    if( maFragmentPath.getLength() > 0 ) try
    {
        // set the chart2 OLE class ID at the OLE shape
        PropertySet aShapeProp( rxShape );
        aShapeProp.setProperty( PROP_CLSID, CREATE_OUSTRING( "12dcae26-281f-416f-a234-c3086127382e" ) );

        // get the XModel interface of the embedded object from the OLE shape
        Reference< frame::XModel > xDocModel;
        aShapeProp.getProperty( xDocModel, PROP_Model );
        Reference< chart2::XChartDocument > xChartDoc( xDocModel, UNO_QUERY_THROW );

        // load the chart data from the XML fragment
        chart::ChartSpaceModel aModel;
        mrFilter.importFragment( new chart::ChartSpaceFragment( mrFilter, maFragmentPath, aModel ) );

        // convert imported chart model to chart document
<<<<<<< HEAD
        Reference< chart2::XChartDocument > xChartDoc( xDocModel, UNO_QUERY_THROW );
        mrFilter.getChartConverter().convertFromModel( mrFilter, aModel, xChartDoc, rxShape->getSize() );
=======
        Reference< drawing::XShapes > xExternalPage;
        if( !mbEmbedShapes )
            xExternalPage = rxShapes;
        mrFilter.getChartConverter().convertFromModel( mrFilter, aModel, xChartDoc, xExternalPage, rxShape->getPosition(), rxShape->getSize() );
>>>>>>> 47d83021
    }
    catch( Exception& )
    {
    }
}

// ============================================================================

ChartGraphicDataContext::ChartGraphicDataContext( ContextHandler& rParent, const ShapePtr& rxShape, bool bEmbedShapes ) :
    ShapeContext( rParent, ShapePtr(), rxShape ),
    mbEmbedShapes( bEmbedShapes )
{
    rxShape->setServiceName( "com.sun.star.drawing.OLE2Shape" );
}

Reference< XFastContextHandler > ChartGraphicDataContext::createFastChildContext( ::sal_Int32 nElement, const Reference< XFastAttributeList >& rxAttribs )
    throw (SAXException, RuntimeException)
{
    if( nElement == C_TOKEN( chart ) )
    {
        AttributeList aAttribs( rxAttribs );
        OUString aFragmentPath = getFragmentPathFromRelId( aAttribs.getString( R_TOKEN( id ), OUString() ) );
        CreateShapeCallbackRef xCallback( new CreateChartCallback( getFilter(), aFragmentPath, mbEmbedShapes ) );
        mpShapePtr->setCreateShapeCallback( xCallback );
    }
    return 0;
}

// ============================================================================

} // namespace drawingml
} // namespace oox
<|MERGE_RESOLUTION|>--- conflicted
+++ resolved
@@ -386,15 +386,10 @@
         mrFilter.importFragment( new chart::ChartSpaceFragment( mrFilter, maFragmentPath, aModel ) );
 
         // convert imported chart model to chart document
-<<<<<<< HEAD
-        Reference< chart2::XChartDocument > xChartDoc( xDocModel, UNO_QUERY_THROW );
-        mrFilter.getChartConverter().convertFromModel( mrFilter, aModel, xChartDoc, rxShape->getSize() );
-=======
         Reference< drawing::XShapes > xExternalPage;
         if( !mbEmbedShapes )
             xExternalPage = rxShapes;
         mrFilter.getChartConverter().convertFromModel( mrFilter, aModel, xChartDoc, xExternalPage, rxShape->getPosition(), rxShape->getSize() );
->>>>>>> 47d83021
     }
     catch( Exception& )
     {
