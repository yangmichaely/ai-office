--- conflicted
+++ resolved
@@ -80,8 +80,6 @@
 
 // ============================================================================
 
-<<<<<<< HEAD
-=======
 namespace {
 
 /** Converts the passed 64-bit integer value from the passed unit to EMUs. */
@@ -95,23 +93,6 @@
 
 // ============================================================================
 
-AnchorPosModel::AnchorPosModel() :
-    mnX( -1 ),
-    mnY( -1 )
-{
-}
-
-// ----------------------------------------------------------------------------
-
-AnchorSizeModel::AnchorSizeModel() :
-    mnWidth( -1 ),
-    mnHeight( -1 )
-{
-}
-
-// ----------------------------------------------------------------------------
-
->>>>>>> 60be2a0e
 AnchorCellModel::AnchorCellModel() :
     mnCol( -1 ),
     mnRow( -1 ),
@@ -159,25 +140,15 @@
 void ShapeAnchor::importPos( const AttributeList& rAttribs )
 {
     OSL_ENSURE( meType == ANCHOR_ABSOLUTE, "ShapeAnchor::importPos - unexpected 'xdr:pos' element" );
-<<<<<<< HEAD
-    maPos.X = rAttribs.getInteger64( XML_x, 0 );
-    maPos.Y = rAttribs.getInteger64( XML_y, 0 );
-=======
-    maPos.mnX = rAttribs.getHyper( XML_x, 0 );
-    maPos.mnY = rAttribs.getHyper( XML_y, 0 );
->>>>>>> 60be2a0e
+    maPos.X = rAttribs.getHyper( XML_x, 0 );
+    maPos.Y = rAttribs.getHyper( XML_y, 0 );
 }
 
 void ShapeAnchor::importExt( const AttributeList& rAttribs )
 {
     OSL_ENSURE( (meType == ANCHOR_ABSOLUTE) || (meType == ANCHOR_ONECELL), "ShapeAnchor::importExt - unexpected 'xdr:ext' element" );
-<<<<<<< HEAD
-    maSize.Width = rAttribs.getInteger64( XML_cx, 0 );
-    maSize.Height = rAttribs.getInteger64( XML_cy, 0 );
-=======
-    maSize.mnWidth = rAttribs.getHyper( XML_cx, 0 );
-    maSize.mnHeight = rAttribs.getHyper( XML_cy, 0 );
->>>>>>> 60be2a0e
+    maSize.Width = rAttribs.getHyper( XML_cx, 0 );
+    maSize.Height = rAttribs.getHyper( XML_cy, 0 );
 }
 
 void ShapeAnchor::importClientData( const AttributeList& rAttribs )
