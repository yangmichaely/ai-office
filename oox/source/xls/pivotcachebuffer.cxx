--- conflicted
+++ resolved
@@ -990,23 +990,13 @@
         SheetDataBuffer& rSheetData = rSheetHelper.getSheetData();
         switch( rItem.getType() )
         {
-<<<<<<< HEAD
-            case XML_s: rSheetHelper.setStringCell( xCell, rItem.getValue().get< OUString >() );                                break;
-            case XML_n: xCell->setValue( rItem.getValue().get< double >() );                                                    break;
-            case XML_i: xCell->setValue( rItem.getValue().get< sal_Int16 >() );                                                 break;
-            case XML_d: rSheetHelper.setDateTimeCell( xCell, rItem.getValue().get< DateTime >() );                              break;
-            case XML_b: rSheetHelper.setBooleanCell( xCell, rItem.getValue().get< bool >() );                                   break;
-            case XML_e: rSheetHelper.setErrorCell( xCell, static_cast< sal_uInt8 >( rItem.getValue().get< sal_Int32 >() ) );    break;
-            default:    OSL_FAIL( "PivotCacheField::writeItemToSourceDataCell - unexpected item data type" );
-=======
             case XML_s: rSheetData.setStringCell( aModel, rItem.getValue().get< OUString >() );                             break;
             case XML_n: rSheetData.setValueCell( aModel, rItem.getValue().get< double >() );                                break;
             case XML_i: rSheetData.setValueCell( aModel, rItem.getValue().get< sal_Int16 >() );                             break;
             case XML_d: rSheetData.setDateTimeCell( aModel, rItem.getValue().get< DateTime >() );                           break;
             case XML_b: rSheetData.setBooleanCell( aModel, rItem.getValue().get< bool >() );                                break;
             case XML_e: rSheetData.setErrorCell( aModel, static_cast< sal_uInt8 >( rItem.getValue().get< sal_Int32 >() ) ); break;
-            default:    OSL_ENSURE( false, "PivotCacheField::writeItemToSourceDataCell - unexpected item data type" );
->>>>>>> 275e5c65
+            default:    OSL_FAIL( "PivotCacheField::writeItemToSourceDataCell - unexpected item data type" );
         }
     }
 }
