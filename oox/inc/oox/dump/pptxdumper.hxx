/* -*- Mode: C++; tab-width: 4; indent-tabs-mode: nil; c-basic-offset: 4 -*- */
/*************************************************************************
 *
 * DO NOT ALTER OR REMOVE COPYRIGHT NOTICES OR THIS FILE HEADER.
 *
 * Copyright 2000, 2010 Oracle and/or its affiliates.
 *
 * OpenOffice.org - a multi-platform office productivity suite
 *
 * This file is part of OpenOffice.org.
 *
 * OpenOffice.org is free software: you can redistribute it and/or modify
 * it under the terms of the GNU Lesser General Public License version 3
 * only, as published by the Free Software Foundation.
 *
 * OpenOffice.org is distributed in the hope that it will be useful,
 * but WITHOUT ANY WARRANTY; without even the implied warranty of
 * MERCHANTABILITY or FITNESS FOR A PARTICULAR PURPOSE.  See the
 * GNU Lesser General Public License version 3 for more details
 * (a copy is included in the LICENSE file that accompanied this code).
 *
 * You should have received a copy of the GNU Lesser General Public License
 * version 3 along with OpenOffice.org.  If not, see
 * <http://www.openoffice.org/license.html>
 * for a copy of the LGPLv3 License.
 *
 ************************************************************************/

#ifndef OOX_DUMP_PPTXDUMPER_HXX
#define OOX_DUMP_PPTXDUMPER_HXX

#include "oox/dump/dumperbase.hxx"

#if OOX_INCLUDE_DUMPER

namespace oox {
namespace dump {
namespace pptx {

// ============================================================================

class RootStorageObject : public StorageObjectBase
{
public:
    explicit            RootStorageObject( const DumperBase& rParent );

protected:
    virtual void        implDumpStream(
                            const ::com::sun::star::uno::Reference< ::com::sun::star::io::XInputStream >& rxStrm,
                            const ::rtl::OUString& rStrgPath,
                            const ::rtl::OUString& rStrmName,
                            const ::rtl::OUString& rSysFileName );
};

// ============================================================================

class Dumper : public DumperBase
{
public:
    explicit            Dumper( const ::oox::core::FilterBase& rFilter );

    explicit            Dumper(
                            const ::com::sun::star::uno::Reference< ::com::sun::star::uno::XComponentContext >& rxContext,
                            const ::com::sun::star::uno::Reference< ::com::sun::star::io::XInputStream >& rxInStrm,
                            const ::rtl::OUString& rSysFileName );

protected:
    virtual void        implDump();
};

// ============================================================================

} // namespace pptx
} // namespace dump
} // namespace oox

#endif
<<<<<<< HEAD
#endif

/* vim:set shiftwidth=4 softtabstop=4 expandtab: */
=======
#endif
>>>>>>> 275e5c65
<|MERGE_RESOLUTION|>--- conflicted
+++ resolved
@@ -75,10 +75,6 @@
 } // namespace oox
 
 #endif
-<<<<<<< HEAD
 #endif
 
-/* vim:set shiftwidth=4 softtabstop=4 expandtab: */
-=======
-#endif
->>>>>>> 275e5c65
+/* vim:set shiftwidth=4 softtabstop=4 expandtab: */