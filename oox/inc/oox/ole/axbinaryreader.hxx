--- conflicted
+++ resolved
@@ -296,10 +296,6 @@
 } // namespace ole
 } // namespace oox
 
-<<<<<<< HEAD
 #endif
 
-/* vim:set shiftwidth=4 softtabstop=4 expandtab: */
-=======
-#endif
->>>>>>> 818573bf
+/* vim:set shiftwidth=4 softtabstop=4 expandtab: */