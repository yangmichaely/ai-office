--- conflicted
+++ resolved
@@ -113,23 +113,13 @@
     ::rtl::OUString     insertFillBitmapUrl( const ::rtl::OUString& rGraphicUrl );
 
 private:
-<<<<<<< HEAD
-    ObjectContainer     maMarkerContainer;
-    ObjectContainer     maDashContainer;
-    ObjectContainer     maGradientContainer;
-    ObjectContainer     maBitmapUrlContainer;
-    const ::rtl::OUString maDashNameBase;
-    const ::rtl::OUString maGradientNameBase;
-    const ::rtl::OUString maBitmapUrlNameBase;
-=======
     ObjectContainer     maMarkerContainer;      /// Contains all named line markers (line end polygons).
     ObjectContainer     maDashContainer;        /// Contains all named line dsahes.
     ObjectContainer     maGradientContainer;    /// Contains all named fill gradients.
-    ObjectContainer     maBitmapContainer;      /// Contains all named fill bitmaps.
+    ObjectContainer     maBitmapContainer;      /// Contains all named fill bitmap URLs.
     const ::rtl::OUString maDashNameBase;       /// Base name for all named line dashes.
     const ::rtl::OUString maGradientNameBase;   /// Base name for all named fill gradients.
-    const ::rtl::OUString maBitmapNameBase;     /// Base name for all named fill bitmaps.
->>>>>>> db5c7145
+    const ::rtl::OUString maBitmapUrlNameBase;  /// Base name for all named fill bitmap URLs.
 };
 
 // ============================================================================
