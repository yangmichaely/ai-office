--- conflicted
+++ resolved
@@ -377,10 +377,6 @@
 } // namespace vml
 } // namespace oox
 
-<<<<<<< HEAD
 #endif
 
-/* vim:set shiftwidth=4 softtabstop=4 expandtab: */
-=======
-#endif
->>>>>>> 818573bf
+/* vim:set shiftwidth=4 softtabstop=4 expandtab: */