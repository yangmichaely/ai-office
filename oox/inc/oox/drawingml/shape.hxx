/*************************************************************************
 *
 * DO NOT ALTER OR REMOVE COPYRIGHT NOTICES OR THIS FILE HEADER.
 *
 * Copyright 2000, 2010 Oracle and/or its affiliates.
 *
 * OpenOffice.org - a multi-platform office productivity suite
 *
 * This file is part of OpenOffice.org.
 *
 * OpenOffice.org is free software: you can redistribute it and/or modify
 * it under the terms of the GNU Lesser General Public License version 3
 * only, as published by the Free Software Foundation.
 *
 * OpenOffice.org is distributed in the hope that it will be useful,
 * but WITHOUT ANY WARRANTY; without even the implied warranty of
 * MERCHANTABILITY or FITNESS FOR A PARTICULAR PURPOSE.  See the
 * GNU Lesser General Public License version 3 for more details
 * (a copy is included in the LICENSE file that accompanied this code).
 *
 * You should have received a copy of the GNU Lesser General Public License
 * version 3 along with OpenOffice.org.  If not, see
 * <http://www.openoffice.org/license.html>
 * for a copy of the LGPLv3 License.
 *
 ************************************************************************/

#ifndef OOX_DRAWINGML_SHAPE_HXX
#define OOX_DRAWINGML_SHAPE_HXX

#include "oox/helper/propertymap.hxx"
#include "oox/drawingml/drawingmltypes.hxx"
#include "oox/drawingml/customshapeproperties.hxx"
#include "oox/drawingml/textliststyle.hxx"

#include <com/sun/star/frame/XModel.hpp>
#include <com/sun/star/drawing/XDrawPage.hpp>
#include <boost/shared_ptr.hpp>
#include <boost/enable_shared_from_this.hpp>
#include <vector>
#include <map>

namespace oox { namespace drawingml {

typedef ::std::map< ::rtl::OUString, ShapePtr > ShapeIdMap;

struct ShapeStyleRef
{
    Color               maPhClr;
    sal_Int32           mnThemedIdx;
};

typedef ::std::map< sal_Int32, ShapeStyleRef > ShapeStyleRefMap;

// ============================================================================

/** A callback that will be called before and after the API shape is created
    from the imported shape.

    An instance of a derived class of this callback can be set at every
    ::oox::drawingml::Shape instance to implement anything that needs a created
    and inserted XShape.
 */
class CreateShapeCallback
{
public:
    virtual ::rtl::OUString onCreateXShape(
                            const ::rtl::OUString& rServiceName,
                            const ::com::sun::star::awt::Rectangle& rShapeRect );

    virtual void        onXShapeCreated(
                            const ::com::sun::star::uno::Reference< ::com::sun::star::drawing::XShape >& rxShape,
                            const ::com::sun::star::uno::Reference< ::com::sun::star::drawing::XShapes >& rxShapes ) const;

    inline const PropertyMap& getShapeProperties() const { return maShapeProps; }

protected:
    explicit            CreateShapeCallback( ::oox::core::XmlFilterBase& rFilter );
    virtual             ~CreateShapeCallback();

protected:
    ::oox::core::XmlFilterBase& mrFilter;
    PropertyMap         maShapeProps;
};

typedef ::boost::shared_ptr< CreateShapeCallback > CreateShapeCallbackRef;

// ============================================================================

class Shape
    : public boost::enable_shared_from_this< Shape >
{
public:

    Shape( const sal_Char* pServiceType = NULL );
    virtual ~Shape();

    rtl::OUString&                  getServiceName(){ return msServiceName; }
    void                            setServiceName( const sal_Char* pServiceName );

    PropertyMap&                    getShapeProperties(){ return maShapeProperties; }

    inline LineProperties&          getLineProperties() { return *mpLinePropertiesPtr; }
    inline const LineProperties&    getLineProperties() const { return *mpLinePropertiesPtr; }

    inline FillProperties&          getFillProperties() { return *mpFillPropertiesPtr; }
    inline const FillProperties&    getFillProperties() const { return *mpFillPropertiesPtr; }

    inline GraphicProperties&       getGraphicProperties() { return *mpGraphicPropertiesPtr; }
    inline const GraphicProperties& getGraphicProperties() const { return *mpGraphicPropertiesPtr; }

    CustomShapePropertiesPtr        getCustomShapeProperties(){ return mpCustomShapePropertiesPtr; }

    table::TablePropertiesPtr       getTableProperties();

    void                            setPosition( com::sun::star::awt::Point nPosition ){ maPosition = nPosition; }
    void                            setSize( com::sun::star::awt::Size aSize ){ maSize = aSize; }
    void                            setRotation( sal_Int32 nRotation ) { mnRotation = nRotation; }
    void                            setFlip( sal_Bool bFlipH, sal_Bool bFlipV ) { mbFlipH = bFlipH; mbFlipV = bFlipV; }
    void                            addChild( const ShapePtr pChildPtr ) { maChildren.push_back( pChildPtr ); }
    std::vector< ShapePtr >&        getChildren() { return maChildren; }

    void                            setName( const rtl::OUString& rName ) { msName = rName; }
    ::rtl::OUString                 getName( ) { return msName; }
    void                            setId( const rtl::OUString& rId ) { msId = rId; }
<<<<<<< HEAD
    void                            setHidden( sal_Bool bHidden ) { mbHidden = bHidden; }
    void                            setSubType( sal_uInt32 nSubType ) { mnSubType = nSubType; }
=======
    void                            setSubType( sal_Int32 nSubType ) { mnSubType = nSubType; }
>>>>>>> f98601b6
    sal_Int32                       getSubType() const { return mnSubType; }
    void                            setSubTypeIndex( sal_uInt32 nSubTypeIndex ) { mnSubTypeIndex = nSubTypeIndex; }
    sal_Int32                       getSubTypeIndex() const { return mnSubTypeIndex; }

    // setDefaults has to be called if styles are imported (OfficeXML is not storing properties having the default value)
    void                            setDefaults();

    void                setTextBody(const TextBodyPtr & pTextBody);
    TextBodyPtr         getTextBody();
    void                setMasterTextListStyle( const TextListStylePtr& pMasterTextListStyle );
    TextListStylePtr    getMasterTextListStyle() const { return mpMasterTextListStyle; }

    inline ShapeStyleRefMap&        getShapeStyleRefs() { return maShapeStyleRefs; }
    inline const ShapeStyleRefMap&  getShapeStyleRefs() const { return maShapeStyleRefs; }
    const ShapeStyleRef*            getShapeStyleRef( sal_Int32 nRefType ) const;

    inline void         setCreateShapeCallback( CreateShapeCallbackRef xCallback ) { mxCreateCallback = xCallback; }

    // addShape is creating and inserting the corresponding XShape.
    void                addShape(
                            const oox::core::XmlFilterBase& rFilterBase,
                            const Theme* pTheme,
                            const ::com::sun::star::uno::Reference< ::com::sun::star::drawing::XShapes >& rxShapes,
                            const ::com::sun::star::awt::Rectangle* pShapeRect = 0,
                            ShapeIdMap* pShapeMap = 0 );

    void                setXShape( const ::com::sun::star::uno::Reference< ::com::sun::star::drawing::XShape >& rXShape )
                            { mxShape = rXShape; };
    const ::com::sun::star::uno::Reference< ::com::sun::star::drawing::XShape > &
                        getXShape() const { return mxShape; }

    virtual void        applyShapeReference( const Shape& rReferencedShape );

protected:

    ::com::sun::star::uno::Reference< ::com::sun::star::drawing::XShape >
                        createAndInsert(
                            const ::oox::core::XmlFilterBase& rFilterBase,
                            const ::rtl::OUString& rServiceName,
                            const Theme* pTheme,
                            const ::com::sun::star::uno::Reference< ::com::sun::star::drawing::XShapes >& rxShapes,
                            const ::com::sun::star::awt::Rectangle* pShapeRect,
                            sal_Bool bClearText );

    void                addChildren(
                            const ::oox::core::XmlFilterBase& rFilterBase,
                            Shape& rMaster,
                            const Theme* pTheme,
                            const ::com::sun::star::uno::Reference< ::com::sun::star::drawing::XShapes >& rxShapes,
                            const ::com::sun::star::awt::Rectangle& rClientRect,
                            ShapeIdMap* pShapeMap );

    std::vector< ShapePtr >     maChildren;               // only used for group shapes
    TextBodyPtr                 mpTextBody;
    LinePropertiesPtr           mpLinePropertiesPtr;
    FillPropertiesPtr           mpFillPropertiesPtr;
    GraphicPropertiesPtr        mpGraphicPropertiesPtr;
    CustomShapePropertiesPtr    mpCustomShapePropertiesPtr;
    table::TablePropertiesPtr   mpTablePropertiesPtr;
    PropertyMap                 maShapeProperties;
    TextListStylePtr            mpMasterTextListStyle;
    ::com::sun::star::uno::Reference< ::com::sun::star::drawing::XShape > mxShape;

    rtl::OUString       msServiceName;
    rtl::OUString       msName;
    rtl::OUString       msId;
    sal_Int32           mnSubType;      // if this type is not zero, then the shape is a placeholder
    sal_Int32           mnSubTypeIndex;

    ShapeStyleRefMap   maShapeStyleRefs;

    com::sun::star::awt::Size       maSize;
    com::sun::star::awt::Point      maPosition;

private:
    CreateShapeCallbackRef          mxCreateCallback;
    sal_Int32                       mnRotation;
    sal_Bool                        mbFlipH;
    sal_Bool                        mbFlipV;
    sal_Bool                        mbHidden;
};

::rtl::OUString GetShapeType( sal_Int32 nType );

} }

#endif  //  OOX_DRAWINGML_SHAPE_HXX<|MERGE_RESOLUTION|>--- conflicted
+++ resolved
@@ -123,12 +123,8 @@
     void                            setName( const rtl::OUString& rName ) { msName = rName; }
     ::rtl::OUString                 getName( ) { return msName; }
     void                            setId( const rtl::OUString& rId ) { msId = rId; }
-<<<<<<< HEAD
     void                            setHidden( sal_Bool bHidden ) { mbHidden = bHidden; }
-    void                            setSubType( sal_uInt32 nSubType ) { mnSubType = nSubType; }
-=======
     void                            setSubType( sal_Int32 nSubType ) { mnSubType = nSubType; }
->>>>>>> f98601b6
     sal_Int32                       getSubType() const { return mnSubType; }
     void                            setSubTypeIndex( sal_uInt32 nSubTypeIndex ) { mnSubTypeIndex = nSubTypeIndex; }
     sal_Int32                       getSubTypeIndex() const { return mnSubTypeIndex; }
