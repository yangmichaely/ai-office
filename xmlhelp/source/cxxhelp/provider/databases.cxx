/* -*- Mode: C++; tab-width: 4; indent-tabs-mode: nil; c-basic-offset: 4 -*- */
/*************************************************************************
 *
 * DO NOT ALTER OR REMOVE COPYRIGHT NOTICES OR THIS FILE HEADER.
 *
 * Copyright 2000, 2010 Oracle and/or its affiliates.
 *
 * OpenOffice.org - a multi-platform office productivity suite
 *
 * This file is part of OpenOffice.org.
 *
 * OpenOffice.org is free software: you can redistribute it and/or modify
 * it under the terms of the GNU Lesser General Public License version 3
 * only, as published by the Free Software Foundation.
 *
 * OpenOffice.org is distributed in the hope that it will be useful,
 * but WITHOUT ANY WARRANTY; without even the implied warranty of
 * MERCHANTABILITY or FITNESS FOR A PARTICULAR PURPOSE.  See the
 * GNU Lesser General Public License version 3 for more details
 * (a copy is included in the LICENSE file that accompanied this code).
 *
 * You should have received a copy of the GNU Lesser General Public License
 * version 3 along with OpenOffice.org.  If not, see
 * <http://www.openoffice.org/license.html>
 * for a copy of the LGPLv3 License.
 *
 ************************************************************************/

// MARKER(update_precomp.py): autogen include statement, do not remove
#include "precompiled_xmlhelp.hxx"
#include "db.hxx"
#include <osl/diagnose.h>
#include <osl/thread.h>
#include <osl/process.h>
#include <rtl/uri.hxx>
#include <osl/file.hxx>
#include <rtl/memory.h>
#include <com/sun/star/lang/Locale.hpp>
#include <rtl/ustrbuf.hxx>
#include "inputstream.hxx"
#include <algorithm>
#include <string.h>

// Extensible help
#include "com/sun/star/deployment/ExtensionManager.hpp"
#include "com/sun/star/deployment/thePackageManagerFactory.hpp"
#include <comphelper/processfactory.hxx>
#include <com/sun/star/beans/XPropertySet.hpp>
#include <com/sun/star/uno/XComponentContext.hpp>
#include <com/sun/star/ucb/XCommandEnvironment.hpp>
#include <com/sun/star/beans/Optional.hpp>
#include <com/sun/star/beans/PropertyValue.hpp>
#include <com/sun/star/beans/NamedValue.hpp>
#include <com/sun/star/frame/XConfigManager.hpp>
#include <com/sun/star/util/XMacroExpander.hpp>
#include <com/sun/star/uri/XUriReferenceFactory.hpp>
#include <com/sun/star/uri/XVndSunStarExpandUrl.hpp>
#include <com/sun/star/script/XInvocation.hpp>
#include <comphelper/locale.hxx>

#include <com/sun/star/awt/XToolkit.hpp>
#include <com/sun/star/awt/XExtendedToolkit.hpp>
#include <com/sun/star/awt/XWindowPeer.hpp>
#include <com/sun/star/awt/XVclWindowPeer.hpp>
#include <com/sun/star/awt/XTopWindow.hpp>

#include <l10ntools/compilehelp.hxx>
#include <comphelper/storagehelper.hxx>

#include "databases.hxx"
#include "urlparameter.hxx"

using namespace chelp;
using namespace berkeleydbproxy;
using namespace com::sun::star;
using namespace com::sun::star::uno;
using namespace com::sun::star::io;
using namespace com::sun::star::container;
using namespace com::sun::star::i18n;
using namespace com::sun::star::lang;
using namespace com::sun::star::deployment;
using namespace com::sun::star::beans;


static rtl::OUString aSlash(RTL_CONSTASCII_USTRINGPARAM("/"));
static rtl::OUString aHelpFilesBaseName(RTL_CONSTASCII_USTRINGPARAM("help"));

rtl::OUString Databases::expandURL( const rtl::OUString& aURL )
{
    osl::MutexGuard aGuard( m_aMutex );
    rtl::OUString aRetURL = expandURL( aURL, m_xContext );
    return aRetURL;
}

rtl::OUString Databases::expandURL( const rtl::OUString& aURL, Reference< uno::XComponentContext > xContext )
{
    static Reference< util::XMacroExpander > xMacroExpander;
    static Reference< uri::XUriReferenceFactory > xFac;

    if( !xContext.is() )
        return rtl::OUString();

    if( !xMacroExpander.is() || !xFac.is() )
    {
        Reference< XMultiComponentFactory > xSMgr( xContext->getServiceManager(), UNO_QUERY );

        xFac = Reference< uri::XUriReferenceFactory >(
            xSMgr->createInstanceWithContext( rtl::OUString(RTL_CONSTASCII_USTRINGPARAM(
            "com.sun.star.uri.UriReferenceFactory")), xContext ) , UNO_QUERY );
        if( !xFac.is() )
        {
            throw RuntimeException(
                ::rtl::OUString(RTL_CONSTASCII_USTRINGPARAM( "Databases::expand(), could not instatiate UriReferenceFactory." )),
                Reference< XInterface >() );
        }

        xMacroExpander = Reference< util::XMacroExpander >(
            xContext->getValueByName(
            ::rtl::OUString(RTL_CONSTASCII_USTRINGPARAM( "/singletons/com.sun.star.util.theMacroExpander" )) ),
            UNO_QUERY_THROW );
     }

    rtl::OUString aRetURL = aURL;
    if( xMacroExpander.is() )
    {
        Reference< uri::XUriReference > uriRef;
        for (;;)
        {
            uriRef = Reference< uri::XUriReference >( xFac->parse( aRetURL ), UNO_QUERY );
            if ( uriRef.is() )
            {
                Reference < uri::XVndSunStarExpandUrl > sxUri( uriRef, UNO_QUERY );
                if( !sxUri.is() )
                    break;

                aRetURL = sxUri->expand( xMacroExpander );
            }
        }
     }
    return aRetURL;
}

Databases::Databases( sal_Bool showBasic,
                      const rtl::OUString& instPath,
                      const com::sun::star::uno::Sequence< rtl::OUString >& imagesZipPaths,
                      const rtl::OUString& productName,
                      const rtl::OUString& productVersion,
                      const rtl::OUString& styleSheet,
                      Reference< uno::XComponentContext > xContext )
    : m_xContext( xContext ),
      m_bShowBasic(showBasic),
      m_nErrorDocLength( 0 ),
      m_pErrorDoc( 0 ),
      m_nCustomCSSDocLength( 0 ),
      m_pCustomCSSDoc( 0 ),
      m_aCSS(styleSheet.toAsciiLowerCase()),
      newProdName(rtl::OUString(RTL_CONSTASCII_USTRINGPARAM( "$[officename]" )) ),
      newProdVersion(rtl::OUString(RTL_CONSTASCII_USTRINGPARAM( "$[officeversion]" )) ),
      prodName( rtl::OUString(RTL_CONSTASCII_USTRINGPARAM( "%PRODUCTNAME" )) ),
      prodVersion( rtl::OUString(RTL_CONSTASCII_USTRINGPARAM( "%PRODUCTVERSION" )) ),
      vendName( rtl::OUString(RTL_CONSTASCII_USTRINGPARAM( "%VENDORNAME" )) ),
      vendVersion( rtl::OUString(RTL_CONSTASCII_USTRINGPARAM( "%VENDORVERSION" )) ),
      vendShort( rtl::OUString(RTL_CONSTASCII_USTRINGPARAM( "%VENDORSHORT" )) ),
      m_aImagesZipPaths( imagesZipPaths ),
      m_nSymbolsStyle( 0 )
{
    m_xSMgr = Reference< XMultiComponentFactory >( m_xContext->getServiceManager(), UNO_QUERY );

    m_vAdd[0] = 12;
    m_vAdd[1] = 15;
    m_vAdd[2] = 11;
    m_vAdd[3] = 14;
    m_vAdd[4] = 12;
    m_vAdd[5] = 13;
    m_vAdd[6] = 16;

    m_vReplacement[0] = productName;
    m_vReplacement[1] = productVersion;
    // m_vReplacement[2...4] (vendorName/-Version/-Short) are empty strings
    m_vReplacement[5] = productName;
    m_vReplacement[6] = productVersion;

    setInstallPath( instPath );

    m_xSFA = Reference< ucb::XSimpleFileAccess >(
        m_xSMgr->createInstanceWithContext( rtl::OUString(RTL_CONSTASCII_USTRINGPARAM( "com.sun.star.ucb.SimpleFileAccess" )),
        m_xContext ), UNO_QUERY_THROW );
}

Databases::~Databases()
{
    // release stylesheet

    delete[] m_pCustomCSSDoc;

    // release errorDocument

    delete[] m_pErrorDoc;

    // unload the databases

    {
        // DatabasesTable
        DatabasesTable::iterator it = m_aDatabases.begin();
        while( it != m_aDatabases.end() )
        {
            if( it->second )
                it->second->close( 0 );
            delete it->second;
            ++it;
        }
    }

    {
        //  ModInfoTable

        ModInfoTable::iterator it = m_aModInfo.begin();
        while( it != m_aModInfo.end() )
        {
            delete it->second;
            ++it;
        }
    }

    {
        // KeywordInfoTable

        KeywordInfoTable::iterator it = m_aKeywordInfo.begin();
        while( it != m_aKeywordInfo.end() )
        {
            delete it->second;
            ++it;
        }
    }
}

static bool impl_getZipFile(
        Sequence< rtl::OUString > & rImagesZipPaths,
        const rtl::OUString & rZipName,
        rtl::OUString & rFileName )
{
    rtl::OUString aWorkingDir;
    osl_getProcessWorkingDir( &aWorkingDir.pData );
    const rtl::OUString *pPathArray = rImagesZipPaths.getArray();
    for ( int i = 0; i < rImagesZipPaths.getLength(); ++i )
    {
        rtl::OUString aFileName = pPathArray[ i ];
        if ( aFileName.getLength() )
        {
            if ( 1 + aFileName.lastIndexOf( '/' ) != aFileName.getLength() )
            {
                aFileName += rtl::OUString(RTL_CONSTASCII_USTRINGPARAM( "/" ));
            }
            aFileName += rZipName;
            // the icons are not read when the URL is a symlink
            osl::File::getAbsoluteFileURL( aWorkingDir, aFileName, rFileName );

            // test existence
            osl::DirectoryItem aDirItem;
            if ( osl::DirectoryItem::get( rFileName, aDirItem ) == osl::FileBase::E_None )
                return true;
        }
    }
    return false;
}

rtl::OString Databases::getImagesZipFileURL()
{
    //sal_Int16 nSymbolsStyle = SvtMiscOptions().GetCurrentSymbolsStyle();
    sal_Int16 nSymbolsStyle = 0;
    try
    {
        uno::Reference< lang::XMultiServiceFactory > xConfigProvider(
            m_xSMgr ->createInstanceWithContext(::rtl::OUString(RTL_CONSTASCII_USTRINGPARAM("com.sun.star.configuration.ConfigurationProvider")), m_xContext), uno::UNO_QUERY_THROW);

        // set root path
        uno::Sequence < uno::Any > lParams(1);
        beans::PropertyValue                       aParam ;
        aParam.Name    = ::rtl::OUString(RTL_CONSTASCII_USTRINGPARAM("nodepath"));
        aParam.Value <<= ::rtl::OUString(RTL_CONSTASCII_USTRINGPARAM("org.openoffice.Office.Common"));
        lParams[0] = uno::makeAny(aParam);

        // open it
        uno::Reference< uno::XInterface > xCFG( xConfigProvider->createInstanceWithArguments(
                    ::rtl::OUString(RTL_CONSTASCII_USTRINGPARAM("com.sun.star.configuration.ConfigurationAccess")),
                    lParams) );

        bool bChanged = false;
        uno::Reference< container::XHierarchicalNameAccess > xAccess(xCFG, uno::UNO_QUERY_THROW);
        uno::Any aResult = xAccess->getByHierarchicalName(::rtl::OUString(RTL_CONSTASCII_USTRINGPARAM("Misc/SymbolSet")));
        if ( (aResult >>= nSymbolsStyle) && m_nSymbolsStyle != nSymbolsStyle )
        {
            m_nSymbolsStyle = nSymbolsStyle;
            bChanged = true;
        }

        if ( !m_aImagesZipFileURL.getLength() || bChanged )
        {
            rtl::OUString aImageZip, aSymbolsStyleName;
            aResult = xAccess->getByHierarchicalName(::rtl::OUString(RTL_CONSTASCII_USTRINGPARAM("Misc/SymbolStyle")));
            aResult >>= aSymbolsStyleName;

            bool bFound = false;
            if ( aSymbolsStyleName.getLength() != 0 )
            {
                rtl::OUString aZipName = rtl::OUString(RTL_CONSTASCII_USTRINGPARAM( "images_" ));
                aZipName += aSymbolsStyleName;
                aZipName += rtl::OUString(RTL_CONSTASCII_USTRINGPARAM( ".zip" ));

                bFound = impl_getZipFile( m_aImagesZipPaths, aZipName, aImageZip );
            }

            if ( ! bFound )
                bFound = impl_getZipFile( m_aImagesZipPaths, rtl::OUString(RTL_CONSTASCII_USTRINGPARAM( "images.zip" )), aImageZip );

            if ( ! bFound )
                aImageZip = rtl::OUString();

            m_aImagesZipFileURL = rtl::OUStringToOString(
                        rtl::Uri::encode(
                            aImageZip,
                            rtl_UriCharClassPchar,
                            rtl_UriEncodeIgnoreEscapes,
                            RTL_TEXTENCODING_UTF8 ), RTL_TEXTENCODING_UTF8 );
        }
    }
    catch ( NoSuchElementException const & )
    {
    }

    return m_aImagesZipFileURL;
}

void Databases::replaceName( rtl::OUString& oustring ) const
{
    sal_Int32 idx = -1,idx1 = -1,idx2 = -1,k = 0,off;
    bool cap = false;
    rtl::OUStringBuffer aStrBuf( 0 );

    while( true )
    {
        ++idx;
        idx1 = oustring.indexOf( sal_Unicode('%'),idx);
        idx2 = oustring.indexOf( sal_Unicode('$'),idx);

        if(idx1 == -1 && idx2 == -1)
            break;

        if(idx1 == -1)
            idx = idx2;
        else if(idx2 == -1)
            idx = idx1;
        else {
            // no index is zero
            if(idx1 < idx2)
                idx = idx1;
            else if(idx2 < idx1 )
                idx = idx2;
        }

        if( oustring.indexOf( prodName,idx ) == idx )
            off = PRODUCTNAME;
        else if( oustring.indexOf( prodVersion,idx ) == idx )
            off = PRODUCTVERSION;
        else if( oustring.indexOf( vendName,idx ) == idx )
            off = VENDORNAME;
        else if( oustring.indexOf( vendVersion,idx ) == idx )
            off = VENDORVERSION;
        else if( oustring.indexOf( vendShort,idx ) == idx )
            off = VENDORSHORT;
        else if( oustring.indexOf( newProdName,idx ) == idx )
            off = NEWPRODUCTNAME;
        else if( oustring.indexOf( newProdVersion,idx ) == idx )
            off = NEWPRODUCTVERSION;
        else
            off = -1;

        if( off != -1 )
        {
            if( ! cap )
            {
                cap = true;
                aStrBuf.ensureCapacity( 256 );
            }

            aStrBuf.append( &oustring.getStr()[k],idx - k );
            aStrBuf.append( m_vReplacement[off] );
            k = idx + m_vAdd[off];
        }
    }

    if( cap )
    {
        if( k < oustring.getLength() )
            aStrBuf.append( &oustring.getStr()[k],oustring.getLength()-k );
        oustring = aStrBuf.makeStringAndClear();
    }
}




rtl::OUString Databases::getInstallPathAsSystemPath()
{
    osl::MutexGuard aGuard( m_aMutex );

    if( ! m_aInstallDirectoryAsSystemPath.getLength() )
    {
#ifdef DBG_UTIL
        bool bla =
            osl::FileBase::E_None ==
            osl::FileBase::getSystemPathFromFileURL( m_aInstallDirectory,m_aInstallDirectoryAsSystemPath );
        OSL_ENSURE( bla,"HelpProvider, no installpath" );
#else
        osl::FileBase::getSystemPathFromFileURL( m_aInstallDirectory,m_aInstallDirectoryAsSystemPath );
#endif
    }

    return m_aInstallDirectoryAsSystemPath;
}




rtl::OUString Databases::getInstallPathAsURL()
{
    osl::MutexGuard aGuard( m_aMutex );

      return m_aInstallDirectory;
}


const std::vector< rtl::OUString >& Databases::getModuleList( const rtl::OUString& Language )
{
    if( m_avModules.size() == 0 )
    {
        rtl::OUString  fileName,dirName = getInstallPathAsURL() + processLang( Language );
        osl::Directory dirFile( dirName );

        osl::DirectoryItem aDirItem;
        osl::FileStatus    aStatus( FileStatusMask_FileName );

        sal_Int32 idx;

        if( osl::FileBase::E_None != dirFile.open() )
            return m_avModules;

        while( dirFile.getNextItem( aDirItem ) == osl::FileBase::E_None &&
               aDirItem.getFileStatus( aStatus ) == osl::FileBase::E_None )
        {
            if( ! aStatus.isValid( FileStatusMask_FileName ) )
                continue;

            fileName = aStatus.getFileName();

            // Check, whether fileName is of the form *.cfg
            idx = fileName.lastIndexOf(  sal_Unicode( '.' ) );

            if( idx == -1 )
                continue;

            const sal_Unicode* str = fileName.getStr();

            if( fileName.getLength() == idx + 4                   &&
                ( str[idx + 1] == 'c' || str[idx + 1] == 'C' )    &&
                ( str[idx + 2] == 'f' || str[idx + 2] == 'F' )    &&
                ( str[idx + 3] == 'g' || str[idx + 3] == 'G' )    &&
                ( fileName = fileName.copy(0,idx).toAsciiLowerCase() ).compareToAscii( "picture" ) != 0 ) {
              if(! m_bShowBasic && fileName.compareToAscii("sbasic") == 0 )
                continue;
              m_avModules.push_back( fileName );
            }
        }
    }
    return m_avModules;
}



StaticModuleInformation* Databases::getStaticInformationForModule( const rtl::OUString& Module,
                                                                   const rtl::OUString& Language )
{
    osl::MutexGuard aGuard( m_aMutex );

    rtl::OUString key = processLang(Language) + rtl::OUString(RTL_CONSTASCII_USTRINGPARAM( "/" )) + Module;

    std::pair< ModInfoTable::iterator,bool > aPair =
        m_aModInfo.insert( ModInfoTable::value_type( key,0 ) );

    ModInfoTable::iterator it = aPair.first;

    if( aPair.second && ! it->second )
    {
        osl::File cfgFile( getInstallPathAsURL() +
                           key +
                           rtl::OUString(RTL_CONSTASCII_USTRINGPARAM( ".cfg" )) );

        if( osl::FileBase::E_None != cfgFile.open( osl_File_OpenFlag_Read ) )
            it->second = 0;
        else
        {
            sal_uInt32 pos = 0;
            sal_uInt64 nRead;
            sal_Char buffer[2048];
            sal_Unicode lineBuffer[1028];
            rtl::OUString fileContent;

            while( osl::FileBase::E_None == cfgFile.read( &buffer,2048,nRead ) && nRead )
                fileContent += rtl::OUString( buffer,sal_Int32( nRead ),RTL_TEXTENCODING_UTF8 );

            cfgFile.close();

            const sal_Unicode* str = fileContent.getStr();
            rtl::OUString current,lang_,program,startid,title,heading,fulltext;
            rtl::OUString order(RTL_CONSTASCII_USTRINGPARAM( "1" ));

            for( sal_Int32 i = 0;i < fileContent.getLength();i++ )
            {
                sal_Unicode ch = str[ i ];
                if( ch == sal_Unicode( '\n' ) || ch == sal_Unicode( '\r' ) )
                {
                    if( pos )
                    {
                        current = rtl::OUString( lineBuffer,pos );

                        if( current.compareToAscii( "Title",5 ) == 0 )
                        {
                            title = current.copy( current.indexOf(sal_Unicode( '=' ) ) + 1 );
                        }
                        else if( current.compareToAscii( "Start",5 ) == 0 )
                        {
                            startid = current.copy( current.indexOf('=') + 1 );
                        }
                        else if( current.compareToAscii( "Language",8 ) == 0 )
                        {
                            lang_ = current.copy( current.indexOf('=') + 1 );
                        }
                        else if( current.compareToAscii( "Program",7 ) == 0 )
                        {
                            program = current.copy( current.indexOf('=') + 1 );
                        }
                        else if( current.compareToAscii( "Heading",7 ) == 0 )
                        {
                            heading = current.copy( current.indexOf('=') + 1 );
                        }
                        else if( current.compareToAscii( "FullText",8 ) == 0 )
                        {
                            fulltext = current.copy( current.indexOf('=') + 1 );
                        }
                        else if( current.compareToAscii( "Order",5 ) == 0 )
                        {
                            order = current.copy( current.indexOf('=') + 1 );
                        }
                    }
                    pos = 0;
                }
                else
                    lineBuffer[ pos++ ] = ch;
            }
            replaceName( title );
            it->second = new StaticModuleInformation( title,
                                                      startid,
                                                      program,
                                                      heading,
                                                      fulltext,
                                                      order );
        }
    }

    return it->second;
}




rtl::OUString Databases::processLang( const rtl::OUString& Language )
{
    osl::MutexGuard aGuard( m_aMutex );

    rtl::OUString ret;
    LangSetTable::iterator it = m_aLangSet.find( Language );

    if( it == m_aLangSet.end() )
    {
        sal_Int32 idx;
        osl::DirectoryItem aDirItem;

        if( osl::FileBase::E_None == osl::DirectoryItem::get( getInstallPathAsURL() + Language,aDirItem ) )
        {
            ret = Language;
            m_aLangSet[ Language ] = ret;
        }
        else if( ( ( idx = Language.indexOf( '-' ) ) != -1 ||
                   ( idx = Language.indexOf( '_' ) ) != -1 ) &&
                    osl::FileBase::E_None == osl::DirectoryItem::get( getInstallPathAsURL() + Language.copy( 0,idx ),
                                                                   aDirItem ) )
        {
            ret = Language.copy( 0,idx );
            m_aLangSet[ Language ] = ret;
        }
    }
    else
        ret = it->second;

    return ret;
}


rtl::OUString Databases::country( const rtl::OUString& Language )
{
    sal_Int32 idx;
    if( ( idx = Language.indexOf( '-' ) ) != -1 ||
        ( idx = Language.indexOf( '_' ) ) != -1 )
        return Language.copy( 1+idx );

    return rtl::OUString();
}



Db* Databases::getBerkeley( const rtl::OUString& Database,
                            const rtl::OUString& Language, bool helpText,
                            const rtl::OUString* pExtensionPath )
{
    if( ! Database.getLength() || ! Language.getLength() )
        return 0;

    osl::MutexGuard aGuard( m_aMutex );


    rtl::OUString aFileExt( helpText ? rtl::OUString(RTL_CONSTASCII_USTRINGPARAM(".ht")) : rtl::OUString(RTL_CONSTASCII_USTRINGPARAM(".db" )) );
    rtl::OUString dbFileName = aSlash + Database + aFileExt;
    rtl::OUString key;
    if( pExtensionPath == NULL )
        key = processLang( Language ) + dbFileName;
    else
        key = *pExtensionPath + Language + dbFileName;      // make unique, don't change language

    std::pair< DatabasesTable::iterator,bool > aPair =
        m_aDatabases.insert( DatabasesTable::value_type( key,0 ) );

    DatabasesTable::iterator it = aPair.first;

    if( aPair.second && ! it->second )
    {
        Db* table = new Db();

        rtl::OUString fileNameOU;
        if( pExtensionPath )
        {
            rtl::OUString aExpandedURL = expandURL( *pExtensionPath );
            aExpandedURL += Language + dbFileName;
            osl::FileBase::getSystemPathFromFileURL( aExpandedURL, fileNameOU );
        }
        else
            fileNameOU = getInstallPathAsSystemPath() + key;


        rtl::OString fileName( fileNameOU.getStr(),fileNameOU.getLength(),osl_getThreadTextEncoding() );

        rtl::OUString fileNameDBHelp( fileNameOU );
        if( pExtensionPath != NULL )
            fileNameDBHelp += rtl::OUString(RTL_CONSTASCII_USTRINGPARAM( "_" ));
        if( m_xSFA->exists( fileNameDBHelp ) )
        {
            DBHelp* pDBHelp = new DBHelp( fileNameDBHelp, m_xSFA );
            table->setDBHelp( pDBHelp );
        }
        else if( table->open( 0,fileName.getStr(),0,DB_BTREE,DB_RDONLY,0644 ) )
        {
            table->close( 0 );
            delete table;
            table = 0;
        }

        it->second = table;
    }

    return it->second;
}

Reference< XCollator >
Databases::getCollator( const rtl::OUString& Language,
                        const rtl::OUString& System )
{
    (void)System;

    rtl::OUString key = Language;

    osl::MutexGuard aGuard( m_aMutex );

    CollatorTable::iterator it =
        m_aCollatorTable.insert( CollatorTable::value_type( key,0 ) ).first;

    if( ! it->second.is() )
    {
        it->second =
            Reference< XCollator > (
                m_xSMgr->createInstanceWithContext( rtl::OUString(RTL_CONSTASCII_USTRINGPARAM( "com.sun.star.i18n.Collator" )),
                m_xContext ), UNO_QUERY );
        rtl::OUString langStr = processLang(Language);
        rtl::OUString countryStr = country(Language);
        if( !countryStr.getLength() )
        {
            if( langStr.compareToAscii("de") == 0 )
                countryStr = rtl::OUString(RTL_CONSTASCII_USTRINGPARAM("DE"));
            else if( langStr.compareToAscii("en") == 0 )
                countryStr = rtl::OUString(RTL_CONSTASCII_USTRINGPARAM("US"));
            else if( langStr.compareToAscii("es") == 0 )
                countryStr = rtl::OUString(RTL_CONSTASCII_USTRINGPARAM("ES"));
            else if( langStr.compareToAscii("it") == 0 )
                countryStr = rtl::OUString(RTL_CONSTASCII_USTRINGPARAM("IT"));
            else if( langStr.compareToAscii("fr") == 0 )
                countryStr = rtl::OUString(RTL_CONSTASCII_USTRINGPARAM("FR"));
            else if( langStr.compareToAscii("sv") == 0 )
                countryStr = rtl::OUString(RTL_CONSTASCII_USTRINGPARAM("SE"));
            else if( langStr.compareToAscii("ja") == 0 )
                countryStr = rtl::OUString(RTL_CONSTASCII_USTRINGPARAM("JP"));
            else if( langStr.compareToAscii("ko") == 0 )
                countryStr = rtl::OUString(RTL_CONSTASCII_USTRINGPARAM("KR"));
        }
        it->second->loadDefaultCollator(  Locale( langStr,
                                                  countryStr,
                                                  rtl::OUString() ),
                                          0 );
    }

    return it->second;
}



namespace chelp {

    struct KeywordElementComparator
    {
        KeywordElementComparator( const Reference< XCollator >& xCollator )
            : m_xCollator( xCollator )
        { }

        bool operator()( const KeywordInfo::KeywordElement& la,
                         const KeywordInfo::KeywordElement& ra ) const
        {
            const rtl::OUString& l = la.key;
            const rtl::OUString& r = ra.key;

            bool ret;

            if( m_xCollator.is() )
            {
                sal_Int32 l1 = l.indexOf( sal_Unicode( ';' ) );
                sal_Int32 l3 = ( l1 == -1 ? l.getLength() : l1 );

                sal_Int32 r1 = r.indexOf( sal_Unicode( ';' ) );
                sal_Int32 r3 = ( r1 == -1 ? r.getLength() : r1 );

                sal_Int32 c1 = m_xCollator->compareSubstring( l,0,l3,r,0,r3 );

                if( c1 == +1 )
                    ret = false;
                else if( c1 == 0 )
                {
                    sal_Int32 l2 = l.getLength() - l1 - 1;
                    sal_Int32 r2 = r.getLength() - r1 - 1;
                    ret = ( m_xCollator->compareSubstring( l,1+l1,l2,r,1+r1,r2 ) < 0 );
                }
                else
                    ret = true;
            }
            else
                ret = bool( l < r );

            return ret;
        }

        Reference< XCollator > m_xCollator;
    }; // end struct KeywordElementComparator

}



KeywordInfo::KeywordElement::KeywordElement( Databases *pDatabases,
                                             Db* pDb,
                                             rtl::OUString& ky,
                                             rtl::OUString& data )
    : key( ky )
{
    pDatabases->replaceName( key );
    init( pDatabases,pDb,data );
}



void KeywordInfo::KeywordElement::init( Databases *pDatabases,Db* pDb,const rtl::OUString& ids )
{
    const sal_Unicode* idstr = ids.getStr();
    std::vector< rtl::OUString > id,anchor;
    int idx = -1,k;
    while( ( idx = ids.indexOf( ';',k = ++idx ) ) != -1 )
    {
        int h = ids.indexOf( sal_Unicode( '#' ),k );
        if( h < idx )
        {
            // found an anchor
            id.push_back( rtl::OUString( &idstr[k],h-k ) );
            anchor.push_back( rtl::OUString( &idstr[h+1],idx-h-1 ) );
        }
        else
        {
            id.push_back( rtl::OUString( &idstr[k],idx-k ) );
            anchor.push_back( rtl::OUString() );
        }
    }

    listId.realloc( id.size() );
    listAnchor.realloc( id.size() );
    listTitle.realloc( id.size() );

    int nSize = 0;
    Dbt data;
    DBData aDBData;
    const sal_Char* pData = NULL;
    const sal_Char pEmpty[] = "";

    for( sal_uInt32 i = 0; i < id.size(); ++i )
    {
        listId[i] = id[i];
        listAnchor[i] = anchor[i];

        nSize = 0;
        pData = pEmpty;
        if( pDb )
        {
            rtl::OString idi( id[i].getStr(),id[i].getLength(),RTL_TEXTENCODING_UTF8 );
            DBHelp* pDBHelp = pDb->getDBHelp();
            if( pDBHelp != NULL )
            {
                bool bSuccess = pDBHelp->getValueForKey( idi, aDBData );
                if( bSuccess )
                {
                    nSize = aDBData.getSize();
                    pData = aDBData.getData();
                }
            }
            else
            {
                Dbt key_( static_cast< void* >( const_cast< sal_Char* >( idi.getStr() ) ),
                         idi.getLength() );
                pDb->get( 0,&key_,&data,0 );
                nSize = data.get_size();
                pData = static_cast<sal_Char*>( data.get_data() );
            }
        }

        DbtToStringConverter converter( pData, nSize );

        rtl::OUString title = converter.getTitle();
        pDatabases->replaceName( title );
        listTitle[i] = title;
    }
}



KeywordInfo::KeywordInfo( const std::vector< KeywordElement >& aVec )
    : listKey( aVec.size() ),
      listId( aVec.size() ),
      listAnchor( aVec.size() ),
      listTitle( aVec.size() )
{
    for( unsigned int i = 0; i < aVec.size(); ++i )
    {
        listKey[i] = aVec[i].key;
        listId[i] = aVec[i].listId;
        listAnchor[i] = aVec[i].listAnchor;
        listTitle[i] = aVec[i].listTitle;
    }
}

bool Databases::checkModuleMatchForExtension
    ( const rtl::OUString& Database, const rtl::OUString& doclist )
{
    bool bBelongsToDatabase = true;

    // Analyse doclist string to find module assignments
    bool bFoundAtLeastOneModule = false;
    bool bModuleMatch = false;
    sal_Int32 nLen = doclist.getLength();
    sal_Int32 nLastFound = doclist.lastIndexOf( sal_Unicode(';') );
    if( nLastFound == -1 )
        nLastFound = nLen;
    const sal_Unicode* pStr = doclist.getStr();
    sal_Int32 nFound = doclist.lastIndexOf( sal_Unicode('_') );
    while( nFound != -1 )
    {
        // Simple optimization, stop if '_' is followed by "id"
        if( nLen - nFound > 2 )
        {
            if( pStr[ nFound + 1 ] == sal_Unicode('i') &&
                pStr[ nFound + 2 ] == sal_Unicode('d') )
                    break;
        }

        rtl::OUString aModule = doclist.copy( nFound + 1, nLastFound - nFound - 1 );
        std::vector< rtl::OUString >::iterator result = std::find( m_avModules.begin(), m_avModules.end(), aModule );
        if( result != m_avModules.end() )
        {
            bFoundAtLeastOneModule = true;
            if( Database == aModule )
            {
                bModuleMatch = true;
                break;
            }
        }

        nLastFound = nFound;
        if( nLastFound == 0 )
            break;
        nFound = doclist.lastIndexOf( sal_Unicode('_'), nLastFound - 1 );
    }

    if( bFoundAtLeastOneModule && !bModuleMatch )
        bBelongsToDatabase = false;

    return bBelongsToDatabase;
}


KeywordInfo* Databases::getKeyword( const rtl::OUString& Database,
                                    const rtl::OUString& Language )
{
    osl::MutexGuard aGuard( m_aMutex );

    rtl::OUString key = processLang(Language) + rtl::OUString(RTL_CONSTASCII_USTRINGPARAM( "/" )) + Database;

    std::pair< KeywordInfoTable::iterator,bool > aPair =
        m_aKeywordInfo.insert( KeywordInfoTable::value_type( key,0 ) );

    KeywordInfoTable::iterator it = aPair.first;

    if( aPair.second && ! it->second )
    {
        std::vector<KeywordInfo::KeywordElement> aVector;

        KeyDataBaseFileIterator aDbFileIt( m_xContext, *this, Database, Language );
        rtl::OUString fileNameOU;
        bool bExtension = false;
        while( (fileNameOU = aDbFileIt.nextDbFile( bExtension )).getLength() > 0 )
        {
            rtl::OString fileName( fileNameOU.getStr(),
                                   fileNameOU.getLength(),
                                   osl_getThreadTextEncoding() );

            Db table;

            rtl::OUString fileNameDBHelp( fileNameOU );
            if( bExtension )
                fileNameDBHelp += rtl::OUString(RTL_CONSTASCII_USTRINGPARAM( "_" ));
            if( m_xSFA->exists( fileNameDBHelp ) )
            {
                DBHelp aDBHelp( fileNameDBHelp, m_xSFA );

                DBData aKey;
                DBData aValue;
                if( aDBHelp.startIteration() )
                {
                    Db* idmap = getBerkeley( Database,Language );

                    DBHelp* pDBHelp = idmap->getDBHelp();
                    if( pDBHelp != NULL )
                    {
                        bool bOptimizeForPerformance = true;
                        pDBHelp->releaseHashMap();
                        pDBHelp->createHashMap( bOptimizeForPerformance );
                    }

                    while( aDBHelp.getNextKeyAndValue( aKey, aValue ) )
                    {
                        rtl::OUString keyword( aKey.getData(), aKey.getSize(),
                                               RTL_TEXTENCODING_UTF8 );
                        rtl::OUString doclist( aValue.getData(), aValue.getSize(),
                                               RTL_TEXTENCODING_UTF8 );

                        bool bBelongsToDatabase = true;
                        if( bExtension )
                            bBelongsToDatabase = checkModuleMatchForExtension( Database, doclist );

                        if( !bBelongsToDatabase )
                            continue;

                        aVector.push_back( KeywordInfo::KeywordElement( this,
                                                                        idmap,
                                                                        keyword,
                                                                        doclist ) );
                    }
                    aDBHelp.stopIteration();

                    if( pDBHelp != NULL )
                        pDBHelp->releaseHashMap();
                }
            }

            else if( 0 == table.open( 0,fileName.getStr(),0,DB_BTREE,DB_RDONLY,0644 ) )
            {
                Db* idmap = getBerkeley( Database,Language );

                bool first = true;

                Dbc* cursor = 0;
                table.cursor( 0,&cursor,0 );
                Dbt key_,data;
                key_.set_flags( DB_DBT_MALLOC ); // Initially the cursor must allocate the necessary memory
                data.set_flags( DB_DBT_MALLOC );
                while( cursor && DB_NOTFOUND != cursor->get( &key_,&data,DB_NEXT ) )
                {
                    rtl::OUString keyword( static_cast<sal_Char*>(key_.get_data()),
                                           key_.get_size(),
                                           RTL_TEXTENCODING_UTF8 );
                    rtl::OUString doclist( static_cast<sal_Char*>(data.get_data()),
                                           data.get_size(),
                                           RTL_TEXTENCODING_UTF8 );

                    bool bBelongsToDatabase = true;
                    if( bExtension )
                        bBelongsToDatabase = checkModuleMatchForExtension( Database, doclist );

                    if( !bBelongsToDatabase )
                        continue;

                    aVector.push_back( KeywordInfo::KeywordElement( this,
                                                                    idmap,
                                                                    keyword,
                                                                    doclist ) );
                    if( first )
                    {
                        key_.set_flags( DB_DBT_REALLOC );
                        data.set_flags( DB_DBT_REALLOC );
                        first = false;
                    }
                }

                if( cursor ) cursor->close();
            }
            table.close( 0 );
        }

        // sorting
        Reference< XCollator > xCollator = getCollator( Language,rtl::OUString());
        KeywordElementComparator aComparator( xCollator );
        std::sort(aVector.begin(),aVector.end(),aComparator);

        KeywordInfo* pInfo = it->second = new KeywordInfo( aVector );
        (void)pInfo;
    }

    return it->second;
}

Reference< XHierarchicalNameAccess > Databases::jarFile( const rtl::OUString& jar,
                                                         const rtl::OUString& Language )
{
    if( ! jar.getLength() ||
        ! Language.getLength() )
    {
        return Reference< XHierarchicalNameAccess >( 0 );
    }
    rtl::OUString key = processLang(Language) + aSlash + jar;

    osl::MutexGuard aGuard( m_aMutex );

    ZipFileTable::iterator it =
        m_aZipFileTable.insert( ZipFileTable::value_type( key,Reference< XHierarchicalNameAccess >(0) ) ).first;

    if( ! it->second.is() )
    {
        rtl::OUString zipFile;
        try
        {
            // Extension jar file? Search for ?
            sal_Int32 nQuestionMark1 = jar.indexOf( sal_Unicode('?') );
            sal_Int32 nQuestionMark2 = jar.lastIndexOf( sal_Unicode('?') );
            if( nQuestionMark1 != -1 && nQuestionMark2 != -1 && nQuestionMark1 != nQuestionMark2 )
            {
                ::rtl::OUString aExtensionPath = jar.copy( nQuestionMark1 + 1, nQuestionMark2 - nQuestionMark1 - 1 );
                ::rtl::OUString aPureJar = jar.copy( nQuestionMark2 + 1 );

                rtl::OUStringBuffer aStrBuf;
                aStrBuf.append( aExtensionPath );
                aStrBuf.append( aSlash );
                aStrBuf.append( aPureJar );

                zipFile = expandURL( aStrBuf.makeStringAndClear() );
            }
            else
            {
                zipFile = getInstallPathAsURL() + key;
            }

            Sequence< Any > aArguments( 2 );

            XInputStream_impl* p = new XInputStream_impl( zipFile );
            if( p->CtorSuccess() )
            {
                Reference< XInputStream > xInputStream( p );
                aArguments[ 0 ] <<= xInputStream;
            }
            else
            {
                delete p;
                aArguments[ 0 ] <<= zipFile;
            }

            // let ZipPackage be used ( no manifest.xml is required )
            beans::NamedValue aArg;
            aArg.Name = ::rtl::OUString( RTL_CONSTASCII_USTRINGPARAM( "StorageFormat" ) );
            aArg.Value <<= ZIP_STORAGE_FORMAT_STRING;
            aArguments[ 1 ] <<= aArg;

            Reference< XInterface > xIfc
                = m_xSMgr->createInstanceWithArgumentsAndContext(
                    rtl::OUString(RTL_CONSTASCII_USTRINGPARAM(
                        "com.sun.star.packages.comp.ZipPackage" )),
                    aArguments, m_xContext );

            if ( xIfc.is() )
            {
                it->second = Reference< XHierarchicalNameAccess >( xIfc, UNO_QUERY );

                OSL_ENSURE( it->second.is(),
                            "ContentProvider::createPackage - "
                            "Got no hierarchical name access!" );

            }
        }
        catch ( RuntimeException & )
        {
        }
        catch ( Exception & )
        {
        }
    }

    return it->second;
}

Reference< XHierarchicalNameAccess > Databases::findJarFileForPath
    ( const rtl::OUString& jar, const rtl::OUString& Language,
      const rtl::OUString& path, rtl::OUString* o_pExtensionPath,
      rtl::OUString* o_pExtensionRegistryPath )
{
    Reference< XHierarchicalNameAccess > xNA;
    if( ! jar.getLength() ||
        ! Language.getLength() )
    {
        return xNA;
    }

    JarFileIterator aJarFileIt( m_xContext, *this, jar, Language );
    Reference< XHierarchicalNameAccess > xTestNA;
    Reference< deployment::XPackage > xParentPackageBundle;
    while( (xTestNA = aJarFileIt.nextJarFile( xParentPackageBundle, o_pExtensionPath, o_pExtensionRegistryPath )).is() )
    {
        if( xTestNA.is() && xTestNA->hasByHierarchicalName( path ) )
        {
            bool bSuccess = true;
            if( xParentPackageBundle.is() )
            {
                rtl::OUString aIdentifierInPath;
                sal_Int32 nFindSlash = path.indexOf( '/' );
                if( nFindSlash != -1 )
                    aIdentifierInPath = path.copy( 0, nFindSlash );

                beans::Optional<rtl::OUString> aIdentifierOptional = xParentPackageBundle->getIdentifier();
                if( aIdentifierInPath.getLength() && aIdentifierOptional.IsPresent )
                {
                    rtl::OUString aUnencodedIdentifier = aIdentifierOptional.Value;
                    rtl::OUString aIdentifier = rtl::Uri::encode( aUnencodedIdentifier,
                        rtl_UriCharClassPchar, rtl_UriEncodeIgnoreEscapes, RTL_TEXTENCODING_UTF8 );

                    if( !aIdentifierInPath.equals( aIdentifier ) )
                    {
                        // path does not start with extension identifier -> ignore
                        bSuccess = false;
                    }
                }
                else
                {
                    // No identifier -> ignore
                    bSuccess = false;
                }
            }

            if( bSuccess )
            {
                xNA = xTestNA;
                break;
            }
        }
    }

    return xNA;
}

void Databases::popupDocument( URLParameter* urlPar,char **buffer,int *byteCount )
{
    const char* pop1 =
        " <html>                                                                "
        " <head>                                                                "
        " <help:css-file-link xmlns:help=\"http://openoffice.org/2000/help\"/>  "
        " </head>                                                               "
        " <body>                                                                "
        " <help:popup-cut Id=\"";
    const sal_Int32 l1 = strlen( pop1 );

    const char* pop3 = "\" Eid=\"";
    const sal_Int32 l3 = strlen( pop3 );

    const char* pop5 =
        "\" xmlns:help=\"http://openoffice.org/2000/help\"></help:popup-cut>  "
        " </body>                                                             "
        " </html>";
    const sal_Int32 l5 = strlen( pop5 );
    sal_Int32 l2,l4;

    rtl::OUString val = urlPar->get_id();
    rtl::OString pop2O( val.getStr(),l2 = val.getLength(),RTL_TEXTENCODING_UTF8 );
    const char* pop2 = pop2O.getStr();

    val = urlPar->get_eid();
    rtl::OString pop4O( val.getStr(),l4 = val.getLength(),RTL_TEXTENCODING_UTF8 );
    const char* pop4 = pop4O.getStr();

    (*byteCount) = l1 + l2 + l3 + l4 + l5;

    *buffer = new char[ 1+*byteCount ];

    rtl_copyMemory( *buffer,pop1,l1 );
    rtl_copyMemory( *buffer+l1,pop2,l2 );
    rtl_copyMemory( *buffer+(l1+l2),pop3,l3 );
    rtl_copyMemory( *buffer+(l1+l2+l3),pop4,l4 );
    rtl_copyMemory( *buffer+(l1+l2+l3+l4),pop5,l5 );
    (*buffer)[*byteCount] = 0;
}


void Databases::changeCSS(const rtl::OUString& newStyleSheet)
{
    m_aCSS = newStyleSheet.toAsciiLowerCase();
    delete[] m_pCustomCSSDoc, m_pCustomCSSDoc = 0,m_nCustomCSSDocLength = 0;
}



void Databases::cascadingStylesheet( const rtl::OUString& Language,
                                     char** buffer,
                                     int* byteCount )
{
    if( ! m_pCustomCSSDoc )
    {
        int retry = 2;
        bool error = true;
        rtl::OUString fileURL;

        sal_Bool bHighContrastMode = sal_False;
        rtl::OUString aCSS( m_aCSS );
        if ( aCSS.compareToAscii( "default" ) == 0 )
        {
            // #i50760: "default" needs to adapt HC mode
            uno::Reference< awt::XToolkit > xToolkit = uno::Reference< awt::XToolkit >(
                    ::comphelper::getProcessServiceFactory()->createInstance( rtl::OUString( RTL_CONSTASCII_USTRINGPARAM( "com.sun.star.awt.Toolkit" ) ) ), uno::UNO_QUERY );
            if ( xToolkit.is() )
            {
                uno::Reference< awt::XExtendedToolkit > xExtToolkit( xToolkit, uno::UNO_QUERY );
                if ( xExtToolkit.is() )
                {
                    uno::Reference< awt::XTopWindow > xTopWindow = xExtToolkit->getActiveTopWindow();
                    if ( xTopWindow.is() )
                    {
                        uno::Reference< awt::XVclWindowPeer > xVclWindowPeer( xTopWindow, uno::UNO_QUERY );
                        if ( xVclWindowPeer.is() )
                        {
                            uno::Any aHCMode = xVclWindowPeer->getProperty( rtl::OUString(RTL_CONSTASCII_USTRINGPARAM( "HighContrastMode" )) );
                            if ( ( aHCMode >>= bHighContrastMode ) && bHighContrastMode )
                                aCSS = rtl::OUString(RTL_CONSTASCII_USTRINGPARAM( "highcontrastblack" ));
                        }
                    }
                }
            }
        }

        while( error && retry )
        {

            if( retry == 2 )
                fileURL =
                    getInstallPathAsURL()  +
                    processLang( Language )       +
                    rtl::OUString(RTL_CONSTASCII_USTRINGPARAM( "/" )) +
                    aCSS +
                    rtl::OUString(RTL_CONSTASCII_USTRINGPARAM( ".css" ));
            else if( retry == 1 )
                fileURL =
                    getInstallPathAsURL()  +
                    aCSS +
                    rtl::OUString(RTL_CONSTASCII_USTRINGPARAM( ".css" ));

            osl::DirectoryItem aDirItem;
            osl::File aFile( fileURL );
            osl::FileStatus aStatus( FileStatusMask_FileSize );

            if( osl::FileBase::E_None == osl::DirectoryItem::get( fileURL,aDirItem ) &&
                osl::FileBase::E_None == aFile.open( osl_File_OpenFlag_Read )        &&
                osl::FileBase::E_None == aDirItem.getFileStatus( aStatus ) )
            {
                sal_uInt64 nSize;
                aFile.getSize( nSize );
                m_nCustomCSSDocLength = (int)nSize;
                m_pCustomCSSDoc = new char[ 1 + m_nCustomCSSDocLength ];
                m_pCustomCSSDoc[ m_nCustomCSSDocLength ] = 0;
                sal_uInt64 a = m_nCustomCSSDocLength,b = m_nCustomCSSDocLength;
                aFile.read( m_pCustomCSSDoc,a,b );
                aFile.close();
                error = false;
            }

            --retry;
            if ( !retry && error && bHighContrastMode )
            {
                // fall back to default css
                aCSS = rtl::OUString(RTL_CONSTASCII_USTRINGPARAM( "default" ));
                retry = 2;
                bHighContrastMode = sal_False;
            }
        }

        if( error )
        {
            m_nCustomCSSDocLength = 0;
            m_pCustomCSSDoc = new char[ 1 ]; // Initialize with 1 to avoid gcc compiler warning
        }
    }

    *byteCount = m_nCustomCSSDocLength;
    *buffer = new char[ 1 + *byteCount ];
    (*buffer)[*byteCount] = 0;
    rtl_copyMemory( *buffer,m_pCustomCSSDoc,m_nCustomCSSDocLength );

}


void Databases::setActiveText( const rtl::OUString& Module,
                               const rtl::OUString& Language,
                               const rtl::OUString& Id,
                               char** buffer,
                               int* byteCount )
{
    DataBaseIterator aDbIt( m_xContext, *this, Module, Language, true );

    // #i84550 Cache information about failed ids
    rtl::OString id( Id.getStr(),Id.getLength(),RTL_TEXTENCODING_UTF8 );
    EmptyActiveTextSet::iterator it = m_aEmptyActiveTextSet.find( id );
    bool bFoundAsEmpty = ( it != m_aEmptyActiveTextSet.end() );
    Dbt data;
    DBData aDBData;

    int nSize = 0;
    const sal_Char* pData = NULL;

    bool bSuccess = false;
    if( !bFoundAsEmpty )
    {
        Db* db;
        Dbt key( static_cast< void* >( const_cast< sal_Char* >( id.getStr() ) ),id.getLength() );
        while( !bSuccess && (db = aDbIt.nextDb()) != NULL )
        {
            DBHelp* pDBHelp = db->getDBHelp();
            if( pDBHelp != NULL )
            {
                bSuccess = pDBHelp->getValueForKey( id, aDBData );
                nSize = aDBData.getSize();
                pData = aDBData.getData();
            }
            else
            {
                int err = db->get( 0, &key, &data, 0 );
                if( err == 0 )
                {
                    bSuccess = true;
                    nSize = data.get_size();
                    pData = static_cast<sal_Char*>( data.get_data() );
                }
            }
        }
    }

    if( bSuccess )
    {
        // ensure existence of tmp after for
        rtl::OString tmp;
        for( int i = 0; i < nSize; ++i )
            if( pData[i] == '%' || pData[i] == '$' )
            {
                // need of replacement
                rtl::OUString temp = rtl::OUString( pData, nSize, RTL_TEXTENCODING_UTF8 );
                replaceName( temp );
                tmp = rtl::OString( temp.getStr(),
                                    temp.getLength(),
                                    RTL_TEXTENCODING_UTF8 );
                nSize = tmp.getLength();
                pData = tmp.getStr();
                break;
            }

        *byteCount = nSize;
        *buffer = new char[ 1 + nSize ];
        (*buffer)[nSize] = 0;
        rtl_copyMemory( *buffer, pData, nSize );
    }
    else
    {
        *byteCount = 0;
        *buffer = new char[1]; // Initialize with 1 to avoid compiler warnings
        if( !bFoundAsEmpty )
            m_aEmptyActiveTextSet.insert( id );
    }
}


void Databases::setInstallPath( const rtl::OUString& aInstDir )
{
    osl::MutexGuard aGuard( m_aMutex );

    osl::FileBase::getFileURLFromSystemPath( aInstDir,m_aInstallDirectory );
        //TODO: check returned error code

    if( m_aInstallDirectory.lastIndexOf( sal_Unicode( '/' ) ) != m_aInstallDirectory.getLength() - 1 )
        m_aInstallDirectory += rtl::OUString(RTL_CONSTASCII_USTRINGPARAM( "/" ));

    m_aInstallDirectoryWithoutEncoding = rtl::Uri::decode( m_aInstallDirectory,
                                                           rtl_UriDecodeWithCharset,
                                                           RTL_TEXTENCODING_UTF8 );
}


//===================================================================
// class ExtensionIteratorBase

ExtensionHelpExistanceMap ExtensionIteratorBase::aHelpExistanceMap;

ExtensionIteratorBase::ExtensionIteratorBase( Reference< XComponentContext > xContext,
    Databases& rDatabases, const rtl::OUString& aInitialModule, const rtl::OUString& aLanguage )
        : m_xContext( xContext )
        , m_rDatabases( rDatabases )
        , m_eState( INITIAL_MODULE )
        , m_aInitialModule( aInitialModule )
        , m_aLanguage( aLanguage )
{
    init();
}

ExtensionIteratorBase::ExtensionIteratorBase( Databases& rDatabases,
    const rtl::OUString& aInitialModule, const rtl::OUString& aLanguage )
        : m_rDatabases( rDatabases )
        , m_eState( INITIAL_MODULE )
        , m_aInitialModule( aInitialModule )
        , m_aLanguage( aLanguage )
{
    init();
}

void ExtensionIteratorBase::init()
{
    if( !m_xContext.is() )
    {
        Reference< XMultiServiceFactory > xFactory = comphelper::getProcessServiceFactory();
        Reference< XPropertySet > xProps( xFactory, UNO_QUERY );
        OSL_ASSERT( xProps.is() );
        if (xProps.is())
        {
            xProps->getPropertyValue(
                ::rtl::OUString( RTL_CONSTASCII_USTRINGPARAM("DefaultContext") ) ) >>= m_xContext;
            OSL_ASSERT( m_xContext.is() );
        }
    }
    if( !m_xContext.is() )
    {
        throw RuntimeException(
            ::rtl::OUString(RTL_CONSTASCII_USTRINGPARAM( "ExtensionIteratorBase::init(), no XComponentContext" )),
            Reference< XInterface >() );
    }

    Reference< XMultiComponentFactory > xSMgr( m_xContext->getServiceManager(), UNO_QUERY );
    m_xSFA = Reference< ucb::XSimpleFileAccess >(
        xSMgr->createInstanceWithContext( rtl::OUString(RTL_CONSTASCII_USTRINGPARAM( "com.sun.star.ucb.SimpleFileAccess" )),
        m_xContext ), UNO_QUERY_THROW );

    m_bUserPackagesLoaded = false;
    m_bSharedPackagesLoaded = false;
    m_bBundledPackagesLoaded = false;
    m_iUserPackage = 0;
    m_iSharedPackage = 0;
    m_iBundledPackage = 0;
}

Reference< deployment::XPackage > ExtensionIteratorBase::implGetHelpPackageFromPackage
    ( Reference< deployment::XPackage > xPackage, Reference< deployment::XPackage >& o_xParentPackageBundle )
{
    o_xParentPackageBundle.clear();

    Reference< deployment::XPackage > xHelpPackage;
    if( !xPackage.is() )
        return xHelpPackage;

    // #i84550 Cache information about help content in extension
    rtl::OUString aExtensionPath = xPackage->getURL();
    ExtensionHelpExistanceMap::iterator it = aHelpExistanceMap.find( aExtensionPath );
    bool bFound = ( it != aHelpExistanceMap.end() );
    bool bHasHelp = bFound ? it->second : false;
    if( bFound && !bHasHelp )
        return xHelpPackage;

    // Check if parent package is registered
    beans::Optional< beans::Ambiguous<sal_Bool> > option( xPackage->isRegistered
        ( Reference<task::XAbortChannel>(), Reference<ucb::XCommandEnvironment>() ) );
    bool bRegistered = false;
    if( option.IsPresent )
    {
        beans::Ambiguous<sal_Bool> const & reg = option.Value;
        if( !reg.IsAmbiguous && reg.Value )
            bRegistered = true;
    }
    if( bRegistered )
    {
        rtl::OUString aHelpMediaType( RTL_CONSTASCII_USTRINGPARAM( "application/vnd.sun.star.help" ) );
        if( xPackage->isBundle() )
        {
            Sequence< Reference< deployment::XPackage > > aPkgSeq = xPackage->getBundle
                ( Reference<task::XAbortChannel>(), Reference<ucb::XCommandEnvironment>() );
            sal_Int32 nPkgCount = aPkgSeq.getLength();
            const Reference< deployment::XPackage >* pSeq = aPkgSeq.getConstArray();
            for( sal_Int32 iPkg = 0 ; iPkg < nPkgCount ; ++iPkg )
            {
                const Reference< deployment::XPackage > xSubPkg = pSeq[ iPkg ];
                const Reference< deployment::XPackageTypeInfo > xPackageTypeInfo = xSubPkg->getPackageType();
                rtl::OUString aMediaType = xPackageTypeInfo->getMediaType();
                if( aMediaType.equals( aHelpMediaType ) )
                {
                    xHelpPackage = xSubPkg;
                    o_xParentPackageBundle = xPackage;
                    break;
                }
            }
        }
        else
        {
            const Reference< deployment::XPackageTypeInfo > xPackageTypeInfo = xPackage->getPackageType();
            rtl::OUString aMediaType = xPackageTypeInfo->getMediaType();
            if( aMediaType.equals( aHelpMediaType ) )
                xHelpPackage = xPackage;
        }
    }

    if( !bFound )
        aHelpExistanceMap[ aExtensionPath ] = xHelpPackage.is();

    return xHelpPackage;
}

Reference< deployment::XPackage > ExtensionIteratorBase::implGetNextUserHelpPackage
    ( Reference< deployment::XPackage >& o_xParentPackageBundle )
{
    Reference< deployment::XPackage > xHelpPackage;

    if( !m_bUserPackagesLoaded )
    {
<<<<<<< HEAD
        Reference< XPackageManager > xUserManager =
            thePackageManagerFactory::get( m_xContext )->getPackageManager( rtl::OUString(RTL_CONSTASCII_USTRINGPARAM("user")) );
        m_aUserPackagesSeq = xUserManager->getDeployedPackages
            ( Reference< task::XAbortChannel >(), Reference< ucb::XCommandEnvironment >() );
=======
        Reference< XExtensionManager > xExtensionManager = ExtensionManager::get(m_xContext);
        m_aUserPackagesSeq = xExtensionManager->getDeployedExtensions
            ( rtl::OUString::createFromAscii("user"), Reference< task::XAbortChannel >(), Reference< ucb::XCommandEnvironment >() );
>>>>>>> 4fba42e5
        m_bUserPackagesLoaded = true;
    }

    if( m_iUserPackage == m_aUserPackagesSeq.getLength() )
    {
        m_eState = SHARED_EXTENSIONS;       // Later: SHARED_MODULE
    }
    else
    {
        const Reference< deployment::XPackage >* pUserPackages = m_aUserPackagesSeq.getConstArray();
        Reference< deployment::XPackage > xPackage = pUserPackages[ m_iUserPackage++ ];
        OSL_ENSURE( xPackage.is(), "ExtensionIteratorBase::implGetNextUserHelpPackage(): Invalid package" );
        xHelpPackage = implGetHelpPackageFromPackage( xPackage, o_xParentPackageBundle );
    }

    return xHelpPackage;
}

Reference< deployment::XPackage > ExtensionIteratorBase::implGetNextSharedHelpPackage
    ( Reference< deployment::XPackage >& o_xParentPackageBundle )
{
    Reference< deployment::XPackage > xHelpPackage;

    if( !m_bSharedPackagesLoaded )
    {
<<<<<<< HEAD
        Reference< XPackageManager > xSharedManager =
            thePackageManagerFactory::get( m_xContext )->getPackageManager( rtl::OUString(RTL_CONSTASCII_USTRINGPARAM("shared")) );
        m_aSharedPackagesSeq = xSharedManager->getDeployedPackages
            ( Reference< task::XAbortChannel >(), Reference< ucb::XCommandEnvironment >() );
=======
        Reference< XExtensionManager > xExtensionManager = ExtensionManager::get(m_xContext);
        m_aSharedPackagesSeq = xExtensionManager->getDeployedExtensions
            ( rtl::OUString::createFromAscii("shared"), Reference< task::XAbortChannel >(), Reference< ucb::XCommandEnvironment >() );
>>>>>>> 4fba42e5
        m_bSharedPackagesLoaded = true;
    }

    if( m_iSharedPackage == m_aSharedPackagesSeq.getLength() )
    {
        m_eState = BUNDLED_EXTENSIONS;
    }
    else
    {
        const Reference< deployment::XPackage >* pSharedPackages = m_aSharedPackagesSeq.getConstArray();
        Reference< deployment::XPackage > xPackage = pSharedPackages[ m_iSharedPackage++ ];
        OSL_ENSURE( xPackage.is(), "ExtensionIteratorBase::implGetNextSharedHelpPackage(): Invalid package" );
        xHelpPackage = implGetHelpPackageFromPackage( xPackage, o_xParentPackageBundle );
    }

    return xHelpPackage;
}

Reference< deployment::XPackage > ExtensionIteratorBase::implGetNextBundledHelpPackage
    ( Reference< deployment::XPackage >& o_xParentPackageBundle )
{
    Reference< deployment::XPackage > xHelpPackage;

    if( !m_bBundledPackagesLoaded )
    {
<<<<<<< HEAD
        Reference< XPackageManager > xBundledManager =
            thePackageManagerFactory::get( m_xContext )->getPackageManager( rtl::OUString(RTL_CONSTASCII_USTRINGPARAM("bundled")) );
        m_aBundledPackagesSeq = xBundledManager->getDeployedPackages
            ( Reference< task::XAbortChannel >(), Reference< ucb::XCommandEnvironment >() );
=======
        Reference< XExtensionManager > xExtensionManager = ExtensionManager::get(m_xContext);
        m_aBundledPackagesSeq = xExtensionManager->getDeployedExtensions
            ( rtl::OUString::createFromAscii("bundled"), Reference< task::XAbortChannel >(), Reference< ucb::XCommandEnvironment >() );
>>>>>>> 4fba42e5
        m_bBundledPackagesLoaded = true;
    }

    if( m_iBundledPackage == m_aBundledPackagesSeq.getLength() )
    {
        m_eState = END_REACHED;
    }
    else
    {
        const Reference< deployment::XPackage >* pBundledPackages =
            m_aBundledPackagesSeq.getConstArray();
        Reference< deployment::XPackage > xPackage = pBundledPackages[ m_iBundledPackage++ ];
        OSL_ENSURE( xPackage.is(), "ExtensionIteratorBase::implGetNextBundledHelpPackage(): Invalid package" );
        xHelpPackage = implGetHelpPackageFromPackage( xPackage, o_xParentPackageBundle );
    }

    return xHelpPackage;
}

rtl::OUString ExtensionIteratorBase::implGetFileFromPackage(
    const rtl::OUString& rFileExtension, Reference< deployment::XPackage > xPackage )
{
    // No extension -> search for pure language folder
    bool bLangFolderOnly = (rFileExtension.getLength() == 0);

    rtl::OUString aFile;
    rtl::OUString aLanguage = m_aLanguage;
    for( sal_Int32 iPass = 0 ; iPass < 2 ; ++iPass )
    {
        rtl::OUStringBuffer aStrBuf;
        aStrBuf.append( xPackage->getRegistrationDataURL().Value);
        aStrBuf.append( aSlash );
        aStrBuf.append( aLanguage );
        if( !bLangFolderOnly )
        {
            aStrBuf.append( aSlash );
            aStrBuf.append( aHelpFilesBaseName );
            aStrBuf.append( rFileExtension );
        }

        aFile = m_rDatabases.expandURL( aStrBuf.makeStringAndClear() );
        if( iPass == 0 )
        {
            if( m_xSFA->exists( aFile ) )
                break;

            ::std::vector< ::rtl::OUString > av;
            implGetLanguageVectorFromPackage( av, xPackage );
            ::std::vector< ::rtl::OUString >::const_iterator pFound = av.end();
            try
            {
                pFound = ::comphelper::Locale::getFallback( av, m_aLanguage );
            }
            catch( ::comphelper::Locale::MalFormedLocaleException& )
            {}
            if( pFound != av.end() )
                aLanguage = *pFound;
        }
    }
    return aFile;
}

inline bool isLetter( sal_Unicode c )
{
    bool bLetter = ((c >= 'A' && c <= 'Z') || (c >= 'a' && c <= 'z'));
    return bLetter;
}

void ExtensionIteratorBase::implGetLanguageVectorFromPackage( ::std::vector< ::rtl::OUString > &rv,
    com::sun::star::uno::Reference< com::sun::star::deployment::XPackage > xPackage )
{
    rv.clear();
    rtl::OUString aExtensionPath = xPackage->getURL();
    Sequence< rtl::OUString > aEntrySeq = m_xSFA->getFolderContents( aExtensionPath, true );

    const rtl::OUString* pSeq = aEntrySeq.getConstArray();
    sal_Int32 nCount = aEntrySeq.getLength();
    for( sal_Int32 i = 0 ; i < nCount ; ++i )
    {
        rtl::OUString aEntry = pSeq[i];
        if( m_xSFA->isFolder( aEntry ) )
        {
            sal_Int32 nLastSlash = aEntry.lastIndexOf( '/' );
            if( nLastSlash != -1 )
            {
                rtl::OUString aPureEntry = aEntry.copy( nLastSlash + 1 );

                // Check language sceme
                int nLen = aPureEntry.getLength();
                const sal_Unicode* pc = aPureEntry.getStr();
                bool bStartCanBeLanguage = ( nLen >= 2 && isLetter( pc[0] ) && isLetter( pc[1] ) );
                bool bIsLanguage = bStartCanBeLanguage &&
                    ( nLen == 2 || (nLen == 5 && pc[2] == '-' && isLetter( pc[3] ) && isLetter( pc[4] )) );
                if( bIsLanguage )
                    rv.push_back( aPureEntry );
            }
        }
    }
}


//===================================================================
// class DataBaseIterator

Db* DataBaseIterator::nextDb( rtl::OUString* o_pExtensionPath, rtl::OUString* o_pExtensionRegistryPath )
{
    Db* pRetDb = NULL;

    while( !pRetDb && m_eState != END_REACHED )
    {
        switch( m_eState )
        {
            case INITIAL_MODULE:
                pRetDb = m_rDatabases.getBerkeley( m_aInitialModule, m_aLanguage, m_bHelpText );
                m_eState = USER_EXTENSIONS;     // Later: SHARED_MODULE
                break;

            // Later:
            //case SHARED_MODULE
                //...

            case USER_EXTENSIONS:
            {
                Reference< deployment::XPackage > xParentPackageBundle;
                Reference< deployment::XPackage > xHelpPackage = implGetNextUserHelpPackage( xParentPackageBundle );
                if( !xHelpPackage.is() )
                    break;
                pRetDb = implGetDbFromPackage( xHelpPackage, o_pExtensionPath, o_pExtensionRegistryPath );
                break;
            }

            case SHARED_EXTENSIONS:
            {
                Reference< deployment::XPackage > xParentPackageBundle;
                Reference< deployment::XPackage > xHelpPackage = implGetNextSharedHelpPackage( xParentPackageBundle );
                if( !xHelpPackage.is() )
                    break;

                pRetDb = implGetDbFromPackage( xHelpPackage, o_pExtensionPath, o_pExtensionRegistryPath );
                break;
            }

               case BUNDLED_EXTENSIONS:
            {
                Reference< deployment::XPackage > xParentPackageBundle;
                Reference< deployment::XPackage > xHelpPackage = implGetNextBundledHelpPackage( xParentPackageBundle );
                if( !xHelpPackage.is() )
                    break;

                pRetDb = implGetDbFromPackage( xHelpPackage, o_pExtensionPath, o_pExtensionRegistryPath );
                break;
            }

            case END_REACHED:
                OSL_ENSURE( false, "DataBaseIterator::nextDb(): Invalid case END_REACHED" );
                break;
        }
    }

    return pRetDb;
}

Db* DataBaseIterator::implGetDbFromPackage( Reference< deployment::XPackage > xPackage,
            rtl::OUString* o_pExtensionPath, rtl::OUString* o_pExtensionRegistryPath )
{

    beans::Optional< ::rtl::OUString> optRegData;
    try
    {
        optRegData = xPackage->getRegistrationDataURL();
    }
    catch ( deployment::ExtensionRemovedException&)
    {
        return NULL;
    }

    Db* pRetDb = NULL;
    if (optRegData.IsPresent && optRegData.Value.getLength() > 0)
    {
        rtl::OUString aRegDataUrl(optRegData.Value);
        aRegDataUrl += aSlash;

        rtl::OUString aUsedLanguage = m_aLanguage;
        pRetDb = m_rDatabases.getBerkeley(
            aHelpFilesBaseName, aUsedLanguage, m_bHelpText, &aRegDataUrl);

        // Language fallback
        if( !pRetDb )
        {
            ::std::vector< ::rtl::OUString > av;
            implGetLanguageVectorFromPackage( av, xPackage );
            ::std::vector< ::rtl::OUString >::const_iterator pFound = av.end();
            try
            {
                pFound = ::comphelper::Locale::getFallback( av, m_aLanguage );
            }
            catch( ::comphelper::Locale::MalFormedLocaleException& )
            {}
            if( pFound != av.end() )
            {
                aUsedLanguage = *pFound;
                pRetDb = m_rDatabases.getBerkeley(
                    aHelpFilesBaseName, aUsedLanguage, m_bHelpText, &aRegDataUrl);
            }
        }

        if( o_pExtensionPath )
            *o_pExtensionPath = aRegDataUrl + aUsedLanguage;

        if( o_pExtensionRegistryPath )
            *o_pExtensionRegistryPath = xPackage->getURL() + aSlash + aUsedLanguage;
    }

    return pRetDb;
}


//===================================================================
// class KeyDataBaseFileIterator

rtl::OUString KeyDataBaseFileIterator::nextDbFile( bool& o_rbExtension )
{
    rtl::OUString aRetFile;

    while( !aRetFile.getLength() && m_eState != END_REACHED )
    {
        switch( m_eState )
        {
            case INITIAL_MODULE:
                aRetFile =
                    m_rDatabases.getInstallPathAsSystemPath() +
                    m_rDatabases.processLang( m_aLanguage ) + aSlash + m_aInitialModule +
                    rtl::OUString(RTL_CONSTASCII_USTRINGPARAM( ".key" ));

                o_rbExtension = false;

                m_eState = USER_EXTENSIONS;     // Later: SHARED_MODULE
                break;

            // Later:
            //case SHARED_MODULE
                //...

            case USER_EXTENSIONS:
            {
                Reference< deployment::XPackage > xParentPackageBundle;
                Reference< deployment::XPackage > xHelpPackage = implGetNextUserHelpPackage( xParentPackageBundle );
                if( !xHelpPackage.is() )
                    break;

                aRetFile = implGetDbFileFromPackage( xHelpPackage );
                o_rbExtension = true;
                break;
            }

            case SHARED_EXTENSIONS:
            {
                Reference< deployment::XPackage > xParentPackageBundle;
                Reference< deployment::XPackage > xHelpPackage = implGetNextSharedHelpPackage( xParentPackageBundle );
                if( !xHelpPackage.is() )
                    break;

                aRetFile = implGetDbFileFromPackage( xHelpPackage );
                o_rbExtension = true;
                break;
            }

            case BUNDLED_EXTENSIONS:
            {
                Reference< deployment::XPackage > xParentPackageBundle;
                Reference< deployment::XPackage > xHelpPackage = implGetNextBundledHelpPackage( xParentPackageBundle );
                if( !xHelpPackage.is() )
                    break;

                aRetFile = implGetDbFileFromPackage( xHelpPackage );
                o_rbExtension = true;
                break;
            }

            case END_REACHED:
                OSL_ENSURE( false, "DataBaseIterator::nextDbFile(): Invalid case END_REACHED" );
                break;
        }
    }

    return aRetFile;
}

rtl::OUString KeyDataBaseFileIterator::implGetDbFileFromPackage
    ( Reference< deployment::XPackage > xPackage )
{
    rtl::OUString aExpandedURL =
        implGetFileFromPackage( rtl::OUString(RTL_CONSTASCII_USTRINGPARAM( ".key" )), xPackage );

    rtl::OUString aRetFile;
    osl::FileBase::getSystemPathFromFileURL( aExpandedURL, aRetFile );

    return aRetFile;
}


//===================================================================
// class JarFileIterator

Reference< XHierarchicalNameAccess > JarFileIterator::nextJarFile
    ( Reference< deployment::XPackage >& o_xParentPackageBundle,
        rtl::OUString* o_pExtensionPath, rtl::OUString* o_pExtensionRegistryPath )
{
    Reference< XHierarchicalNameAccess > xNA;

    while( !xNA.is() && m_eState != END_REACHED )
    {
        switch( m_eState )
        {
            case INITIAL_MODULE:
                xNA = m_rDatabases.jarFile( m_aInitialModule, m_aLanguage );
                m_eState = USER_EXTENSIONS;     // Later: SHARED_MODULE
                break;

            // Later:
            //case SHARED_MODULE
                //...

            case USER_EXTENSIONS:
            {
                Reference< deployment::XPackage > xHelpPackage = implGetNextUserHelpPackage( o_xParentPackageBundle );
                if( !xHelpPackage.is() )
                    break;

                xNA = implGetJarFromPackage( xHelpPackage, o_pExtensionPath, o_pExtensionRegistryPath );
                break;
            }

            case SHARED_EXTENSIONS:
            {
                Reference< deployment::XPackage > xHelpPackage = implGetNextSharedHelpPackage( o_xParentPackageBundle );
                if( !xHelpPackage.is() )
                    break;

                xNA = implGetJarFromPackage( xHelpPackage, o_pExtensionPath, o_pExtensionRegistryPath );
                break;
            }

            case BUNDLED_EXTENSIONS:
            {
                Reference< deployment::XPackage > xHelpPackage = implGetNextBundledHelpPackage( o_xParentPackageBundle );
                if( !xHelpPackage.is() )
                    break;

                xNA = implGetJarFromPackage( xHelpPackage, o_pExtensionPath, o_pExtensionRegistryPath );
                break;
            }

            case END_REACHED:
                OSL_ENSURE( false, "JarFileIterator::nextJarFile(): Invalid case END_REACHED" );
                break;
        }
    }

    return xNA;
}

Reference< XHierarchicalNameAccess > JarFileIterator::implGetJarFromPackage
( Reference< deployment::XPackage > xPackage, rtl::OUString* o_pExtensionPath, rtl::OUString* o_pExtensionRegistryPath )
{
    Reference< XHierarchicalNameAccess > xNA;

    rtl::OUString zipFile =
        implGetFileFromPackage( rtl::OUString(RTL_CONSTASCII_USTRINGPARAM( ".jar" )), xPackage );

    try
    {
        Sequence< Any > aArguments( 2 );
        aArguments[ 0 ] <<= zipFile;

        // let ZipPackage be used ( no manifest.xml is required )
        beans::NamedValue aArg;
        aArg.Name = ::rtl::OUString( RTL_CONSTASCII_USTRINGPARAM( "StorageFormat" ) );
        aArg.Value <<= ZIP_STORAGE_FORMAT_STRING;
        aArguments[ 1 ] <<= aArg;

        Reference< XMultiComponentFactory >xSMgr( m_xContext->getServiceManager(), UNO_QUERY );
        Reference< XInterface > xIfc
            = xSMgr->createInstanceWithArgumentsAndContext(
                rtl::OUString(RTL_CONSTASCII_USTRINGPARAM(
                    "com.sun.star.packages.comp.ZipPackage" )),
                aArguments, m_xContext );

        if ( xIfc.is() )
        {
            xNA = Reference< XHierarchicalNameAccess >( xIfc, UNO_QUERY );

            OSL_ENSURE( xNA.is(),
                "JarFileIterator::implGetJarFromPackage() - "
                "Got no hierarchical name access!" );
        }
    }
    catch ( RuntimeException & )
    {}
    catch ( Exception & )
    {}

    if( xNA.is() && o_pExtensionPath != NULL )
    {
        // Extract path including language from file name
        sal_Int32 nLastSlash = zipFile.lastIndexOf( '/' );
        if( nLastSlash != -1 )
            *o_pExtensionPath = zipFile.copy( 0, nLastSlash );

        if( o_pExtensionRegistryPath != NULL )
        {
            rtl::OUString& rPath = *o_pExtensionPath;
            sal_Int32 nLastSlashInPath = rPath.lastIndexOf( '/', rPath.getLength() - 1 );

            *o_pExtensionRegistryPath = xPackage->getURL();
            *o_pExtensionRegistryPath += rPath.copy( nLastSlashInPath);
        }
    }

    return xNA;
}


//===================================================================
// class IndexFolderIterator

rtl::OUString IndexFolderIterator::nextIndexFolder( bool& o_rbExtension, bool& o_rbTemporary )
{
    rtl::OUString aIndexFolder;

    while( !aIndexFolder.getLength() && m_eState != END_REACHED )
    {
        switch( m_eState )
        {
            case INITIAL_MODULE:
                aIndexFolder =
                    m_rDatabases.getInstallPathAsURL() +
                    m_rDatabases.processLang( m_aLanguage ) + aSlash + m_aInitialModule +
                    rtl::OUString(RTL_CONSTASCII_USTRINGPARAM( ".idxl" ));

                o_rbTemporary = false;
                o_rbExtension = false;

                m_eState = USER_EXTENSIONS;     // Later: SHARED_MODULE
                break;

            // Later:
            //case SHARED_MODULE
                //...

            case USER_EXTENSIONS:
            {
                Reference< deployment::XPackage > xParentPackageBundle;
                Reference< deployment::XPackage > xHelpPackage = implGetNextUserHelpPackage( xParentPackageBundle );
                if( !xHelpPackage.is() )
                    break;

                aIndexFolder = implGetIndexFolderFromPackage( o_rbTemporary, xHelpPackage );
                o_rbExtension = true;
                break;
            }

            case SHARED_EXTENSIONS:
            {
                Reference< deployment::XPackage > xParentPackageBundle;
                Reference< deployment::XPackage > xHelpPackage = implGetNextSharedHelpPackage( xParentPackageBundle );
                if( !xHelpPackage.is() )
                    break;

                aIndexFolder = implGetIndexFolderFromPackage( o_rbTemporary, xHelpPackage );
                o_rbExtension = true;
                break;
            }

            case BUNDLED_EXTENSIONS:
            {
                Reference< deployment::XPackage > xParentPackageBundle;
                Reference< deployment::XPackage > xHelpPackage = implGetNextBundledHelpPackage( xParentPackageBundle );
                if( !xHelpPackage.is() )
                    break;

                aIndexFolder = implGetIndexFolderFromPackage( o_rbTemporary, xHelpPackage );
                o_rbExtension = true;
                break;
            }

            case END_REACHED:
                OSL_ENSURE( false, "IndexFolderIterator::nextIndexFolder(): Invalid case END_REACHED" );
                break;
        }
    }

    return aIndexFolder;
}

rtl::OUString IndexFolderIterator::implGetIndexFolderFromPackage( bool& o_rbTemporary, Reference< deployment::XPackage > xPackage )
{
    rtl::OUString aIndexFolder =
        implGetFileFromPackage( rtl::OUString(RTL_CONSTASCII_USTRINGPARAM( ".idxl" )), xPackage );

    o_rbTemporary = false;
    if( !m_xSFA->isFolder( aIndexFolder ) )
    {
        // i98680: Missing index? Try to generate now
        rtl::OUString aLangURL = implGetFileFromPackage( rtl::OUString(), xPackage );
        if( m_xSFA->isFolder( aLangURL ) )
        {
            // Test write access (shared extension may be read only)
            bool bIsWriteAccess = false;
            try
            {
                rtl::OUString aCreateTestFolder = aLangURL + rtl::OUString(RTL_CONSTASCII_USTRINGPARAM( "CreateTestFolder" ));
                m_xSFA->createFolder( aCreateTestFolder );
                if( m_xSFA->isFolder( aCreateTestFolder  ) )
                    bIsWriteAccess = true;

                m_xSFA->kill( aCreateTestFolder );
            }
            catch (Exception &)
            {}

            // TEST
            //bIsWriteAccess = false;

            Reference< script::XInvocation > xInvocation;
            Reference< XMultiComponentFactory >xSMgr( m_xContext->getServiceManager(), UNO_QUERY );
            try
            {
                xInvocation = Reference< script::XInvocation >(
                    m_xContext->getServiceManager()->createInstanceWithContext( rtl::OUString(RTL_CONSTASCII_USTRINGPARAM(
                    "com.sun.star.help.HelpIndexer" )), m_xContext ) , UNO_QUERY );

                if( xInvocation.is() )
                {
                    Sequence<uno::Any> aParamsSeq( bIsWriteAccess ? 6 : 8 );

                    aParamsSeq[0] = uno::makeAny( rtl::OUString(RTL_CONSTASCII_USTRINGPARAM( "-lang" )) );

                    rtl::OUString aLang;
                    sal_Int32 nLastSlash = aLangURL.lastIndexOf( '/' );
                    if( nLastSlash != -1 )
                        aLang = aLangURL.copy( nLastSlash + 1 );
                    else
                        aLang = rtl::OUString(RTL_CONSTASCII_USTRINGPARAM( "en" ));
                    aParamsSeq[1] = uno::makeAny( aLang );

                    aParamsSeq[2] = uno::makeAny( rtl::OUString(RTL_CONSTASCII_USTRINGPARAM( "-mod" )) );
                    aParamsSeq[3] = uno::makeAny( rtl::OUString(RTL_CONSTASCII_USTRINGPARAM( "help" )) );

                    rtl::OUString aZipDir = aLangURL;
                    if( !bIsWriteAccess )
                    {
                        rtl::OUString aTempFileURL;
                        ::osl::FileBase::RC eErr = ::osl::File::createTempFile( 0, 0, &aTempFileURL );
                        if( eErr == ::osl::FileBase::E_None )
                        {
                            rtl::OUString aTempDirURL = aTempFileURL;
                            try
                            {
                                m_xSFA->kill( aTempDirURL );
                            }
                            catch (Exception &)
                            {}
                            m_xSFA->createFolder( aTempDirURL );

                            aZipDir = aTempDirURL;
                            o_rbTemporary = true;
                        }
                    }

                    aParamsSeq[4] = uno::makeAny( rtl::OUString(RTL_CONSTASCII_USTRINGPARAM( "-zipdir" )) );
                    rtl::OUString aSystemPath;
                    osl::FileBase::getSystemPathFromFileURL( aZipDir, aSystemPath );
                    aParamsSeq[5] = uno::makeAny( aSystemPath );

                    if( !bIsWriteAccess )
                    {
                        aParamsSeq[6] = uno::makeAny( rtl::OUString(RTL_CONSTASCII_USTRINGPARAM( "-srcdir" )) );
                        rtl::OUString aSrcDirVal;
                        osl::FileBase::getSystemPathFromFileURL( aLangURL, aSrcDirVal );
                        aParamsSeq[7] = uno::makeAny( aSrcDirVal );
                    }

                    Sequence< sal_Int16 > aOutParamIndex;
                    Sequence< uno::Any > aOutParam;
                    uno::Any aRet = xInvocation->invoke( rtl::OUString(RTL_CONSTASCII_USTRINGPARAM( "createIndex" )),
                        aParamsSeq, aOutParamIndex, aOutParam );

                    if( bIsWriteAccess )
                        aIndexFolder = implGetFileFromPackage( rtl::OUString(RTL_CONSTASCII_USTRINGPARAM( ".idxl" )), xPackage );
                    else
                        aIndexFolder = aZipDir + rtl::OUString(RTL_CONSTASCII_USTRINGPARAM( "/help.idxl" ));
                }
            }
            catch (Exception &)
            {}
        }
    }

    return aIndexFolder;
}

void IndexFolderIterator::deleteTempIndexFolder( const rtl::OUString& aIndexFolder )
{
    sal_Int32 nLastSlash = aIndexFolder.lastIndexOf( '/' );
    if( nLastSlash != -1 )
    {
        rtl::OUString aTmpFolder = aIndexFolder.copy( 0, nLastSlash );
        try
        {
            m_xSFA->kill( aTmpFolder );
        }
        catch (Exception &)
        {}
    }
}

/* vim:set shiftwidth=4 softtabstop=4 expandtab: */<|MERGE_RESOLUTION|>--- conflicted
+++ resolved
@@ -1574,16 +1574,9 @@
 
     if( !m_bUserPackagesLoaded )
     {
-<<<<<<< HEAD
-        Reference< XPackageManager > xUserManager =
-            thePackageManagerFactory::get( m_xContext )->getPackageManager( rtl::OUString(RTL_CONSTASCII_USTRINGPARAM("user")) );
-        m_aUserPackagesSeq = xUserManager->getDeployedPackages
-            ( Reference< task::XAbortChannel >(), Reference< ucb::XCommandEnvironment >() );
-=======
         Reference< XExtensionManager > xExtensionManager = ExtensionManager::get(m_xContext);
         m_aUserPackagesSeq = xExtensionManager->getDeployedExtensions
             ( rtl::OUString::createFromAscii("user"), Reference< task::XAbortChannel >(), Reference< ucb::XCommandEnvironment >() );
->>>>>>> 4fba42e5
         m_bUserPackagesLoaded = true;
     }
 
@@ -1609,16 +1602,9 @@
 
     if( !m_bSharedPackagesLoaded )
     {
-<<<<<<< HEAD
-        Reference< XPackageManager > xSharedManager =
-            thePackageManagerFactory::get( m_xContext )->getPackageManager( rtl::OUString(RTL_CONSTASCII_USTRINGPARAM("shared")) );
-        m_aSharedPackagesSeq = xSharedManager->getDeployedPackages
-            ( Reference< task::XAbortChannel >(), Reference< ucb::XCommandEnvironment >() );
-=======
         Reference< XExtensionManager > xExtensionManager = ExtensionManager::get(m_xContext);
         m_aSharedPackagesSeq = xExtensionManager->getDeployedExtensions
             ( rtl::OUString::createFromAscii("shared"), Reference< task::XAbortChannel >(), Reference< ucb::XCommandEnvironment >() );
->>>>>>> 4fba42e5
         m_bSharedPackagesLoaded = true;
     }
 
@@ -1644,16 +1630,9 @@
 
     if( !m_bBundledPackagesLoaded )
     {
-<<<<<<< HEAD
-        Reference< XPackageManager > xBundledManager =
-            thePackageManagerFactory::get( m_xContext )->getPackageManager( rtl::OUString(RTL_CONSTASCII_USTRINGPARAM("bundled")) );
-        m_aBundledPackagesSeq = xBundledManager->getDeployedPackages
-            ( Reference< task::XAbortChannel >(), Reference< ucb::XCommandEnvironment >() );
-=======
         Reference< XExtensionManager > xExtensionManager = ExtensionManager::get(m_xContext);
         m_aBundledPackagesSeq = xExtensionManager->getDeployedExtensions
             ( rtl::OUString::createFromAscii("bundled"), Reference< task::XAbortChannel >(), Reference< ucb::XCommandEnvironment >() );
->>>>>>> 4fba42e5
         m_bBundledPackagesLoaded = true;
     }
 
