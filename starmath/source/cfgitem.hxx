/*************************************************************************
 *
 * DO NOT ALTER OR REMOVE COPYRIGHT NOTICES OR THIS FILE HEADER.
 *
 * Copyright 2000, 2010 Oracle and/or its affiliates.
 *
 * OpenOffice.org - a multi-platform office productivity suite
 *
 * This file is part of OpenOffice.org.
 *
 * OpenOffice.org is free software: you can redistribute it and/or modify
 * it under the terms of the GNU Lesser General Public License version 3
 * only, as published by the Free Software Foundation.
 *
 * OpenOffice.org is distributed in the hope that it will be useful,
 * but WITHOUT ANY WARRANTY; without even the implied warranty of
 * MERCHANTABILITY or FITNESS FOR A PARTICULAR PURPOSE.  See the
 * GNU Lesser General Public License version 3 for more details
 * (a copy is included in the LICENSE file that accompanied this code).
 *
 * You should have received a copy of the GNU Lesser General Public License
 * version 3 along with OpenOffice.org.  If not, see
 * <http://www.openoffice.org/license.html>
 * for a copy of the LGPLv3 License.
 *
 ************************************************************************/

#ifdef _MSC_VER
#pragma hdrstop
#endif

#ifndef _MATH_CFGITEM_HXX_
#define _MATH_CFGITEM_HXX_

#include <deque>
#include <vector>

#include <com/sun/star/beans/PropertyValues.hpp>
#include <com/sun/star/uno/Sequence.hxx>
#include <com/sun/star/uno/Any.h>

#include <tools/solar.h>
#include <rtl/ustring.hxx>
#include <unotools/configitem.hxx>
#include <vcl/timer.hxx>

#include <symbol.hxx>
#include <types.hxx>

using namespace com::sun::star;

class SmSym;
class SmFormat;
class Font;
struct SmCfgOther;

/////////////////////////////////////////////////////////////////


struct SmFontFormat
{
    String      aName;
    sal_Int16       nCharSet;
    sal_Int16       nFamily;
    sal_Int16       nPitch;
    sal_Int16       nWeight;
    sal_Int16       nItalic;

    SmFontFormat();
    SmFontFormat( const Font &rFont );

    const Font      GetFont() const;
    sal_Bool            operator == ( const SmFontFormat &rFntFmt ) const;
};


struct SmFntFmtListEntry
{
    String          aId;
    SmFontFormat    aFntFmt;

    SmFntFmtListEntry( const String &rId, const SmFontFormat &rFntFmt );
};

class SmFontFormatList
{
    std::deque<SmFntFmtListEntry> aEntries;
    sal_Bool                          bModified;

    // disallow copy-constructor and assignment-operator for now
    SmFontFormatList( const SmFontFormatList & );
    SmFontFormatList & operator = ( const SmFontFormatList & );

public:
    SmFontFormatList();

    void    Clear();
    void    AddFontFormat( const String &rFntFmtId, const SmFontFormat &rFntFmt );
    void    RemoveFontFormat( const String &rFntFmtId );

    const SmFontFormat *    GetFontFormat( const String &rFntFmtId ) const;
    const SmFontFormat *    GetFontFormat( size_t nPos ) const;
    const String            GetFontFormatId( const SmFontFormat &rFntFmt ) const;
    const String            GetFontFormatId( const SmFontFormat &rFntFmt, sal_Bool bAdd );
    const String            GetFontFormatId( size_t nPos ) const;
    const String            GetNewFontFormatId() const;
    size_t                  GetCount() const    { return aEntries.size(); }

    sal_Bool    IsModified() const          { return bModified; }
    void    SetModified( sal_Bool bVal )    { bModified = bVal; }
};


/////////////////////////////////////////////////////////////////

class SmMathConfig : public utl::ConfigItem
{
    SmFormat *          pFormat;
    SmCfgOther *        pOther;
    SmFontFormatList *  pFontFormatList;
    SmSymbolManager *   pSymbolMgr;
    sal_Bool                bIsOtherModified;
    sal_Bool                bIsFormatModified;

    // disallow copy-constructor and assignment-operator for now
    SmMathConfig( const SmMathConfig & );
    SmMathConfig & operator = ( const SmMathConfig & );


    void    StripFontFormatList( const std::vector< SmSym > &rSymbols );


    void    Save();

    void    ReadSymbol( SmSym &rSymbol,
                        const rtl::OUString &rSymbolName,
                        const rtl::OUString &rBaseNode ) const;
    void    ReadFontFormat( SmFontFormat &rFontFormat,
                        const rtl::OUString &rSymbolName,
                        const rtl::OUString &rBaseNode ) const;

    void            SetOtherIfNotEqual( sal_Bool &rbItem, sal_Bool bNewVal );

protected:
    void    LoadOther();
    void    SaveOther();
    void    LoadFormat();
    void    SaveFormat();
    void    LoadFontFormatList();
    void    SaveFontFormatList();

    void        SetOtherModified( sal_Bool bVal );
    inline sal_Bool IsOtherModified() const     { return bIsOtherModified; }
    void        SetFormatModified( sal_Bool bVal );
    inline sal_Bool IsFormatModified() const    { return bIsFormatModified; }
    void        SetFontFormatListModified( sal_Bool bVal );
    inline sal_Bool IsFontFormatListModified() const    { return pFontFormatList ? pFontFormatList->IsModified(): sal_False; }

    SmFontFormatList &          GetFontFormatList();
    const SmFontFormatList &    GetFontFormatList() const
    {
        return ((SmMathConfig *) this)->GetFontFormatList();
    }

public:
    SmMathConfig();
    virtual ~SmMathConfig();

    // utl::ConfigItem
    virtual void    Notify( const com::sun::star::uno::Sequence< rtl::OUString > &rPropertyNames );
    virtual void    Commit();

    // make some protected functions of utl::ConfigItem public
    //using utl::ConfigItem::GetNodeNames;
    //using utl::ConfigItem::GetProperties;
    //using utl::ConfigItem::PutProperties;
    //using utl::ConfigItem::SetSetProperties;
    //using utl::ConfigItem::ReplaceSetProperties;
    //using utl::ConfigItem::GetReadOnlyStates;

    SmSymbolManager &   GetSymbolManager();
    void                GetSymbols( std::vector< SmSym > &rSymbols ) const;
    void                SetSymbols( const std::vector< SmSym > &rNewSymbols );

    const SmFormat &    GetStandardFormat() const;
    void                SetStandardFormat( const SmFormat &rFormat, sal_Bool bSaveFontFormatList = sal_False );

    sal_Bool            IsPrintTitle() const;
    void            SetPrintTitle( sal_Bool bVal );
    sal_Bool            IsPrintFormulaText() const;
    void            SetPrintFormulaText( sal_Bool bVal );
    sal_Bool            IsPrintFrame() const;
    void            SetPrintFrame( sal_Bool bVal );
    SmPrintSize     GetPrintSize() const;
    void            SetPrintSize( SmPrintSize eSize );
<<<<<<< HEAD
    sal_uInt16          GetPrintZoomFactor() const;
    void            SetPrintZoomFactor( sal_uInt16 nVal );

    sal_Bool            IsIgnoreSpacesRight() const;
    void            SetIgnoreSpacesRight( sal_Bool bVal );
    sal_Bool            IsAutoRedraw() const;
    void            SetAutoRedraw( sal_Bool bVal );
    sal_Bool            IsShowFormulaCursor() const;
    void            SetShowFormulaCursor( sal_Bool bVal );
=======
    USHORT          GetPrintZoomFactor() const;
    void            SetPrintZoomFactor( USHORT nVal );

    BOOL            IsSaveOnlyUsedSymbols() const;
    void            SetSaveOnlyUsedSymbols( BOOL bVal );

    BOOL            IsIgnoreSpacesRight() const;
    void            SetIgnoreSpacesRight( BOOL bVal );
    BOOL            IsAutoRedraw() const;
    void            SetAutoRedraw( BOOL bVal );
    BOOL            IsShowFormulaCursor() const;
    void            SetShowFormulaCursor( BOOL bVal );
>>>>>>> 5b7dc4c9
};

/////////////////////////////////////////////////////////////////

#endif
<|MERGE_RESOLUTION|>--- conflicted
+++ resolved
@@ -193,30 +193,18 @@
     void            SetPrintFrame( sal_Bool bVal );
     SmPrintSize     GetPrintSize() const;
     void            SetPrintSize( SmPrintSize eSize );
-<<<<<<< HEAD
     sal_uInt16          GetPrintZoomFactor() const;
     void            SetPrintZoomFactor( sal_uInt16 nVal );
 
-    sal_Bool            IsIgnoreSpacesRight() const;
+    sal_Bool        IsSaveOnlyUsedSymbols() const;
+    void            SetSaveOnlyUsedSymbols( sal_Bool bVal );
+
+    sal_Bool        IsIgnoreSpacesRight() const;
     void            SetIgnoreSpacesRight( sal_Bool bVal );
-    sal_Bool            IsAutoRedraw() const;
+    sal_Bool        IsAutoRedraw() const;
     void            SetAutoRedraw( sal_Bool bVal );
-    sal_Bool            IsShowFormulaCursor() const;
+    sal_Bool        IsShowFormulaCursor() const;
     void            SetShowFormulaCursor( sal_Bool bVal );
-=======
-    USHORT          GetPrintZoomFactor() const;
-    void            SetPrintZoomFactor( USHORT nVal );
-
-    BOOL            IsSaveOnlyUsedSymbols() const;
-    void            SetSaveOnlyUsedSymbols( BOOL bVal );
-
-    BOOL            IsIgnoreSpacesRight() const;
-    void            SetIgnoreSpacesRight( BOOL bVal );
-    BOOL            IsAutoRedraw() const;
-    void            SetAutoRedraw( BOOL bVal );
-    BOOL            IsShowFormulaCursor() const;
-    void            SetShowFormulaCursor( BOOL bVal );
->>>>>>> 5b7dc4c9
 };
 
 /////////////////////////////////////////////////////////////////
