/*************************************************************************
 *
 * DO NOT ALTER OR REMOVE COPYRIGHT NOTICES OR THIS FILE HEADER.
 *
 * Copyright 2000, 2010 Oracle and/or its affiliates.
 *
 * OpenOffice.org - a multi-platform office productivity suite
 *
 * This file is part of OpenOffice.org.
 *
 * OpenOffice.org is free software: you can redistribute it and/or modify
 * it under the terms of the GNU Lesser General Public License version 3
 * only, as published by the Free Software Foundation.
 *
 * OpenOffice.org is distributed in the hope that it will be useful,
 * but WITHOUT ANY WARRANTY; without even the implied warranty of
 * MERCHANTABILITY or FITNESS FOR A PARTICULAR PURPOSE.  See the
 * GNU Lesser General Public License version 3 for more details
 * (a copy is included in the LICENSE file that accompanied this code).
 *
 * You should have received a copy of the GNU Lesser General Public License
 * version 3 along with OpenOffice.org.  If not, see
 * <http://www.openoffice.org/license.html>
 * for a copy of the LGPLv3 License.
 *
 ************************************************************************/

#include "precompiled_sd.hxx"

#include "view/SlideSorterView.hxx"

#include "ViewShellBase.hxx"
#include "SlideSorter.hxx"
#include "SlideSorterViewShell.hxx"
#include "ViewShell.hxx"
#include "SlsViewCacheContext.hxx"
#include "SlsLayeredDevice.hxx"
#include "view/SlsLayouter.hxx"
#include "view/SlsPageObjectLayouter.hxx"
#include "view/SlsPageObjectPainter.hxx"
#include "view/SlsILayerPainter.hxx"
#include "view/SlsButtonBar.hxx"
#include "view/SlsToolTip.hxx"
#include "controller/SlideSorterController.hxx"
#include "controller/SlsProperties.hxx"
#include "model/SlideSorterModel.hxx"
#include "model/SlsPageEnumerationProvider.hxx"
#include "model/SlsPageDescriptor.hxx"
#include "cache/SlsPageCache.hxx"
#include "cache/SlsPageCacheManager.hxx"
#include "cache/SlsCacheContext.hxx"
#include "taskpane/SlideSorterCacheDisplay.hxx"
#include "DrawDocShell.hxx"
#include "PaneDockingWindow.hxx"

#include "drawdoc.hxx"
#include "sdpage.hxx"
#include "Window.hxx"
#include "sdresid.hxx"
#include "glob.hrc"

#include <svl/itempool.hxx>
#include <svx/svdpagv.hxx>
#include <svx/svdopage.hxx>
#include <svx/xlndsit.hxx>
#include <svx/xlnclit.hxx>
#include <vcl/svapp.hxx>
#include <vcl/scrbar.hxx>
#include <tools/poly.hxx>
#include <vcl/lineinfo.hxx>
#include <algorithm>
#include <svx/sdrpagewindow.hxx>
#include <svl/itempool.hxx>
<<<<<<< HEAD
#include <basegfx/matrix/b2dhommatrix.hxx>
#include <basegfx/polygon/b2dpolygontools.hxx>
#include <basegfx/polygon/b2dpolygon.hxx>
#include <drawinglayer/geometry/viewinformation2d.hxx>
#include <canvas/elapsedtime.hxx>

//#define DEBUG_TIMING
#ifdef DEBUG_TIMING
#include <vector>
#endif
=======
#include <svl/itempool.hxx>

#include <boost/foreach.hpp>
>>>>>>> 4adb61dc


using namespace std;
using namespace ::sd::slidesorter::model;
using namespace ::drawinglayer::primitive2d;


namespace sd { namespace slidesorter { namespace view {

namespace {
    /** Wrapper around the SlideSorterView that supports the IPainter
        interface and that allows the LayeredDevice to hold the
        SlideSorterView (held as scoped_ptr by the SlideSorter) as
        shared_ptr.
    */
    class Painter : public ILayerPainter
    {
    public:
        Painter (SlideSorterView& rView) : mrView(rView) {}
        virtual ~Painter (void) {}

        virtual void Paint (OutputDevice& rDevice, const Rectangle& rRepaintArea)
        {
            mrView.Paint(rDevice,rRepaintArea);
        }

        virtual void SetLayerInvalidator (const SharedILayerInvalidator&) {}

    private:
        SlideSorterView& mrView;
    };
}



class BackgroundPainter
    : public ILayerPainter,
      public ::boost::noncopyable
{
public:
    BackgroundPainter (const Color aBackgroundColor) : maBackgroundColor(aBackgroundColor) {}
    virtual ~BackgroundPainter (void) {}

    virtual void Paint (OutputDevice& rDevice, const Rectangle& rRepaintArea)
    {
        rDevice.SetFillColor(maBackgroundColor);
        rDevice.SetLineColor();
        rDevice.DrawRect(rRepaintArea);
    }

    virtual void SetLayerInvalidator (const SharedILayerInvalidator&) {}

    void SetColor (const Color aColor) { maBackgroundColor = aColor; }

private:
    Color maBackgroundColor;
};



TYPEINIT1(SlideSorterView, ::sd::View);

SlideSorterView::SlideSorterView (SlideSorter& rSlideSorter)
    : ::sd::View (
          rSlideSorter.GetModel().GetDocument(),
          rSlideSorter.GetContentWindow().get(),
          rSlideSorter.GetViewShell()),
      mrSlideSorter(rSlideSorter),
      mrModel(rSlideSorter.GetModel()),
      mbIsDisposed(false),
      mpLayouter (new Layouter(rSlideSorter.GetContentWindow(), rSlideSorter.GetTheme())),
      mbPageObjectVisibilitiesValid (false),
      mpPreviewCache(),
      mpLayeredDevice(new LayeredDevice(rSlideSorter.GetContentWindow())),
      maVisiblePageRange(-1,-1),
      mbModelChangedWhileModifyEnabled(true),
      maPreviewSize(0,0),
      mbPreciousFlagUpdatePending(true),
      meOrientation(Layouter::GRID),
      mpProperties(rSlideSorter.GetProperties()),
      mpPageUnderMouse(),
      mnButtonUnderMouse(-1),
      mpPageObjectPainter(),
      mpSelectionPainter(),
      mpBackgroundPainter(
          new BackgroundPainter(mrSlideSorter.GetTheme()->GetColor(Theme::Color_Background))),
      mpButtonBar(new ButtonBar(mrSlideSorter)),
      mpToolTip(new ToolTip(mrSlideSorter)),
      mbIsRearrangePending(true),
      maVisibilityChangeListeners()
{
    // Hide the page that contains the page objects.
    SetPageVisible (FALSE);


    // Register the background painter on level 1 to avoid the creation of a
    // background buffer.
    mpLayeredDevice->RegisterPainter(mpBackgroundPainter, 1);

    // Wrap a shared_ptr-held-wrapper around this view and register it as
    // painter at the layered device.  There is no explicit destruction: in
    // the SlideSorterView destructor the layered device is destroyed and
    // with it the only reference to the wrapper which therefore is also
    // destroyed.
    SharedILayerPainter pPainter (new Painter(*this));

    // The painter is placed on level 1 to avoid buffering.  This should be
    // a little faster during animations because the previews are painted
    // directly into the window, not via the buffer.
    mpLayeredDevice->RegisterPainter(pPainter, 1);
}




SlideSorterView::~SlideSorterView (void)
{
    if ( ! mbIsDisposed)
    {
        OSL_ASSERT(mbIsDisposed);
        Dispose();
    }
}




void SlideSorterView::Init (void)
{
    HandleModelChange();
}




void SlideSorterView::Dispose (void)
{
    mpSelectionPainter.reset();

    mpLayeredDevice->Dispose();
    mpPreviewCache.reset();

    SetPageUnderMouse(SharedPageDescriptor(),false);

    // Hide the page to avoid problems in the view when deleting
    // visualized objects
    HideSdrPage();

    // Deletion of the objects and the page will be done in SdrModel
    // destructor (as long as objects and pages are added)

    OSL_ASSERT(mpLayeredDevice.unique());
    mpLayeredDevice.reset();

    mbIsDisposed = true;
}




<<<<<<< HEAD
sal_Int32 SlideSorterView::GetPageIndexAtPoint (const Point& rWindowPosition) const
{
    sal_Int32 nIndex (-1);

    SharedSdWindow pWindow (mrSlideSorter.GetContentWindow());
    if (pWindow)
    {
        nIndex = mpLayouter->GetIndexAtPoint(pWindow->PixelToLogic(rWindowPosition), false, false);

        // Clip the page index against the page count.
        if (nIndex >= mrModel.GetPageCount())
            nIndex = -1;
    }

    return nIndex;
}




=======
>>>>>>> 4adb61dc
Layouter& SlideSorterView::GetLayouter (void)
{
    return *mpLayouter.get();
}




void SlideSorterView::ModelHasChanged (void)
{
    // Ignore this call.  Rely on hints sent by the model to get informed of
    // model changes.
}




void SlideSorterView::LocalModelHasChanged(void)
{
    mbModelChangedWhileModifyEnabled = false;

    // First call our base class.
    View::ModelHasChanged ();
}




void SlideSorterView::PreModelChange (void)
{
    // Reset the slide under the mouse.  It will be re-set in PostModelChange().
    SetPageUnderMouse(SharedPageDescriptor());
}




void SlideSorterView::PostModelChange (void)
{
    // In PreModelChange() the page objects have been released.  Here we
    // create new ones.
    ::osl::MutexGuard aGuard (mrModel.GetMutex());

    model::PageEnumeration aPageEnumeration (
        model::PageEnumerationProvider::CreateAllPagesEnumeration(mrModel));

    // The new page objects have to be scaled and positioned.
    RequestRearrange();
    RequestRepaint();
}




/** At the moment for every model change all page objects are destroyed and
    re-created again.  This can be optimized by accepting hints that
    describe the type of change so that existing page objects can be
    reused.
*/
void SlideSorterView::HandleModelChange (void)
{
    PreModelChange ();
    PostModelChange();
}




void SlideSorterView::HandleDrawModeChange (void)
{
    // Replace the preview cache with a new and empty one.  The
    // PreviewRenderer that is used by the cache is replaced by this as
    // well.
    mpPreviewCache.reset();
    GetPreviewCache()->InvalidateCache(true);

    RequestRepaint();
}




void SlideSorterView::HandleDataChangeEvent (void)
{
    GetPageObjectPainter()->SetTheme(mrSlideSorter.GetTheme());

    // Update the color used by the background painter.
    ::boost::shared_ptr<BackgroundPainter> pPainter (
        ::boost::dynamic_pointer_cast<BackgroundPainter>(mpBackgroundPainter));
    if (pPainter)
        pPainter->SetColor(mrSlideSorter.GetTheme()->GetColor(Theme::Color_Background));

    RequestRepaint();
}




void SlideSorterView::Resize (void)
{
    UpdateOrientation();

    mpLayeredDevice->Resize();
    RequestRearrange();
}




void SlideSorterView::RequestRearrange (void)
{
    mbIsRearrangePending = true;
    Rearrange();
}




void SlideSorterView::Rearrange (void)
{
    if ( ! mbIsRearrangePending)
        return;
    if (mrModel.GetPageCount() <= 0)
        return;

    SharedSdWindow pWindow (mrSlideSorter.GetContentWindow());
    if ( ! pWindow)
        return;
    const Size aWindowSize (pWindow->GetSizePixel());
    if (aWindowSize.Width()<=0 || aWindowSize.Height()<=0)
        return;

    const bool bRearrangeSuccess (
        mpLayouter->Rearrange (
            meOrientation,
            aWindowSize,
            mrModel.GetPageDescriptor(0)->GetPage()->GetSize(),
            mrModel.GetPageCount()));
    if (bRearrangeSuccess)
    {
        mbIsRearrangePending = false;
        Layout();
        UpdatePageUnderMouse(false);
        //        RequestRepaint();
    }
}




void SlideSorterView::UpdateOrientation (void)
{
    // The layout of slides depends on whether the slide sorter is
    // displayed in the center or the side pane.
    if (mrSlideSorter.GetViewShell()->IsMainViewShell())
        SetOrientation(Layouter::GRID);
    else
    {
        // Get access to the docking window.
        ::Window* pWindow = mrSlideSorter.GetContentWindow().get();
        PaneDockingWindow* pDockingWindow = NULL;
        while (pWindow!=NULL && pDockingWindow==NULL)
        {
            pDockingWindow = dynamic_cast<PaneDockingWindow*>(pWindow);
            pWindow = pWindow->GetParent();
        }

        if (pDockingWindow != NULL)
        {
            const long nScrollBarSize (
                Application::GetSettings().GetStyleSettings().GetScrollBarSize());
            switch (pDockingWindow->GetOrientation())
            {
                case PaneDockingWindow::HorizontalOrientation:
                    if (SetOrientation(Layouter::HORIZONTAL))
                    {
                        const Range aRange (mpLayouter->GetValidVerticalSizeRange());
                        pDockingWindow->SetValidSizeRange(Range(
                            aRange.Min() + nScrollBarSize,
                            aRange.Max() + nScrollBarSize));
                    }
                    break;

                case PaneDockingWindow::VerticalOrientation:
                    if (SetOrientation(Layouter::VERTICAL))
                    {
                        const Range aRange (mpLayouter->GetValidHorizontalSizeRange());
                        pDockingWindow->SetValidSizeRange(Range(
                            aRange.Min() + nScrollBarSize,
                            aRange.Max() + nScrollBarSize));
                    }
                    break;

                case PaneDockingWindow::UnknownOrientation:
                    if (SetOrientation(Layouter::GRID))
                    {
                        const sal_Int32 nAdditionalSize (10);
                        pDockingWindow->SetMinOutputSizePixel(Size(
                            mpLayouter->GetValidHorizontalSizeRange().Min()
                                + nScrollBarSize
                                + nAdditionalSize,
                            mpLayouter->GetValidVerticalSizeRange().Min()
                                + nScrollBarSize
                                + nAdditionalSize));
                    }
                    return;
            }
        }
        else
        {
            // We are not placed in a docking window.  One possible reason
            // is that the slide sorter is temporarily into a cache and was
            // reparented to a non-docking window.
            SetOrientation(Layouter::GRID);
        }
    }
}




void SlideSorterView::Layout ()
{
    SharedSdWindow pWindow (mrSlideSorter.GetContentWindow());
    if (pWindow)
    {
        // Set the model area, i.e. the smallest rectangle that includes all
        // page objects.
        const Rectangle aViewBox (mpLayouter->GetTotalBoundingBox());
        pWindow->SetViewOrigin (aViewBox.TopLeft());
        pWindow->SetViewSize (aViewBox.GetSize());

        ::boost::shared_ptr<PageObjectLayouter> pPageObjectLayouter(
            mpLayouter->GetPageObjectLayouter());
        if (pPageObjectLayouter)
        {
            const Size aNewPreviewSize (mpLayouter->GetPageObjectLayouter()->GetSize(
                PageObjectLayouter::Preview,
                PageObjectLayouter::WindowCoordinateSystem));
            if (maPreviewSize != aNewPreviewSize && GetPreviewCache())
            {
                mpPreviewCache->ChangeSize(aNewPreviewSize, true);
                maPreviewSize = aNewPreviewSize;
            }
        }

        // Iterate over all page objects and place them relative to the
        // containing page.
        model::PageEnumeration aPageEnumeration (
            model::PageEnumerationProvider::CreateAllPagesEnumeration(mrModel));
        while (aPageEnumeration.HasMoreElements())
        {
            model::SharedPageDescriptor pDescriptor (aPageEnumeration.GetNextElement());
            pDescriptor->SetBoundingBox(mpLayouter->GetPageObjectBox(pDescriptor->GetPageIndex()));
        }

        GetPageObjectPainter()->NotifyResize();
    }

    InvalidatePageObjectVisibilities ();
}




void SlideSorterView::InvalidatePageObjectVisibilities (void)
{
    mbPageObjectVisibilitiesValid = false;
}




void SlideSorterView::DeterminePageObjectVisibilities (void)
{
    SharedSdWindow pWindow (mrSlideSorter.GetContentWindow());
    if (pWindow)
    {
        // Set this flag to true here so that an invalidate during the
        // visibility calculation can correctly invalidate it again.
        mbPageObjectVisibilitiesValid = true;

        Rectangle aViewArea (pWindow->PixelToLogic(Rectangle(Point(0,0),pWindow->GetSizePixel())));
        const Range aRange (mpLayouter->GetRangeOfVisiblePageObjects(aViewArea));
        const Range aUnion(
            ::std::min(maVisiblePageRange.Min(), aRange.Min()),
            ::std::max(maVisiblePageRange.Max(), aRange.Max()));

        // For page objects that just dropped off the visible area we
        // decrease the priority of pending requests for preview bitmaps.
        if (maVisiblePageRange != aRange)
            mbPreciousFlagUpdatePending |= true;

        model::SharedPageDescriptor pDescriptor;
        for (int nIndex=aUnion.Min(); nIndex<=aUnion.Max(); nIndex++)
        {
            pDescriptor = mrModel.GetPageDescriptor(nIndex);
            if (pDescriptor.get() != NULL)
                SetState(
                    pDescriptor,
                    PageDescriptor::ST_Visible,
                    aRange.IsInside(nIndex));
        }

        // Broadcast a change of the set of visible page objects.
        if (maVisiblePageRange != aRange)
        {
            maVisiblePageRange = aRange;

<<<<<<< HEAD
            // Tell the listeners that the visibility of some objects has
            // changed.
            ::std::vector<Link>& aChangeListeners (maVisibilityChangeListeners);
            for (::std::vector<Link>::const_iterator
                     iLink(aChangeListeners.begin()),
                     iEnd(aChangeListeners.end());
                 iLink!=iEnd;
                 ++iLink)
            {
                iLink->Call(NULL);
=======
                if (pDescriptor.get() != NULL)
                    pDescriptor->SetVisible(bIsVisible);
>>>>>>> 4adb61dc
            }
        }

<<<<<<< HEAD

        // Restore the mouse over state.
        UpdatePageUnderMouse(true);
=======
        if (mnFirstVisiblePageIndex != nFirstIndex
            || mnLastVisiblePageIndex != nLastIndex)
        {
            mnFirstVisiblePageIndex = nFirstIndex;
            mnLastVisiblePageIndex = nLastIndex;

            // Tell the listeners that the visibility of some objects has changed.
            ::std::vector<Link> aChangeListeners (maVisibilityChangeListeners);
            for (::std::vector<Link>::const_iterator
                    iListener=aChangeListeners.begin(),
                    iEnd=aChangeListeners.end();
                iListener!=iEnd;
                ++iListener)
            {
                iListener->Call(NULL);
            }
        }
>>>>>>> 4adb61dc
    }
}




void SlideSorterView::UpdatePreciousFlags (void)
{
    if (mbPreciousFlagUpdatePending)
    {
        mbPreciousFlagUpdatePending = false;

        model::SharedPageDescriptor pDescriptor;
        ::boost::shared_ptr<cache::PageCache> pCache = GetPreviewCache();
        sal_Int32 nPageCount (mrModel.GetPageCount());

        for (int nIndex=0; nIndex<=nPageCount; ++nIndex)
        {
            pDescriptor = mrModel.GetPageDescriptor(nIndex);
            if (pDescriptor.get() != NULL)
            {
                pCache->SetPreciousFlag(
                    pDescriptor->GetPage(),
                    maVisiblePageRange.IsInside(nIndex));
                SSCD_SET_VISIBILITY(mrModel.GetDocument(), nIndex,
                    maVisiblePageRange.IsInside(nIndex));
            }
            else
            {
                // At least one cache entry can not be updated.  Remember to
                // repeat the whole updating later and leave the loop now.
                mbPreciousFlagUpdatePending = true;
                break;
            }
        }
    }
}




bool SlideSorterView::SetOrientation (const Layouter::Orientation eOrientation)
{
    if (meOrientation != eOrientation)
    {
        meOrientation = eOrientation;
        return true;
    }
    else
        return false;
}




Layouter::Orientation SlideSorterView::GetOrientation (void) const
{
    return meOrientation;
}




void SlideSorterView::RequestRepaint (void)
{
    SharedSdWindow pWindow (mrSlideSorter.GetContentWindow());
    if (pWindow)
    {
        mpLayeredDevice->InvalidateAllLayers(
            Rectangle(
                pWindow->PixelToLogic(Point(0,0)),
                pWindow->PixelToLogic(pWindow->GetSizePixel())));
        pWindow->Invalidate();
    }
}




void SlideSorterView::RequestRepaint (const model::SharedPageDescriptor& rpDescriptor)
{
    if (rpDescriptor)
        RequestRepaint(rpDescriptor->GetBoundingBox());
}




void SlideSorterView::RequestRepaint (const Rectangle& rRepaintBox)
{
    SharedSdWindow pWindow (mrSlideSorter.GetContentWindow());
    if (pWindow)
    {
        mpLayeredDevice->InvalidateAllLayers(rRepaintBox);
        pWindow->Invalidate(rRepaintBox);
    }
}



void SlideSorterView::RequestRepaint (const Region& rRepaintRegion)
{
    SharedSdWindow pWindow (mrSlideSorter.GetContentWindow());
    if (pWindow)
    {
        mpLayeredDevice->InvalidateAllLayers(rRepaintRegion);
        pWindow->Invalidate(rRepaintRegion);
    }
}




Rectangle SlideSorterView::GetModelArea (void)
{
    return mpLayouter->GetTotalBoundingBox();
}


#ifdef DEBUG_TIMING
static ::canvas::tools::ElapsedTime gaTimer;
static const size_t gFrameTimeCount (10);
static size_t gFrameTimeIndex (0);
static ::std::vector<double> gFrameTimes (gFrameTimeCount, 0);
static double gFrameTimeSum (0);
static const Rectangle gFrameTimeBox (10,10,150,20);
static double gnLastFrameStart = 0;
#endif

void SlideSorterView::CompleteRedraw (
    OutputDevice* pDevice,
    const Region& rPaintArea,
    sdr::contact::ViewObjectContactRedirector* pRedirector)
{
    (void)pRedirector;
#ifdef DEBUG_TIMING
    const double nStartTime (gaTimer.getElapsedTime());
    OSL_TRACE("SlideSorterView::CompleteRedraw start at %f, %s",
        nStartTime,
        mnLockRedrawSmph ? "locked" : "");
#endif

    if (pDevice == NULL || pDevice!=mrSlideSorter.GetContentWindow().get())
        return;

    // The parent implementation of CompleteRedraw is called only when
    // painting is locked.  We do all the painting ourself.  When painting
    // is locked the parent implementation keeps track of the repaint
    // requests and later, when painting is unlocked, calls CompleteRedraw
    // for all missed repaints.

    if (mnLockRedrawSmph == 0)
    {
        mrSlideSorter.GetContentWindow()->IncrementLockCount();
        if (mpLayeredDevice->HandleMapModeChange())
            DeterminePageObjectVisibilities();
        mpLayeredDevice->Repaint(rPaintArea);
        mrSlideSorter.GetContentWindow()->DecrementLockCount();
    }
    else
    {
        maRedrawRegion.Union(rPaintArea);
    }

#ifdef DEBUG_TIMING
    const double nEndTime (gaTimer.getElapsedTime());
    OSL_TRACE("SlideSorterView::CompleteRedraw end at %f after %fms", nEndTime, (nEndTime-nStartTime)*1000);
    gFrameTimeSum -= gFrameTimes[gFrameTimeIndex];
    gFrameTimes[gFrameTimeIndex] = nStartTime - gnLastFrameStart;
    gnLastFrameStart = nStartTime;
    gFrameTimeSum += gFrameTimes[gFrameTimeIndex];
    gFrameTimeIndex = (gFrameTimeIndex+1) % gFrameTimeCount;


    mrSlideSorter.GetContentWindow()->SetFillColor(COL_BLUE);
    mrSlideSorter.GetContentWindow()->DrawRect(gFrameTimeBox);
    mrSlideSorter.GetContentWindow()->SetTextColor(COL_WHITE);
    mrSlideSorter.GetContentWindow()->DrawText(
        gFrameTimeBox,
        ::rtl::OUString::valueOf(1 / (gFrameTimeSum / gFrameTimeCount)),
        TEXT_DRAW_RIGHT | TEXT_DRAW_VCENTER);
    //    mrSlideSorter.GetContentWindow()->Invalidate(gFrameTimeBox);
#endif
}




void SlideSorterView::Paint (
    OutputDevice& rDevice,
    const Rectangle& rRepaintArea)
{
    if ( ! mpPageObjectPainter)
        if ( ! GetPageObjectPainter())
            return;

    // Update the page visibilities when they have been invalidated.
    if ( ! mbPageObjectVisibilitiesValid)
        DeterminePageObjectVisibilities();

    if (mbPreciousFlagUpdatePending)
        UpdatePreciousFlags();

    if (mbIsRearrangePending)
        Rearrange();

    // Paint all page objects that are fully or partially inside the
    // repaint region.
    const Range aRange (mpLayouter->GetRangeOfVisiblePageObjects(rRepaintArea));
    for (sal_Int32 nIndex=aRange.Min(); nIndex<=aRange.Max(); ++nIndex)
    {
        model::SharedPageDescriptor pDescriptor (mrModel.GetPageDescriptor(nIndex));
        if (!pDescriptor || ! pDescriptor->HasState(PageDescriptor::ST_Visible))
            continue;

        mpPageObjectPainter->PaintPageObject(rDevice, pDescriptor);
    }
}




void SlideSorterView::ConfigurationChanged (
    utl::ConfigurationBroadcaster* pBroadcaster,
    sal_uInt32 nHint)
{
    // Some changes of the configuration (some of the colors for example)
    // may affect the previews.  Throw away the old ones and create new ones.
    cache::PageCacheManager::Instance()->InvalidateAllCaches();

    ::sd::View::ConfigurationChanged(pBroadcaster, nHint);
    RequestRepaint();

}




::boost::shared_ptr<cache::PageCache> SlideSorterView::GetPreviewCache (void)
{
    SharedSdWindow pWindow (mrSlideSorter.GetContentWindow());
    if (pWindow && mpPreviewCache.get() == NULL)
    {
        mpPreviewCache.reset(
            new cache::PageCache(
                mpLayouter->GetPageObjectSize(),
                false,
                cache::SharedCacheContext(new ViewCacheContext(mrSlideSorter))));
    }

    return mpPreviewCache;
}




Pair SlideSorterView::GetVisiblePageRange (void)
{
    if ( ! mbPageObjectVisibilitiesValid)
        DeterminePageObjectVisibilities();
    return maVisiblePageRange;
}




void SlideSorterView::AddVisibilityChangeListener (const Link& rListener)
{
    if (::std::find (
        maVisibilityChangeListeners.begin(),
        maVisibilityChangeListeners.end(),
        rListener) == maVisibilityChangeListeners.end())
    {
        maVisibilityChangeListeners.push_back(rListener);
    }
}




void SlideSorterView::RemoveVisibilityChangeListener(const Link&rListener)
{
    maVisibilityChangeListeners.erase (
        ::std::find (
            maVisibilityChangeListeners.begin(),
            maVisibilityChangeListeners.end(),
            rListener));
}




<<<<<<< HEAD
ButtonBar& SlideSorterView::GetButtonBar (void) const
{
    OSL_ASSERT(mpButtonBar);
    return *mpButtonBar;
}




ToolTip& SlideSorterView::GetToolTip (void) const
=======
SlideSorterView::PageRange SlideSorterView::GetVisiblePageRange (void)
>>>>>>> 4adb61dc
{
    OSL_ASSERT(mpToolTip);
    return *mpToolTip;
}




void SlideSorterView::Notify (SfxBroadcaster& rBroadcaster, const SfxHint& rHint)
{
    ::sd::DrawDocShell* pDocShell = mrModel.GetDocument()->GetDocSh();
    if (pDocShell!=NULL && pDocShell->IsEnableSetModified())
        mbModelChangedWhileModifyEnabled = true;

    ::sd::View::Notify(rBroadcaster, rHint);
}




void SlideSorterView::UpdatePageUnderMouse (bool bAnimate)
{
    ::boost::shared_ptr<ScrollBar> pVScrollBar (mrSlideSorter.GetVerticalScrollBar());
    ::boost::shared_ptr<ScrollBar> pHScrollBar (mrSlideSorter.GetHorizontalScrollBar());
    if ((pVScrollBar && pVScrollBar->IsVisible() && pVScrollBar->IsTracking())
        || (pHScrollBar && pHScrollBar->IsVisible() && pHScrollBar->IsTracking()))
    {
        // One of the scroll bars is tracking mouse movement.  Do not
        // highlight the slide under the mouse in this case.
        SetPageUnderMouse(SharedPageDescriptor(),false);
        return;
    }

    SharedSdWindow pWindow (mrSlideSorter.GetContentWindow());
    if (pWindow && pWindow->IsVisible() && ! pWindow->IsMouseCaptured())
    {
        const Window::PointerState aPointerState (pWindow->GetPointerState());
        const Rectangle aWindowBox (pWindow->GetPosPixel(), pWindow->GetSizePixel());
        if (aWindowBox.IsInside(aPointerState.maPos))
        {
            UpdatePageUnderMouse (
                aPointerState.maPos,
                (aPointerState.mnState & MOUSE_LEFT)!=0,
                bAnimate);
            return;
        }
    }

    SetPageUnderMouse(SharedPageDescriptor(),false);
}




void SlideSorterView::UpdatePageUnderMouse (
    const Point& rMousePosition,
    const bool bIsMouseButtonDown,
    const bool bAnimate)
{
    UpdatePageUnderMouse(
        mrSlideSorter.GetController().GetPageAt(rMousePosition),
        rMousePosition,
        bIsMouseButtonDown,
        bAnimate);
}




void SlideSorterView::UpdatePageUnderMouse (
    const model::SharedPageDescriptor& rpDescriptor,
    const Point& rMousePosition,
    const bool bIsMouseButtonDown,
    const bool bAnimate)
{
    // Update the page under the mouse.
    SetPageUnderMouse(rpDescriptor, bAnimate);

    // Tell the button bar about the new mouse position.
    SharedSdWindow pWindow (mrSlideSorter.GetContentWindow());
    const Point aMouseModelPosition (pWindow->PixelToLogic(rMousePosition));

    ::boost::shared_ptr<ViewShell> pMainViewShell (mrSlideSorter.GetViewShellBase()->GetMainViewShell());
    if (pMainViewShell
        && pMainViewShell->GetShellType()!=ViewShell::ST_DRAW)
    {
        const bool bIsMouseOverButtonBar (GetButtonBar().IsMouseOverBar());
        GetButtonBar().ProcessMouseMotionEvent(rpDescriptor, aMouseModelPosition, bIsMouseButtonDown);
        // Set the help text of the slide when the mouse was moved from the
        // button bar back over the preview.
        if (rpDescriptor
            && GetButtonBar().IsMouseOverBar() != bIsMouseOverButtonBar
            && bIsMouseOverButtonBar)
        {
            mpToolTip->ShowDefaultHelpText();
        }
    }
}




void SlideSorterView::SetPageUnderMouse (
    const model::SharedPageDescriptor& rpDescriptor,
    const bool bAnimate)
{
    if (mpPageUnderMouse != rpDescriptor)
    {
        if (mpPageUnderMouse)
            SetState(mpPageUnderMouse, PageDescriptor::ST_MouseOver, false, bAnimate);

        mpPageUnderMouse = rpDescriptor;

        if (mpPageUnderMouse)
            SetState(mpPageUnderMouse, PageDescriptor::ST_MouseOver, true, bAnimate);

        // Change the quick help text to display the name of the page under
        // the mouse.
        mpToolTip->SetPage(rpDescriptor);
    }
}




bool SlideSorterView::SetState (
    const model::SharedPageDescriptor& rpDescriptor,
    const PageDescriptor::State eState,
    const bool bStateValue,
    const bool bAnimate)
{
    model::SharedPageDescriptor pDescriptor (rpDescriptor);
    if ( ! pDescriptor)
        return false;

    const bool bModified (pDescriptor->SetState(eState, bStateValue));
    if ( ! bModified)
        return false;

    // When the page object is not visible (i.e. not on the screen then
    // nothing has to be painted.
    if (pDescriptor->HasState(PageDescriptor::ST_Visible))
    {
        // For most states a change of that state leads to visible
        // difference and we have to request a repaint.
        if (eState != PageDescriptor::ST_WasSelected)
            RequestRepaint(pDescriptor);
    }

    ::boost::shared_ptr<ViewShell> pMainViewShell(mrSlideSorter.GetViewShellBase()->GetMainViewShell());
    if (pMainViewShell
        && pMainViewShell->GetShellType()!=ViewShell::ST_DRAW)
    {
        // Fade in or out the buttons.
        if (eState == PageDescriptor::ST_MouseOver)
            if (bStateValue)
                GetButtonBar().RequestFadeIn(rpDescriptor, bAnimate);
            else
                GetButtonBar().RequestFadeOut(rpDescriptor, bAnimate);
    }

    return bModified;
}




::boost::shared_ptr<PageObjectPainter> SlideSorterView::GetPageObjectPainter (void)
{
    if ( ! mpPageObjectPainter)
        mpPageObjectPainter.reset(new PageObjectPainter(mrSlideSorter));
    return mpPageObjectPainter;
}




<<<<<<< HEAD
::boost::shared_ptr<LayeredDevice> SlideSorterView::GetLayeredDevice (void) const
{
    return mpLayeredDevice;
}




//===== SlideSorterView::DrawLock =============================================

SlideSorterView::DrawLock::DrawLock (
    view::SlideSorterView& rView,
    const SharedSdWindow& rpWindow)
    : mrView(rView),
      mpWindow(rpWindow)
{
    if (mrView.mnLockRedrawSmph == 0)
        mrView.maRedrawRegion.SetEmpty();
    ++mrView.mnLockRedrawSmph;
}




SlideSorterView::DrawLock::DrawLock (SlideSorter& rSlideSorter)
    : mrView(rSlideSorter.GetView()),
      mpWindow(rSlideSorter.GetContentWindow())
{
    if (mrView.mnLockRedrawSmph == 0)
        mrView.maRedrawRegion.SetEmpty();
    ++mrView.mnLockRedrawSmph;
}




SlideSorterView::DrawLock::~DrawLock (void)
{
    OSL_ASSERT(mrView.mnLockRedrawSmph>0);
    --mrView.mnLockRedrawSmph;
    if (mrView.mnLockRedrawSmph == 0)
        if (mpWindow)
        {
            mpWindow->Invalidate(mrView.maRedrawRegion);
            mpWindow->Update();
        }
}




void SlideSorterView::DrawLock::Dispose (void)
{
    mpWindow.reset();
}


=======
void SlideSorterView::AddSdrObject (SdrObject& rObject)
{
    mpPage->InsertObject(&rObject);
    rObject.SetModel(&maPageModel);
}




void SlideSorterView::AddVisibilityChangeListener (const Link& rListener)
{
    if (::std::find (
        maVisibilityChangeListeners.begin(),
        maVisibilityChangeListeners.end(),
        rListener) == maVisibilityChangeListeners.end())
    {
        maVisibilityChangeListeners.push_back(rListener);
    }
}




void SlideSorterView::RemoveVisibilityChangeListener(const Link&rListener)
{
    maVisibilityChangeListeners.erase (
        ::std::find (
            maVisibilityChangeListeners.begin(),
            maVisibilityChangeListeners.end(),
            rListener));
}





>>>>>>> 4adb61dc
} } } // end of namespace ::sd::slidesorter::view<|MERGE_RESOLUTION|>--- conflicted
+++ resolved
@@ -71,7 +71,6 @@
 #include <algorithm>
 #include <svx/sdrpagewindow.hxx>
 #include <svl/itempool.hxx>
-<<<<<<< HEAD
 #include <basegfx/matrix/b2dhommatrix.hxx>
 #include <basegfx/polygon/b2dpolygontools.hxx>
 #include <basegfx/polygon/b2dpolygon.hxx>
@@ -79,14 +78,11 @@
 #include <canvas/elapsedtime.hxx>
 
 //#define DEBUG_TIMING
+#include <svl/itempool.hxx>
 #ifdef DEBUG_TIMING
 #include <vector>
 #endif
-=======
-#include <svl/itempool.hxx>
-
 #include <boost/foreach.hpp>
->>>>>>> 4adb61dc
 
 
 using namespace std;
@@ -247,7 +243,6 @@
 
 
 
-<<<<<<< HEAD
 sal_Int32 SlideSorterView::GetPageIndexAtPoint (const Point& rWindowPosition) const
 {
     sal_Int32 nIndex (-1);
@@ -268,8 +263,6 @@
 
 
 
-=======
->>>>>>> 4adb61dc
 Layouter& SlideSorterView::GetLayouter (void)
 {
     return *mpLayouter.get();
@@ -579,7 +572,6 @@
         {
             maVisiblePageRange = aRange;
 
-<<<<<<< HEAD
             // Tell the listeners that the visibility of some objects has
             // changed.
             ::std::vector<Link>& aChangeListeners (maVisibilityChangeListeners);
@@ -590,36 +582,12 @@
                  ++iLink)
             {
                 iLink->Call(NULL);
-=======
-                if (pDescriptor.get() != NULL)
-                    pDescriptor->SetVisible(bIsVisible);
->>>>>>> 4adb61dc
             }
         }
 
-<<<<<<< HEAD
 
         // Restore the mouse over state.
         UpdatePageUnderMouse(true);
-=======
-        if (mnFirstVisiblePageIndex != nFirstIndex
-            || mnLastVisiblePageIndex != nLastIndex)
-        {
-            mnFirstVisiblePageIndex = nFirstIndex;
-            mnLastVisiblePageIndex = nLastIndex;
-
-            // Tell the listeners that the visibility of some objects has changed.
-            ::std::vector<Link> aChangeListeners (maVisibilityChangeListeners);
-            for (::std::vector<Link>::const_iterator
-                    iListener=aChangeListeners.begin(),
-                    iEnd=aChangeListeners.end();
-                iListener!=iEnd;
-                ++iListener)
-            {
-                iListener->Call(NULL);
-            }
-        }
->>>>>>> 4adb61dc
     }
 }
 
@@ -912,7 +880,6 @@
 
 
 
-<<<<<<< HEAD
 ButtonBar& SlideSorterView::GetButtonBar (void) const
 {
     OSL_ASSERT(mpButtonBar);
@@ -923,9 +890,6 @@
 
 
 ToolTip& SlideSorterView::GetToolTip (void) const
-=======
-SlideSorterView::PageRange SlideSorterView::GetVisiblePageRange (void)
->>>>>>> 4adb61dc
 {
     OSL_ASSERT(mpToolTip);
     return *mpToolTip;
@@ -1103,7 +1067,6 @@
 
 
 
-<<<<<<< HEAD
 ::boost::shared_ptr<LayeredDevice> SlideSorterView::GetLayeredDevice (void) const
 {
     return mpLayeredDevice;
@@ -1161,42 +1124,4 @@
 }
 
 
-=======
-void SlideSorterView::AddSdrObject (SdrObject& rObject)
-{
-    mpPage->InsertObject(&rObject);
-    rObject.SetModel(&maPageModel);
-}
-
-
-
-
-void SlideSorterView::AddVisibilityChangeListener (const Link& rListener)
-{
-    if (::std::find (
-        maVisibilityChangeListeners.begin(),
-        maVisibilityChangeListeners.end(),
-        rListener) == maVisibilityChangeListeners.end())
-    {
-        maVisibilityChangeListeners.push_back(rListener);
-    }
-}
-
-
-
-
-void SlideSorterView::RemoveVisibilityChangeListener(const Link&rListener)
-{
-    maVisibilityChangeListeners.erase (
-        ::std::find (
-            maVisibilityChangeListeners.begin(),
-            maVisibilityChangeListeners.end(),
-            rListener));
-}
-
-
-
-
-
->>>>>>> 4adb61dc
 } } } // end of namespace ::sd::slidesorter::view