/* -*- Mode: C++; tab-width: 4; indent-tabs-mode: nil; c-basic-offset: 4 -*- */
/*
 * This file is part of the LibreOffice project.
 *
 * This Source Code Form is subject to the terms of the Mozilla Public
 * License, v. 2.0. If a copy of the MPL was not distributed with this
 * file, You can obtain one at http://mozilla.org/MPL/2.0/.
 *
 * This file incorporates work covered by the following license notice:
 *
 *   Licensed to the Apache Software Foundation (ASF) under one or more
 *   contributor license agreements. See the NOTICE file distributed
 *   with this work for additional information regarding copyright
 *   ownership. The ASF licenses this file to you under the Apache
 *   License, Version 2.0 (the "License"); you may not use this file
 *   except in compliance with the License. You may obtain a copy of
 *   the License at http://www.apache.org/licenses/LICENSE-2.0 .
 */

#ifndef INCLUDED_SD_SOURCE_UI_SLIDESORTER_VIEW_SLSLAYEREDDEVICE_HXX
#define INCLUDED_SD_SOURCE_UI_SLIDESORTER_VIEW_SLSLAYEREDDEVICE_HXX

#include "view/SlsILayerPainter.hxx"
#include "SlideSorter.hxx"

#include <vcl/region.hxx>
#include <vcl/virdev.hxx>

#include <boost/noncopyable.hpp>
#include <boost/scoped_ptr.hpp>
#include <boost/shared_ptr.hpp>
#include <boost/enable_shared_from_this.hpp>
#include <vector>

class Rectangle;

namespace sd { namespace slidesorter { namespace view {

/** A simple wrapper around an OutputDevice that provides support for
    independent layers and buffering.
    Each layer may contain any number of painters.
*/
class LayeredDevice
    : public ::boost::enable_shared_from_this<LayeredDevice>

{
public:
<<<<<<< HEAD
    LayeredDevice (const SharedSdWindow& rpTargetWindow);
    ~LayeredDevice();
=======
    LayeredDevice (sd::Window *pTargetWindow);
    ~LayeredDevice (void);
>>>>>>> 0cde74f7

    void Invalidate (
        const Rectangle& rInvalidationBox,
        const sal_Int32 nLayer);
    void InvalidateAllLayers (
        const Rectangle& rInvalidationBox);
    void InvalidateAllLayers (
        const vcl::Region& rInvalidationRegion);

    void RegisterPainter (
        const SharedILayerPainter& rPainter,
        const sal_Int32 nLayer);

    void RemovePainter (
        const SharedILayerPainter& rPainter,
        const sal_Int32 nLayer);

    bool HandleMapModeChange();
    void Repaint (const vcl::Region& rRepaintRegion);

    void Resize();

    void Dispose();

private:
    VclPtr<sd::Window> mpTargetWindow;
    class LayerContainer;
    ::boost::scoped_ptr<LayerContainer> mpLayers;
    ScopedVclPtr<VirtualDevice> mpBackBuffer;
    MapMode maSavedMapMode;

    void RepaintRectangle (const Rectangle& rRepaintRectangle);
};

} } } // end of namespace ::sd::slidesorter::view

#endif

/* vim:set shiftwidth=4 softtabstop=4 expandtab: */<|MERGE_RESOLUTION|>--- conflicted
+++ resolved
@@ -45,13 +45,8 @@
 
 {
 public:
-<<<<<<< HEAD
-    LayeredDevice (const SharedSdWindow& rpTargetWindow);
-    ~LayeredDevice();
-=======
-    LayeredDevice (sd::Window *pTargetWindow);
-    ~LayeredDevice (void);
->>>>>>> 0cde74f7
+    LayeredDevice (VclPtr<sd::Window> pTargetWindow);
+    ~LayeredDevice ();
 
     void Invalidate (
         const Rectangle& rInvalidationBox,
