--- conflicted
+++ resolved
@@ -32,17 +32,10 @@
 #include "TaskPaneFocusManager.hxx"
 
 #include <vcl/window.hxx>
-<<<<<<< HEAD
-#include <osl/mutex.hxx>
-#include <vcl/svapp.hxx>
-#include <vcl/event.hxx>
-#include <boost/unordered_map.hpp>
-=======
 #include <vcl/svapp.hxx>
 #include <vcl/event.hxx>
 #include <rtl/instance.hxx>
-#include <hash_map>
->>>>>>> a91221b5
+#include <boost/unordered_map.hpp>
 
 namespace {
 
@@ -84,11 +77,7 @@
 
     if (spInstance == NULL)
     {
-<<<<<<< HEAD
-        SolarMutexGuard aGuard;
-=======
         ::osl::MutexGuard aGuard (::osl::Mutex::getGlobalMutex());
->>>>>>> a91221b5
         if (spInstance == NULL)
         {
             static FocusManager aInstance;
