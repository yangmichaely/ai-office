--- conflicted
+++ resolved
@@ -392,43 +392,6 @@
     {
         DBG_UNHANDLED_EXCEPTION();
     }
-<<<<<<< HEAD
-
-    // create the panels
-    Reference< XFrame > xFrame( m_rPanelViewShell.GetViewShellBase().GetViewFrame()->GetFrame().GetFrameInterface() );
-    const BOOL bHiContrast( m_pPanelDeck->GetSettings().GetStyleSettings().GetHighContrastMode() );
-    for ( size_t i=0; i < sizeof( aPanels ) / sizeof( aPanels[0] ); ++i )
-    {
-        // compose the command name, and obtain the image for it
-        ::rtl::OUStringBuffer aCommandName;
-        aCommandName.appendAscii( ".uno:" );
-        aCommandName.appendAscii( aPanels[i].pImageCommandName );
-        const Image aPanelImage( GetImage( xFrame, aCommandName.makeStringAndClear(), FALSE, bHiContrast ) );
-
-        // compose the resource ID of the panel
-        const Reference< XResourceId > xPanelId( pFrameworkHelper->CreateResourceId( aPanels[i].sResourceURL, xToolPanelId ) );
-
-        // create and insert the panel
-        ::std::auto_ptr< ControlFactory > pControlFactory( (*aPanels[i].pFactory)( m_rPanelViewShell ) );
-        ::svt::PToolPanel pNewPanel( new StandardToolPanel(
-            *m_pPanelDeck,
-            pControlFactory,
-            aPanels[i].nTitleResourceID,
-            aPanelImage,
-            aPanels[i].nHelpID,
-            xPanelId
-        ) );
-        const size_t nPanelPos = m_pPanelDeck->InsertPanel( pNewPanel, m_pPanelDeck->GetPanelCount() );
-
-        // remember it
-        RegisterPanel( nPanelPos, aPanels[i].nPanelID, pNewPanel );
-
-        if ( nPanelToActivate == aPanels[i].nPanelID )
-            aPanelToActivate.nPanelPos = nPanelPos;
-    }
-
-=======
->>>>>>> 8555dec9
     return aPanelToActivate;
 }
 
