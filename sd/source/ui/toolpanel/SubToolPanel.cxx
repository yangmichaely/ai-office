/*************************************************************************
 *
 * DO NOT ALTER OR REMOVE COPYRIGHT NOTICES OR THIS FILE HEADER.
 *
 * Copyright 2000, 2010 Oracle and/or its affiliates.
 *
 * OpenOffice.org - a multi-platform office productivity suite
 *
 * This file is part of OpenOffice.org.
 *
 * OpenOffice.org is free software: you can redistribute it and/or modify
 * it under the terms of the GNU Lesser General Public License version 3
 * only, as published by the Free Software Foundation.
 *
 * OpenOffice.org is distributed in the hope that it will be useful,
 * but WITHOUT ANY WARRANTY; without even the implied warranty of
 * MERCHANTABILITY or FITNESS FOR A PARTICULAR PURPOSE.  See the
 * GNU Lesser General Public License version 3 for more details
 * (a copy is included in the LICENSE file that accompanied this code).
 *
 * You should have received a copy of the GNU Lesser General Public License
 * version 3 along with OpenOffice.org.  If not, see
 * <http://www.openoffice.org/license.html>
 * for a copy of the LGPLv3 License.
 *
 ************************************************************************/

// MARKER(update_precomp.py): autogen include statement, do not remove
#include "precompiled_sd.hxx"

#include "taskpane/SubToolPanel.hxx"

#include "TaskPaneFocusManager.hxx"
#include "taskpane/TitleBar.hxx"
#include "taskpane/TitledControl.hxx"
#include "taskpane/ControlContainer.hxx"
#include "AccessibleTreeNode.hxx"
#include <vcl/decoview.hxx>
#include <vcl/svapp.hxx>

namespace sd { namespace toolpanel {


SubToolPanel::SubToolPanel (
    TreeNode* pParent)
    : Control (pParent->GetWindow(), WB_DIALOGCONTROL),
      TreeNode(pParent),
      maWindowFiller(this),
      mbIsRearrangePending(true),
      mbIsLayoutPending(true),
      mnChildrenWidth(0),
      mnVerticalBorder(0),
      mnVerticalGap(3),
      mnHorizontalBorder(2)
{
    SetAccessibleName (
        ::rtl::OUString::createFromAscii("Sub Task Panel"));
    mpControlContainer->SetMultiSelection (true);

    SetBorderStyle (WINDOW_BORDER_NORMAL);
    SetMapMode (MapMode(MAP_PIXEL));

    // To reduce flickering during repaints make the container windows
    // transparent and rely on their children to paint the whole area.
    SetBackground(Wallpaper());
    maWindowFiller.SetBackground(
        Application::GetSettings().GetStyleSettings().GetWindowColor());
}




SubToolPanel::SubToolPanel (
    Window& i_rParentWindow)
    : Control (&i_rParentWindow, WB_DIALOGCONTROL),
      TreeNode(NULL),
      maWindowFiller(this),
      mbIsRearrangePending(true),
      mbIsLayoutPending(true),
      mnChildrenWidth(0),
      mnVerticalBorder(0),
      mnVerticalGap(3),
      mnHorizontalBorder(2)
{
    SetAccessibleName (
        ::rtl::OUString::createFromAscii("Sub Task Panel"));
    mpControlContainer->SetMultiSelection (true);

    SetBorderStyle (WINDOW_BORDER_NORMAL);
    SetMapMode (MapMode(MAP_PIXEL));

    // To reduce flickering during repaints make the container windows
    // transparent and rely on their children to paint the whole area.
    SetBackground(Wallpaper());
    maWindowFiller.SetBackground(
        Application::GetSettings().GetStyleSettings().GetWindowColor());
}




SubToolPanel::~SubToolPanel (void)
{
    sal_uInt32 nCount = mpControlContainer->GetControlCount();
    for (sal_uInt32 nIndex=0; nIndex<nCount; nIndex++)
    {
        TitledControl* pControl = static_cast<TitledControl*>(
            mpControlContainer->GetControl(nIndex));
        pControl->GetControl()->GetWindow()->RemoveEventListener(
            LINK(this,SubToolPanel,WindowEventListener));
    }
    mpControlContainer->DeleteChildren();
}




<<<<<<< HEAD
void SubToolPanel::ListHasChanged (void)
{
    mpControlContainer->ListHasChanged ();
    RequestResize ();
}




void SubToolPanel::AddControl (
    ::std::auto_ptr<TreeNode> pControl,
    const String& rTitle,
    const rtl::OString& sHelpId)
{
    pControl->GetWindow()->AddEventListener (
        LINK(this,SubToolPanel,WindowEventListener));

    // We are interested only in the title.  The control itself is
    // managed by the content object.
    TitledControl* pTitledControl = new TitledControl(
        this,
        pControl,
        rTitle,
        TitledControlStandardClickHandler(GetControlContainer(), ControlContainer::ES_TOGGLE),
        TitleBar::TBT_SUB_CONTROL_HEADLINE);
    pTitledControl->GetWindow()->SetParent(this);
    pTitledControl->GetWindow()->SetHelpId(sHelpId);
    ::std::auto_ptr<TreeNode> pChild (pTitledControl);

    // Add a down link only for the first control so that when
    // entering the sub tool panel the focus is set to the first control.
    if (mpControlContainer->GetControlCount() == 0)
        FocusManager::Instance().RegisterDownLink(GetParent(), pTitledControl->GetWindow());
    FocusManager::Instance().RegisterUpLink(pTitledControl->GetWindow(), GetParent());

    mpControlContainer->AddControl (pChild);
}




void SubToolPanel::AddControl (::std::auto_ptr<TreeNode> pControl)
{
    pControl->GetWindow()->AddEventListener (
        LINK(this,SubToolPanel,WindowEventListener));

    // Add a down link only for the first control so that when
    // entering the sub tool panel the focus is set to the first control.
    if (mpControlContainer->GetControlCount() == 0)
        FocusManager::Instance().RegisterDownLink(GetParent(), pControl->GetWindow());
    FocusManager::Instance().RegisterUpLink(pControl->GetWindow(), GetParent());

    mpControlContainer->AddControl (pControl);
}




=======
>>>>>>> 4adb61dc
void SubToolPanel::Paint (const Rectangle& rRect)
{
    if (mbIsRearrangePending)
        Rearrange();
    if (mbIsLayoutPending)
        LayoutChildren();
    ::Window::Paint (rRect);

    // Paint the outer border and the space between every two children.
    Color aOriginalLineColor (GetLineColor());
    Color aOriginalFillColor (GetFillColor());

    SetLineColor ();
    SetFillColor (GetSettings().GetStyleSettings().GetWindowColor());

    Size aSize (GetOutputSizePixel());
    // Paint left and right vertical border.
    Rectangle aVerticalArea (
        Point(0,0),
        Size(mnHorizontalBorder,aSize.Height()));
    DrawRect (aVerticalArea);
    aVerticalArea.Right() += mnHorizontalBorder + mnChildrenWidth - 1;
    aVerticalArea.Left() = aVerticalArea.Right() + mnHorizontalBorder;
    DrawRect (aVerticalArea);

    // Paint horizontal stripes.
    Rectangle aStripeArea (
        Point (mnHorizontalBorder,0),
        Size(mnChildrenWidth,0));
    StripeList::const_iterator iStripe;
    for (iStripe=maStripeList.begin(); iStripe!=maStripeList.end(); iStripe++)
    {
        aStripeArea.Top() = iStripe->first;
        aStripeArea.Bottom() = iStripe->second;
        if (aStripeArea.Bottom() < 0)
            continue;
        if (aStripeArea.Top() >= aSize.Height())
            break;
        DrawRect (aStripeArea);
    }

    SetLineColor (aOriginalLineColor);
    SetFillColor (aOriginalFillColor);
}




void SubToolPanel::Resize (void)
{
    ::Window::Resize();
    mbIsRearrangePending = true;
    mbIsLayoutPending = true;
}




void SubToolPanel::RequestResize (void)
{
    mbIsRearrangePending = true;
    mbIsLayoutPending = true;
    Invalidate();
}




Size SubToolPanel::GetPreferredSize (void)
{
    return GetRequiredSize();
}




sal_Int32 SubToolPanel::GetPreferredWidth (sal_Int32 )
{
    return GetPreferredSize().Width();
}




sal_Int32 SubToolPanel::GetPreferredHeight (sal_Int32 )
{
    return GetPreferredSize().Height();
}




bool SubToolPanel::IsResizable (void)
{
    return true;
}




::Window* SubToolPanel::GetWindow (void)
{
    return this;
}




sal_Int32 SubToolPanel::GetMinimumWidth (void)
{
    return TreeNode::GetMinimumWidth();
}




void SubToolPanel::ExpandControl (
    TreeNode* pControl,
    bool bExpansionState)
{
    // Toggle expand status.
    pControl->Expand (bExpansionState);

    Rearrange ();
    Invalidate ();
}




/** This control shows an expansion bar for every control and in a
    separate area below that expansion area it shows all controls each
    with its title bar.  When there is not enough space then show a
    scroll bar in the control area.
*/
void SubToolPanel::Rearrange (void)
{
    Size aRequiredSize (GetRequiredSize());
    if (aRequiredSize.Width()>0 && aRequiredSize.Height()>0)
    {
        Size aAvailableSize (GetOutputSizePixel());

        // Make the children at least as wide as the sub tool panel.
        if (aRequiredSize.Width() < aAvailableSize.Width())
            aRequiredSize.Width() = aAvailableSize.Width();
        mnChildrenWidth = -2*mnHorizontalBorder;
        mnChildrenWidth += aAvailableSize.Width();

        LayoutChildren();

        mbIsRearrangePending = false;
    }
}




Size SubToolPanel::GetRequiredSize (void)
{
    // First determine the width of the children.  This is the maximum of
    // the current window width and the individual minimum widths of the
    // children.
    int nChildrenWidth (GetSizePixel().Width());
    unsigned int nCount = mpControlContainer->GetControlCount();
    unsigned int nIndex;
    for (nIndex=0; nIndex<nCount; nIndex++)
    {
        TreeNode* pChild = mpControlContainer->GetControl (nIndex);
        int nMinimumWidth (pChild->GetMinimumWidth());
        if (nMinimumWidth > nChildrenWidth)
            nChildrenWidth = nMinimumWidth;
    }

    // Determine the accumulated width of all children when scaled to the
    // minimum width.
    nChildrenWidth -= 2*mnHorizontalBorder;
    Size aTotalSize (nChildrenWidth,
        2*mnVerticalBorder + (nCount-1) * mnVerticalGap);
    for (nIndex=0; nIndex<nCount; nIndex++)
    {
        TreeNode* pChild = mpControlContainer->GetControl (nIndex);
        sal_Int32 nHeight = pChild->GetPreferredHeight(nChildrenWidth);
        aTotalSize.Height() += nHeight;
    }

    return aTotalSize;
}




sal_Int32 SubToolPanel::LayoutChildren (void)
{
    // Determine vertical space that can be distributed to sizable children.
    unsigned int nCount (mpControlContainer->GetControlCount());
    unsigned int nResizableCount = 0;
    int nAvailableHeight = GetSizePixel().Height() - 2*mnVerticalBorder;
    unsigned int nIndex;
    for (nIndex=0; nIndex<nCount; nIndex++)
    {
        TreeNode* pChild = mpControlContainer->GetControl (nIndex);
        int nControlHeight = pChild->GetPreferredHeight(mnChildrenWidth);
        if (pChild->IsResizable())
            nResizableCount++;
        else
            nAvailableHeight -= nControlHeight;
    }

    maStripeList.clear();

    Point aPosition (0,0);
    aPosition.X() += mnHorizontalBorder;
    maStripeList.push_back( ::std::pair<int,int>(
        aPosition.Y(),
        aPosition.Y() + mnVerticalBorder - 1));
    aPosition.Y() += mnVerticalBorder;

    // Place the controls one over the other.
    for (nIndex=0; nIndex<nCount; nIndex++)
    {
        if (nIndex > 0)
        {
            maStripeList.push_back( ::std::pair<int,int>(
                aPosition.Y(),
                aPosition.Y() + mnVerticalGap - 1));
            aPosition.Y() += mnVerticalGap;
        }
        TreeNode* pChild = mpControlContainer->GetControl (nIndex);
        int nControlHeight = pChild->GetPreferredHeight(mnChildrenWidth);
        if (pChild->IsResizable())
        {
            nControlHeight = nAvailableHeight / nResizableCount;
            nResizableCount--;
        }
        nAvailableHeight -= nControlHeight;
        pChild->GetWindow()->SetPosSizePixel(
            aPosition,
            Size(mnChildrenWidth, nControlHeight));
        aPosition.Y() += nControlHeight;
    }

    // If the children do not cover their parent window completely
    // (regarding the height) we put a filler below that is responsible for
    // painting the remaining space.
    int nWindowHeight = GetSizePixel().Height();
    if (aPosition.Y() < nWindowHeight)
    {
        maWindowFiller.SetPosSizePixel (
            aPosition,
            Size(mnChildrenWidth, nWindowHeight-aPosition.Y()));
        maStripeList.push_back( ::std::pair<int,int>(
            aPosition.Y(),
            nWindowHeight-1));
        //        maScrollWindowFiller.Show();
        aPosition.Y() = nWindowHeight;
    }
    else
        maWindowFiller.Hide();

    aPosition.Y() += mnVerticalBorder;
    mbIsLayoutPending = false;

    return aPosition.Y();
}




IMPL_LINK(SubToolPanel, WindowEventListener, VclSimpleEvent*, pEvent)
{
    if (pEvent!=NULL && pEvent->ISA(VclWindowEvent))
    {
        VclWindowEvent* pWindowEvent = static_cast<VclWindowEvent*>(pEvent);
        switch (pWindowEvent->GetId())
        {
            case VCLEVENT_WINDOW_SHOW:
            case VCLEVENT_WINDOW_HIDE:
            case VCLEVENT_WINDOW_ACTIVATE:
            case VCLEVENT_WINDOW_RESIZE:
                RequestResize();
                break;
        }
    }
    return 0;
}




::com::sun::star::uno::Reference<
    ::com::sun::star::accessibility::XAccessible> SubToolPanel::CreateAccessibleObject (
        const ::com::sun::star::uno::Reference<
        ::com::sun::star::accessibility::XAccessible>& )
{
    return new ::accessibility::AccessibleTreeNode (
        *this,
        ::rtl::OUString::createFromAscii("Sub Task Panel"),
        ::rtl::OUString::createFromAscii("Sub Task Panel"),
        ::com::sun::star::accessibility::AccessibleRole::PANEL);
}

} } // end of namespace ::sd::toolpanel<|MERGE_RESOLUTION|>--- conflicted
+++ resolved
@@ -115,67 +115,6 @@
 
 
 
-<<<<<<< HEAD
-void SubToolPanel::ListHasChanged (void)
-{
-    mpControlContainer->ListHasChanged ();
-    RequestResize ();
-}
-
-
-
-
-void SubToolPanel::AddControl (
-    ::std::auto_ptr<TreeNode> pControl,
-    const String& rTitle,
-    const rtl::OString& sHelpId)
-{
-    pControl->GetWindow()->AddEventListener (
-        LINK(this,SubToolPanel,WindowEventListener));
-
-    // We are interested only in the title.  The control itself is
-    // managed by the content object.
-    TitledControl* pTitledControl = new TitledControl(
-        this,
-        pControl,
-        rTitle,
-        TitledControlStandardClickHandler(GetControlContainer(), ControlContainer::ES_TOGGLE),
-        TitleBar::TBT_SUB_CONTROL_HEADLINE);
-    pTitledControl->GetWindow()->SetParent(this);
-    pTitledControl->GetWindow()->SetHelpId(sHelpId);
-    ::std::auto_ptr<TreeNode> pChild (pTitledControl);
-
-    // Add a down link only for the first control so that when
-    // entering the sub tool panel the focus is set to the first control.
-    if (mpControlContainer->GetControlCount() == 0)
-        FocusManager::Instance().RegisterDownLink(GetParent(), pTitledControl->GetWindow());
-    FocusManager::Instance().RegisterUpLink(pTitledControl->GetWindow(), GetParent());
-
-    mpControlContainer->AddControl (pChild);
-}
-
-
-
-
-void SubToolPanel::AddControl (::std::auto_ptr<TreeNode> pControl)
-{
-    pControl->GetWindow()->AddEventListener (
-        LINK(this,SubToolPanel,WindowEventListener));
-
-    // Add a down link only for the first control so that when
-    // entering the sub tool panel the focus is set to the first control.
-    if (mpControlContainer->GetControlCount() == 0)
-        FocusManager::Instance().RegisterDownLink(GetParent(), pControl->GetWindow());
-    FocusManager::Instance().RegisterUpLink(pControl->GetWindow(), GetParent());
-
-    mpControlContainer->AddControl (pControl);
-}
-
-
-
-
-=======
->>>>>>> 4adb61dc
 void SubToolPanel::Paint (const Rectangle& rRect)
 {
     if (mbIsRearrangePending)
