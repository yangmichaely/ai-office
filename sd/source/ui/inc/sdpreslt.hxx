--- conflicted
+++ resolved
@@ -41,12 +41,8 @@
         ::sd::DrawDocShell* pDocShell,
         vcl::Window* pWindow,
         const SfxItemSet& rInAttrs);
-
     virtual ~SdPresLayoutDlg();
-<<<<<<< HEAD
-=======
     virtual void dispose() SAL_OVERRIDE;
->>>>>>> 0cde74f7
 
     void                GetAttr(SfxItemSet& rOutAttrs);
 
