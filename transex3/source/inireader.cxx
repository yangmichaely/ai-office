--- conflicted
+++ resolved
@@ -120,11 +120,7 @@
         char* buffer = new char[ str.length()*3 ];
         str.extract( 0 , str.length() , buffer );
         stl_str = string( buffer );
-<<<<<<< HEAD
-        delete[] buffer;
-=======
         delete [] buffer;
->>>>>>> b38be2ca
 }
 
 void INIreader::trim( string& str )
