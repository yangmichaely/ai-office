/* -*- Mode: C++; tab-width: 4; indent-tabs-mode: nil; c-basic-offset: 4 -*- */
/*************************************************************************
 *
 * DO NOT ALTER OR REMOVE COPYRIGHT NOTICES OR THIS FILE HEADER.
 *
 * Copyright 2000, 2010 Oracle and/or its affiliates.
 *
 * OpenOffice.org - a multi-platform office productivity suite
 *
 * This file is part of OpenOffice.org.
 *
 * OpenOffice.org is free software: you can redistribute it and/or modify
 * it under the terms of the GNU Lesser General Public License version 3
 * only, as published by the Free Software Foundation.
 *
 * OpenOffice.org is distributed in the hope that it will be useful,
 * but WITHOUT ANY WARRANTY; without even the implied warranty of
 * MERCHANTABILITY or FITNESS FOR A PARTICULAR PURPOSE.  See the
 * GNU Lesser General Public License version 3 for more details
 * (a copy is included in the LICENSE file that accompanied this code).
 *
 * You should have received a copy of the GNU Lesser General Public License
 * version 3 along with OpenOffice.org.  If not, see
 * <http://www.openoffice.org/license.html>
 * for a copy of the LGPLv3 License.
 *
 ************************************************************************/

#include <com/sun/star/xml/sax/XParser.hpp>

#include <com/sun/star/xml/sax/SAXException.hpp>
#include <doctok/resourceids.hxx>
#include <ooxml/resourceids.hxx>
#include "OOXMLDocumentImpl.hxx"
#include "OOXMLBinaryObjectReference.hxx"
#include "OOXMLFastDocumentHandler.hxx"
#include "OOXMLPropertySetImpl.hxx"
#include "ooxmlLoggers.hxx"

#include <iostream>

using ::com::sun::star::xml::sax::SAXException;
namespace writerfilter {
namespace ooxml
{

#if OSL_DEBUG_LEVEL > 1
TagLogger::Pointer_t debug_logger(TagLogger::getInstance("DEBUG"));
#endif

using namespace ::std;

OOXMLDocumentImpl::OOXMLDocumentImpl
(OOXMLStream::Pointer_t pStream)
: mpStream(pStream), mXNoteType(0), mbIsSubstream( false )
{
}

OOXMLDocumentImpl::~OOXMLDocumentImpl()
{
}

void OOXMLDocumentImpl::resolveFastSubStream(Stream & rStreamHandler,
                                             OOXMLStream::StreamType_t nType)
{
    OOXMLStream::Pointer_t pStream
        (OOXMLDocumentFactory::createStream(mpStream, nType));

    uno::Reference< xml::sax::XFastParser > xParser
        (mpStream->getFastParser());

    if (xParser.is())
    {
        uno::Reference<uno::XComponentContext> xContext(mpStream->getContext());
        OOXMLFastDocumentHandler * pDocHandler =
            new OOXMLFastDocumentHandler(xContext);
        pDocHandler->setStream(&rStreamHandler);
        pDocHandler->setDocument(this);
        pDocHandler->setXNoteId(mnXNoteId);

        uno::Reference < xml::sax::XFastDocumentHandler > xDocumentHandler
            (pDocHandler);
        uno::Reference < xml::sax::XFastTokenHandler > xTokenHandler
            (mpStream->getFastTokenHandler(xContext));

        xParser->setFastDocumentHandler(xDocumentHandler);
        xParser->setTokenHandler(xTokenHandler);

        uno::Reference<io::XInputStream> xInputStream =
            pStream->getDocumentStream();

        if (xInputStream.is())
        {
            struct xml::sax::InputSource oInputSource;
            oInputSource.aInputStream = xInputStream;
            xParser->parseStream(oInputSource);

            xInputStream->closeInput();
        }
    }
}

void OOXMLDocumentImpl::resolveFastSubStreamWithId(Stream & rStream,
                                      writerfilter::Reference<Stream>::Pointer_t pStream,
                      sal_uInt32 nId)
{
    rStream.substream(nId, pStream);
}

void OOXMLDocumentImpl::setXNoteId(const sal_Int32 nId)
{
    mnXNoteId = nId;
}

sal_Int32 OOXMLDocumentImpl::getXNoteId() const
{
    return mnXNoteId;
}

void OOXMLDocumentImpl::setXNoteType(const Id & nId)
{
    mXNoteType = nId;
}

const Id & OOXMLDocumentImpl::getXNoteType() const
{
    return mXNoteType;
}

const ::rtl::OUString & OOXMLDocumentImpl::getTarget() const
{
    return mpStream->getTarget();
}

writerfilter::Reference<Stream>::Pointer_t
OOXMLDocumentImpl::getSubStream(const rtl::OUString & rId)
{
    OOXMLStream::Pointer_t pStream
        (OOXMLDocumentFactory::createStream(mpStream, rId));

    OOXMLDocumentImpl * pTemp;
    writerfilter::Reference<Stream>::Pointer_t pRet( pTemp = new OOXMLDocumentImpl(pStream) );
    pTemp->setModel(mxModel);
    pTemp->setDrawPage(mxDrawPage);
    pTemp->setIsSubstream( true );
    return pRet;
}

writerfilter::Reference<Stream>::Pointer_t
OOXMLDocumentImpl::getXNoteStream(OOXMLStream::StreamType_t nType, const Id & rType,
                                  const sal_Int32 nId)
{
#ifdef DEBUG_DOCUMENT
    debug_logger->startElement("getXNoteStream");
    debug_logger->attribute("id", nId);
    debug_logger->endElement();
#endif

    OOXMLStream::Pointer_t pStream =
        (OOXMLDocumentFactory::createStream(mpStream, nType));
    OOXMLDocumentImpl * pDocument = new OOXMLDocumentImpl(pStream);
    pDocument->setXNoteId(nId);
    pDocument->setXNoteType(rType);

    return writerfilter::Reference<Stream>::Pointer_t(pDocument);
}

void OOXMLDocumentImpl::resolveFootnote(Stream & rStream,
                                        const Id & rType,
                                        const sal_Int32 nNoteId)
{
    writerfilter::Reference<Stream>::Pointer_t pStream =
        getXNoteStream(OOXMLStream::FOOTNOTES, rType, nNoteId);

    Id nId;
    switch (rType)
    {
    case NS_ooxml::LN_Value_wordprocessingml_ST_FtnEdn_separator:
    case NS_ooxml::LN_Value_wordprocessingml_ST_FtnEdn_continuationSeparator:
        nId = rType;
        break;
    default:
        nId = NS_rtf::LN_footnote;
        break;
    }

    resolveFastSubStreamWithId(rStream, pStream, nId);
}

void OOXMLDocumentImpl::resolveEndnote(Stream & rStream,
                                       const Id & rType,
                                       const sal_Int32 nNoteId)
{
    writerfilter::Reference<Stream>::Pointer_t pStream =
        getXNoteStream(OOXMLStream::ENDNOTES, rType, nNoteId);

    Id nId;
    switch (rType)
    {
    case NS_ooxml::LN_Value_wordprocessingml_ST_FtnEdn_separator:
    case NS_ooxml::LN_Value_wordprocessingml_ST_FtnEdn_continuationSeparator:
        nId = rType;
        break;
    default:
        nId = NS_rtf::LN_endnote;
        break;
    }

    resolveFastSubStreamWithId(rStream, pStream, nId);
}

void OOXMLDocumentImpl::resolveComment(Stream & rStream,
                                       const sal_Int32 nId)
{
    writerfilter::Reference<Stream>::Pointer_t pStream =
        getXNoteStream(OOXMLStream::COMMENTS, 0, nId);

    resolveFastSubStreamWithId(rStream, pStream, NS_rtf::LN_annotation);
}

OOXMLPropertySet * OOXMLDocumentImpl::getPicturePropSet
(const ::rtl::OUString & rId)
{
    OOXMLStream::Pointer_t pStream
        (OOXMLDocumentFactory::createStream(mpStream, rId));

    writerfilter::Reference<BinaryObj>::Pointer_t pPicture
        (new OOXMLBinaryObjectReference(pStream));

    OOXMLValue::Pointer_t pPayloadValue(new OOXMLBinaryValue(pPicture));

    OOXMLProperty::Pointer_t pPayloadProperty
        (new OOXMLPropertyImpl(NS_rtf::LN_payload, pPayloadValue,
                               OOXMLPropertyImpl::ATTRIBUTE));

    OOXMLPropertySet::Pointer_t pBlipSet(new OOXMLPropertySetImpl());

    pBlipSet->add(pPayloadProperty);

    OOXMLValue::Pointer_t pBlipValue(new OOXMLPropertySetValue(pBlipSet));

    OOXMLProperty::Pointer_t pBlipProperty
        (new OOXMLPropertyImpl(NS_rtf::LN_blip, pBlipValue,
                               OOXMLPropertyImpl::ATTRIBUTE));

    OOXMLPropertySet * pProps = new OOXMLPropertySetImpl();

    pProps->add(pBlipProperty);

    return pProps;
}

void OOXMLDocumentImpl::resolvePicture(Stream & rStream,
                                       const rtl::OUString & rId)
{
    OOXMLPropertySet * pProps = getPicturePropSet(rId);

    rStream.props(writerfilter::Reference<Properties>::Pointer_t(pProps));
}

::rtl::OUString OOXMLDocumentImpl::getTargetForId(const ::rtl::OUString & rId)
{
    return mpStream->getTargetForId(rId);
}

void OOXMLDocumentImpl::resolveHeader(Stream & rStream,
                                      const sal_Int32 type,
                                      const rtl::OUString & rId)
{
     writerfilter::Reference<Stream>::Pointer_t pStream =
         getSubStream(rId);
     switch (type)
     {
     case NS_ooxml::LN_Value_ST_HrdFtr_even:
         resolveFastSubStreamWithId(rStream, pStream, NS_rtf::LN_headerl);
        break;
     case NS_ooxml::LN_Value_ST_HrdFtr_default: // here we assume that default is right, but not necessarily true :-(
         resolveFastSubStreamWithId(rStream, pStream, NS_rtf::LN_headerr);
         break;
     case NS_ooxml::LN_Value_ST_HrdFtr_first:
         resolveFastSubStreamWithId(rStream, pStream, NS_rtf::LN_headerf);
         break;
     default:
         break;
     }
}

void OOXMLDocumentImpl::resolveFooter(Stream & rStream,
                                      const sal_Int32 type,
                                      const rtl::OUString & rId)
{
     writerfilter::Reference<Stream>::Pointer_t pStream =
         getSubStream(rId);

     switch (type)
     {
     case NS_ooxml::LN_Value_ST_HrdFtr_even:
         resolveFastSubStreamWithId(rStream, pStream, NS_rtf::LN_footerl);
         break;
     case NS_ooxml::LN_Value_ST_HrdFtr_default: // here we assume that default is right, but not necessarily true :-(
         resolveFastSubStreamWithId(rStream, pStream, NS_rtf::LN_footerr);
         break;
     case NS_ooxml::LN_Value_ST_HrdFtr_first:
         resolveFastSubStreamWithId(rStream, pStream, NS_rtf::LN_footerf);
         break;
     default:
         break;
     }
}

void OOXMLDocumentImpl::resolve(Stream & rStream)
{
#ifdef DEBUG_DOCUMENT
    debug_logger->startElement("OOXMLDocumentImpl.resolve");
#endif

    uno::Reference< xml::sax::XFastParser > xParser
        (mpStream->getFastParser());

    if (xParser.is())
    {
        uno::Reference<uno::XComponentContext> xContext(mpStream->getContext());

        OOXMLFastDocumentHandler * pDocHandler =
            new OOXMLFastDocumentHandler(xContext);
        pDocHandler->setStream(&rStream);
        pDocHandler->setDocument(this);
        pDocHandler->setXNoteId(mnXNoteId);
        pDocHandler->setIsSubstream( mbIsSubstream );
        uno::Reference < xml::sax::XFastDocumentHandler > xDocumentHandler
            (pDocHandler);
        uno::Reference < xml::sax::XFastTokenHandler > xTokenHandler
            (mpStream->getFastTokenHandler(xContext));

        resolveFastSubStream(rStream, OOXMLStream::SETTINGS);
        resolveFastSubStream(rStream, OOXMLStream::THEME);
        resolveFastSubStream(rStream, OOXMLStream::FONTTABLE);
        resolveFastSubStream(rStream, OOXMLStream::STYLES);
        resolveFastSubStream(rStream, OOXMLStream::NUMBERING);

        xParser->setFastDocumentHandler( xDocumentHandler );
        xParser->setTokenHandler( xTokenHandler );

        xml::sax::InputSource aParserInput;
        aParserInput.aInputStream = mpStream->getDocumentStream();
        try
        {
            xParser->parseStream(aParserInput);
        }
        catch (...) {
#ifdef DEBUG_DOCUMENT
            debug_logger->element("exception");
#endif
        }
    }

<<<<<<< HEAD
#ifdef DEBUG_DOCUMENT
    debug_logger->endElement("OOXMLDocumentImpl.resolve");
=======
#ifdef DEBUG_RESOLVE
    debug_logger->endElement();
>>>>>>> 7aedcad0
#endif
}

uno::Reference<io::XInputStream> OOXMLDocumentImpl::getInputStreamForId(const ::rtl::OUString & rId)
{
    OOXMLStream::Pointer_t pStream(OOXMLDocumentFactory::createStream(mpStream, rId));

    return pStream->getDocumentStream();
}

string OOXMLDocumentImpl::getType() const
{
    return "OOXMLDocumentImpl";
}

void OOXMLDocumentImpl::setModel(uno::Reference<frame::XModel> xModel)
{
    mxModel.set(xModel);
}

uno::Reference<frame::XModel> OOXMLDocumentImpl::getModel()
{
    return mxModel;
}

void OOXMLDocumentImpl::setDrawPage(uno::Reference<drawing::XDrawPage> xDrawPage)
{
    mxDrawPage.set(xDrawPage);
}

uno::Reference<drawing::XDrawPage> OOXMLDocumentImpl::getDrawPage()
{
    return mxDrawPage;
}

uno::Reference<io::XInputStream> OOXMLDocumentImpl::getInputStream()
{
    return mpStream->getDocumentStream();
}

uno::Reference<io::XInputStream> OOXMLDocumentImpl::getStorageStream()
{
    return mpStream->getStorageStream();
}

void OOXMLDocumentImpl::setShapeContext( uno::Reference<xml::sax::XFastShapeContextHandler> xContext )
{
    mxShapeContext = xContext;
}

uno::Reference<xml::sax::XFastShapeContextHandler> OOXMLDocumentImpl::getShapeContext( )
{
    return mxShapeContext;
}

OOXMLDocument *
OOXMLDocumentFactory::createDocument
(OOXMLStream::Pointer_t pStream)
{
    return new OOXMLDocumentImpl(pStream);
}

}}

/* vim:set shiftwidth=4 softtabstop=4 expandtab: */<|MERGE_RESOLUTION|>--- conflicted
+++ resolved
@@ -354,13 +354,8 @@
         }
     }
 
-<<<<<<< HEAD
 #ifdef DEBUG_DOCUMENT
-    debug_logger->endElement("OOXMLDocumentImpl.resolve");
-=======
-#ifdef DEBUG_RESOLVE
     debug_logger->endElement();
->>>>>>> 7aedcad0
 #endif
 }
 
