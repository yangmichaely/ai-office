/*************************************************************************
 *
 * DO NOT ALTER OR REMOVE COPYRIGHT NOTICES OR THIS FILE HEADER.
 *
 * Copyright 2000, 2010 Oracle and/or its affiliates.
 *
 * OpenOffice.org - a multi-platform office productivity suite
 *
 * This file is part of OpenOffice.org.
 *
 * OpenOffice.org is free software: you can redistribute it and/or modify
 * it under the terms of the GNU Lesser General Public License version 3
 * only, as published by the Free Software Foundation.
 *
 * OpenOffice.org is distributed in the hope that it will be useful,
 * but WITHOUT ANY WARRANTY; without even the implied warranty of
 * MERCHANTABILITY or FITNESS FOR A PARTICULAR PURPOSE.  See the
 * GNU Lesser General Public License version 3 for more details
 * (a copy is included in the LICENSE file that accompanied this code).
 *
 * You should have received a copy of the GNU Lesser General Public License
 * version 3 along with OpenOffice.org.  If not, see
 * <http://www.openoffice.org/license.html>
 * for a copy of the LGPLv3 License.
 *
 ************************************************************************/

#ifndef TOOLKIT_DIALOG_CONTROL_HXX
#define TOOLKIT_DIALOG_CONTROL_HXX

#include <toolkit/controls/controlmodelcontainerbase.hxx>
#include <com/sun/star/awt/XTopWindow.hpp>
#include <com/sun/star/awt/XDialog.hpp>
#include <com/sun/star/resource/XStringResourceResolver.hpp>
#include "toolkit/helper/servicenames.hxx"
#include "toolkit/helper/macros.hxx"
#include <toolkit/controls/unocontrolcontainer.hxx>
#include <cppuhelper/basemutex.hxx>
#include <list>

//  ----------------------------------------------------
//  class UnoControlDialogModel
//  ----------------------------------------------------

class UnoControlDialogModel :   public ControlModelContainerBase
{
protected:
    ::com::sun::star::uno::Any          ImplGetDefaultValue( sal_uInt16 nPropId ) const;
    ::cppu::IPropertyArrayHelper&       SAL_CALL getInfoHelper();
public:
                        UnoControlDialogModel( const ::com::sun::star::uno::Reference< ::com::sun::star::lang::XMultiServiceFactory >& i_factory );
                        UnoControlDialogModel( const UnoControlDialogModel& rModel );
                        ~UnoControlDialogModel();

    // ::com::sun::star::beans::XMultiPropertySet
    ::com::sun::star::uno::Reference< ::com::sun::star::beans::XPropertySetInfo > SAL_CALL getPropertySetInfo(  ) throw(::com::sun::star::uno::RuntimeException);

    // ::com::sun::star::io::XPersistObject
    ::rtl::OUString SAL_CALL getServiceName() throw(::com::sun::star::uno::RuntimeException);

    // XServiceInfo
    DECLIMPL_SERVICEINFO_DERIVED( UnoControlDialogModel, ControlModelContainerBase, szServiceName2_UnoControlDialogModel )

};

class UnoDialogControl :public ControlContainerBase,
                        public ::com::sun::star::awt::XTopWindow,
                        public ::com::sun::star::awt::XDialog,
                        public ::com::sun::star::awt::XWindowListener
{
private:
    ::com::sun::star::uno::Reference< ::com::sun::star::awt::XMenuBar >         mxMenuBar;
    TopWindowListenerMultiplexer                                                maTopWindowListeners;
    bool                                                                        mbWindowListener;

public:

<<<<<<< HEAD
    UnoDialogControl();
    ~UnoDialogControl();
=======
                                UnoDialogControl( const ::com::sun::star::uno::Reference< ::com::sun::star::lang::XMultiServiceFactory >& i_factory );
>>>>>>> 0fd19afc
    ::rtl::OUString             GetComponentServiceName();

    ::com::sun::star::uno::Any  SAL_CALL queryInterface( const ::com::sun::star::uno::Type & rType ) throw(::com::sun::star::uno::RuntimeException) { return UnoControlContainer::queryInterface(rType); }
    ::com::sun::star::uno::Any  SAL_CALL queryAggregation( const ::com::sun::star::uno::Type & rType ) throw(::com::sun::star::uno::RuntimeException);
    void                        SAL_CALL acquire() throw()  { OWeakAggObject::acquire(); }
    void                        SAL_CALL release() throw()  { OWeakAggObject::release(); }

    void SAL_CALL createPeer( const ::com::sun::star::uno::Reference< ::com::sun::star::awt::XToolkit >& Toolkit, const ::com::sun::star::uno::Reference< ::com::sun::star::awt::XWindowPeer >& Parent ) throw(::com::sun::star::uno::RuntimeException);
    void SAL_CALL disposing( const ::com::sun::star::lang::EventObject& Source ) throw(::com::sun::star::uno::RuntimeException);
    void SAL_CALL dispose() throw(::com::sun::star::uno::RuntimeException);

    // ::com::sun::star::awt::XTopWindow
    void SAL_CALL addTopWindowListener( const ::com::sun::star::uno::Reference< ::com::sun::star::awt::XTopWindowListener >& xListener ) throw (::com::sun::star::uno::RuntimeException);
    void SAL_CALL removeTopWindowListener( const ::com::sun::star::uno::Reference< ::com::sun::star::awt::XTopWindowListener >& xListener ) throw (::com::sun::star::uno::RuntimeException);
    void SAL_CALL toFront(  ) throw (::com::sun::star::uno::RuntimeException);
    void SAL_CALL toBack(  ) throw (::com::sun::star::uno::RuntimeException);
    void SAL_CALL setMenuBar( const ::com::sun::star::uno::Reference< ::com::sun::star::awt::XMenuBar >& xMenu ) throw (::com::sun::star::uno::RuntimeException);

    // ::com::sun::star::awt::XWindowListener
    virtual void SAL_CALL windowResized( const ::com::sun::star::awt::WindowEvent& e ) throw (::com::sun::star::uno::RuntimeException);
    virtual void SAL_CALL windowMoved( const ::com::sun::star::awt::WindowEvent& e ) throw (::com::sun::star::uno::RuntimeException);
    virtual void SAL_CALL windowShown( const ::com::sun::star::lang::EventObject& e ) throw (::com::sun::star::uno::RuntimeException);
    virtual void SAL_CALL windowHidden( const ::com::sun::star::lang::EventObject& e ) throw (::com::sun::star::uno::RuntimeException);

    // ::com::sun::star::awt::XDialog
    void SAL_CALL setTitle( const ::rtl::OUString& Title ) throw(::com::sun::star::uno::RuntimeException);
    ::rtl::OUString SAL_CALL getTitle() throw(::com::sun::star::uno::RuntimeException);
    sal_Int16 SAL_CALL execute() throw(::com::sun::star::uno::RuntimeException);
    void SAL_CALL endExecute() throw(::com::sun::star::uno::RuntimeException);

    // ::com::sun::star::lang::XTypeProvider
    ::com::sun::star::uno::Sequence< ::com::sun::star::uno::Type >  SAL_CALL getTypes() throw(::com::sun::star::uno::RuntimeException);
    ::com::sun::star::uno::Sequence< sal_Int8 >                     SAL_CALL getImplementationId() throw(::com::sun::star::uno::RuntimeException);

    // ::com::sun::star::awt::XControl
    sal_Bool SAL_CALL setModel( const ::com::sun::star::uno::Reference< ::com::sun::star::awt::XControlModel >& Model ) throw(::com::sun::star::uno::RuntimeException);

    // XModifyListener
    virtual void SAL_CALL modified( const ::com::sun::star::lang::EventObject& aEvent ) throw (::com::sun::star::uno::RuntimeException);

    // ::com::sun::star::lang::XServiceInfo
    DECLIMPL_SERVICEINFO( UnoDialogControl, szServiceName2_UnoControlDialog )

protected:
   // virtual void ImplModelPropertiesChanged( const ::com::sun::star::uno::Sequence< ::com::sun::star::beans::PropertyChangeEvent >& rEvents ) throw(::com::sun::star::uno::RuntimeException);
    virtual void PrepareWindowDescriptor( ::com::sun::star::awt::WindowDescriptor& rDesc );
    virtual void ImplModelPropertiesChanged( const ::com::sun::star::uno::Sequence< ::com::sun::star::beans::PropertyChangeEvent >& rEvents ) throw(::com::sun::star::uno::RuntimeException);
protected:
};

#endif // TOOLKIT_DIALOG_CONTROL_HXX<|MERGE_RESOLUTION|>--- conflicted
+++ resolved
@@ -75,12 +75,8 @@
 
 public:
 
-<<<<<<< HEAD
-    UnoDialogControl();
-    ~UnoDialogControl();
-=======
                                 UnoDialogControl( const ::com::sun::star::uno::Reference< ::com::sun::star::lang::XMultiServiceFactory >& i_factory );
->>>>>>> 0fd19afc
+                                ~UnoDialogControl();
     ::rtl::OUString             GetComponentServiceName();
 
     ::com::sun::star::uno::Any  SAL_CALL queryInterface( const ::com::sun::star::uno::Type & rType ) throw(::com::sun::star::uno::RuntimeException) { return UnoControlContainer::queryInterface(rType); }
