/* -*- Mode: C++; tab-width: 4; indent-tabs-mode: nil; c-basic-offset: 4 -*- */
/*************************************************************************
 *
 * DO NOT ALTER OR REMOVE COPYRIGHT NOTICES OR THIS FILE HEADER.
 *
 * Copyright 2000, 2010 Oracle and/or its affiliates.
 *
 * OpenOffice.org - a multi-platform office productivity suite
 *
 * This file is part of OpenOffice.org.
 *
 * OpenOffice.org is free software: you can redistribute it and/or modify
 * it under the terms of the GNU Lesser General Public License version 3
 * only, as published by the Free Software Foundation.
 *
 * OpenOffice.org is distributed in the hope that it will be useful,
 * but WITHOUT ANY WARRANTY; without even the implied warranty of
 * MERCHANTABILITY or FITNESS FOR A PARTICULAR PURPOSE.  See the
 * GNU Lesser General Public License version 3 for more details
 * (a copy is included in the LICENSE file that accompanied this code).
 *
 * You should have received a copy of the GNU Lesser General Public License
 * version 3 along with OpenOffice.org.  If not, see
 * <http://www.openoffice.org/license.html>
 * for a copy of the LGPLv3 License.
 *
 ************************************************************************/

// MARKER(update_precomp.py): autogen include statement, do not remove
#include "precompiled_toolkit.hxx"
#include <com/sun/star/awt/XControlContainer.hpp>
#include <com/sun/star/awt/WindowAttribute.hpp>
#include <com/sun/star/awt/VclWindowPeerAttribute.hpp>
#include <com/sun/star/awt/PosSize.hpp>
#include <com/sun/star/lang/XMultiServiceFactory.hpp>
#include <com/sun/star/beans/PropertyValue.hpp>
#include <com/sun/star/resource/XStringResourceResolver.hpp>
#include <toolkit/controls/unocontrol.hxx>
#include <toolkit/helper/vclunohelper.hxx>
#include <cppuhelper/typeprovider.hxx>
#include <rtl/memory.h>
#include <rtl/uuid.h>
#include <osl/mutex.hxx>
#include <tools/string.hxx>
#include <tools/table.hxx>
#include <tools/date.hxx>
#include <tools/time.hxx>
#include <tools/urlobj.hxx>
#include <tools/debug.hxx>
#include <tools/diagnose_ex.h>
#include <vcl/svapp.hxx>
#include <vcl/wrkwin.hxx>
#include <comphelper/stl_types.hxx>
#include <comphelper/processfactory.hxx>
#include <toolkit/helper/property.hxx>
#include <toolkit/helper/servicenames.hxx>
#include <toolkit/helper/vclunohelper.hxx>
#include <toolkit/awt/vclxwindow.hxx>
#include <vcl/svapp.hxx>
#include <osl/mutex.hxx>
#include <toolkit/controls/accessiblecontrolcontext.hxx>
#include <comphelper/container.hxx>

#include <algorithm>
#include <set>

using namespace ::com::sun::star;
using namespace ::com::sun::star::uno;
using namespace ::com::sun::star::awt;
using namespace ::com::sun::star::beans;
using namespace ::com::sun::star::lang;
using namespace ::com::sun::star::util;

using ::com::sun::star::accessibility::XAccessibleContext;
using ::com::sun::star::accessibility::XAccessible;

struct LanguageDependentProp
{
    const char* pPropName;
    sal_Int32   nPropNameLength;
};

static const LanguageDependentProp aLanguageDependentProp[] =
{
    { "Text",            4 },
    { "Label",           5 },
    { "Title",           5 },
    { "HelpText",        8 },
    { "CurrencySymbol", 14 },
    { "StringItemList", 14 },
    { 0, 0                 }
};

static Sequence< ::rtl::OUString> lcl_ImplGetPropertyNames( const Reference< XMultiPropertySet > & rxModel )
{
    Sequence< ::rtl::OUString> aNames;
    Reference< XPropertySetInfo >  xPSInf = rxModel->getPropertySetInfo();
    DBG_ASSERT( xPSInf.is(), "UpdateFromModel: No PropertySetInfo!" );
    if ( xPSInf.is() )
    {
        Sequence< Property> aProps = xPSInf->getProperties();
        sal_Int32 nLen = aProps.getLength();
        aNames = Sequence< ::rtl::OUString>( nLen );
        ::rtl::OUString* pNames = aNames.getArray();
        const Property* pProps = aProps.getConstArray();
        for ( sal_Int32 n = 0; n < nLen; ++n, ++pProps, ++pNames)
            *pNames = pProps->Name;
    }
    return aNames;
}

//  ====================================================
class VclListenerLock
{
private:
    VCLXWindow*  m_pLockWindow;

public:
    inline VclListenerLock( VCLXWindow* _pLockWindow )
        :m_pLockWindow( _pLockWindow )
    {
        if ( m_pLockWindow )
            m_pLockWindow->suspendVclEventListening( );
    }
    inline ~VclListenerLock( )
    {
        if ( m_pLockWindow )
            m_pLockWindow->resumeVclEventListening( );
    }

private:
    VclListenerLock();                                      // never implemented
    VclListenerLock( const VclListenerLock& );              // never implemented
    VclListenerLock& operator=( const VclListenerLock& );   // never implemented
};

typedef ::std::map< ::rtl::OUString, sal_Int32 >    MapString2Int;
struct UnoControl_Data
{
    MapString2Int   aSuspendedPropertyNotifications;
    /// true if and only if our model has a property ResourceResolver
    bool            bLocalizationSupport;

    UnoControl_Data()
        :aSuspendedPropertyNotifications()
        ,bLocalizationSupport( false )
    {
    }
};

//  ----------------------------------------------------
//  class UnoControl
//  ----------------------------------------------------
DBG_NAME( UnoControl )
UnoControl::UnoControl()
    :maContext( ::comphelper::getProcessServiceFactory() )
    ,maDisposeListeners( *this )
    ,maWindowListeners( *this )
    ,maFocusListeners( *this )
    ,maKeyListeners( *this )
    ,maMouseListeners( *this )
    ,maMouseMotionListeners( *this )
    ,maPaintListeners( *this )
    ,maModeChangeListeners( GetMutex() )
    ,mpData( new UnoControl_Data )
{
    DBG_CTOR( UnoControl, NULL );
    OSL_ENSURE( false, "UnoControl::UnoControl: not implemented. Well, not really." );
    // just implemented to let the various FooImplInheritanceHelper compile, you should use the
    // version taking a service factory
}

UnoControl::UnoControl( const Reference< XMultiServiceFactory >& i_factory )
    : maContext( i_factory )
    , maDisposeListeners( *this )
    , maWindowListeners( *this )
    , maFocusListeners( *this )
    , maKeyListeners( *this )
    , maMouseListeners( *this )
    , maMouseMotionListeners( *this )
    , maPaintListeners( *this )
    , maModeChangeListeners( GetMutex() )
    , mpData( new UnoControl_Data )
{
    DBG_CTOR( UnoControl, NULL );
    mbDisposePeer = sal_True;
    mbRefeshingPeer = sal_False;
    mbCreatingPeer = sal_False;
    mbCreatingCompatiblePeer = sal_False;
    mbDesignMode = sal_False;
}

UnoControl::~UnoControl()
{
    DELETEZ( mpData );
    DBG_DTOR( UnoControl, NULL );
}

::rtl::OUString UnoControl::GetComponentServiceName()
{
    return ::rtl::OUString();
}

Reference< XWindowPeer >    UnoControl::ImplGetCompatiblePeer( sal_Bool bAcceptExistingPeer )
{
    DBG_ASSERT( !mbCreatingCompatiblePeer, "ImplGetCompatiblePeer - rekursive?" );

    mbCreatingCompatiblePeer = sal_True;

    Reference< XWindowPeer > xCompatiblePeer;

    if ( bAcceptExistingPeer )
        xCompatiblePeer = getPeer();

    if ( !xCompatiblePeer.is() )
    {
        // Peer unsichtbar erzeugen...
        sal_Bool bVis = maComponentInfos.bVisible;
        if( bVis )
            maComponentInfos.bVisible = sal_False;

        Reference< XWindowPeer >    xCurrentPeer = getPeer();
        setPeer( NULL );

        // queryInterface ourself, to allow aggregation
        Reference< XControl > xMe;
        OWeakAggObject::queryInterface( ::getCppuType( &xMe ) ) >>= xMe;

        Window* pParentWindow( NULL );
        {
<<<<<<< HEAD
            SolarMutexGuard aGuard;
            pWW = lcl_GetDefaultWindow();
=======
            osl::Guard< vos::IMutex > aGuard( Application::GetSolarMutex() );
            pParentWindow = dynamic_cast< Window* >( Application::GetDefaultDevice() );
            ENSURE_OR_THROW( pParentWindow != NULL, "could obtain a default parent window!" );
>>>>>>> 9e849585
        }
        try
        {
            xMe->createPeer( NULL, pParentWindow->GetComponentInterface( sal_True ) );
        }
        catch( const Exception& )
        {
            mbCreatingCompatiblePeer = sal_False;
            throw;
        }
        xCompatiblePeer = getPeer();
        setPeer( xCurrentPeer );

        if ( xCompatiblePeer.is() && mxGraphics.is() )
        {
            Reference< XView > xPeerView( xCompatiblePeer, UNO_QUERY );
            if ( xPeerView.is() )
                xPeerView->setGraphics( mxGraphics );
        }

        if( bVis )
            maComponentInfos.bVisible = sal_True;
    }

    mbCreatingCompatiblePeer = sal_False;

    return xCompatiblePeer;
}

bool UnoControl::ImplCheckLocalize( ::rtl::OUString& _rPossiblyLocalizable )
{
    if  (   !mpData->bLocalizationSupport
        ||  ( _rPossiblyLocalizable.getLength() == 0 )
        ||  ( _rPossiblyLocalizable[0] != '&' )
            // TODO: make this reasonable. At the moment, everything which by accident starts with a & is considered
            // localizable, which is probably wrong.
        )
        return false;

    try
    {
        Reference< XPropertySet > xPropSet( mxModel, UNO_QUERY_THROW );
        Reference< resource::XStringResourceResolver > xStringResourceResolver(
            xPropSet->getPropertyValue( ::rtl::OUString( RTL_CONSTASCII_USTRINGPARAM( "ResourceResolver" ) ) ),
            UNO_QUERY
        );
        if ( xStringResourceResolver.is() )
        {
            ::rtl::OUString aLocalizationKey( _rPossiblyLocalizable.copy( 1 ) );
            _rPossiblyLocalizable = xStringResourceResolver->resolveString( aLocalizationKey );
            return true;
        }
    }
    catch( const Exception& )
    {
        DBG_UNHANDLED_EXCEPTION();
    }
    return false;
}

void UnoControl::ImplSetPeerProperty( const ::rtl::OUString& rPropName, const Any& rVal )
{
    // since a change made in propertiesChange, we can't be sure that this is called with an valid getPeer(),
    // this assumption may be false in some (seldom) multi-threading scenarios (cause propertiesChange
    // releases our mutex before calling here in)
    // That's why this additional check

    if ( mxVclWindowPeer.is() )
    {
        Any aConvertedValue( rVal );

        if ( mpData->bLocalizationSupport )
        {
            // We now support a mapping for language dependent properties. This is the
            // central method to implement it.
            if (( rPropName.equalsAsciiL( "Text",            4 )) ||
                ( rPropName.equalsAsciiL( "Label",           5 )) ||
                ( rPropName.equalsAsciiL( "Title",           5 )) ||
                ( rPropName.equalsAsciiL( "HelpText",        8 )) ||
                ( rPropName.equalsAsciiL( "CurrencySymbol", 14 )) ||
                ( rPropName.equalsAsciiL( "StringItemList", 14 )) )
            {
                ::rtl::OUString aValue;
                uno::Sequence< rtl::OUString > aSeqValue;
                if ( aConvertedValue >>= aValue )
                {
                    if ( ImplCheckLocalize( aValue ) )
                        aConvertedValue <<= aValue;
                }
                else if ( aConvertedValue >>= aSeqValue )
                {
                    for ( sal_Int32 i = 0; i < aSeqValue.getLength(); i++ )
                        ImplCheckLocalize( aSeqValue[i] );
                    aConvertedValue <<= aSeqValue;
                }
            }
        }

        mxVclWindowPeer->setProperty( rPropName, aConvertedValue );
    }
}

void UnoControl::PrepareWindowDescriptor( WindowDescriptor& )
{
}

Reference< XWindow >    UnoControl::getParentPeer() const
{
    Reference< XWindow > xPeer;
    if( mxContext.is() )
    {
        Reference< XControl > xContComp( mxContext, UNO_QUERY );
        if ( xContComp.is() )
        {
            Reference< XWindowPeer > xP = xContComp->getPeer();
            if ( xP.is() )
                xP->queryInterface( ::getCppuType((const Reference< XWindow >*)0) ) >>= xPeer;
        }
    }
    return xPeer;
}

void UnoControl::updateFromModel()
{
    // Alle standard Properties werden ausgelesen und in das Peer uebertragen
    if( getPeer().is() )
    {
        Reference< XMultiPropertySet >  xPropSet( mxModel, UNO_QUERY );
        if( xPropSet.is() )
        {
            Sequence< ::rtl::OUString> aNames = lcl_ImplGetPropertyNames( xPropSet );
            xPropSet->firePropertiesChangeEvent( aNames, this );
        }
    }
}


// XTypeProvider
IMPL_IMPLEMENTATION_ID( UnoControl )

void UnoControl::disposeAccessibleContext()
{
    Reference< XComponent > xContextComp( maAccessibleContext.get(), UNO_QUERY );
    if ( xContextComp.is() )
    {
        maAccessibleContext = NULL;
        try
        {
            xContextComp->removeEventListener( this );
            xContextComp->dispose();
        }
        catch( const Exception& )
        {
            OSL_FAIL( "UnoControl::disposeAccessibleContext: could not dispose my AccessibleContext!" );
        }
    }
}

void UnoControl::dispose(  ) throw(RuntimeException)
{
    Reference< XWindowPeer > xPeer;
    {
        ::osl::MutexGuard aGuard( GetMutex() );
        if( mbDisposePeer )
        {
            xPeer = mxPeer;
        }
        setPeer( NULL );
    }
    if( xPeer.is() )
    {
        xPeer->dispose();
    }

    // dispose and release our AccessibleContext
    disposeAccessibleContext();

    EventObject aDisposeEvent;
    aDisposeEvent.Source = static_cast< XAggregation* >( this );

    maDisposeListeners.disposeAndClear( aDisposeEvent );
    maWindowListeners.disposeAndClear( aDisposeEvent );
    maFocusListeners.disposeAndClear( aDisposeEvent );
    maKeyListeners.disposeAndClear( aDisposeEvent );
    maMouseListeners.disposeAndClear( aDisposeEvent );
    maMouseMotionListeners.disposeAndClear( aDisposeEvent );
    maPaintListeners.disposeAndClear( aDisposeEvent );
    maModeChangeListeners.disposeAndClear( aDisposeEvent );

    // Model wieder freigeben
    setModel( Reference< XControlModel > () );
    setContext( Reference< XInterface > () );
}

void UnoControl::addEventListener( const Reference< XEventListener >& rxListener ) throw(RuntimeException)
{
    ::osl::MutexGuard aGuard( GetMutex() );

    maDisposeListeners.addInterface( rxListener );
}

void UnoControl::removeEventListener( const Reference< XEventListener >& rxListener ) throw(RuntimeException)
{
    ::osl::MutexGuard aGuard( GetMutex() );

    maDisposeListeners.removeInterface( rxListener );
}

sal_Bool UnoControl::requiresNewPeer( const ::rtl::OUString& /* _rPropertyName */ ) const
{
    return sal_False;
}

// XPropertiesChangeListener
void UnoControl::propertiesChange( const Sequence< PropertyChangeEvent >& rEvents ) throw(RuntimeException)
{
    Sequence< PropertyChangeEvent > aEvents( rEvents );
    {
        ::osl::MutexGuard aGuard( GetMutex() );

        if ( !mpData->aSuspendedPropertyNotifications.empty() )
        {
            // strip the property which we are currently updating (somewhere up the stack)
            PropertyChangeEvent* pEvents = aEvents.getArray();
            PropertyChangeEvent* pEventsEnd = pEvents + aEvents.getLength();
            for ( ; pEvents < pEventsEnd; )
                if ( mpData->aSuspendedPropertyNotifications.find( pEvents->PropertyName ) != mpData->aSuspendedPropertyNotifications.end() )
                {
                    if ( pEvents != pEventsEnd )
                        ::std::copy( pEvents + 1, pEventsEnd, pEvents );
                    --pEventsEnd;
                }
                else
                    ++pEvents;
            aEvents.realloc( pEventsEnd - aEvents.getConstArray() );

            if ( !aEvents.getLength() )
                return;
        }
    }

    ImplModelPropertiesChanged( aEvents );
}

void UnoControl::ImplLockPropertyChangeNotification( const ::rtl::OUString& rPropertyName, bool bLock )
{
    MapString2Int::iterator pos = mpData->aSuspendedPropertyNotifications.find( rPropertyName );
    if ( bLock )
    {
        if ( pos == mpData->aSuspendedPropertyNotifications.end() )
            pos = mpData->aSuspendedPropertyNotifications.insert( MapString2Int::value_type( rPropertyName, 0 ) ).first;
        ++pos->second;
    }
    else
    {
        OSL_ENSURE( pos != mpData->aSuspendedPropertyNotifications.end(), "UnoControl::ImplLockPropertyChangeNotification: property not locked!" );
        if ( pos != mpData->aSuspendedPropertyNotifications.end() )
        {
            OSL_ENSURE( pos->second > 0, "UnoControl::ImplLockPropertyChangeNotification: invalid suspension counter!" );
            if ( 0 == --pos->second )
                mpData->aSuspendedPropertyNotifications.erase( pos );
        }
    }
}

void UnoControl::ImplLockPropertyChangeNotifications( const Sequence< ::rtl::OUString >& rPropertyNames, bool bLock )
{
    for (   const ::rtl::OUString* pPropertyName = rPropertyNames.getConstArray();
            pPropertyName != rPropertyNames.getConstArray() + rPropertyNames.getLength();
            ++pPropertyName
        )
        ImplLockPropertyChangeNotification( *pPropertyName, bLock );
}

void UnoControl::ImplModelPropertiesChanged( const Sequence< PropertyChangeEvent >& rEvents )
{
    ::osl::ClearableGuard< ::osl::Mutex > aGuard( GetMutex() );

    if( getPeer().is() )
    {
        DECLARE_STL_VECTOR( PropertyValue, PropertyValueVector);
        PropertyValueVector     aPeerPropertiesToSet;
        sal_Int32               nIndependentPos = 0;
        bool                    bResourceResolverSet( false );
            // position where to insert the independent properties into aPeerPropertiesToSet,
            // dependent ones are inserted at the end of the vector

        sal_Bool bNeedNewPeer = sal_False;
            // some properties require a re-creation of the peer, 'cause they can't be changed on the fly

        Reference< XControlModel > xOwnModel( getModel(), UNO_QUERY );
            // our own model for comparison
        Reference< XPropertySet > xPS( xOwnModel, UNO_QUERY );
        Reference< XPropertySetInfo > xPSI( xPS->getPropertySetInfo(), UNO_QUERY );
        OSL_ENSURE( xPSI.is(), "UnoControl::ImplModelPropertiesChanged: should have property set meta data!" );

        const PropertyChangeEvent* pEvents = rEvents.getConstArray();

        sal_Int32 nLen = rEvents.getLength();
        aPeerPropertiesToSet.reserve(nLen);

        for( sal_Int32 i = 0; i < nLen; ++i, ++pEvents )
        {
            Reference< XControlModel > xModel( pEvents->Source, UNO_QUERY );
            sal_Bool bOwnModel = xModel.get() == xOwnModel.get();
            if ( !bOwnModel )
                continue;

            // Detect changes on our resource resolver which invalidates
            // automatically some language dependent properties.
            if ( pEvents->PropertyName.equalsAsciiL( "ResourceResolver", 16 ))
            {
                Reference< resource::XStringResourceResolver > xStrResolver;
                if ( pEvents->NewValue >>= xStrResolver )
                    bResourceResolverSet = xStrResolver.is();
            }

            sal_uInt16 nPType = GetPropertyId( pEvents->PropertyName );
            if ( mbDesignMode && mbDisposePeer && !mbRefeshingPeer && !mbCreatingPeer )
            {
                // if we're in design mode, then some properties can change which
                // require creating a *new* peer (since these properties cannot
                // be switched at existing peers)
                if ( nPType )
                    bNeedNewPeer = ( nPType == BASEPROPERTY_BORDER )
                                || ( nPType == BASEPROPERTY_MULTILINE )
                                || ( nPType == BASEPROPERTY_DROPDOWN )
                                || ( nPType == BASEPROPERTY_HSCROLL )
                                || ( nPType == BASEPROPERTY_VSCROLL )
                                || ( nPType == BASEPROPERTY_AUTOHSCROLL )
                                || ( nPType == BASEPROPERTY_AUTOVSCROLL )
                                || ( nPType == BASEPROPERTY_ORIENTATION )
                                || ( nPType == BASEPROPERTY_SPIN )
                                || ( nPType == BASEPROPERTY_ALIGN )
                                || ( nPType == BASEPROPERTY_PAINTTRANSPARENT );
                else
                    bNeedNewPeer = requiresNewPeer( pEvents->PropertyName );

                if ( bNeedNewPeer )
                    break;
            }

            if ( nPType && ( nLen > 1 ) && DoesDependOnOthers( nPType ) )
            {
                // Properties die von anderen abhaengen erst hinterher einstellen,
                // weil sie von anderen Properties abhaengig sind, die aber erst spaeter
                // eingestellt werden, z.B. VALUE nach VALUEMIN/MAX.
                aPeerPropertiesToSet.push_back(PropertyValue(pEvents->PropertyName, 0, pEvents->NewValue, PropertyState_DIRECT_VALUE));
            }
            else
            {
                if ( bResourceResolverSet )
                {
                    // The resource resolver property change should be one of the first ones.
                    // All language dependent properties are dependent on this property.
                    // As BASEPROPERTY_NATIVE_WIDGET_LOOK is not dependent on resource
                    // resolver. We don't need to handle a special order for these two props.
                    aPeerPropertiesToSet.insert(
                        aPeerPropertiesToSet.begin(),
                        PropertyValue( pEvents->PropertyName, 0, pEvents->NewValue, PropertyState_DIRECT_VALUE ) );
                    ++nIndependentPos;
                }
                else if ( nPType == BASEPROPERTY_NATIVE_WIDGET_LOOK )
                {
                    // since *a lot* of other properties might be overruled by this one, we need
                    // a special handling:
                    // NativeWidgetLook needs to be set first: If it is set to ON, all other
                    // properties describing the look (e.g. BackgroundColor) are ignored, anyway.
                    // If it is switched OFF, then we need to do it first because else it will
                    // overrule other look-related properties, and re-initialize them from system
                    // defaults.
                    aPeerPropertiesToSet.insert(
                        aPeerPropertiesToSet.begin(),
                        PropertyValue( pEvents->PropertyName, 0, pEvents->NewValue, PropertyState_DIRECT_VALUE ) );
                    ++nIndependentPos;
                }
                else
                {
                    aPeerPropertiesToSet.insert(aPeerPropertiesToSet.begin() + nIndependentPos,
                        PropertyValue(pEvents->PropertyName, 0, pEvents->NewValue, PropertyState_DIRECT_VALUE));
                    ++nIndependentPos;
                }
            }
        }

        Reference< XWindow >    xParent = getParentPeer();
        Reference< XControl > xThis( (XAggregation*)(::cppu::OWeakAggObject*)this, UNO_QUERY );
        // call createPeer via a interface got from queryInterface, so the aggregating class can intercept it

        DBG_ASSERT( !bNeedNewPeer || xParent.is(), "Need new peer, but don't have a parent!" );

        // Check if we have to update language dependent properties
        if ( !bNeedNewPeer && bResourceResolverSet )
        {
            // Add language dependent properties into the peer property set.
            // Our resource resolver has been changed and we must be sure
            // that language dependent props use the new resolver.
            const LanguageDependentProp* pLangDepProp = aLanguageDependentProp;
            while ( pLangDepProp->pPropName != 0 )
            {
                bool bMustBeInserted( true );
                for ( sal_uInt32 i = 0; i < aPeerPropertiesToSet.size(); i++ )
                {
                    if ( aPeerPropertiesToSet[i].Name.equalsAsciiL(
                            pLangDepProp->pPropName, pLangDepProp->nPropNameLength ))
                    {
                        bMustBeInserted = false;
                        break;
                    }
                }

                if ( bMustBeInserted )
                {
                    // Add language dependent props at the end
                    ::rtl::OUString aPropName( ::rtl::OUString::createFromAscii( pLangDepProp->pPropName ));
                    if ( xPSI.is() && xPSI->hasPropertyByName( aPropName ) )
                    {
                        aPeerPropertiesToSet.push_back(
                            PropertyValue( aPropName, 0, xPS->getPropertyValue( aPropName ), PropertyState_DIRECT_VALUE ) );
                    }
                }

                ++pLangDepProp;
            }
        }
        aGuard.clear();

        // clear the guard before creating a new peer - as usual, our peer implementations use the SolarMutex

        if (bNeedNewPeer && xParent.is())
        {
            SolarMutexGuard aVclGuard;
                // and now this is the final withdrawal:
                // I have no other idea than locking the SolarMutex here ....
                // I really hate the fact that VCL is not theadsafe ....

            // Funktioniert beim Container nicht!
            getPeer()->dispose();
            mxPeer.clear();
            mxVclWindowPeer = NULL;
            mbRefeshingPeer = sal_True;
            Reference< XWindowPeer >    xP( xParent, UNO_QUERY );
            xThis->createPeer( Reference< XToolkit > (), xP );
            mbRefeshingPeer = sal_False;
            aPeerPropertiesToSet.clear();
        }

        // lock the multiplexing of VCL events to our UNO listeners
        // this is for compatibility reasons: in OOo 1.0.x, changes which were done at the
        // model did not cause the listeners of the controls/peers to be called
        // Since the implementations for the listeners changed a lot towards 1.1, this
        // would not be the case anymore, if we would not do this listener-lock below
        // #i14703#
        Window* pVclPeer = VCLUnoHelper::GetWindow( getPeer() );
        VCLXWindow* pPeer = pVclPeer ? pVclPeer->GetWindowPeer() : NULL;
        VclListenerLock aNoVclEventMultiplexing( pPeer );

        // setting peer properties may result in an attemp to acquire the solar mutex, 'cause the peers
        // usually don't have an own mutex but use the SolarMutex instead.
        // To prevent deadlocks resulting from this, we do this without our own mutex locked
        PropertyValueVectorIterator aEnd = aPeerPropertiesToSet.end();
        for (   PropertyValueVectorIterator aLoop = aPeerPropertiesToSet.begin();
                aLoop != aEnd;
                ++aLoop
            )
        {
            ImplSetPeerProperty( aLoop->Name, aLoop->Value );
        }
    }
}

void UnoControl::disposing( const EventObject& rEvt ) throw(RuntimeException)
{
    ::osl::ClearableMutexGuard aGuard( GetMutex() );
    // bei "Multible Inheritance" nicht unterschiedliche Typen vergleichen.

    if ( maAccessibleContext.get() == rEvt.Source )
    {
        // just in case the context is disposed, but not released - ensure that we do not re-use it in the future
        maAccessibleContext = NULL;
    }
    else if( mxModel.get() == Reference< XControlModel >(rEvt.Source,UNO_QUERY).get() )
    {
        // #62337# if the model dies, it does not make sense for us to live ...
        Reference< XControl >  xThis = this;

        aGuard.clear();
        xThis->dispose();

        DBG_ASSERT( !mxModel.is(), "UnoControl::disposing: invalid dispose behaviour!" );
        mxModel.clear();
    }
}


void SAL_CALL UnoControl::setOutputSize( const awt::Size& aSize ) throw (RuntimeException)
{
    Reference< XWindow2 > xPeerWindow;
    {
        ::osl::MutexGuard aGuard( GetMutex() );
        xPeerWindow = xPeerWindow.query( getPeer() );
    }

    if ( xPeerWindow.is() )
        xPeerWindow->setOutputSize( aSize );
}

namespace
{
    template < typename RETVALTYPE >
    RETVALTYPE lcl_askPeer( const uno::Reference< awt::XWindowPeer >& _rxPeer, RETVALTYPE (SAL_CALL XWindow2::*_pMethod)(), RETVALTYPE _aDefault )
    {
        RETVALTYPE aReturn( _aDefault );

        Reference< XWindow2 > xPeerWindow( _rxPeer, UNO_QUERY );
        if ( xPeerWindow.is() )
            aReturn = (xPeerWindow.get()->*_pMethod)();

        return aReturn;
    }
}

awt::Size SAL_CALL UnoControl::getOutputSize(  ) throw (RuntimeException)
{
    return lcl_askPeer( getPeer(), &XWindow2::getOutputSize, awt::Size() );
}

::sal_Bool SAL_CALL UnoControl::isVisible(  ) throw (RuntimeException)
{
    return lcl_askPeer( getPeer(), &XWindow2::isVisible, maComponentInfos.bVisible );
}

::sal_Bool SAL_CALL UnoControl::isActive(  ) throw (RuntimeException)
{
    return lcl_askPeer( getPeer(), &XWindow2::isActive, sal_False );
}

::sal_Bool SAL_CALL UnoControl::isEnabled(  ) throw (RuntimeException)
{
    return lcl_askPeer( getPeer(), &XWindow2::isEnabled, maComponentInfos.bEnable );
}

::sal_Bool SAL_CALL UnoControl::hasFocus(  ) throw (RuntimeException)
{
    return lcl_askPeer( getPeer(), &XWindow2::hasFocus, sal_False );
}

// XWindow
void UnoControl::setPosSize( sal_Int32 X, sal_Int32 Y, sal_Int32 Width, sal_Int32 Height, sal_Int16 Flags ) throw(RuntimeException)
{
    Reference< XWindow > xWindow;
    {
        ::osl::MutexGuard aGuard( GetMutex() );

        if ( Flags & awt::PosSize::X )
            maComponentInfos.nX = X;
        if ( Flags & awt::PosSize::Y )
            maComponentInfos.nY = Y;
        if ( Flags & awt::PosSize::WIDTH )
            maComponentInfos.nWidth = Width;
        if ( Flags & awt::PosSize::HEIGHT )
            maComponentInfos.nHeight = Height;
        maComponentInfos.nFlags |= Flags;

        xWindow = xWindow.query( getPeer() );
    }

    if( xWindow.is() )
        xWindow->setPosSize( X, Y, Width, Height, Flags );
}

awt::Rectangle UnoControl::getPosSize(  ) throw(RuntimeException)
{
    awt::Rectangle aRect( maComponentInfos.nX, maComponentInfos.nY, maComponentInfos.nWidth, maComponentInfos.nHeight);
    Reference< XWindow > xWindow;

    {
        ::osl::MutexGuard aGuard( GetMutex() );
        xWindow = xWindow.query( getPeer() );
    }

    if( xWindow.is() )
        aRect = xWindow->getPosSize();
    return aRect;
}

void UnoControl::setVisible( sal_Bool bVisible ) throw(RuntimeException)
{
    Reference< XWindow > xWindow;
    {
        ::osl::MutexGuard aGuard( GetMutex() );

        // Visible status ist Sache der View
        maComponentInfos.bVisible = bVisible;
        xWindow = xWindow.query( getPeer() );
    }
    if ( xWindow.is() )
        xWindow->setVisible( bVisible );
}

void UnoControl::setEnable( sal_Bool bEnable ) throw(RuntimeException)
{
    Reference< XWindow > xWindow;
    {
        ::osl::MutexGuard aGuard( GetMutex() );

        // Enable status ist Sache der View
        maComponentInfos.bEnable = bEnable;
        xWindow = xWindow.query( getPeer() );
    }
    if ( xWindow.is() )
        xWindow->setEnable( bEnable );
}

void UnoControl::setFocus(  ) throw(RuntimeException)
{
    Reference< XWindow > xWindow;
    {
        ::osl::MutexGuard aGuard( GetMutex() );
        xWindow = xWindow.query( getPeer() );
    }
    if ( xWindow.is() )
        xWindow->setFocus();
}

void UnoControl::addWindowListener( const Reference< XWindowListener >& rxListener ) throw(RuntimeException)
{
    Reference< XWindow > xPeerWindow;
    {
        ::osl::MutexGuard aGuard( GetMutex() );
        maWindowListeners.addInterface( rxListener );
        if ( maWindowListeners.getLength() == 1 )
            xPeerWindow = xPeerWindow.query( getPeer() );
    }
    if ( xPeerWindow.is() )
        xPeerWindow->addWindowListener( &maWindowListeners );
}

void UnoControl::removeWindowListener( const Reference< XWindowListener >& rxListener ) throw(RuntimeException)
{
    Reference< XWindow > xPeerWindow;
    {
        ::osl::MutexGuard aGuard( GetMutex() );
        if ( maWindowListeners.getLength() == 1 )
            xPeerWindow = xPeerWindow.query( getPeer() );
        maWindowListeners.removeInterface( rxListener );
    }
    if ( xPeerWindow.is() )
        xPeerWindow->removeWindowListener( &maWindowListeners );
}

void UnoControl::addFocusListener( const Reference< XFocusListener >& rxListener ) throw(RuntimeException)
{
    Reference< XWindow > xPeerWindow;
    {
        ::osl::MutexGuard aGuard( GetMutex() );
        maFocusListeners.addInterface( rxListener );
        if ( maFocusListeners.getLength() == 1 )
            xPeerWindow = xPeerWindow.query( getPeer() );
    }
    if ( xPeerWindow.is() )
        xPeerWindow->addFocusListener( &maFocusListeners );
}

void UnoControl::removeFocusListener( const Reference< XFocusListener >& rxListener ) throw(RuntimeException)
{
    Reference< XWindow > xPeerWindow;
    {
        ::osl::MutexGuard aGuard( GetMutex() );
        if ( maFocusListeners.getLength() == 1 )
            xPeerWindow = xPeerWindow.query( getPeer() );
        maFocusListeners.removeInterface( rxListener );
    }
    if ( xPeerWindow.is() )
        xPeerWindow->removeFocusListener( &maFocusListeners );
}

void UnoControl::addKeyListener( const Reference< XKeyListener >& rxListener ) throw(RuntimeException)
{
    Reference< XWindow > xPeerWindow;
    {
        ::osl::MutexGuard aGuard( GetMutex() );
        maKeyListeners.addInterface( rxListener );
        if ( maKeyListeners.getLength() == 1 )
            xPeerWindow = xPeerWindow.query( getPeer() );
    }
    if ( xPeerWindow.is() )
        xPeerWindow->addKeyListener( &maKeyListeners);
}

void UnoControl::removeKeyListener( const Reference< XKeyListener >& rxListener ) throw(RuntimeException)
{
    Reference< XWindow > xPeerWindow;
    {
        ::osl::MutexGuard aGuard( GetMutex() );
        if ( maKeyListeners.getLength() == 1 )
            xPeerWindow = xPeerWindow.query( getPeer() );
        maKeyListeners.removeInterface( rxListener );
    }
    if ( xPeerWindow.is() )
        xPeerWindow->removeKeyListener( &maKeyListeners);
}

void UnoControl::addMouseListener( const Reference< XMouseListener >& rxListener ) throw(RuntimeException)
{
    Reference< XWindow > xPeerWindow;
    {
        ::osl::MutexGuard aGuard( GetMutex() );
        maMouseListeners.addInterface( rxListener );
        if ( maMouseListeners.getLength() == 1 )
            xPeerWindow = xPeerWindow.query( getPeer() );
    }
    if ( xPeerWindow.is() )
        xPeerWindow->addMouseListener( &maMouseListeners);
}

void UnoControl::removeMouseListener( const Reference< XMouseListener >& rxListener ) throw(RuntimeException)
{
    Reference< XWindow > xPeerWindow;
    {
        ::osl::MutexGuard aGuard( GetMutex() );
        if ( maMouseListeners.getLength() == 1 )
            xPeerWindow = xPeerWindow.query( getPeer() );
        maMouseListeners.removeInterface( rxListener );
    }
    if ( xPeerWindow.is() )
        xPeerWindow->removeMouseListener( &maMouseListeners );
}

void UnoControl::addMouseMotionListener( const Reference< XMouseMotionListener >& rxListener ) throw(RuntimeException)
{
    Reference< XWindow > xPeerWindow;
    {
        ::osl::MutexGuard aGuard( GetMutex() );
        maMouseMotionListeners.addInterface( rxListener );
        if ( maMouseMotionListeners.getLength() == 1 )
            xPeerWindow = xPeerWindow.query( getPeer() );
    }
    if ( xPeerWindow.is() )
        xPeerWindow->addMouseMotionListener( &maMouseMotionListeners);
}

void UnoControl::removeMouseMotionListener( const Reference< XMouseMotionListener >& rxListener ) throw(RuntimeException)
{
    Reference< XWindow > xPeerWindow;
    {
        ::osl::MutexGuard aGuard( GetMutex() );
        if ( maMouseMotionListeners.getLength() == 1 )
            xPeerWindow = xPeerWindow.query( getPeer() );
        maMouseMotionListeners.removeInterface( rxListener );
    }
    if ( xPeerWindow.is() )
        xPeerWindow->removeMouseMotionListener( &maMouseMotionListeners );
}

void UnoControl::addPaintListener( const Reference< XPaintListener >& rxListener ) throw(RuntimeException)
{
    Reference< XWindow > xPeerWindow;
    {
        ::osl::MutexGuard aGuard( GetMutex() );
        maPaintListeners.addInterface( rxListener );
        if ( maPaintListeners.getLength() == 1 )
            xPeerWindow = xPeerWindow.query( getPeer() );
    }
    if ( xPeerWindow.is() )
        xPeerWindow->addPaintListener( &maPaintListeners);
}

void UnoControl::removePaintListener( const Reference< XPaintListener >& rxListener ) throw(RuntimeException)
{
    Reference< XWindow > xPeerWindow;
    {
        ::osl::MutexGuard aGuard( GetMutex() );
        if ( maPaintListeners.getLength() == 1 )
            xPeerWindow = xPeerWindow.query( getPeer() );
        maPaintListeners.removeInterface( rxListener );
    }
    if ( xPeerWindow.is() )
        xPeerWindow->removePaintListener( &maPaintListeners );
}

// XView
sal_Bool UnoControl::setGraphics( const Reference< XGraphics >& rDevice ) throw(RuntimeException)
{
    Reference< XView > xView;
    {
        ::osl::MutexGuard aGuard( GetMutex() );

        mxGraphics = rDevice;
        xView = xView.query( getPeer() );
    }
    return xView.is() ? xView->setGraphics( rDevice ) : sal_True;
}

Reference< XGraphics > UnoControl::getGraphics(  ) throw(RuntimeException)
{
    return mxGraphics;
}

awt::Size UnoControl::getSize(  ) throw(RuntimeException)
{
    ::osl::MutexGuard aGuard( GetMutex() );
    return awt::Size( maComponentInfos.nWidth, maComponentInfos.nHeight );
}

void UnoControl::draw( sal_Int32 x, sal_Int32 y ) throw(RuntimeException)
{
    Reference< XWindowPeer > xDrawPeer;
    Reference< XView > xDrawPeerView;

    bool bDisposeDrawPeer( false );
    {
        ::osl::MutexGuard aGuard( GetMutex() );

        xDrawPeer = ImplGetCompatiblePeer( sal_True );
        bDisposeDrawPeer = xDrawPeer.is() && ( xDrawPeer != getPeer() );

        xDrawPeerView.set( xDrawPeer, UNO_QUERY );
        DBG_ASSERT( xDrawPeerView.is(), "UnoControl::draw: no peer!" );
    }

    if ( xDrawPeerView.is() )
    {
        Reference< XVclWindowPeer > xWindowPeer;
        xWindowPeer.set( xDrawPeer, UNO_QUERY );
        if ( xWindowPeer.is() )
            xWindowPeer->setDesignMode( mbDesignMode );
        xDrawPeerView->draw( x, y );
    }

    if ( bDisposeDrawPeer )
        xDrawPeer->dispose();
}

void UnoControl::setZoom( float fZoomX, float fZoomY ) throw(RuntimeException)
{
    Reference< XView > xView;
    {
        ::osl::MutexGuard aGuard( GetMutex() );

        maComponentInfos.nZoomX = fZoomX;
        maComponentInfos.nZoomY = fZoomY;

        xView = xView.query( getPeer() );
    }
    if ( xView.is() )
        xView->setZoom( fZoomX, fZoomY );
}

// XControl
void UnoControl::setContext( const Reference< XInterface >& rxContext ) throw(RuntimeException)
{
    ::osl::MutexGuard aGuard( GetMutex() );

    mxContext = rxContext;
}

Reference< XInterface > UnoControl::getContext(  ) throw(RuntimeException)
{
    ::osl::MutexGuard aGuard( GetMutex() );

    return mxContext;
}

void UnoControl::peerCreated()
{
    Reference< XWindow > xWindow( getPeer(), UNO_QUERY );
    if ( !xWindow.is() )
        return;

    if ( maWindowListeners.getLength() )
        xWindow->addWindowListener( &maWindowListeners );

    if ( maFocusListeners.getLength() )
        xWindow->addFocusListener( &maFocusListeners );

    if ( maKeyListeners.getLength() )
        xWindow->addKeyListener( &maKeyListeners );

    if ( maMouseListeners.getLength() )
        xWindow->addMouseListener( &maMouseListeners );

    if ( maMouseMotionListeners.getLength() )
        xWindow->addMouseMotionListener( &maMouseMotionListeners );

    if ( maPaintListeners.getLength() )
        xWindow->addPaintListener( &maPaintListeners );
}

void UnoControl::createPeer( const Reference< XToolkit >& rxToolkit, const Reference< XWindowPeer >& rParentPeer ) throw(RuntimeException)
{
    ::osl::ClearableMutexGuard aGuard( GetMutex() );

    if ( !mxModel.is() )
    {
        RuntimeException aException;
        aException.Message = ::rtl::OUString(RTL_CONSTASCII_USTRINGPARAM("createPeer: no model!"));
        aException.Context = (XAggregation*)(::cppu::OWeakAggObject*)this;
        throw( aException );
    }

    if( !getPeer().is() )
    {
        mbCreatingPeer = sal_True;

        WindowClass eType;
        Reference< XToolkit >  xToolkit = rxToolkit;
        if( rParentPeer.is() && mxContext.is() )
        {
            // kein TopWindow
            if ( !xToolkit.is() )
                xToolkit = rParentPeer->getToolkit();
            Any aAny = OWeakAggObject::queryInterface( ::getCppuType((const Reference< XControlContainer>*)0) );
            Reference< XControlContainer > xC;
            aAny >>= xC;
            if( xC.is() )
                // Es ist ein Container
                eType = WindowClass_CONTAINER;
            else
                eType = WindowClass_SIMPLE;
        }
        else
        { // Nur richtig, wenn es sich um ein Top Window handelt
            if( rParentPeer.is() )
            {
                if ( !xToolkit.is() )
                    xToolkit = rParentPeer->getToolkit();
                eType = WindowClass_CONTAINER;
            }
            else
            {
                if ( !xToolkit.is() )
                    xToolkit = VCLUnoHelper::CreateToolkit();
                eType = WindowClass_TOP;
            }
        }
        WindowDescriptor aDescr;
        aDescr.Type = eType;
        aDescr.WindowServiceName = GetComponentServiceName();
        aDescr.Parent = rParentPeer;
        aDescr.Bounds = getPosSize();
        aDescr.WindowAttributes = 0;

        // Border
        Reference< XPropertySet > xPSet( mxModel, UNO_QUERY );
        Reference< XPropertySetInfo >  xInfo = xPSet->getPropertySetInfo();

        Any aVal;
        ::rtl::OUString aPropName = GetPropertyName( BASEPROPERTY_BORDER );
        if ( xInfo->hasPropertyByName( aPropName ) )
        {
            aVal = xPSet->getPropertyValue( aPropName );
            sal_Int16 n = sal_Int16();
            if ( aVal >>= n )
            {
                if ( n )
                    aDescr.WindowAttributes |= WindowAttribute::BORDER;
                else
                    aDescr.WindowAttributes |= VclWindowPeerAttribute::NOBORDER;
            }
        }

        // DESKTOP_AS_PARENT
        if ( aDescr.Type == WindowClass_TOP )
        {
            aPropName = GetPropertyName( BASEPROPERTY_DESKTOP_AS_PARENT );
            if ( xInfo->hasPropertyByName( aPropName ) )
            {
                aVal = xPSet->getPropertyValue( aPropName );
                sal_Bool b = sal_Bool();
                if ( ( aVal >>= b ) && b)
                    aDescr.ParentIndex = -1;
            }
        }
        // Moveable
        aPropName = GetPropertyName( BASEPROPERTY_MOVEABLE );
        if ( xInfo->hasPropertyByName( aPropName ) )
        {
            aVal = xPSet->getPropertyValue( aPropName );
            sal_Bool b = sal_Bool();
            if ( ( aVal >>= b ) && b)
                aDescr.WindowAttributes |= WindowAttribute::MOVEABLE;
        }

        // Closeable
        aPropName = GetPropertyName( BASEPROPERTY_CLOSEABLE );
        if ( xInfo->hasPropertyByName( aPropName ) )
        {
            aVal = xPSet->getPropertyValue( aPropName );
            sal_Bool b = sal_Bool();
            if ( ( aVal >>= b ) && b)
                aDescr.WindowAttributes |= WindowAttribute::CLOSEABLE;
        }

        // Dropdown
        aPropName = GetPropertyName( BASEPROPERTY_DROPDOWN );
        if ( xInfo->hasPropertyByName( aPropName ) )
        {
            aVal = xPSet->getPropertyValue( aPropName );
            sal_Bool b = sal_Bool();
            if ( ( aVal >>= b ) && b)
                aDescr.WindowAttributes |= VclWindowPeerAttribute::DROPDOWN;
        }

        // Spin
        aPropName = GetPropertyName( BASEPROPERTY_SPIN );
        if ( xInfo->hasPropertyByName( aPropName ) )
        {
            aVal = xPSet->getPropertyValue( aPropName );
            sal_Bool b = sal_Bool();
            if ( ( aVal >>= b ) && b)
                aDescr.WindowAttributes |= VclWindowPeerAttribute::SPIN;
        }

        // HScroll
        aPropName = GetPropertyName( BASEPROPERTY_HSCROLL );
        if ( xInfo->hasPropertyByName( aPropName ) )
        {
            aVal = xPSet->getPropertyValue( aPropName );
            sal_Bool b = sal_Bool();
            if ( ( aVal >>= b ) && b)
                aDescr.WindowAttributes |= VclWindowPeerAttribute::HSCROLL;
        }

        // VScroll
        aPropName = GetPropertyName( BASEPROPERTY_VSCROLL );
        if ( xInfo->hasPropertyByName( aPropName ) )
        {
            aVal = xPSet->getPropertyValue( aPropName );
            sal_Bool b = sal_Bool();
            if ( ( aVal >>= b ) && b)
                aDescr.WindowAttributes |= VclWindowPeerAttribute::VSCROLL;
        }

        // AutoHScroll
        aPropName = GetPropertyName( BASEPROPERTY_AUTOHSCROLL );
        if ( xInfo->hasPropertyByName( aPropName ) )
        {
            aVal = xPSet->getPropertyValue( aPropName );
            sal_Bool b = sal_Bool();
            if ( ( aVal >>= b ) && b)
                aDescr.WindowAttributes |= VclWindowPeerAttribute::AUTOHSCROLL;
        }

        // AutoVScroll
        aPropName = GetPropertyName( BASEPROPERTY_AUTOVSCROLL );
        if ( xInfo->hasPropertyByName( aPropName ) )
        {
            aVal = xPSet->getPropertyValue( aPropName );
            sal_Bool b = sal_Bool();
            if ( ( aVal >>= b ) && b)
                aDescr.WindowAttributes |= VclWindowPeerAttribute::AUTOVSCROLL;
        }

        //added for issue79712
        //NoLabel
        aPropName = GetPropertyName( BASEPROPERTY_NOLABEL );
        if ( xInfo->hasPropertyByName( aPropName ) )
        {
            aVal = xPSet->getPropertyValue( aPropName );
            sal_Bool b = sal_Bool();
            if ( ( aVal >>=b ) && b )
                aDescr.WindowAttributes |= VclWindowPeerAttribute::NOLABEL;
        }
        //issue79712 ends

        // Align
        aPropName = GetPropertyName( BASEPROPERTY_ALIGN );
        if ( xInfo->hasPropertyByName( aPropName ) )
        {
            aVal = xPSet->getPropertyValue( aPropName );
            sal_Int16 n = sal_Int16();
            if ( aVal >>= n )
            {
                if ( n == PROPERTY_ALIGN_LEFT )
                    aDescr.WindowAttributes |= VclWindowPeerAttribute::LEFT;
                else if ( n == PROPERTY_ALIGN_CENTER )
                    aDescr.WindowAttributes |= VclWindowPeerAttribute::CENTER;
                else
                    aDescr.WindowAttributes |= VclWindowPeerAttribute::RIGHT;
            }
        }

        // Ableitungen die Moeglichkeit geben die Attribute zu manipulieren
        PrepareWindowDescriptor(aDescr);

        // create the peer
        setPeer( xToolkit->createWindow( aDescr ) );

        // release the mutex guard (and work with copies of our members)
        // this is necessary as our peer may lock the SolarMutex (actually, all currently known peers do), so calling
        // into the peer with our own mutex locked may cause deadlocks
        // (We _really_ need peers which do not use the SolarMutex. It's really pissing me off that from time to
        // time deadlocks pop up because the low-level components like our peers use a mutex which ususally
        // is locked at the top of the stack (it protects the global message looping). This is always dangerous, and
        // can not always be solved by tampering with other mutexes.
        // Unfortunately, the VCL used in the peers is not threadsafe, and by definition needs a locked SolarMutex.)
        // 82300 - 12/21/00 - FS
        UnoControlComponentInfos aComponentInfos(maComponentInfos);
        sal_Bool bDesignMode(mbDesignMode);

        Reference< XGraphics >  xGraphics( mxGraphics           );
        Reference< XView >      xView    ( getPeer(), UNO_QUERY );
        Reference< XWindow >    xWindow  ( getPeer(), UNO_QUERY );

        aGuard.clear();

        // the updateFromModel is done without a locked mutex, too.
        // The reason is that the only thing this method does  is firing property changes, and this in general has
        // to be done without locked mutexes (as every notification to external listeners).
        // 82300 - 12/21/00 - FS
        updateFromModel();

        xView->setZoom( aComponentInfos.nZoomX, aComponentInfos.nZoomY );

        setPosSize( aComponentInfos.nX, aComponentInfos.nY, aComponentInfos.nWidth, aComponentInfos.nHeight, aComponentInfos.nFlags );

        if( aComponentInfos.bVisible && !bDesignMode )
            // Erst nach dem setzen der Daten anzeigen
            xWindow->setVisible( aComponentInfos.bVisible );

        if( !aComponentInfos.bEnable )
            xWindow->setEnable( aComponentInfos.bEnable );

        xView->setGraphics( xGraphics );

        peerCreated();

        mbCreatingPeer = sal_False;
    }
}

Reference< XWindowPeer > UnoControl::getPeer() throw(RuntimeException)
{
    ::osl::MutexGuard aGuard( GetMutex() );
    return mxPeer;
}

sal_Bool UnoControl::setModel( const Reference< XControlModel >& rxModel ) throw(RuntimeException)
{
    ::osl::MutexGuard aGuard( GetMutex() );

    Reference< XMultiPropertySet > xPropSet( mxModel, UNO_QUERY );

    // query for the XPropertiesChangeListener - our delegator is allowed to overwrite this interface
    Reference< XPropertiesChangeListener > xListener;
    queryInterface( ::getCppuType( &xListener ) ) >>= xListener;

    if( xPropSet.is() )
        xPropSet->removePropertiesChangeListener( xListener );

    mpData->bLocalizationSupport = false;
    mxModel = rxModel;

    if( mxModel.is() )
    {
        try
        {
            xPropSet.set( mxModel, UNO_QUERY_THROW );
            Reference< XPropertySetInfo > xPSI( xPropSet->getPropertySetInfo(), UNO_SET_THROW );

            Sequence< ::rtl::OUString> aNames = lcl_ImplGetPropertyNames( xPropSet );
            xPropSet->addPropertiesChangeListener( aNames, xListener );

            mpData->bLocalizationSupport = xPSI->hasPropertyByName( ::rtl::OUString( RTL_CONSTASCII_USTRINGPARAM( "ResourceResolver" ) ) );
        }
        catch( const Exception& )
        {
            DBG_UNHANDLED_EXCEPTION();
            mxModel.clear();
        }
    }

    return mxModel.is();
}

Reference< XControlModel > UnoControl::getModel(    ) throw(RuntimeException)
{
    return mxModel;
}

Reference< XView > UnoControl::getView(  ) throw(RuntimeException)
{
    return  static_cast< XView* >( this );
}

void UnoControl::setDesignMode( sal_Bool bOn ) throw(RuntimeException)
{
    ModeChangeEvent aModeChangeEvent;

    Reference< XWindow > xWindow;
    {
        ::osl::MutexGuard aGuard( GetMutex() );
        if ( bOn == mbDesignMode )
            return;

        // remember this
        mbDesignMode = bOn;
        xWindow = xWindow.query( getPeer() );
        // dispose our current AccessibleContext, if we have one
        // (changing the design mode implies having a new implementation for this context,
        // so the old one must be declared DEFUNC)
        disposeAccessibleContext();

        aModeChangeEvent.Source = *this;
        aModeChangeEvent.NewMode = mbDesignMode ? ::rtl::OUString(RTL_CONSTASCII_USTRINGPARAM("design")) : ::rtl::OUString(RTL_CONSTASCII_USTRINGPARAM("alive" ));
    }

    // ajust the visibility of our window
    if ( xWindow.is() )
        xWindow->setVisible( !bOn );

    // and notify our mode listeners
    maModeChangeListeners.notifyEach( &XModeChangeListener::modeChanged, aModeChangeEvent );
}

sal_Bool UnoControl::isDesignMode(  ) throw(RuntimeException)
{
    return mbDesignMode;
}

sal_Bool UnoControl::isTransparent(  ) throw(RuntimeException)
{
    return sal_False;
}

// XServiceInfo
::rtl::OUString UnoControl::getImplementationName(  ) throw(RuntimeException)
{
    OSL_FAIL( "This method should be overloaded!" );
    return ::rtl::OUString();
}

sal_Bool UnoControl::supportsService( const ::rtl::OUString& rServiceName ) throw(RuntimeException)
{
    ::osl::MutexGuard aGuard( GetMutex() );

    Sequence< ::rtl::OUString > aSNL = getSupportedServiceNames();
    const ::rtl::OUString* pArray = aSNL.getConstArray();
    const ::rtl::OUString* pArrayEnd = aSNL.getConstArray() + aSNL.getLength();
    for (; pArray != pArrayEnd; ++pArray )
        if( *pArray == rServiceName )
            break;

    return pArray != pArrayEnd;
}

Sequence< ::rtl::OUString > UnoControl::getSupportedServiceNames(  ) throw(RuntimeException)
{
    ::rtl::OUString sName( RTL_CONSTASCII_USTRINGPARAM( "com.sun.star.awt.UnoControl" ) );
    return Sequence< ::rtl::OUString >( &sName, 1 );
}

// ------------------------------------------------------------------------
Reference< XAccessibleContext > SAL_CALL UnoControl::getAccessibleContext(  ) throw (RuntimeException)
{
    // creation of the context will certainly require the SolarMutex ...
    SolarMutexGuard aSolarGuard;
    ::osl::MutexGuard aGuard( GetMutex() );

    Reference< XAccessibleContext > xCurrentContext( maAccessibleContext.get(), UNO_QUERY );
    if ( !xCurrentContext.is() )
    {
        if ( !mbDesignMode )
        {   // in alive mode, use the AccessibleContext of the peer
            Reference< XAccessible > xPeerAcc( getPeer(), UNO_QUERY );
            if ( xPeerAcc.is() )
                xCurrentContext = xPeerAcc->getAccessibleContext( );
        }
        else
            // in design mode, use a fallback
            xCurrentContext = ::toolkit::OAccessibleControlContext::create( this );

        DBG_ASSERT( xCurrentContext.is(), "UnoControl::getAccessibleContext: invalid context (invalid peer?)!" );
        maAccessibleContext = xCurrentContext;

        // get notified when the context is disposed
        Reference< XComponent > xContextComp( xCurrentContext, UNO_QUERY );
        if ( xContextComp.is() )
            xContextComp->addEventListener( this );
        // In an ideal world, this is not necessary - there the object would be released as soon as it has been
        // disposed, and thus our weak reference would be empty, too.
        // But 'til this ideal world comes (means 'til we do never have any refcount/lifetime bugs anymore), we
        // need to listen for disposal and reset our weak reference then.
    }

    return xCurrentContext;
}

void SAL_CALL UnoControl::addModeChangeListener( const Reference< XModeChangeListener >& _rxListener ) throw (RuntimeException)
{
    ::osl::MutexGuard aGuard( GetMutex() );
    maModeChangeListeners.addInterface( _rxListener );
}

void SAL_CALL UnoControl::removeModeChangeListener( const Reference< XModeChangeListener >& _rxListener ) throw (RuntimeException)
{
    ::osl::MutexGuard aGuard( GetMutex() );
    maModeChangeListeners.removeInterface( _rxListener );
}

void SAL_CALL UnoControl::addModeChangeApproveListener( const Reference< XModeChangeApproveListener >& ) throw (NoSupportException, RuntimeException)
{
    throw NoSupportException( );
}

void SAL_CALL UnoControl::removeModeChangeApproveListener( const Reference< XModeChangeApproveListener >&  ) throw (NoSupportException, RuntimeException)
{
    throw NoSupportException( );
}

//----------------------------------------------------------------------------------------------------------------------
awt::Point SAL_CALL UnoControl::convertPointToLogic( const awt::Point& i_Point, ::sal_Int16 i_TargetUnit ) throw (IllegalArgumentException, RuntimeException)
{
    Reference< XUnitConversion > xPeerConversion;
    {
        ::osl::MutexGuard aGuard( GetMutex() );
        xPeerConversion = xPeerConversion.query( getPeer() );
    }
    if ( xPeerConversion.is() )
        return xPeerConversion->convertPointToLogic( i_Point, i_TargetUnit );
    return awt::Point( );
}

//----------------------------------------------------------------------------------------------------------------------
awt::Point SAL_CALL UnoControl::convertPointToPixel( const awt::Point& i_Point, ::sal_Int16 i_SourceUnit ) throw (IllegalArgumentException, RuntimeException)
{
    Reference< XUnitConversion > xPeerConversion;
    {
        ::osl::MutexGuard aGuard( GetMutex() );
        xPeerConversion = xPeerConversion.query( getPeer() );
    }
    if ( xPeerConversion.is() )
        return xPeerConversion->convertPointToPixel( i_Point, i_SourceUnit );
    return awt::Point( );
}

//----------------------------------------------------------------------------------------------------------------------
awt::Size SAL_CALL UnoControl::convertSizeToLogic( const awt::Size& i_Size, ::sal_Int16 i_TargetUnit ) throw (IllegalArgumentException, RuntimeException)
{
    Reference< XUnitConversion > xPeerConversion;
    {
        ::osl::MutexGuard aGuard( GetMutex() );
        xPeerConversion = xPeerConversion.query( getPeer() );
    }
    if ( xPeerConversion.is() )
        return xPeerConversion->convertSizeToLogic( i_Size, i_TargetUnit );
    return awt::Size( );
}

//----------------------------------------------------------------------------------------------------------------------
awt::Size SAL_CALL UnoControl::convertSizeToPixel( const awt::Size& i_Size, ::sal_Int16 i_SourceUnit ) throw (IllegalArgumentException, RuntimeException)
{
    Reference< XUnitConversion > xPeerConversion;
    {
        ::osl::MutexGuard aGuard( GetMutex() );
        xPeerConversion = xPeerConversion.query( getPeer() );
    }
    if ( xPeerConversion.is() )
        return xPeerConversion->convertSizeToPixel( i_Size, i_SourceUnit );
    return awt::Size( );
}

//----------------------------------------------------------------------------------------------------------------------
uno::Reference< awt::XStyleSettings > SAL_CALL UnoControl::getStyleSettings() throw (RuntimeException)
{
    Reference< awt::XStyleSettingsSupplier > xPeerSupplier;
    {
        ::osl::MutexGuard aGuard( GetMutex() );
        xPeerSupplier = xPeerSupplier.query( getPeer() );
    }
    if ( xPeerSupplier.is() )
        return xPeerSupplier->getStyleSettings();
    return NULL;
}

/* vim:set shiftwidth=4 softtabstop=4 expandtab: */<|MERGE_RESOLUTION|>--- conflicted
+++ resolved
@@ -228,14 +228,9 @@
 
         Window* pParentWindow( NULL );
         {
-<<<<<<< HEAD
             SolarMutexGuard aGuard;
-            pWW = lcl_GetDefaultWindow();
-=======
-            osl::Guard< vos::IMutex > aGuard( Application::GetSolarMutex() );
             pParentWindow = dynamic_cast< Window* >( Application::GetDefaultDevice() );
             ENSURE_OR_THROW( pParentWindow != NULL, "could obtain a default parent window!" );
->>>>>>> 9e849585
         }
         try
         {
