--- conflicted
+++ resolved
@@ -185,16 +185,10 @@
         ::com::sun::star::uno::Reference< ::com::sun::star::awt::XWindowPeer> xPeer = pWindow->GetWindowPeer();
         if( xPeer.is() )
         {
-<<<<<<< HEAD
-            int i = 0;
-            i++;
-            //          OSL_FAIL( "UnoWrapper::SetWindowInterface: there already *is* a WindowInterface for this window!" );
-=======
             bool bSameInstance( pVCLXWindow == dynamic_cast< VCLXWindow* >( xPeer.get() ));
             DBG_ASSERT( bSameInstance, "UnoWrapper::SetWindowInterface: there already *is* a WindowInterface for this window!" );
             if ( bSameInstance )
                 return;
->>>>>>> 9e849585
         }
         pVCLXWindow->SetWindow( pWindow );
         pWindow->SetWindowPeer( xIFace, pVCLXWindow );
