--- conflicted
+++ resolved
@@ -65,7 +65,6 @@
 #include <vcl/tabpage.hxx>
 #include <vcl/button.hxx>
 #include <comphelper/asyncnotification.hxx>
-#include <toolkit/helper/solarrelease.hxx>
 #include "stylesettings.hxx"
 
 #include <toolkit/helper/unopropertyarrayhelper.hxx>
@@ -91,8 +90,6 @@
 
 namespace WritingMode2 = ::com::sun::star::text::WritingMode2;
 namespace MouseWheelBehavior = ::com::sun::star::awt::MouseWheelBehavior;
-
-using ::toolkit::ReleaseSolarMutex;
 
 //====================================================================
 //= misc helpers
@@ -340,11 +337,7 @@
     }
 
     {
-<<<<<<< HEAD
-        SolarMutexReleaser aReleaseSolar;
-=======
-        ReleaseSolarMutex aReleaseSolar( ReleaseSolarMutex::RescheduleDuringAcquire );
->>>>>>> 36524b9d
+        SolarMutexReleaser aReleaseSolar( SolarMutexReleaser::RescheduleDuringAcquire );
         for (   CallbackArray::const_iterator loop = aCallbacksCopy.begin();
                 loop != aCallbacksCopy.end();
                 ++loop
