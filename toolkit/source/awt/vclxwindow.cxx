--- conflicted
+++ resolved
@@ -66,11 +66,7 @@
 #include <vcl/tabpage.hxx>
 #include <vcl/button.hxx>
 #include <comphelper/asyncnotification.hxx>
-<<<<<<< HEAD
-=======
 #include <comphelper/flagguard.hxx>
-#include <toolkit/helper/solarrelease.hxx>
->>>>>>> e2a3d487
 #include "stylesettings.hxx"
 #include <tools/urlobj.hxx>
 #include <toolkit/helper/unopropertyarrayhelper.hxx>
@@ -2517,13 +2513,8 @@
 sal_Bool SAL_CALL VCLXWindow::isInPopupMode(  ) throw (::com::sun::star::uno::RuntimeException)
 {
     // TODO: remove interface in the next incompatible build
-<<<<<<< HEAD
-    SolarMutexGuard aGuard;
-    return FALSE;
-=======
-    ::vos::OGuard aGuard( GetMutex() );
+    SolarMutexGuard aGuard;
     return sal_False;
->>>>>>> e2a3d487
 }
 
 
