/* -*- Mode: C++; tab-width: 4; indent-tabs-mode: nil; c-basic-offset: 4 -*- */
/*************************************************************************
 *
 * DO NOT ALTER OR REMOVE COPYRIGHT NOTICES OR THIS FILE HEADER.
 *
 * Copyright 2000, 2010 Oracle and/or its affiliates.
 *
 * OpenOffice.org - a multi-platform office productivity suite
 *
 * This file is part of OpenOffice.org.
 *
 * OpenOffice.org is free software: you can redistribute it and/or modify
 * it under the terms of the GNU Lesser General Public License version 3
 * only, as published by the Free Software Foundation.
 *
 * OpenOffice.org is distributed in the hope that it will be useful,
 * but WITHOUT ANY WARRANTY; without even the implied warranty of
 * MERCHANTABILITY or FITNESS FOR A PARTICULAR PURPOSE.  See the
 * GNU Lesser General Public License version 3 for more details
 * (a copy is included in the LICENSE file that accompanied this code).
 *
 * You should have received a copy of the GNU Lesser General Public License
 * version 3 along with OpenOffice.org.  If not, see
 * <http://www.openoffice.org/license.html>
 * for a copy of the LGPLv3 License.
 *
 ************************************************************************/

#ifndef _CONNECTIVITY_DBASE_INDEXPAGE_HXX_
#define _CONNECTIVITY_DBASE_INDEXPAGE_HXX_

#include <rtl/ref.hxx>
#include <tools/stream.hxx>
#ifndef _VECTOR_
#include <vector>
#endif

<<<<<<< HEAD
=======
#if 0
namespace connectivity
{
    namespace dbase
    {
        //==================================================================
        // Index Seitenverweis
        //==================================================================
        //  SV_DECL_REF(ONDXPage); // Basisklasse da weitere Informationen gehalten werden muessen

        class ONDXPage;
        typedef vos::ORef<ONDXPage>         ONDXPagePtr_BASE;

        class ONDXPagePtr : public ONDXPagePtr_BASE //ONDXPageRef
        {
            friend  SvStream& operator << (SvStream &rStream, const ONDXPagePtr&);
            friend  SvStream& operator >> (SvStream &rStream, ONDXPagePtr&);

            sal_uInt32  nPagePos;       // Position in der Indexdatei

        public:
            ONDXPagePtr(sal_uInt32 nPos = 0):nPagePos(nPos){}
            ONDXPagePtr(const ONDXPagePtr& rRef);
            ONDXPagePtr(ONDXPage* pRefPage);

            ONDXPagePtr& operator=(const ONDXPagePtr& rRef);
            ONDXPagePtr& operator=(ONDXPage* pPageRef);

            sal_uInt32 GetPagePos() const {return nPagePos;}
            sal_Bool HasPage() const {return nPagePos != 0;}
            sal_Bool Is() const { return isValid(); }
            void Clear()
            {
                unbind();
            }
        };

        SvStream& operator << (SvStream &rStream, const ONDXPagePtr&);
        SvStream& operator >> (SvStream &rStream, ONDXPagePtr&);
    }
}
#endif
>>>>>>> 4fba42e5
#endif // _CONNECTIVITY_DBASE_INDEXPAGE_HXX_

/* vim:set shiftwidth=4 softtabstop=4 expandtab: */<|MERGE_RESOLUTION|>--- conflicted
+++ resolved
@@ -31,55 +31,8 @@
 
 #include <rtl/ref.hxx>
 #include <tools/stream.hxx>
-#ifndef _VECTOR_
 #include <vector>
-#endif
 
-<<<<<<< HEAD
-=======
-#if 0
-namespace connectivity
-{
-    namespace dbase
-    {
-        //==================================================================
-        // Index Seitenverweis
-        //==================================================================
-        //  SV_DECL_REF(ONDXPage); // Basisklasse da weitere Informationen gehalten werden muessen
-
-        class ONDXPage;
-        typedef vos::ORef<ONDXPage>         ONDXPagePtr_BASE;
-
-        class ONDXPagePtr : public ONDXPagePtr_BASE //ONDXPageRef
-        {
-            friend  SvStream& operator << (SvStream &rStream, const ONDXPagePtr&);
-            friend  SvStream& operator >> (SvStream &rStream, ONDXPagePtr&);
-
-            sal_uInt32  nPagePos;       // Position in der Indexdatei
-
-        public:
-            ONDXPagePtr(sal_uInt32 nPos = 0):nPagePos(nPos){}
-            ONDXPagePtr(const ONDXPagePtr& rRef);
-            ONDXPagePtr(ONDXPage* pRefPage);
-
-            ONDXPagePtr& operator=(const ONDXPagePtr& rRef);
-            ONDXPagePtr& operator=(ONDXPage* pPageRef);
-
-            sal_uInt32 GetPagePos() const {return nPagePos;}
-            sal_Bool HasPage() const {return nPagePos != 0;}
-            sal_Bool Is() const { return isValid(); }
-            void Clear()
-            {
-                unbind();
-            }
-        };
-
-        SvStream& operator << (SvStream &rStream, const ONDXPagePtr&);
-        SvStream& operator >> (SvStream &rStream, ONDXPagePtr&);
-    }
-}
-#endif
->>>>>>> 4fba42e5
 #endif // _CONNECTIVITY_DBASE_INDEXPAGE_HXX_
 
 /* vim:set shiftwidth=4 softtabstop=4 expandtab: */