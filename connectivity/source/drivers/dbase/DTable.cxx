--- conflicted
+++ resolved
@@ -785,13 +785,8 @@
 sal_Bool ODbaseTable::fetchRow(OValueRefRow& _rRow,const OSQLColumns & _rCols, sal_Bool _bUseTableDefs,sal_Bool bRetrieveData)
 {
     RTL_LOGFILE_CONTEXT_AUTHOR( aLogger, "dbase", "Ocke.Janssen@sun.com", "ODbaseTable::fetchRow" );
-<<<<<<< HEAD
     // Read the data
-    BOOL bIsCurRecordDeleted = ((char)m_pBuffer[0] == '*') ? TRUE : sal_False;
-=======
-    // Einlesen der Daten
-    sal_Bool bIsCurRecordDeleted = ((char)m_pBuffer[0] == '*') ? sal_True : sal_False;
->>>>>>> 4fba42e5
+    bool bIsCurRecordDeleted = (char)m_pBuffer[0] == '*';
 
     // only read the bookmark
 
@@ -1158,13 +1153,8 @@
     ::dbtools::throwGenericSQLException( sError, *this );
 }
 //------------------------------------------------------------------
-<<<<<<< HEAD
 // creates in principle dBase IV file format
-BOOL ODbaseTable::CreateFile(const INetURLObject& aFile, BOOL& bCreateMemo)
-=======
-// erzeugt grundsaetzlich dBase IV Datei Format
 sal_Bool ODbaseTable::CreateFile(const INetURLObject& aFile, sal_Bool& bCreateMemo)
->>>>>>> 4fba42e5
 {
     RTL_LOGFILE_CONTEXT_AUTHOR( aLogger, "dbase", "Ocke.Janssen@sun.com", "ODbaseTable::CreateFile" );
     bCreateMemo = sal_False;
@@ -1217,35 +1207,19 @@
     memset(aBuffer,0,sizeof(aBuffer));
 
     m_pFileStream->Seek(0L);
-<<<<<<< HEAD
-    (*m_pFileStream) << (BYTE) nDbaseType;                              // dBase format
-    (*m_pFileStream) << (BYTE) (aDate.GetYear() % 100);                 // current date
-
-
-    (*m_pFileStream) << (BYTE) aDate.GetMonth();
-    (*m_pFileStream) << (BYTE) aDate.GetDay();
-    (*m_pFileStream) << 0L;                                             // number of data records
-    (*m_pFileStream) << (USHORT)((m_pColumns->getCount()+1) * 32 + 1);  // header information,
-                                                                        // pColumns contains always an additional column
-    (*m_pFileStream) << (USHORT) 0;                                     // record length will be determined later
-    m_pFileStream->Write(aBuffer, 20);
-
-    USHORT nRecLength = 1;                                              // Length 1 for deleted flag
-=======
     (*m_pFileStream) << (sal_uInt8) nDbaseType;                              // dBase format
-    (*m_pFileStream) << (sal_uInt8) (aDate.GetYear() % 100);                 // aktuelles Datum
+    (*m_pFileStream) << (sal_uInt8) (aDate.GetYear() % 100);                 // current date
 
 
     (*m_pFileStream) << (sal_uInt8) aDate.GetMonth();
     (*m_pFileStream) << (sal_uInt8) aDate.GetDay();
-    (*m_pFileStream) << 0L;                                             // Anzahl der Datensaetze
-    (*m_pFileStream) << (sal_uInt16)((m_pColumns->getCount()+1) * 32 + 1);  // Kopfinformationen,
-                                                                        // pColumns erhaelt immer eine Spalte mehr
-    (*m_pFileStream) << (sal_uInt16) 0;                                     // Satzlaenge wird spaeter bestimmt
+    (*m_pFileStream) << 0L;                                             // number of data records
+    (*m_pFileStream) << (sal_uInt16)((m_pColumns->getCount()+1) * 32 + 1);  // header information,
+                                                                        // pColumns contains always an additional column
+    (*m_pFileStream) << (sal_uInt16) 0;                                     // record length will be determined later
     m_pFileStream->Write(aBuffer, 20);
 
-    sal_uInt16 nRecLength = 1;                                              // Laenge 1 fuer deleted flag
->>>>>>> 4fba42e5
+    sal_uInt16 nRecLength = 1;                                              // Length 1 for deleted flag
     sal_Int32  nMaxFieldLength = m_pConnection->getMetaData()->getMaxColumnNameLength();
     ::rtl::OUString aName;
     const ::rtl::OUString sPropName = OMetaConnection::getPropMap().getNameByIndex(PROPERTY_ID_NAME);
@@ -1338,15 +1312,9 @@
                     {
                         throwInvalidColumnType(STR_INVALID_COLUMN_PRECISION, aName);
                     }
-<<<<<<< HEAD
-                    (*m_pFileStream) << (BYTE) Min((unsigned)nPrecision, 255U);      // field length
-                    nRecLength = nRecLength + (USHORT)::std::min((USHORT)nPrecision, (USHORT)255UL);
-                    (*m_pFileStream) << (BYTE)0;                                                                // decimals
-=======
-                    (*m_pFileStream) << (sal_uInt8) Min((sal_uIntPtr)nPrecision, 255UL);      //Feldlaenge
+                    (*m_pFileStream) << (sal_uInt8) Min((unsigned)nPrecision, 255U);      // field length
                     nRecLength = nRecLength + (sal_uInt16)::std::min((sal_uInt16)nPrecision, (sal_uInt16)255UL);
-                    (*m_pFileStream) << (sal_uInt8)0;                                                                //Nachkommastellen
->>>>>>> 4fba42e5
+                    (*m_pFileStream) << (sal_uInt8)0;                                                                // decimals
                     break;
                 case 'F':
                 case 'N':
@@ -1358,13 +1326,8 @@
                     }
                     if (getBOOL(xCol->getPropertyValue(OMetaConnection::getPropMap().getNameByIndex(PROPERTY_ID_ISCURRENCY)))) // Currency will be treated separately
                     {
-<<<<<<< HEAD
-                        (*m_pFileStream) << (BYTE)10;          // standard length
-                        (*m_pFileStream) << (BYTE)4;
-=======
-                        (*m_pFileStream) << (sal_uInt8)10;          // Standard Laenge
+                        (*m_pFileStream) << (sal_uInt8)10;          // standard length
                         (*m_pFileStream) << (sal_uInt8)4;
->>>>>>> 4fba42e5
                         nRecLength += 10;
                     }
                     else
@@ -1409,11 +1372,7 @@
             aBuffer[0] = 0x00;
         }
 
-<<<<<<< HEAD
-        (*m_pFileStream) << (BYTE)FIELD_DESCRIPTOR_TERMINATOR;              // end of header
-=======
-        (*m_pFileStream) << (sal_uInt8)FIELD_DESCRIPTOR_TERMINATOR;              // kopf ende
->>>>>>> 4fba42e5
+        (*m_pFileStream) << (sal_uInt8)FIELD_DESCRIPTOR_TERMINATOR;              // end of header
         (*m_pFileStream) << (char)DBF_EOL;
         m_pFileStream->Seek(10L);
         (*m_pFileStream) << nRecLength;                                     // set record length afterwards
@@ -1443,13 +1402,8 @@
 }
 
 //------------------------------------------------------------------
-<<<<<<< HEAD
 // creates in principle dBase III file format
-BOOL ODbaseTable::CreateMemoFile(const INetURLObject& aFile)
-=======
-// erzeugt grundsaetzlich dBase III Datei Format
 sal_Bool ODbaseTable::CreateMemoFile(const INetURLObject& aFile)
->>>>>>> 4fba42e5
 {
     RTL_LOGFILE_CONTEXT_AUTHOR( aLogger, "dbase", "Ocke.Janssen@sun.com", "ODbaseTable::CreateMemoFile" );
     // filehandling macro for table creation
@@ -1549,23 +1503,15 @@
     memset(m_pBuffer, 0, m_aHeader.db_slng);
     m_pBuffer[0] = ' ';
 
-<<<<<<< HEAD
     // Copy new row completely:
     // ... and add at the end as new Record:
-    UINT32 nTempPos = m_nFilePos;
-=======
-    // Gesamte neue Row uebernehmen:
-    // ... und am Ende als neuen Record hinzufuegen:
-    sal_uInt32 nTempPos = m_nFilePos,
-           nFileSize = 0,
-           nMemoFileSize = 0;
->>>>>>> 4fba42e5
+    sal_uInt32 nTempPos = m_nFilePos;
 
     m_nFilePos = (sal_uIntPtr)m_aHeader.db_anz + 1;
     sal_Bool bInsertRow = UpdateBuffer( rRow, NULL, _xCols );
     if ( bInsertRow )
     {
-        UINT32 nFileSize = 0, nMemoFileSize = 0;
+        sal_uInt32 nFileSize = 0, nMemoFileSize = 0;
 
         nFileSize = lcl_getFileSize(*m_pFileStream);
 
@@ -1967,13 +1913,8 @@
                     // one, because const_cast GetFormatPrecision on SvNumberFormat is not constant,
                     // even though it really could and should be
                     const ByteString aDefaultValue( ::rtl::math::doubleToString( n, rtl_math_StringFormat_F, nScale, '.', NULL, 0));
-<<<<<<< HEAD
                     const sal_Int32 nValueLen = aDefaultValue.Len();
                     if ( nValueLen <= nLen )
-=======
-                    sal_Bool bValidLength  = aDefaultValue.Len() <= nLen;
-                    if ( bValidLength )
->>>>>>> 4fba42e5
                     {
                         // Write value right-justified, padded with blanks to the left.
                         memcpy(pData+nLen-nValueLen,aDefaultValue.GetBuffer(),nValueLen);
@@ -2007,11 +1948,7 @@
                     char cNext = pData[nLen]; // Mark's scratch and replaced by 0
                     pData[nLen] = '\0';       // This is because the buffer is always a sign of greater ...
 
-<<<<<<< HEAD
-                    ULONG nBlockNo = strtol((const char *)pData,NULL,10);   // Block number read
-=======
-                    sal_uIntPtr nBlockNo = strtol((const char *)pData,NULL,10); // Blocknummer lesen
->>>>>>> 4fba42e5
+                    sal_uIntPtr nBlockNo = strtol((const char *)pData,NULL,10); // Block number read
 
                     // Next initial character restore again:
                     pData[nLen] = cNext;
@@ -2070,13 +2007,8 @@
 sal_Bool ODbaseTable::WriteMemo(ORowSetValue& aVariable, sal_uIntPtr& rBlockNr)
 {
     RTL_LOGFILE_CONTEXT_AUTHOR( aLogger, "dbase", "Ocke.Janssen@sun.com", "ODbaseTable::WriteMemo" );
-<<<<<<< HEAD
     // if the BlockNo 0 is given, the block will be appended at the end
-    ULONG nSize = 0;
-=======
-    // wird die BlockNr 0 vorgegeben, wird der block ans Ende gehaengt
     sal_uIntPtr nSize = 0;
->>>>>>> 4fba42e5
     ::rtl::OString aStr;
     ::com::sun::star::uno::Sequence<sal_Int8> aValue;
     sal_uInt8 nHeader[4];
@@ -2091,13 +2023,8 @@
         nSize = DBTypeConversion::convertUnicodeString( aVariable.getString(), aStr, m_eEncoding );
     }
 
-<<<<<<< HEAD
     // append or overwrite
-    BOOL bAppend = rBlockNr == 0;
-=======
-    // Anhaengen oder ueberschreiben
     sal_Bool bAppend = rBlockNr == 0;
->>>>>>> 4fba42e5
 
     if (!bAppend)
     {
@@ -2126,13 +2053,8 @@
                                  (unsigned char)sHeader[1]) * 256 +
                                  (unsigned char)sHeader[0]  - 8;
 
-<<<<<<< HEAD
                 // fits the new length in the used blocks
-                ULONG nUsedBlocks = ((nSize + 8) / m_aMemoHeader.db_size) + (((nSize + 8) % m_aMemoHeader.db_size > 0) ? 1 : 0),
-=======
-                // passt die neue Laenge in die belegten Bloecke
                 sal_uIntPtr nUsedBlocks = ((nSize + 8) / m_aMemoHeader.db_size) + (((nSize + 8) % m_aMemoHeader.db_size > 0) ? 1 : 0),
->>>>>>> 4fba42e5
                       nOldUsedBlocks = ((nOldSize + 8) / m_aMemoHeader.db_size) + (((nOldSize + 8) % m_aMemoHeader.db_size > 0) ? 1 : 0);
                 bAppend = nUsedBlocks > nOldUsedBlocks;
             }
@@ -2141,13 +2063,8 @@
 
     if (bAppend)
     {
-<<<<<<< HEAD
-        ULONG nStreamSize = m_pMemoStream->Seek(STREAM_SEEK_TO_END);
+        sal_uIntPtr nStreamSize = m_pMemoStream->Seek(STREAM_SEEK_TO_END);
         // fill last block
-=======
-        sal_uIntPtr nStreamSize = m_pMemoStream->Seek(STREAM_SEEK_TO_END);
-        // letzten block auffuellen
->>>>>>> 4fba42e5
         rBlockNr = (nStreamSize / m_aMemoHeader.db_size) + ((nStreamSize % m_aMemoHeader.db_size) > 0 ? 1 : 0);
 
         m_pMemoStream->SetStreamSize(rBlockNr * m_aMemoHeader.db_size);
@@ -2719,11 +2636,7 @@
         OSL_ENSURE(m_nFilePos >= 1,"SdbDBFCursor::FileFetchRow: ungueltige Record-Position");
         sal_Int32 nPos = m_aHeader.db_kopf + (sal_Int32)(m_nFilePos-1) * nEntryLen;
 
-<<<<<<< HEAD
         m_pFileStream->Seek(nPos);
-=======
-        sal_uIntPtr nLen = m_pFileStream->Seek(nPos);
->>>>>>> 4fba42e5
         if (m_pFileStream->GetError() != ERRCODE_NONE)
             goto Error;
 
@@ -2762,12 +2675,7 @@
 sal_Bool ODbaseTable::ReadMemo(sal_uIntPtr nBlockNo, ORowSetValue& aVariable)
 {
     RTL_LOGFILE_CONTEXT_AUTHOR( aLogger, "dbase", "Ocke.Janssen@sun.com", "ODbaseTable::ReadMemo" );
-<<<<<<< HEAD
-    BOOL bIsText = TRUE;
-=======
-    sal_Bool bIsText = sal_True;
-    //  SdbConnection* pConnection = GetConnection();
->>>>>>> 4fba42e5
+    bool bIsText = true;
 
     m_pMemoStream->Seek(nBlockNo * m_aMemoHeader.db_size);
     switch (m_aMemoHeader.db_typ)
@@ -2777,13 +2685,8 @@
             const char cEOF = (char) DBF_EOL;
             ByteString aBStr;
             static char aBuf[514];
-<<<<<<< HEAD
             aBuf[512] = 0;          // avoid random value
-            BOOL bReady = sal_False;
-=======
-            aBuf[512] = 0;          // sonst kann der Zufall uebel mitspielen
             sal_Bool bReady = sal_False;
->>>>>>> 4fba42e5
 
             do
             {
@@ -2811,21 +2714,6 @@
             // Foxpro stores text and binary data
             if (m_aMemoHeader.db_typ == MemoFoxPro)
             {
-<<<<<<< HEAD
-=======
-//              if (((sal_uInt8)sHeader[0]) != 0 || ((sal_uInt8)sHeader[1]) != 0 || ((sal_uInt8)sHeader[2]) != 0)
-//              {
-////                    String aText = String(SdbResId(STR_STAT_IResultSetHelper::INVALID));
-////                    aText.SearchAndReplace(String::CreateFromAscii("%%d"),m_pMemoStream->GetFileName());
-////                    aText.SearchAndReplace(String::CreateFromAscii("%%t"),aStatus.TypeToString(MEMO));
-////                    aStatus.Set(SDB_STAT_ERROR,
-////                            String::CreateFromAscii("01000"),
-////                            aStatus.CreateErrorMessage(aText),
-////                            0, String() );
-//                  return sal_False;
-//              }
-//
->>>>>>> 4fba42e5
                 bIsText = sHeader[3] != 0;
             }
             else if (((sal_uInt8)sHeader[0]) != 0xFF || ((sal_uInt8)sHeader[1]) != 0xFF || ((sal_uInt8)sHeader[2]) != 0x08)
