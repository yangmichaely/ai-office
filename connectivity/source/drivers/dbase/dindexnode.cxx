/* -*- Mode: C++; tab-width: 4; indent-tabs-mode: nil; c-basic-offset: 4 -*- */
/*************************************************************************
 *
 * DO NOT ALTER OR REMOVE COPYRIGHT NOTICES OR THIS FILE HEADER.
 *
 * Copyright 2000, 2010 Oracle and/or its affiliates.
 *
 * OpenOffice.org - a multi-platform office productivity suite
 *
 * This file is part of OpenOffice.org.
 *
 * OpenOffice.org is free software: you can redistribute it and/or modify
 * it under the terms of the GNU Lesser General Public License version 3
 * only, as published by the Free Software Foundation.
 *
 * OpenOffice.org is distributed in the hope that it will be useful,
 * but WITHOUT ANY WARRANTY; without even the implied warranty of
 * MERCHANTABILITY or FITNESS FOR A PARTICULAR PURPOSE.  See the
 * GNU Lesser General Public License version 3 for more details
 * (a copy is included in the LICENSE file that accompanied this code).
 *
 * You should have received a copy of the GNU Lesser General Public License
 * version 3 along with OpenOffice.org.  If not, see
 * <http://www.openoffice.org/license.html>
 * for a copy of the LGPLv3 License.
 *
 ************************************************************************/

// MARKER(update_precomp.py): autogen include statement, do not remove
#include "precompiled_connectivity.hxx"
#include "dbase/dindexnode.hxx"
#include "connectivity/CommonTools.hxx"
#include <osl/thread.h>
#include "dbase/DIndex.hxx"
#include <tools/debug.hxx>
#include "diagnose_ex.h"

#include <algorithm>


using namespace connectivity;
using namespace connectivity::dbase;
using namespace connectivity::file;
using namespace com::sun::star::sdbc;
// -----------------------------------------------------------------------------
ONDXKey::ONDXKey(sal_uInt32 nRec)
    :nRecord(nRec)
{
}
// -----------------------------------------------------------------------------
ONDXKey::ONDXKey(const ORowSetValue& rVal, sal_Int32 eType, sal_uInt32 nRec)
    : ONDXKey_BASE(eType)
    , nRecord(nRec)
    , xValue(rVal)
{
}
// -----------------------------------------------------------------------------
ONDXKey::ONDXKey(const rtl::OUString& aStr, sal_uInt32 nRec)
    : ONDXKey_BASE(::com::sun::star::sdbc::DataType::VARCHAR)
     ,nRecord(nRec)
{
    if (aStr.getLength())
    {
        xValue = aStr;
        xValue.setBound(sal_True);
    }
}
// -----------------------------------------------------------------------------
<<<<<<< HEAD
ONDXKey::ONDXKey(double aVal, UINT32 nRec)
=======

ONDXKey::ONDXKey(double aVal, sal_uInt32 nRec)
>>>>>>> 4fba42e5
    : ONDXKey_BASE(::com::sun::star::sdbc::DataType::DOUBLE)
     ,nRecord(nRec)
     ,xValue(aVal)
{
}
// -----------------------------------------------------------------------------

//==================================================================
// Index Seite
//==================================================================
ONDXPage::ONDXPage(ODbaseIndex& rInd, sal_uInt32 nPos, ONDXPage* pParent)
           :nPagePos(nPos)
           ,bModified(sal_False)
           ,nCount(0)
           ,aParent(pParent)
           ,rIndex(rInd)
           ,ppNodes(NULL)
{
    sal_uInt16 nT = rIndex.getHeader().db_maxkeys;
    ppNodes = new ONDXNode[nT];
}

//------------------------------------------------------------------
ONDXPage::~ONDXPage()
{
    delete[] ppNodes;
}
//------------------------------------------------------------------
void ONDXPage::QueryDelete()
{
    // Store in GarbageCollector
    if (IsModified() && rIndex.m_pFileStream)
        (*rIndex.m_pFileStream) << *this;

    bModified = sal_False;
    if (rIndex.UseCollector())
    {
        if (aChild.Is())
            aChild->Release(sal_False);

        for (sal_uInt16 i = 0; i < rIndex.getHeader().db_maxkeys;i++)
        {
            if (ppNodes[i].GetChild().Is())
                ppNodes[i].GetChild()->Release(sal_False);

            ppNodes[i] = ONDXNode();
        }
        RestoreNoDelete();

        nCount = 0;
        aParent.Clear();
        rIndex.Collect(this);
    }
    else
        SvRefBase::QueryDelete();
}
//------------------------------------------------------------------
ONDXPagePtr& ONDXPage::GetChild(ODbaseIndex* pIndex)
{
    if (!aChild.Is() && pIndex)
    {
        aChild = rIndex.CreatePage(aChild.GetPagePos(),this,aChild.HasPage());
    }
    return aChild;
}

//------------------------------------------------------------------
sal_uInt16 ONDXPage::FindPos(const ONDXKey& rKey) const
{
<<<<<<< HEAD
    // searches the position for the given key in a page
    USHORT i = 0;
=======
    // sucht nach Platz fuer den vorgegeben key auf einer Seite
    sal_uInt16 i = 0;
>>>>>>> 4fba42e5
    while (i < nCount && rKey > ((*this)[i]).GetKey())
           i++;

    return i;
}

//------------------------------------------------------------------
sal_Bool ONDXPage::Find(const ONDXKey& rKey)
{
<<<<<<< HEAD
    // searches the given key
    // Speciality: At the end of the method
    // the actual page and the position of the node, fulfilling the '<=' condition, are saved
    // This is considered at insert.
    USHORT i = 0;
=======
    // sucht den vorgegeben key
    // Besonderheit: gelangt der Algorithmus ans Ende
    // wird immer die aktuelle Seite und die Knotenposition vermerkt
    // auf die die Bedingung <= zutrifft
    // dieses findet beim Insert besondere Beachtung
    sal_uInt16 i = 0;
>>>>>>> 4fba42e5
    while (i < nCount && rKey > ((*this)[i]).GetKey())
           i++;

    sal_Bool bResult = sal_False;

    if (!IsLeaf())
    {
        // descend further
        ONDXPagePtr aPage = (i==0) ? GetChild(&rIndex) : ((*this)[i-1]).GetChild(&rIndex, this);
        bResult = aPage.Is() && aPage->Find(rKey);
    }
    else if (i == nCount)
    {
        rIndex.m_aCurLeaf = this;
        rIndex.m_nCurNode = i - 1;
        bResult = sal_False;
    }
    else
    {
        bResult = rKey == ((*this)[i]).GetKey();
        rIndex.m_aCurLeaf = this;
        rIndex.m_nCurNode = bResult ? i : i - 1;
    }
    return bResult;
}

//------------------------------------------------------------------
sal_Bool ONDXPage::Insert(ONDXNode& rNode, sal_uInt32 nRowsLeft)
{
<<<<<<< HEAD
    // When creating an index there can be multiple nodes added,
    // these are sorted ascending
    BOOL bAppend = nRowsLeft > 0;
=======
    // beim Erzeugen eines Index koennen auch mehrere Knoten eingefuegt werden
    // diese sin dann aufsteigend sortiert
    sal_Bool bAppend = nRowsLeft > 0;
>>>>>>> 4fba42e5
    if (IsFull())
    {
        sal_Bool bResult = sal_True;
        ONDXNode aSplitNode;
        if (bAppend)
            aSplitNode = rNode;
        else
        {
            // Save the last node
            aSplitNode = (*this)[nCount-1];
            if(rNode.GetKey() <= aSplitNode.GetKey())
            {

                // this practically reduces the number of nodes by 1
                if (IsLeaf() && this == &rIndex.m_aCurLeaf)
                {
                    // assumes, that the node, for which the condition (<=) holds, is stored in m_nCurNode
                    --nCount;   // (otherwise we might get Assertions and GPFs - 60593)
                    bResult = Insert(rIndex.m_nCurNode + 1, rNode);
                }
                else  // Position unbekannt
                {
                    sal_uInt16 nPos = NODE_NOTFOUND;
                    while (++nPos < nCount && rNode.GetKey() > ((*this)[nPos]).GetKey()) ;

                    --nCount;   // (otherwise we might get Assertions and GPFs - 60593)
                    bResult = Insert(nPos, rNode);
                }

                // can the new node be inserted
                if (!bResult)
                {
                    nCount++;
                    aSplitNode = rNode;
                }
            }
            else
                aSplitNode = rNode;
        }

        sal_uInt32 nNewPagePos = rIndex.GetPageCount();
        sal_uInt32 nNewPageCount = nNewPagePos + 1;

        // insert extracted node into parent node
        if (!HasParent())
        {
            // No parent, then new root
            ONDXPagePtr aNewRoot = rIndex.CreatePage(nNewPagePos + 1);
            aNewRoot->SetChild(this);

            rIndex.m_aRoot = aNewRoot;
            rIndex.SetRootPos(nNewPagePos + 1);
            rIndex.SetPageCount(++nNewPageCount);
        }

        // create new leaf and divide page
        ONDXPagePtr aNewPage = rIndex.CreatePage(nNewPagePos,aParent);
        rIndex.SetPageCount(nNewPageCount);

        // How many nodes are being inserted?
        // Enough, then we can fill the page to the brim
        ONDXNode aInnerNode;
        if (!IsLeaf() || nRowsLeft < (sal_uInt32)(rIndex.GetMaxNodes() / 2))
            aInnerNode = Split(*aNewPage);
        else
        {
            aInnerNode = (*this)[nCount - 1];

            // Node points to the new page
            aInnerNode.SetChild(aNewPage);

            // Inner nodes have no record number
            if (rIndex.isUnique())
                aInnerNode.GetKey().ResetRecord();

            // new page points to the page of the extracted node
            if (!IsLeaf())
                aNewPage->SetChild(aInnerNode.GetChild());
        }

        aNewPage->Append(aSplitNode);
        ONDXPagePtr aTempParent = aParent;
        if (IsLeaf())
        {
            rIndex.m_aCurLeaf = aNewPage;
            rIndex.m_nCurNode = rIndex.m_aCurLeaf->Count() - 1;

            // free not needed pages, there are no references to those on the page
            // afterwards 'this' can't be valid anymore!!!
            ReleaseFull();
        }

        // Insert extracted node
        return aTempParent->Insert(aInnerNode);
    }
    else // Fill the page up
    {
        if (bAppend)
        {
            if (IsLeaf())
                rIndex.m_nCurNode = nCount - 1;
            return Append(rNode);
        }
        else
        {
            sal_uInt16 nNodePos = FindPos(rNode.GetKey());
            if (IsLeaf())
                rIndex.m_nCurNode = nNodePos;

            return Insert(nNodePos, rNode);
        }
    }
}

//------------------------------------------------------------------
sal_Bool ONDXPage::Insert(sal_uInt16 nPos, ONDXNode& rNode)
{
    sal_uInt16 nMaxCount = rIndex.getHeader().db_maxkeys;
    if (nPos >= nMaxCount)
        return sal_False;

    if (nCount)
    {
        ++nCount;
<<<<<<< HEAD
        // shift right
        for (USHORT i = std::min((USHORT)(nMaxCount-1), (USHORT)(nCount-1)); nPos < i; --i)
=======
        // nach rechts verschieben
        for (sal_uInt16 i = std::min((sal_uInt16)(nMaxCount-1), (sal_uInt16)(nCount-1)); nPos < i; --i)
>>>>>>> 4fba42e5
            (*this)[i] = (*this)[i-1];
    }
    else
        if (nCount < nMaxCount)
            nCount++;

    // insert at the position
    ONDXNode& rInsertNode = (*this)[nPos];
    rInsertNode = rNode;
    if (rInsertNode.GetChild().Is())
    {
        rInsertNode.GetChild()->SetParent(this);
        rNode.GetChild()->SetParent(this);
    }

    bModified = sal_True;

    return sal_True;
}

//------------------------------------------------------------------
sal_Bool ONDXPage::Append(ONDXNode& rNode)
{
    DBG_ASSERT(!IsFull(), "kein Append moeglich");
    return Insert(nCount, rNode);
}
//------------------------------------------------------------------
void ONDXPage::Release(sal_Bool bSave)
{
    // free pages
    if (aChild.Is())
        aChild->Release(bSave);

    // free pointer
    aChild.Clear();

    for (sal_uInt16 i = 0; i < rIndex.getHeader().db_maxkeys;i++)
    {
        if (ppNodes[i].GetChild())
            ppNodes[i].GetChild()->Release(bSave);

        ppNodes[i].GetChild().Clear();
    }
    aParent = NULL;
}
//------------------------------------------------------------------
void ONDXPage::ReleaseFull(sal_Bool bSave)
{
    ONDXPagePtr aTempParent = aParent;
    Release(bSave);

    if (aTempParent.Is())
    {
<<<<<<< HEAD
        // Free pages not needed, there will be no reference anymore to the pages
        // afterwards 'this' can't be valid anymore!!!
        USHORT nParentPos = aTempParent->Search(this);
=======
        // Freigeben nicht benoetigter Seiten, danach besteht keine Referenz
        // mehr auf die Seite, danach kann 'this' nicht mehr gueltig sein!!!
        sal_uInt16 nParentPos = aTempParent->Search(this);
>>>>>>> 4fba42e5
        if (nParentPos != NODE_NOTFOUND)
            (*aTempParent)[nParentPos].GetChild().Clear();
        else
            aTempParent->GetChild().Clear();
    }
}
//------------------------------------------------------------------
sal_Bool ONDXPage::Delete(sal_uInt16 nNodePos)
{
    if (IsLeaf())
    {
        // The last element will not be deleted
        if (nNodePos == (nCount - 1))
        {
            ONDXNode aNode = (*this)[nNodePos];

            // parent's KeyValue has to be replaced
            if (HasParent())
                aParent->SearchAndReplace(aNode.GetKey(),
                                          (*this)[nNodePos-1].GetKey());
        }
    }

    // Delete the node
    Remove(nNodePos);

    // Underflow
    if (HasParent() && nCount < (rIndex.GetMaxNodes() / 2))
    {
<<<<<<< HEAD
        // determine, which node points to the page
        USHORT nParentNodePos = aParent->Search(this);
        // last element on parent-page -> merge with secondlast page
=======
        // Feststellen, welcher Knoten auf die Seite zeigt
        sal_uInt16 nParentNodePos = aParent->Search(this);
        // letzte Element auf Vaterseite
        // -> zusammenlegen mit vorletzter Seite
>>>>>>> 4fba42e5
        if (nParentNodePos == (aParent->Count() - 1))
        {
            if (!nParentNodePos)
            // merge with left neighbour
                Merge(nParentNodePos,aParent->GetChild(&rIndex));
            else
                Merge(nParentNodePos,(*aParent)[nParentNodePos-1].GetChild(&rIndex,aParent));
        }
        // otherwise merge page with next page
        else
        {
            // merge with right neighbour
            Merge(nParentNodePos + 1,((*aParent)[nParentNodePos + 1].GetChild(&rIndex,aParent)));
            nParentNodePos++;
        }
        if (HasParent() && !(*aParent)[nParentNodePos].HasChild())
            aParent->Delete(nParentNodePos);
    }
    else if (IsRoot())
        // make sure that the position of the root is kept
        rIndex.SetRootPos(nPagePos);
    return sal_True;
}


//------------------------------------------------------------------
ONDXNode ONDXPage::Split(ONDXPage& rPage)
{
    DBG_ASSERT(IsFull(), "Falsches Splitting");
    /*  devide one page into two
        leaf:
            Page 1 is (n - (n/2))
            Page 2 is (n/2)
            Node n/2 will be duplicated
        inner node:
            Page 1 is (n+1)/2
            Page 2 is (n/2-1)
            Node ((n+1)/2 + 1) : will be taken out
    */
    ONDXNode aResultNode;
    if (IsLeaf())
    {
        for (sal_uInt16 i = (nCount - (nCount / 2)), j = 0 ; i < nCount; i++)
            rPage.Insert(j++,(*this)[i]);

        // this node contains a key that already exists in the tree and must be replaced
        ONDXNode aLastNode = (*this)[nCount - 1];
        nCount = nCount - (nCount / 2);
        aResultNode = (*this)[nCount - 1];

        if (HasParent())
            aParent->SearchAndReplace(aLastNode.GetKey(),
                                      aResultNode.GetKey());
    }
    else
    {
        for (sal_uInt16 i = (nCount + 1) / 2 + 1, j = 0 ; i < nCount; i++)
            rPage.Insert(j++,(*this)[i]);

        aResultNode = (*this)[(nCount + 1) / 2];
        nCount = (nCount + 1) / 2;

        // new page points to page with extraced node
        rPage.SetChild(aResultNode.GetChild());
    }
    // node points to new page
    aResultNode.SetChild(&rPage);

    // inner nodes have no record number
    if (rIndex.isUnique())
        aResultNode.GetKey().ResetRecord();
    bModified = sal_True;
    return aResultNode;
}

//------------------------------------------------------------------
void ONDXPage::Merge(sal_uInt16 nParentNodePos, ONDXPagePtr xPage)
{
    DBG_ASSERT(HasParent(), "kein Vater vorhanden");
    DBG_ASSERT(nParentNodePos != NODE_NOTFOUND, "Falscher Indexaufbau");

    /*  Merge 2 pages   */
    ONDXNode aResultNode;
    sal_uInt16 nMaxNodes = rIndex.GetMaxNodes(),
           nMaxNodes_2 = nMaxNodes / 2;

<<<<<<< HEAD
    // Determine if page is right or left neighbour
    BOOL    bRight    = ((*xPage)[0].GetKey() > (*this)[0].GetKey()); // TRUE, if xPage is the right page
    USHORT  nNewCount = (*xPage).Count() + Count();
=======
    // Feststellen ob Seite rechter oder linker Nachbar
    sal_Bool    bRight    = ((*xPage)[0].GetKey() > (*this)[0].GetKey()); // sal_True, wenn xPage die rechte Seite ist
    sal_uInt16  nNewCount = (*xPage).Count() + Count();
>>>>>>> 4fba42e5

    if (IsLeaf())
    {
        // Condition for merge
        if (nNewCount < (nMaxNodes_2 * 2))
        {
            sal_uInt16 nLastNode = bRight ? Count() - 1 : xPage->Count() - 1;
            if (bRight)
            {
                DBG_ASSERT(&xPage != this,"xPage und THIS duerfen nicht gleich sein: Endlosschleife");
                // shift all nodes from xPage to the left node (append)
                while (xPage->Count())
                {
                    Append((*xPage)[0]);
                    xPage->Remove(0);
                }
            }
            else
            {
                DBG_ASSERT(&xPage != this,"xPage und THIS duerfen nicht gleich sein: Endlosschleife");
                // xPage is the left page and THIS the right one
                while (xPage->Count())
                {
                    Insert(0,(*xPage)[xPage->Count()-1]);
                    xPage->Remove(xPage->Count()-1);
                }
                // replace old position of xPage in parent with this
                if (nParentNodePos)
                    (*aParent)[nParentNodePos-1].SetChild(this,aParent);
                else // or set as right node
                    aParent->SetChild(this);
                aParent->SetModified(sal_True);

            }

            // cancel Child-relationship at parent node
            (*aParent)[nParentNodePos].SetChild();
            // replace the Node-value, only if changed page is the left one, otherwise become
            if(aParent->IsRoot() && aParent->Count() == 1)
            {
                (*aParent)[0].SetChild();
                aParent->ReleaseFull();
                aParent = NULL;
                rIndex.SetRootPos(nPagePos);
                rIndex.m_aRoot = this;
                SetModified(sal_True);
            }
            else
                aParent->SearchAndReplace((*this)[nLastNode].GetKey(),(*this)[nCount-1].GetKey());

<<<<<<< HEAD
            xPage->SetModified(FALSE);
            xPage->ReleaseFull(); // is not needed anymore
=======
            xPage->SetModified(sal_False);
            xPage->ReleaseFull(); // wird nicht mehr benoetigt
>>>>>>> 4fba42e5
        }
        // balance the elements   nNewCount >= (nMaxNodes_2 * 2)
        else
        {
            if (bRight)
            {
                // shift all nodes from xPage to the left node (append)
                ONDXNode aReplaceNode = (*this)[nCount - 1];
                while (nCount < nMaxNodes_2)
                {
                    Append((*xPage)[0]);
                    xPage->Remove(0);
                }
                // Replace the node values: replace old last value by the last of xPage
                aParent->SearchAndReplace(aReplaceNode.GetKey(),(*this)[nCount-1].GetKey());
            }
            else
            {
                // insert all nodes from this in front of the xPage nodes
                ONDXNode aReplaceNode = (*this)[nCount - 1];
                while (xPage->Count() < nMaxNodes_2)
                {
                    xPage->Insert(0,(*this)[nCount-1]);
                    Remove(nCount-1);
                }
                // Replace the node value
                aParent->SearchAndReplace(aReplaceNode.GetKey(),(*this)[Count()-1].GetKey());
            }
        }
    }
    else // !IsLeaf()
    {
        // Condition for merge
        if (nNewCount < nMaxNodes_2 * 2)
        {
            if (bRight)
            {
                DBG_ASSERT(&xPage != this,"xPage und THIS duerfen nicht gleich sein: Endlosschleife");
                // Parent node will be integrated; is initialized with Child from xPage
                (*aParent)[nParentNodePos].SetChild(xPage->GetChild(),aParent);
                Append((*aParent)[nParentNodePos]);
                for (sal_uInt16 i = 0 ; i < xPage->Count(); i++)
                    Append((*xPage)[i]);
            }
            else
            {
                DBG_ASSERT(&xPage != this,"xPage und THIS duerfen nicht gleich sein: Endlosschleife");
                // Parent-node will be integrated; is initialized with child
                (*aParent)[nParentNodePos].SetChild(GetChild(),aParent); // Parent memorizes my child
                Insert(0,(*aParent)[nParentNodePos]); // insert parent node into myself
                while (xPage->Count())
                {
                    Insert(0,(*xPage)[xPage->Count()-1]);
                    xPage->Remove(xPage->Count()-1);
                }
                SetChild(xPage->GetChild());

                if (nParentNodePos)
                    (*aParent)[nParentNodePos-1].SetChild(this,aParent);
                else
                    aParent->SetChild(this);
            }

            // afterwards parent node will be reset
            (*aParent)[nParentNodePos].SetChild();
            aParent->SetModified(sal_True);

            if(aParent->IsRoot() && aParent->Count() == 1)
            {
                (*aParent).SetChild();
                aParent->ReleaseFull();
                aParent = NULL;
                rIndex.SetRootPos(nPagePos);
                rIndex.m_aRoot = this;
                SetModified(sal_True);
            }
            else if(nParentNodePos)
                // replace the node value
                // for Append the range will be enlarged, for Insert the old node from xPage will reference to this
                // thats why the node must be updated here
                aParent->SearchAndReplace((*aParent)[nParentNodePos-1].GetKey(),(*aParent)[nParentNodePos].GetKey());

            xPage->SetModified(sal_False);
            xPage->ReleaseFull();
        }
        // balance the elements
        else
        {
            if (bRight)
            {
                while (nCount < nMaxNodes_2)
                {
                    (*aParent)[nParentNodePos].SetChild(xPage->GetChild(),aParent);
                    Append((*aParent)[nParentNodePos]);
                    (*aParent)[nParentNodePos] = (*xPage)[0];
                    xPage->Remove(0);
                }
                xPage->SetChild((*aParent)[nParentNodePos].GetChild());
                (*aParent)[nParentNodePos].SetChild(xPage,aParent);
            }
            else
            {
                while (nCount < nMaxNodes_2)
                {
                    (*aParent)[nParentNodePos].SetChild(GetChild(),aParent);
                    Insert(0,(*aParent)[nParentNodePos]);
                    (*aParent)[nParentNodePos] = (*xPage)[xPage->Count()-1];
                    xPage->Remove(xPage->Count()-1);
                }
                SetChild((*aParent)[nParentNodePos].GetChild());
                (*aParent)[nParentNodePos].SetChild(this,aParent);

            }
            aParent->SetModified(sal_True);
        }
    }
}
//==================================================================
// ONDXNode
//==================================================================

//------------------------------------------------------------------
void ONDXNode::Read(SvStream &rStream, ODbaseIndex& rIndex)
{
    rStream >> aKey.nRecord; // key

    if (rIndex.getHeader().db_keytype)
    {
        double aDbl;
        rStream >> aDbl;
        aKey = ONDXKey(aDbl,aKey.nRecord);
    }
    else
    {
        ByteString aBuf;
        sal_uInt16 nLen = rIndex.getHeader().db_keylen;
        char* pStr = aBuf.AllocBuffer(nLen+1);

        rStream.Read(pStr,nLen);
        pStr[nLen] = 0;
        aBuf.ReleaseBufferAccess();
        aBuf.EraseTrailingChars();

        aKey = ONDXKey(::rtl::OUString(aBuf.GetBuffer(),aBuf.Len(),rIndex.m_pTable->getConnection()->getTextEncoding()) ,aKey.nRecord);
    }
    rStream >> aChild;
}

union NodeData
{
    double aDbl;
    char   aData[128];
} aNodeData;
//------------------------------------------------------------------
void ONDXNode::Write(SvStream &rStream, const ONDXPage& rPage) const
{
    const ODbaseIndex& rIndex = rPage.GetIndex();
    if (!rIndex.isUnique() || rPage.IsLeaf())
        rStream << (sal_uInt32)aKey.nRecord; // key
    else
        rStream << (sal_uInt32)0;   // key

    if (rIndex.getHeader().db_keytype) // double
    {
        if (aKey.getValue().isNull())
        {
            memset(aNodeData.aData,0,rIndex.getHeader().db_keylen);
            rStream.Write((sal_uInt8*)aNodeData.aData,rIndex.getHeader().db_keylen);
        }
        else
            rStream << (double) aKey.getValue();
    }
    else
    {
        memset(aNodeData.aData,0x20,rIndex.getHeader().db_keylen);
        if (!aKey.getValue().isNull())
        {
            ::rtl::OUString sValue = aKey.getValue();
            ByteString aText(sValue.getStr(), rIndex.m_pTable->getConnection()->getTextEncoding());
            strncpy(aNodeData.aData,aText.GetBuffer(),std::min(rIndex.getHeader().db_keylen, aText.Len()));
        }
        rStream.Write((sal_uInt8*)aNodeData.aData,rIndex.getHeader().db_keylen);
    }
    rStream << aChild;
}


//------------------------------------------------------------------
ONDXPagePtr& ONDXNode::GetChild(ODbaseIndex* pIndex, ONDXPage* pParent)
{
    if (!aChild.Is() && pIndex)
    {
        aChild = pIndex->CreatePage(aChild.GetPagePos(),pParent,aChild.HasPage());
    }
    return aChild;
}

//==================================================================
// ONDXKey
//==================================================================
//------------------------------------------------------------------
sal_Bool ONDXKey::IsText(sal_Int32 eType)
{
    return eType == DataType::VARCHAR || eType == DataType::CHAR;
}

//------------------------------------------------------------------
StringCompare ONDXKey::Compare(const ONDXKey& rKey) const
{
    StringCompare eResult;

    if (getValue().isNull())
    {
        if (rKey.getValue().isNull() || (rKey.IsText(getDBType()) && !rKey.getValue().getString().getLength()))
            eResult = COMPARE_EQUAL;
        else
            eResult = COMPARE_LESS;
    }
    else if (rKey.getValue().isNull())
    {
        if (getValue().isNull() || (IsText(getDBType()) && !getValue().getString().getLength()))
            eResult = COMPARE_EQUAL;
        else
            eResult = COMPARE_GREATER;
    }
    else if (IsText(getDBType()))
    {
        sal_Int32 nRes = getValue().getString().compareTo(rKey.getValue());
        eResult = (nRes > 0) ? COMPARE_GREATER : (nRes == 0) ? COMPARE_EQUAL : COMPARE_LESS;
    }
    else
    {
        double m = getValue(),n = rKey.getValue();
        eResult = (m > n) ? COMPARE_GREATER : (n == m) ? COMPARE_EQUAL : COMPARE_LESS;
    }

    // compare record, if index !Unique
    if (eResult == COMPARE_EQUAL && nRecord && rKey.nRecord)
        eResult = (nRecord > rKey.nRecord) ? COMPARE_GREATER :
                  (nRecord == rKey.nRecord) ? COMPARE_EQUAL : COMPARE_LESS;

    return eResult;
}
// -----------------------------------------------------------------------------
void ONDXKey::setValue(const ORowSetValue& _rVal)
{
    xValue = _rVal;
}
// -----------------------------------------------------------------------------
const ORowSetValue& ONDXKey::getValue() const
{
    return xValue;
}
// -----------------------------------------------------------------------------
SvStream& connectivity::dbase::operator >> (SvStream &rStream, ONDXPagePtr& rPage)
{
    rStream >> rPage.nPagePos;
    return rStream;
}
// -----------------------------------------------------------------------------
SvStream& connectivity::dbase::operator << (SvStream &rStream, const ONDXPagePtr& rPage)
{
    rStream << rPage.nPagePos;
    return rStream;
}
// -----------------------------------------------------------------------------
//==================================================================
// ONDXPagePtr
//==================================================================
//------------------------------------------------------------------
ONDXPagePtr::ONDXPagePtr(const ONDXPagePtr& rRef)
              :ONDXPageRef(rRef)
              ,nPagePos(rRef.nPagePos)
{
}

//------------------------------------------------------------------
ONDXPagePtr::ONDXPagePtr(ONDXPage* pRefPage)
              :ONDXPageRef(pRefPage)
              ,nPagePos(0)
{
    if (pRefPage)
        nPagePos = pRefPage->GetPagePos();
}
//------------------------------------------------------------------
ONDXPagePtr& ONDXPagePtr::operator=(const ONDXPagePtr& rRef)
{
    ONDXPageRef::operator=(rRef);
    nPagePos = rRef.nPagePos;
    return *this;
}

//------------------------------------------------------------------
ONDXPagePtr& ONDXPagePtr::operator= (ONDXPage* pRef)
{
    ONDXPageRef::operator=(pRef);
    nPagePos = (pRef) ? pRef->GetPagePos() : 0;
    return *this;
}
// -----------------------------------------------------------------------------
static sal_uInt32 nValue;
//------------------------------------------------------------------
SvStream& connectivity::dbase::operator >> (SvStream &rStream, ONDXPage& rPage)
{
    rStream.Seek(rPage.GetPagePos() * PAGE_SIZE);
    rStream >> nValue >> rPage.aChild;
    rPage.nCount = sal_uInt16(nValue);

<<<<<<< HEAD
    for (USHORT i = 0; i < rPage.nCount; i++)
=======
//  DBG_ASSERT(rPage.nCount && rPage.nCount < rPage.GetIndex().GetMaxNodes(), "Falscher Count");
    for (sal_uInt16 i = 0; i < rPage.nCount; i++)
>>>>>>> 4fba42e5
        rPage[i].Read(rStream, rPage.GetIndex());
    return rStream;
}

//------------------------------------------------------------------
SvStream& connectivity::dbase::operator << (SvStream &rStream, const ONDXPage& rPage)
{
<<<<<<< HEAD
    // Page doesn't exist yet
    ULONG nSize = (rPage.GetPagePos() + 1) * PAGE_SIZE;
=======
    // Seite existiert noch nicht
    sal_uIntPtr nSize = (rPage.GetPagePos() + 1) * PAGE_SIZE;
>>>>>>> 4fba42e5
    if (nSize > rStream.Seek(STREAM_SEEK_TO_END))
    {
        rStream.SetStreamSize(nSize);
        rStream.Seek(rPage.GetPagePos() * PAGE_SIZE);

        char aEmptyData[PAGE_SIZE];
        memset(aEmptyData,0x00,PAGE_SIZE);
        rStream.Write((sal_uInt8*)aEmptyData,PAGE_SIZE);
    }
    sal_uIntPtr nCurrentPos = rStream.Seek(rPage.GetPagePos() * PAGE_SIZE);
    OSL_UNUSED( nCurrentPos );

    nValue = rPage.nCount;
    rStream << nValue << rPage.aChild;

    sal_uInt16 i = 0;
    for (; i < rPage.nCount; i++)
        rPage[i].Write(rStream, rPage);

    // check if we have to fill the stream with '\0'
    if(i < rPage.rIndex.getHeader().db_maxkeys)
    {
        sal_uIntPtr nTell = rStream.Tell() % PAGE_SIZE;
        sal_uInt16 nBufferSize = rStream.GetBufferSize();
        sal_uIntPtr nRemainSize = nBufferSize - nTell;
        char* pEmptyData = new char[nRemainSize];
        memset(pEmptyData,0x00,nRemainSize);
        rStream.Write((sal_uInt8*)pEmptyData,nRemainSize);
        rStream.Seek(nTell);
        delete [] pEmptyData;
    }
    return rStream;
}
// -----------------------------------------------------------------------------
#if OSL_DEBUG_LEVEL > 1
//------------------------------------------------------------------
void ONDXPage::PrintPage()
{
    DBG_TRACE4("\nSDB: -----------Page: %d  Parent: %d  Count: %d  Child: %d-----",
        nPagePos, HasParent() ? aParent->GetPagePos() : 0 ,nCount, aChild.GetPagePos());

    for (sal_uInt16 i = 0; i < nCount; i++)
    {
        ONDXNode rNode = (*this)[i];
        ONDXKey&  rKey = rNode.GetKey();
        if (!IsLeaf())
            rNode.GetChild(&rIndex, this);

        if (rKey.getValue().isNull())
        {
            DBG_TRACE2("SDB: [%d,NULL,%d]",rKey.GetRecord(), rNode.GetChild().GetPagePos());
        }
        else if (rIndex.getHeader().db_keytype)
        {
            DBG_TRACE3("SDB: [%d,%f,%d]",rKey.GetRecord(), rKey.getValue().getDouble(),rNode.GetChild().GetPagePos());
        }
        else
        {
            DBG_TRACE3("SDB: [%d,%s,%d]",rKey.GetRecord(), (const char* )ByteString(rKey.getValue().getString().getStr(), rIndex.m_pTable->getConnection()->getTextEncoding()).GetBuffer(),rNode.GetChild().GetPagePos());
        }
    }
    DBG_TRACE("SDB: -----------------------------------------------\n");
    if (!IsLeaf())
    {
#if OSL_DEBUG_LEVEL > 1
        GetChild(&rIndex)->PrintPage();
        for (sal_uInt16 i = 0; i < nCount; i++)
        {
            ONDXNode rNode = (*this)[i];
            rNode.GetChild(&rIndex,this)->PrintPage();
        }
#endif
    }
    DBG_TRACE("SDB: ===============================================\n");
}
#endif
// -----------------------------------------------------------------------------
sal_Bool ONDXPage::IsFull() const
{
    return Count() == rIndex.getHeader().db_maxkeys;
}
// -----------------------------------------------------------------------------
//------------------------------------------------------------------
sal_uInt16 ONDXPage::Search(const ONDXKey& rSearch)
{
<<<<<<< HEAD
    // binary search later
    USHORT i = NODE_NOTFOUND;
=======
    // binare Suche spaeter
    sal_uInt16 i = NODE_NOTFOUND;
>>>>>>> 4fba42e5
    while (++i < Count())
        if ((*this)[i].GetKey() == rSearch)
            break;

    return (i < Count()) ? i : NODE_NOTFOUND;
}

//------------------------------------------------------------------
sal_uInt16 ONDXPage::Search(const ONDXPage* pPage)
{
    sal_uInt16 i = NODE_NOTFOUND;
    while (++i < Count())
        if (((*this)[i]).GetChild() == pPage)
            break;

    // if not found, then we assume, that the page itself points to the page
    return (i < Count()) ? i : NODE_NOTFOUND;
}
// -----------------------------------------------------------------------------
// runs recursively
void ONDXPage::SearchAndReplace(const ONDXKey& rSearch,
                                  ONDXKey& rReplace)
{
    OSL_ENSURE(rSearch != rReplace,"Invalid here:rSearch == rReplace");
    if (rSearch != rReplace)
    {
        sal_uInt16 nPos = NODE_NOTFOUND;
        ONDXPage* pPage = this;

        while (pPage && (nPos = pPage->Search(rSearch)) == NODE_NOTFOUND)
            pPage = pPage->aParent;

        if (pPage)
        {
            (*pPage)[nPos].GetKey() = rReplace;
            pPage->SetModified(sal_True);
        }
    }
}
// -----------------------------------------------------------------------------
ONDXNode& ONDXPage::operator[] (sal_uInt16 nPos)
{
    DBG_ASSERT(nCount > nPos, "falscher Indexzugriff");
    return ppNodes[nPos];
}

//------------------------------------------------------------------
const ONDXNode& ONDXPage::operator[] (sal_uInt16 nPos) const
{
    DBG_ASSERT(nCount > nPos, "falscher Indexzugriff");
    return ppNodes[nPos];
}
// -----------------------------------------------------------------------------
void ONDXPage::Remove(sal_uInt16 nPos)
{
    DBG_ASSERT(nCount > nPos, "falscher Indexzugriff");

    for (sal_uInt16 i = nPos; i < (nCount-1); i++)
        (*this)[i] = (*this)[i+1];

    nCount--;
    bModified = sal_True;
}
// -----------------------------------------------------------------------------

/* vim:set shiftwidth=4 softtabstop=4 expandtab: */<|MERGE_RESOLUTION|>--- conflicted
+++ resolved
@@ -66,12 +66,8 @@
     }
 }
 // -----------------------------------------------------------------------------
-<<<<<<< HEAD
-ONDXKey::ONDXKey(double aVal, UINT32 nRec)
-=======
 
 ONDXKey::ONDXKey(double aVal, sal_uInt32 nRec)
->>>>>>> 4fba42e5
     : ONDXKey_BASE(::com::sun::star::sdbc::DataType::DOUBLE)
      ,nRecord(nRec)
      ,xValue(aVal)
@@ -141,13 +137,8 @@
 //------------------------------------------------------------------
 sal_uInt16 ONDXPage::FindPos(const ONDXKey& rKey) const
 {
-<<<<<<< HEAD
     // searches the position for the given key in a page
-    USHORT i = 0;
-=======
-    // sucht nach Platz fuer den vorgegeben key auf einer Seite
     sal_uInt16 i = 0;
->>>>>>> 4fba42e5
     while (i < nCount && rKey > ((*this)[i]).GetKey())
            i++;
 
@@ -157,20 +148,11 @@
 //------------------------------------------------------------------
 sal_Bool ONDXPage::Find(const ONDXKey& rKey)
 {
-<<<<<<< HEAD
     // searches the given key
     // Speciality: At the end of the method
     // the actual page and the position of the node, fulfilling the '<=' condition, are saved
     // This is considered at insert.
-    USHORT i = 0;
-=======
-    // sucht den vorgegeben key
-    // Besonderheit: gelangt der Algorithmus ans Ende
-    // wird immer die aktuelle Seite und die Knotenposition vermerkt
-    // auf die die Bedingung <= zutrifft
-    // dieses findet beim Insert besondere Beachtung
     sal_uInt16 i = 0;
->>>>>>> 4fba42e5
     while (i < nCount && rKey > ((*this)[i]).GetKey())
            i++;
 
@@ -200,15 +182,9 @@
 //------------------------------------------------------------------
 sal_Bool ONDXPage::Insert(ONDXNode& rNode, sal_uInt32 nRowsLeft)
 {
-<<<<<<< HEAD
     // When creating an index there can be multiple nodes added,
     // these are sorted ascending
-    BOOL bAppend = nRowsLeft > 0;
-=======
-    // beim Erzeugen eines Index koennen auch mehrere Knoten eingefuegt werden
-    // diese sin dann aufsteigend sortiert
     sal_Bool bAppend = nRowsLeft > 0;
->>>>>>> 4fba42e5
     if (IsFull())
     {
         sal_Bool bResult = sal_True;
@@ -333,13 +309,8 @@
     if (nCount)
     {
         ++nCount;
-<<<<<<< HEAD
         // shift right
-        for (USHORT i = std::min((USHORT)(nMaxCount-1), (USHORT)(nCount-1)); nPos < i; --i)
-=======
-        // nach rechts verschieben
         for (sal_uInt16 i = std::min((sal_uInt16)(nMaxCount-1), (sal_uInt16)(nCount-1)); nPos < i; --i)
->>>>>>> 4fba42e5
             (*this)[i] = (*this)[i-1];
     }
     else
@@ -393,15 +364,9 @@
 
     if (aTempParent.Is())
     {
-<<<<<<< HEAD
         // Free pages not needed, there will be no reference anymore to the pages
         // afterwards 'this' can't be valid anymore!!!
-        USHORT nParentPos = aTempParent->Search(this);
-=======
-        // Freigeben nicht benoetigter Seiten, danach besteht keine Referenz
-        // mehr auf die Seite, danach kann 'this' nicht mehr gueltig sein!!!
         sal_uInt16 nParentPos = aTempParent->Search(this);
->>>>>>> 4fba42e5
         if (nParentPos != NODE_NOTFOUND)
             (*aTempParent)[nParentPos].GetChild().Clear();
         else
@@ -431,16 +396,9 @@
     // Underflow
     if (HasParent() && nCount < (rIndex.GetMaxNodes() / 2))
     {
-<<<<<<< HEAD
         // determine, which node points to the page
-        USHORT nParentNodePos = aParent->Search(this);
+        sal_uInt16 nParentNodePos = aParent->Search(this);
         // last element on parent-page -> merge with secondlast page
-=======
-        // Feststellen, welcher Knoten auf die Seite zeigt
-        sal_uInt16 nParentNodePos = aParent->Search(this);
-        // letzte Element auf Vaterseite
-        // -> zusammenlegen mit vorletzter Seite
->>>>>>> 4fba42e5
         if (nParentNodePos == (aParent->Count() - 1))
         {
             if (!nParentNodePos)
@@ -527,15 +485,9 @@
     sal_uInt16 nMaxNodes = rIndex.GetMaxNodes(),
            nMaxNodes_2 = nMaxNodes / 2;
 
-<<<<<<< HEAD
     // Determine if page is right or left neighbour
-    BOOL    bRight    = ((*xPage)[0].GetKey() > (*this)[0].GetKey()); // TRUE, if xPage is the right page
-    USHORT  nNewCount = (*xPage).Count() + Count();
-=======
-    // Feststellen ob Seite rechter oder linker Nachbar
     sal_Bool    bRight    = ((*xPage)[0].GetKey() > (*this)[0].GetKey()); // sal_True, wenn xPage die rechte Seite ist
     sal_uInt16  nNewCount = (*xPage).Count() + Count();
->>>>>>> 4fba42e5
 
     if (IsLeaf())
     {
@@ -586,13 +538,8 @@
             else
                 aParent->SearchAndReplace((*this)[nLastNode].GetKey(),(*this)[nCount-1].GetKey());
 
-<<<<<<< HEAD
-            xPage->SetModified(FALSE);
+            xPage->SetModified(sal_False);
             xPage->ReleaseFull(); // is not needed anymore
-=======
-            xPage->SetModified(sal_False);
-            xPage->ReleaseFull(); // wird nicht mehr benoetigt
->>>>>>> 4fba42e5
         }
         // balance the elements   nNewCount >= (nMaxNodes_2 * 2)
         else
@@ -901,12 +848,7 @@
     rStream >> nValue >> rPage.aChild;
     rPage.nCount = sal_uInt16(nValue);
 
-<<<<<<< HEAD
-    for (USHORT i = 0; i < rPage.nCount; i++)
-=======
-//  DBG_ASSERT(rPage.nCount && rPage.nCount < rPage.GetIndex().GetMaxNodes(), "Falscher Count");
     for (sal_uInt16 i = 0; i < rPage.nCount; i++)
->>>>>>> 4fba42e5
         rPage[i].Read(rStream, rPage.GetIndex());
     return rStream;
 }
@@ -914,13 +856,8 @@
 //------------------------------------------------------------------
 SvStream& connectivity::dbase::operator << (SvStream &rStream, const ONDXPage& rPage)
 {
-<<<<<<< HEAD
     // Page doesn't exist yet
-    ULONG nSize = (rPage.GetPagePos() + 1) * PAGE_SIZE;
-=======
-    // Seite existiert noch nicht
     sal_uIntPtr nSize = (rPage.GetPagePos() + 1) * PAGE_SIZE;
->>>>>>> 4fba42e5
     if (nSize > rStream.Seek(STREAM_SEEK_TO_END))
     {
         rStream.SetStreamSize(nSize);
@@ -1006,13 +943,8 @@
 //------------------------------------------------------------------
 sal_uInt16 ONDXPage::Search(const ONDXKey& rSearch)
 {
-<<<<<<< HEAD
     // binary search later
-    USHORT i = NODE_NOTFOUND;
-=======
-    // binare Suche spaeter
     sal_uInt16 i = NODE_NOTFOUND;
->>>>>>> 4fba42e5
     while (++i < Count())
         if ((*this)[i].GetKey() == rSearch)
             break;
