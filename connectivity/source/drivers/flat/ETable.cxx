/* -*- Mode: C++; tab-width: 4; indent-tabs-mode: nil; c-basic-offset: 4 -*- */
/*************************************************************************
 *
 * DO NOT ALTER OR REMOVE COPYRIGHT NOTICES OR THIS FILE HEADER.
 *
 * Copyright 2000, 2010 Oracle and/or its affiliates.
 *
 * OpenOffice.org - a multi-platform office productivity suite
 *
 * This file is part of OpenOffice.org.
 *
 * OpenOffice.org is free software: you can redistribute it and/or modify
 * it under the terms of the GNU Lesser General Public License version 3
 * only, as published by the Free Software Foundation.
 *
 * OpenOffice.org is distributed in the hope that it will be useful,
 * but WITHOUT ANY WARRANTY; without even the implied warranty of
 * MERCHANTABILITY or FITNESS FOR A PARTICULAR PURPOSE.  See the
 * GNU Lesser General Public License version 3 for more details
 * (a copy is included in the LICENSE file that accompanied this code).
 *
 * You should have received a copy of the GNU Lesser General Public License
 * version 3 along with OpenOffice.org.  If not, see
 * <http://www.openoffice.org/license.html>
 * for a copy of the LGPLv3 License.
 *
 ************************************************************************/

// MARKER(update_precomp.py): autogen include statement, do not remove
#include "precompiled_connectivity.hxx"

#include <ctype.h>
#include "flat/ETable.hxx"
#include <com/sun/star/sdbc/ColumnValue.hpp>
#include <com/sun/star/sdbc/DataType.hpp>
#include <com/sun/star/ucb/XContentAccess.hpp>
#include <svl/converter.hxx>
#include "flat/EConnection.hxx"
#include "flat/EColumns.hxx"
#include <osl/thread.h>
#include <tools/config.hxx>
#include <comphelper/sequence.hxx>
#include <svl/zforlist.hxx>
#include <rtl/math.hxx>
#include <stdio.h>      //sprintf
#include <comphelper/extract.hxx>
#include <comphelper/numbers.hxx>
#include "flat/EDriver.hxx"
#include <com/sun/star/util/NumberFormat.hpp>
#include <unotools/configmgr.hxx>
#include <i18npool/mslangid.hxx>
#include "connectivity/dbconversion.hxx"
#include <comphelper/types.hxx>
#include "file/quotedstring.hxx"
#include <unotools/syslocale.hxx>
#include <rtl/logfile.hxx>

using namespace ::comphelper;
using namespace connectivity;
using namespace connectivity::flat;
using namespace connectivity::file;
using namespace ::cppu;
using namespace utl;
using namespace ::com::sun::star::uno;
using namespace ::com::sun::star::ucb;
using namespace ::com::sun::star::beans;
using namespace ::com::sun::star::sdbcx;
using namespace ::com::sun::star::sdbc;
using namespace ::com::sun::star::container;
using namespace ::com::sun::star::lang;

// -------------------------------------------------------------------------
void OFlatTable::fillColumns(const ::com::sun::star::lang::Locale& _aLocale)
{
    RTL_LOGFILE_CONTEXT_AUTHOR( aLogger, "flat", "Ocke.Janssen@sun.com", "OFlatTable::fillColumns" );
    sal_Bool bRead = sal_True;

    QuotedTokenizedString aHeaderLine;
    OFlatConnection* pConnection = (OFlatConnection*)m_pConnection;
    const rtl_TextEncoding nEncoding = m_pConnection->getTextEncoding();
    const sal_Bool bHasHeaderLine = pConnection->isHeaderLine();
    if ( bHasHeaderLine )
    {
        while(bRead && !aHeaderLine.Len())
        {
            bRead = m_pFileStream->ReadByteStringLine(aHeaderLine,nEncoding);
        }
        m_nStartRowFilePos = m_pFileStream->Tell();
    }

    // read first row
    QuotedTokenizedString aFirstLine;
    bRead = m_pFileStream->ReadByteStringLine(aFirstLine,nEncoding);

    if ( !bHasHeaderLine || !aHeaderLine.Len())
    {
        while(bRead && !aFirstLine.Len())
        {
            bRead = m_pFileStream->ReadByteStringLine(aFirstLine,nEncoding);
        }
        // use first row as headerline because we need the number of columns
        aHeaderLine = aFirstLine;
    }
    // column count
    const xub_StrLen nFieldCount = aHeaderLine.GetTokenCount(m_cFieldDelimiter,m_cStringDelimiter);

    if(!m_aColumns.is())
        m_aColumns = new OSQLColumns();
    else
        m_aColumns->get().clear();

    m_aTypes.clear();
    m_aPrecisions.clear();
    m_aScales.clear();
    // reserve some space
    m_aColumns->get().reserve(nFieldCount+1);
    m_aTypes.assign(nFieldCount+1,DataType::SQLNULL);
    m_aPrecisions.assign(nFieldCount+1,-1);
    m_aScales.assign(nFieldCount+1,-1);

    const sal_Bool bCase = m_pConnection->getMetaData()->supportsMixedCaseQuotedIdentifiers();
    CharClass aCharClass(pConnection->getDriver()->getFactory(),_aLocale);
    // read description
    const sal_Unicode cDecimalDelimiter  = pConnection->getDecimalDelimiter();
    const sal_Unicode cThousandDelimiter = pConnection->getThousandDelimiter();
    String aColumnName;
    ::rtl::OUString aTypeName;
    ::comphelper::UStringMixEqual aCase(bCase);
    ::std::vector<String> aColumnNames,m_aTypeNames;
    m_aTypeNames.resize(nFieldCount);
    const sal_Int32 nMaxRowsToScan = pConnection->getMaxRowsToScan();
    sal_Int32 nRowCount = 0;
    do
    {
        xub_StrLen nStartPosHeaderLine = 0; // use for eficient way to get the tokens
        xub_StrLen nStartPosFirstLine = 0; // use for eficient way to get the tokens
        xub_StrLen nStartPosFirstLine2 = 0;
        for (xub_StrLen i = 0; i < nFieldCount; i++)
        {
            if ( nRowCount == 0)
            {
                if ( bHasHeaderLine )
                {
                    aHeaderLine.GetTokenSpecial(aColumnName,nStartPosHeaderLine,m_cFieldDelimiter,m_cStringDelimiter);
                    if ( !aColumnName.Len() )
                    {
                        aColumnName = 'C';
                        aColumnName += String::CreateFromInt32(i+1);
                    }
                }
                else
                {
                    // no column name so ...
                    aColumnName = 'C';
                    aColumnName += String::CreateFromInt32(i+1);
                }
                aColumnNames.push_back(aColumnName);
            }
            impl_fillColumnInfo_nothrow(aFirstLine,nStartPosFirstLine,nStartPosFirstLine2,m_aTypes[i],m_aPrecisions[i],m_aScales[i],m_aTypeNames[i],cDecimalDelimiter,cThousandDelimiter,aCharClass);
        }
        ++nRowCount;
    }
    while(nRowCount < nMaxRowsToScan && m_pFileStream->ReadByteStringLine(aFirstLine,nEncoding));

    for (xub_StrLen i = 0; i < nFieldCount; i++)
    {
        // check if the columname already exists
        String aAlias(aColumnNames[i]);
        OSQLColumns::Vector::const_iterator aFind = connectivity::find(m_aColumns->get().begin(),m_aColumns->get().end(),aAlias,aCase);
        sal_Int32 nExprCnt = 0;
        while(aFind != m_aColumns->get().end())
        {
            (aAlias = aColumnNames[i]) += String::CreateFromInt32(++nExprCnt);
            aFind = connectivity::find(m_aColumns->get().begin(),m_aColumns->get().end(),aAlias,aCase);
        }

        sdbcx::OColumn* pColumn = new sdbcx::OColumn(aAlias,m_aTypeNames[i],::rtl::OUString(),::rtl::OUString(),
                                                ColumnValue::NULLABLE,
                                                m_aPrecisions[i],
                                                m_aScales[i],
                                                m_aTypes[i],
                                                sal_False,
                                                sal_False,
                                                sal_False,
                                                bCase);
        Reference< XPropertySet> xCol = pColumn;
        m_aColumns->get().push_back(xCol);
    }
    m_pFileStream->Seek(m_nStartRowFilePos);
}
void OFlatTable::impl_fillColumnInfo_nothrow(QuotedTokenizedString& aFirstLine,xub_StrLen& nStartPosFirstLine,xub_StrLen& nStartPosFirstLine2
                                             ,sal_Int32& io_nType,sal_Int32& io_nPrecisions,sal_Int32& io_nScales,String& o_sTypeName
                                             ,const sal_Unicode cDecimalDelimiter,const sal_Unicode cThousandDelimiter,const CharClass&  aCharClass)
{
    if ( io_nType != DataType::VARCHAR )
    {
        sal_Bool bNumeric = io_nType == DataType::SQLNULL || io_nType == DataType::DOUBLE || io_nType == DataType::DECIMAL || io_nType == DataType::INTEGER;
        sal_uLong  nIndex = 0;

        if ( bNumeric )
        {
            // first without fielddelimiter
            String aField;
            aFirstLine.GetTokenSpecial(aField,nStartPosFirstLine,m_cFieldDelimiter,'\0');
            if (aField.Len() == 0 ||
                (m_cStringDelimiter && m_cStringDelimiter == aField.GetChar(0)))
            {
                bNumeric = sal_False;
                if ( m_cStringDelimiter != '\0' )
                    aFirstLine.GetTokenSpecial(aField,nStartPosFirstLine2,m_cFieldDelimiter,m_cStringDelimiter);
                else
                    nStartPosFirstLine2 = nStartPosFirstLine;
            }
            else
            {
                String aField2;
                if ( m_cStringDelimiter != '\0' )
                    aFirstLine.GetTokenSpecial(aField2,nStartPosFirstLine2,m_cFieldDelimiter,m_cStringDelimiter);
                else
                    aField2 = aField;

                if (aField2.Len() == 0)
                {
<<<<<<< HEAD
                    const sal_Unicode c = aField2.GetChar(j);
                    // just digits, decimal- and thousands-delimiter?
                    if ( ( !cDecimalDelimiter  || c != cDecimalDelimiter )  &&
                         ( !cThousandDelimiter || c != cThousandDelimiter ) &&
                        !aCharClass.isDigit(aField2,j)                      &&
                        ( j != 0 || (c != '+' && c != '-' ) ) )
                    {
                        bNumeric = FALSE;
                        break;
                    }
                    if (cDecimalDelimiter && c == cDecimalDelimiter)
                    {
                        nPrecision = 15; // we have an decimal value
                        nScale = 2;
                        ++nDecimalDelCount;
                    } // if (cDecimalDelimiter && c == cDecimalDelimiter)
                    if ( c == '.' )
                        ++nDot;
=======
                    bNumeric = sal_False;
>>>>>>> 4fba42e5
                }
                else
                {
<<<<<<< HEAD
                    // is the delimiter correctly given?
                    const String aValue = aField2.GetToken(0,cDecimalDelimiter);
                    for (sal_Int32 j = aValue.Len() - 4; j >= 0; j -= 4)
                    {
                        const sal_Unicode c = aValue.GetChar(static_cast<sal_uInt16>(j));
                        // just digits, decimal- and thousands-delimiter?
                        if (c == cThousandDelimiter && j)
=======
                    bNumeric = sal_True;
                    xub_StrLen nDot = 0;
                    xub_StrLen nDecimalDelCount = 0;
                    xub_StrLen nSpaceCount = 0;
                    for (xub_StrLen j = 0; j < aField2.Len(); j++)
                    {
                        const sal_Unicode c = aField2.GetChar(j);
                        if ( j == nSpaceCount && m_cFieldDelimiter != 32 && c == 32 )
                        {
                            ++nSpaceCount;
>>>>>>> 4fba42e5
                            continue;
                        }
                        // nur Ziffern und Dezimalpunkt und Tausender-Trennzeichen?
                        if ( ( !cDecimalDelimiter  || c != cDecimalDelimiter )  &&
                             ( !cThousandDelimiter || c != cThousandDelimiter ) &&
                            !aCharClass.isDigit(aField2,j)                      &&
                            ( j != 0 || (c != '+' && c != '-' ) ) )
                        {
                            bNumeric = sal_False;
                            break;
                        }
                        if (cDecimalDelimiter && c == cDecimalDelimiter)
                        {
                            io_nPrecisions = 15; // we have an decimal value
                            io_nScales = 2;
                            ++nDecimalDelCount;
                        } // if (cDecimalDelimiter && c == cDecimalDelimiter)
                        if ( c == '.' )
                            ++nDot;
                    }

<<<<<<< HEAD
                // now it still can be a Date-field
                if (!bNumeric)
=======
                    if (nDecimalDelCount > 1 || nDot > 1 ) // if there is more than one dot it isn't a number
                        bNumeric = sal_False;
                    if (bNumeric && cThousandDelimiter)
                    {
                        // Ist der Trenner richtig angegeben?
                        const String aValue = aField2.GetToken(0,cDecimalDelimiter);
                        for (sal_Int32 j = aValue.Len() - 4; j >= 0; j -= 4)
                        {
                            const sal_Unicode c = aValue.GetChar(static_cast<sal_uInt16>(j));
                            // nur Ziffern und Dezimalpunkt und Tausender-Trennzeichen?
                            if (c == cThousandDelimiter && j)
                                continue;
                            else
                            {
                                bNumeric = sal_False;
                                break;
                            }
                        }
                    }

                    // jetzt koennte es noch ein Datumsfeld sein
                    if (!bNumeric)
                    {
                        try
                        {
                            nIndex = m_xNumberFormatter->detectNumberFormat(::com::sun::star::util::NumberFormat::ALL,aField2);
                        }
                        catch(Exception&)
                        {
                        }
                    }
                }
            }
        }
        else if ( io_nType == DataType::DATE || io_nType == DataType::TIMESTAMP || io_nType == DataType::TIME)
        {
            String aField;
            aFirstLine.GetTokenSpecial(aField,nStartPosFirstLine,m_cFieldDelimiter,'\0');
            if (aField.Len() == 0 ||
                (m_cStringDelimiter && m_cStringDelimiter == aField.GetChar(0)))
            {
            }
            else
            {
                String aField2;
                if ( m_cStringDelimiter != '\0' )
                    aFirstLine.GetTokenSpecial(aField2,nStartPosFirstLine2,m_cFieldDelimiter,m_cStringDelimiter);
                else
                    aField2 = aField;
                if (aField2.Len() )
>>>>>>> 4fba42e5
                {
                    try
                    {
                        nIndex = m_xNumberFormatter->detectNumberFormat(::com::sun::star::util::NumberFormat::ALL,aField2);
                    }
                    catch(Exception&)
                    {
                    }
                }
            }
        }

        sal_Int32 nFlags = 0;
        if (bNumeric)
        {
            if (cDecimalDelimiter)
            {
                if(io_nPrecisions)
                {
                    io_nType = DataType::DECIMAL;
                    static const ::rtl::OUString s_sDECIMAL(RTL_CONSTASCII_USTRINGPARAM("DECIMAL"));
                    o_sTypeName = s_sDECIMAL;
                }
                else
                {
                    io_nType = DataType::DOUBLE;
                    static const ::rtl::OUString s_sDOUBLE(RTL_CONSTASCII_USTRINGPARAM("DOUBLE"));
                    o_sTypeName = s_sDOUBLE;
                }
            }
            else
            {
                io_nType = DataType::INTEGER;
                io_nPrecisions = 0;
                io_nScales = 0;
            }
            nFlags = ColumnSearch::BASIC;
        }
        else
        {
            switch (comphelper::getNumberFormatType(m_xNumberFormatter,nIndex))
            {
                case NUMBERFORMAT_DATE:
                    io_nType = DataType::DATE;
                    {
                        static const ::rtl::OUString s_sDATE(RTL_CONSTASCII_USTRINGPARAM("DATE"));
                        o_sTypeName = s_sDATE;
                    }
                    break;
                case NUMBERFORMAT_DATETIME:
                    io_nType = DataType::TIMESTAMP;
                    {
                        static const ::rtl::OUString s_sTIMESTAMP(RTL_CONSTASCII_USTRINGPARAM("TIMESTAMP"));
                        o_sTypeName = s_sTIMESTAMP;
                    }
                    break;
                case NUMBERFORMAT_TIME:
                    io_nType = DataType::TIME;
                    {
                        static const ::rtl::OUString s_sTIME(RTL_CONSTASCII_USTRINGPARAM("TIME"));
                        o_sTypeName = s_sTIME;
                    }
                    break;
                default:
<<<<<<< HEAD
                    eType = DataType::VARCHAR;
                    nPrecision = 0; // nyi: Data can be longer!
                    nScale = 0;
=======
                    io_nType = DataType::VARCHAR;
                    io_nPrecisions = 0; // nyi: Daten koennen aber laenger sein!
                    io_nScales = 0;
>>>>>>> 4fba42e5
                    {
                        static const ::rtl::OUString s_sVARCHAR(RTL_CONSTASCII_USTRINGPARAM("VARCHAR"));
                        o_sTypeName = s_sVARCHAR;
                    }
            };
            nFlags |= ColumnSearch::CHAR;
        }
    }
    else
    {
        String aField;
        aFirstLine.GetTokenSpecial(aField,nStartPosFirstLine,m_cFieldDelimiter,'\0');
        if (aField.Len() == 0 ||
                (m_cStringDelimiter && m_cStringDelimiter == aField.GetChar(0)))
        {
            if ( m_cStringDelimiter != '\0' )
                aFirstLine.GetTokenSpecial(aField,nStartPosFirstLine2,m_cFieldDelimiter,m_cStringDelimiter);
            else
                nStartPosFirstLine2 = nStartPosFirstLine;
        }
        else
        {
            String aField2;
            if ( m_cStringDelimiter != '\0' )
                aFirstLine.GetTokenSpecial(aField2,nStartPosFirstLine2,m_cFieldDelimiter,m_cStringDelimiter);
        }
    }
}
// -------------------------------------------------------------------------
OFlatTable::OFlatTable(sdbcx::OCollection* _pTables,OFlatConnection* _pConnection,
                    const ::rtl::OUString& _Name,
                    const ::rtl::OUString& _Type,
                    const ::rtl::OUString& _Description ,
                    const ::rtl::OUString& _SchemaName,
                    const ::rtl::OUString& _CatalogName
                ) : OFlatTable_BASE(_pTables,_pConnection,_Name,
                                  _Type,
                                  _Description,
                                  _SchemaName,
                                  _CatalogName)
    ,m_nStartRowFilePos(0)
    ,m_nRowPos(0)
    ,m_nMaxRowCount(0)
    ,m_cStringDelimiter(_pConnection->getStringDelimiter())
    ,m_cFieldDelimiter(_pConnection->getFieldDelimiter())
    ,m_bNeedToReadLine(false)
{
    RTL_LOGFILE_CONTEXT_AUTHOR( aLogger, "flat", "Ocke.Janssen@sun.com", "OFlatTable::OFlatTable" );

}
// -----------------------------------------------------------------------------
void OFlatTable::construct()
{
    RTL_LOGFILE_CONTEXT_AUTHOR( aLogger, "flat", "Ocke.Janssen@sun.com", "OFlatTable::construct" );
    SvtSysLocale aLocale;
    ::com::sun::star::lang::Locale aAppLocale(aLocale.GetLocaleDataPtr()->getLocale());
    Sequence< ::com::sun::star::uno::Any > aArg(1);
    aArg[0] <<= aAppLocale;

    Reference< ::com::sun::star::util::XNumberFormatsSupplier >  xSupplier(m_pConnection->getDriver()->getFactory()->createInstanceWithArguments(::rtl::OUString(RTL_CONSTASCII_USTRINGPARAM("com.sun.star.util.NumberFormatsSupplier")),aArg),UNO_QUERY);
    m_xNumberFormatter = Reference< ::com::sun::star::util::XNumberFormatter >(m_pConnection->getDriver()->getFactory()->createInstance(::rtl::OUString(RTL_CONSTASCII_USTRINGPARAM("com.sun.star.util.NumberFormatter"))),UNO_QUERY);
    m_xNumberFormatter->attachNumberFormatsSupplier(xSupplier);
    Reference<XPropertySet> xProp(xSupplier->getNumberFormatSettings(),UNO_QUERY);
    xProp->getPropertyValue(::rtl::OUString(RTL_CONSTASCII_USTRINGPARAM("NullDate"))) >>= m_aNullDate;

    INetURLObject aURL;
    aURL.SetURL(getEntry());

    if(aURL.getExtension() != rtl::OUString(m_pConnection->getExtension()))
        aURL.setExtension(m_pConnection->getExtension());

    String aFileName = aURL.GetMainURL(INetURLObject::NO_DECODE);

    m_pFileStream = createStream_simpleError( aFileName,STREAM_READWRITE | STREAM_NOCREATE | STREAM_SHARE_DENYWRITE);

    if(!m_pFileStream)
        m_pFileStream = createStream_simpleError( aFileName,STREAM_READ | STREAM_NOCREATE | STREAM_SHARE_DENYNONE);

    if(m_pFileStream)
    {
        m_pFileStream->Seek(STREAM_SEEK_TO_END);
        sal_Int32 nSize = m_pFileStream->Tell();
        m_pFileStream->Seek(STREAM_SEEK_TO_BEGIN);

        // Buffersize is dependent on the file-size
        m_pFileStream->SetBufferSize(nSize > 1000000 ? 32768 :
                                    nSize > 100000  ? 16384 :
                                    nSize > 10000   ? 4096  : 1024);

        fillColumns(aAppLocale);

        refreshColumns();
    }
}
// -------------------------------------------------------------------------
String OFlatTable::getEntry()
{
    RTL_LOGFILE_CONTEXT_AUTHOR( aLogger, "flat", "Ocke.Janssen@sun.com", "OFlatTable::getEntry" );
    ::rtl::OUString sURL;
    try
    {
        Reference< XResultSet > xDir = m_pConnection->getDir()->getStaticResultSet();
        Reference< XRow> xRow(xDir,UNO_QUERY);
        ::rtl::OUString sName;
        ::rtl::OUString sExt;

        INetURLObject aURL;
        xDir->beforeFirst();
        static const ::rtl::OUString s_sSeparator(RTL_CONSTASCII_USTRINGPARAM("/"));
        while(xDir->next())
        {
            sName = xRow->getString(1);
            aURL.SetSmartProtocol(INET_PROT_FILE);
            String sUrl = m_pConnection->getURL() +  s_sSeparator + sName;
            aURL.SetSmartURL( sUrl );

            // cut the extension
            sExt = aURL.getExtension();

            // name and extension have to coincide
            if ( m_pConnection->matchesExtension( sExt ) )
            {
                sName = sName.replaceAt(sName.getLength()-(sExt.getLength()+1),sExt.getLength()+1,::rtl::OUString());
                if ( sName == m_Name )
                {
                    Reference< XContentAccess > xContentAccess( xDir, UNO_QUERY );
                    sURL = xContentAccess->queryContentIdentifierString();
                    break;
                }
            }
        }
        xDir->beforeFirst(); // move back to before first record
    }
    catch(Exception&)
    {
        OSL_ASSERT(0);
    }
    return sURL.getStr();
}
// -------------------------------------------------------------------------
void OFlatTable::refreshColumns()
{
    RTL_LOGFILE_CONTEXT_AUTHOR( aLogger, "flat", "Ocke.Janssen@sun.com", "OFlatTable::refreshColumns" );
    ::osl::MutexGuard aGuard( m_aMutex );

    TStringVector aVector;
    aVector.reserve(m_aColumns->get().size());

    for(OSQLColumns::Vector::const_iterator aIter = m_aColumns->get().begin();aIter != m_aColumns->get().end();++aIter)
        aVector.push_back(Reference< XNamed>(*aIter,UNO_QUERY)->getName());

    if(m_pColumns)
        m_pColumns->reFill(aVector);
    else
        m_pColumns  = new OFlatColumns(this,m_aMutex,aVector);
}

// -------------------------------------------------------------------------
void SAL_CALL OFlatTable::disposing(void)
{
    RTL_LOGFILE_CONTEXT_AUTHOR( aLogger, "flat", "Ocke.Janssen@sun.com", "OFlatTable::disposing" );
    OFileTable::disposing();
    ::osl::MutexGuard aGuard(m_aMutex);
    m_aColumns = NULL;
}
// -------------------------------------------------------------------------
Sequence< Type > SAL_CALL OFlatTable::getTypes(  ) throw(RuntimeException)
{
    Sequence< Type > aTypes = OTable_TYPEDEF::getTypes();
    ::std::vector<Type> aOwnTypes;
    aOwnTypes.reserve(aTypes.getLength());
    const Type* pBegin = aTypes.getConstArray();
    const Type* pEnd = pBegin + aTypes.getLength();
    for(;pBegin != pEnd;++pBegin)
    {
        if(!(*pBegin == ::getCppuType((const Reference<XKeysSupplier>*)0)   ||
            *pBegin == ::getCppuType((const Reference<XRename>*)0)          ||
            *pBegin == ::getCppuType((const Reference<XIndexesSupplier>*)0) ||
            *pBegin == ::getCppuType((const Reference<XAlterTable>*)0)      ||
            *pBegin == ::getCppuType((const Reference<XDataDescriptorFactory>*)0)))
        {
            aOwnTypes.push_back(*pBegin);
        }
    }
    Type *pTypes = aOwnTypes.empty() ? 0 : &aOwnTypes[0];
    return Sequence< Type >(pTypes, aOwnTypes.size());
}

// -------------------------------------------------------------------------
Any SAL_CALL OFlatTable::queryInterface( const Type & rType ) throw(RuntimeException)
{
    if( rType == ::getCppuType((const Reference<XKeysSupplier>*)0)      ||
        rType == ::getCppuType((const Reference<XIndexesSupplier>*)0)   ||
        rType == ::getCppuType((const Reference<XRename>*)0)            ||
        rType == ::getCppuType((const Reference<XAlterTable>*)0)        ||
        rType == ::getCppuType((const Reference<XDataDescriptorFactory>*)0))
        return Any();

    Any aRet = OTable_TYPEDEF::queryInterface(rType);
    return aRet.hasValue() ? aRet : ::cppu::queryInterface(rType,static_cast< ::com::sun::star::lang::XUnoTunnel*> (this));
}

//--------------------------------------------------------------------------
Sequence< sal_Int8 > OFlatTable::getUnoTunnelImplementationId()
{
    static ::cppu::OImplementationId * pId = 0;
    if (! pId)
    {
        ::osl::MutexGuard aGuard( ::osl::Mutex::getGlobalMutex() );
        if (! pId)
        {
            static ::cppu::OImplementationId aId;
            pId = &aId;
        }
    }
    return pId->getImplementationId();
}

// com::sun::star::lang::XUnoTunnel
//------------------------------------------------------------------
sal_Int64 OFlatTable::getSomething( const Sequence< sal_Int8 > & rId ) throw (RuntimeException)
{
    RTL_LOGFILE_CONTEXT_AUTHOR( aLogger, "flat", "Ocke.Janssen@sun.com", "OFlatTable::getSomething" );
    return (rId.getLength() == 16 && 0 == rtl_compareMemory(getUnoTunnelImplementationId().getConstArray(),  rId.getConstArray(), 16 ) )
                ? reinterpret_cast< sal_Int64 >( this )
                : OFlatTable_BASE::getSomething(rId);
}
//------------------------------------------------------------------
sal_Bool OFlatTable::fetchRow(OValueRefRow& _rRow,const OSQLColumns & _rCols,sal_Bool bIsTable,sal_Bool bRetrieveData)
{
    RTL_LOGFILE_CONTEXT_AUTHOR( aLogger, "flat", "Ocke.Janssen@sun.com", "OFlatTable::fetchRow" );
    *(_rRow->get())[0] = m_nFilePos;

    if (!bRetrieveData)
        return sal_True;
    if ( m_bNeedToReadLine )
    {
        sal_Int32 nCurrentPos = 0;
        m_pFileStream->Seek(m_nFilePos);
        readLine(nCurrentPos);
        m_bNeedToReadLine = false;
    }

    OFlatConnection* pConnection = (OFlatConnection*)m_pConnection;
    const sal_Unicode cDecimalDelimiter = pConnection->getDecimalDelimiter();
    const sal_Unicode cThousandDelimiter = pConnection->getThousandDelimiter();
    // Fields:
    xub_StrLen nStartPos = 0;
    String aStr;
    OSQLColumns::Vector::const_iterator aIter = _rCols.get().begin();
    OSQLColumns::Vector::const_iterator aEnd = _rCols.get().end();
    const OValueRefVector::Vector::size_type nCount = _rRow->get().size();
    for (OValueRefVector::Vector::size_type i = 1; aIter != aEnd && i < nCount;
         ++aIter, i++)
    {
        m_aCurrentLine.GetTokenSpecial(aStr,nStartPos,m_cFieldDelimiter,m_cStringDelimiter);

        if (aStr.Len() == 0)
            (_rRow->get())[i]->setNull();
        else
        {
            // lengths depending on data-type:
            sal_Int32   nLen,
                        nType = 0;
            if(bIsTable)
            {
                nLen    = m_aPrecisions[i-1];
                nType   = m_aTypes[i-1];
            }
            else
            {
                Reference< XPropertySet> xColumn = *aIter;
                xColumn->getPropertyValue(OMetaConnection::getPropMap().getNameByIndex(PROPERTY_ID_PRECISION))  >>= nLen;
                xColumn->getPropertyValue(OMetaConnection::getPropMap().getNameByIndex(PROPERTY_ID_TYPE))       >>= nType;
            }
            switch(nType)
            {
                case DataType::TIMESTAMP:
                case DataType::DATE:
                case DataType::TIME:
                {
                    try
                    {
                        double nRes = m_xNumberFormatter->convertStringToNumber(::com::sun::star::util::NumberFormat::ALL,aStr);

                        switch(nType)
                        {
                            case DataType::DATE:
                                *(_rRow->get())[i] = ::dbtools::DBTypeConversion::toDouble(::dbtools::DBTypeConversion::toDate(nRes,m_aNullDate));
                                break;
                            case DataType::TIMESTAMP:
                                *(_rRow->get())[i] = ::dbtools::DBTypeConversion::toDouble(::dbtools::DBTypeConversion::toDateTime(nRes,m_aNullDate));
                                break;
                            default:
                                *(_rRow->get())[i] = ::dbtools::DBTypeConversion::toDouble(::dbtools::DBTypeConversion::toTime(nRes));
                        }
                    }
                    catch(Exception&)
                    {
                        (_rRow->get())[i]->setNull();
                    }
                }   break;
                case DataType::DOUBLE:
                case DataType::INTEGER:
                case DataType::DECIMAL:
                case DataType::NUMERIC:
                {

                    String aStrConverted;
                    if ( DataType::INTEGER != nType )
                    {
                        sal_Unicode* pData = aStrConverted.AllocBuffer(aStr.Len());
                        const sal_Unicode* pStart = pData;

                        OSL_ENSURE((cDecimalDelimiter && nType != DataType::INTEGER) ||
                                   (!cDecimalDelimiter && nType == DataType::INTEGER),
                                   "FalscherTyp");

                        // convert to Standard-Notation (DecimalPOINT without thousands-comma):
                        for (xub_StrLen j = 0; j < aStr.Len(); ++j)
                        {
                            const sal_Unicode cChar = aStr.GetChar(j);
                            if (cDecimalDelimiter && cChar == cDecimalDelimiter)
                                *pData++ = '.';
                                //aStrConverted.Append( '.' );
                            else if ( cChar == '.' ) // special case, if decimal seperator isn't '.' we have to put the string after it
                                continue;
                            else if (cThousandDelimiter && cChar == cThousandDelimiter)
                            {
                                // leave out
                            }
                            else
                                *pData++ = cChar;
                                //aStrConverted.Append(cChar);
                        } // for (xub_StrLen j = 0; j < aStr.Len(); ++j)
                        aStrConverted.ReleaseBufferAccess(xub_StrLen(pData - pStart));
                    } // if ( DataType::INTEGER != nType )
                    else
                    {
                        aStrConverted = aStr;
                        if ( cThousandDelimiter )
                            aStrConverted.EraseAllChars(cThousandDelimiter);
                    }
                    const double nVal = ::rtl::math::stringToDouble(aStrConverted,'.',',',NULL,NULL);

                    // #99178# OJ
                    if ( DataType::DECIMAL == nType || DataType::NUMERIC == nType )
                        *(_rRow->get())[i] = ::rtl::OUString::valueOf(nVal);
                    else
                        *(_rRow->get())[i] = nVal;
                } break;

                default:
                {
                    // Copy Value as String in Row-Variable
                    *(_rRow->get())[i] = ORowSetValue(aStr);
                }
                break;
            } // switch(nType)
            (_rRow->get())[i]->setTypeKind(nType);
        }
    }
    return sal_True;
}
void OFlatTable::refreshHeader()
{
    m_nRowPos = 0;
}
// -----------------------------------------------------------------------------
sal_Bool OFlatTable::seekRow(IResultSetHelper::Movement eCursorPosition, sal_Int32 nOffset, sal_Int32& nCurPos)
{
    RTL_LOGFILE_CONTEXT_AUTHOR( aLogger, "flat", "Ocke.Janssen@sun.com", "OFlatTable::seekRow" );
    OSL_ENSURE(m_pFileStream,"OFlatTable::seekRow: FileStream is NULL!");
    // ----------------------------------------------------------
    // Prepare positioning:
    m_nFilePos = nCurPos;

    switch(eCursorPosition)
    {
        case IResultSetHelper::FIRST:
            m_nRowPos = 0;
            // run through
        case IResultSetHelper::NEXT:
            {
                ++m_nRowPos;
                ::std::map<sal_Int32,TRowPositionsInFile::iterator>::const_iterator aFind = m_aRowPosToFilePos.find(m_nRowPos);
                m_bNeedToReadLine = aFind != m_aRowPosToFilePos.end();
                if ( m_bNeedToReadLine )
                {
                    m_nFilePos  = aFind->second->first;
                    nCurPos     = aFind->second->second;
                } // if ( m_bNeedToReadLine )
                else
                {
                    if ( m_nRowPos == 1 )
                        m_nFilePos = m_nStartRowFilePos;
                    m_pFileStream->Seek(m_nFilePos);
                    if ( m_pFileStream->IsEof() || !readLine(nCurPos) /*|| !checkHeaderLine()*/)
                    {
                        m_nMaxRowCount = m_nRowPos -1;
                        return sal_False;
                    } // if ( m_pFileStream->IsEof() || !readLine(nCurPos) /*|| !checkHeaderLine()*/)

                    TRowPositionsInFile::iterator aPos = m_aFilePosToEndLinePos.insert(TRowPositionsInFile::value_type(m_nFilePos,nCurPos)).first;
                    m_aRowPosToFilePos.insert(::std::map<sal_Int32,TRowPositionsInFile::iterator>::value_type(m_nRowPos,aPos));
                }
            }

            break;
        case IResultSetHelper::PRIOR:
            --m_nRowPos;
            if(m_nRowPos > 0)
            {
                TRowPositionsInFile::iterator aPositions = m_aRowPosToFilePos[m_nRowPos];
                m_nFilePos = aPositions->first;
                nCurPos = aPositions->second;
                m_bNeedToReadLine = true;
            }
            else
                m_nRowPos = 0;

            break;
        case IResultSetHelper::LAST:
            if ( m_nMaxRowCount )
            {
                ::std::map<sal_Int32,TRowPositionsInFile::iterator>::reverse_iterator aLastPos = m_aRowPosToFilePos.rbegin();
                m_nRowPos  = aLastPos->first;
                m_nFilePos = aLastPos->second->first;
                nCurPos    = aLastPos->second->second;

                //m_pFileStream->Seek(m_nFilePos);
                m_bNeedToReadLine = true;
                //if ( m_pFileStream->IsEof() /*|| !checkHeaderLine()*/ || !readLine(nCurPos) )
                //  return sal_False;
            }
            else
            {
                while(seekRow(IResultSetHelper::NEXT,1,nCurPos)) ; // run through after last row
                // now I know all
                seekRow(IResultSetHelper::PRIOR,1,nCurPos);
            }
            break;
        case IResultSetHelper::RELATIVE:
            if(nOffset > 0)
            {
                for(sal_Int32 i = 0;i<nOffset;++i)
                    seekRow(IResultSetHelper::NEXT,1,nCurPos);
            }
            else if(nOffset < 0)
            {
                for(sal_Int32 i = nOffset;i;++i)
                    seekRow(IResultSetHelper::PRIOR,1,nCurPos);
            }
            break;
        case IResultSetHelper::ABSOLUTE:
            {
                if(nOffset < 0)
                    nOffset = m_nRowPos + nOffset;
                ::std::map<sal_Int32,TRowPositionsInFile::iterator>::const_iterator aIter = m_aRowPosToFilePos.find(nOffset);
                if(aIter != m_aRowPosToFilePos.end())
                {
                    m_nFilePos  = aIter->second->first;
                    nCurPos     = aIter->second->second;
                    //m_pFileStream->Seek(m_nFilePos);
                    m_bNeedToReadLine = true;
                    //if ( m_pFileStream->IsEof() /*|| !checkHeaderLine()*/ || !readLine(nCurPos) )
                    //  return sal_False;
                }
                else if(m_nMaxRowCount && nOffset > m_nMaxRowCount) // offset is outside the table
                {
                    m_nRowPos = m_nMaxRowCount;
                    return sal_False;
                }
                else
                {
                    aIter = m_aRowPosToFilePos.upper_bound(nOffset);
                    if(aIter == m_aRowPosToFilePos.end())
                    {
                        ::std::map<sal_Int32,TRowPositionsInFile::iterator>::reverse_iterator aLastPos = m_aRowPosToFilePos.rbegin();
                        m_nRowPos   = aLastPos->first;
                        nCurPos = m_nFilePos = aLastPos->second->first;
                        while(m_nRowPos != nOffset)
                            seekRow(IResultSetHelper::NEXT,1,nCurPos);
                    }
                    else
                    {
                        --aIter;
                        m_nRowPos   = aIter->first;
                        m_nFilePos  = aIter->second->first;
                        nCurPos     = aIter->second->second;
                        //m_pFileStream->Seek(m_nFilePos);
                        m_bNeedToReadLine = true;
                        //if ( m_pFileStream->IsEof() /*|| !checkHeaderLine()*/ || !readLine(nCurPos) )
                        //  return sal_False;
                    }
                }
            }

            break;
        case IResultSetHelper::BOOKMARK:
            {
                TRowPositionsInFile::const_iterator aFind = m_aFilePosToEndLinePos.find(nOffset);
                m_bNeedToReadLine = aFind != m_aFilePosToEndLinePos.end();
                if ( m_bNeedToReadLine )
                {
                    m_nFilePos  = aFind->first;
                    nCurPos = aFind->second;
                }
                else
                {
                    m_nFilePos = nOffset;
                    m_pFileStream->Seek(nOffset);
                    if (m_pFileStream->IsEof() || !readLine(nCurPos) )
                        return sal_False;
                }
                break;
            }
    }

    //nCurPos = m_nFilePos;

    return sal_True;
}
// -----------------------------------------------------------------------------
sal_Bool OFlatTable::readLine(sal_Int32& _rnCurrentPos)
{
    RTL_LOGFILE_CONTEXT_AUTHOR( aLogger, "flat", "Ocke.Janssen@sun.com", "OFlatTable::readLine" );
    const rtl_TextEncoding nEncoding = m_pConnection->getTextEncoding();
    m_pFileStream->ReadByteStringLine(m_aCurrentLine,nEncoding);
    if (m_pFileStream->IsEof())
        return sal_False;

    QuotedTokenizedString sLine = m_aCurrentLine; // check if the string continues on next line
    while( (sLine.GetString().GetTokenCount(m_cStringDelimiter) % 2) != 1 )
    {
        m_pFileStream->ReadByteStringLine(sLine,nEncoding);
        if ( !m_pFileStream->IsEof() )
        {
            m_aCurrentLine.GetString().Append('\n');
            m_aCurrentLine.GetString() += sLine.GetString();
            sLine = m_aCurrentLine;
        }
        else
            break;
    }
    _rnCurrentPos = m_pFileStream->Tell();
    return sal_True;
}

/* vim:set shiftwidth=4 softtabstop=4 expandtab: */<|MERGE_RESOLUTION|>--- conflicted
+++ resolved
@@ -221,40 +221,10 @@
 
                 if (aField2.Len() == 0)
                 {
-<<<<<<< HEAD
-                    const sal_Unicode c = aField2.GetChar(j);
-                    // just digits, decimal- and thousands-delimiter?
-                    if ( ( !cDecimalDelimiter  || c != cDecimalDelimiter )  &&
-                         ( !cThousandDelimiter || c != cThousandDelimiter ) &&
-                        !aCharClass.isDigit(aField2,j)                      &&
-                        ( j != 0 || (c != '+' && c != '-' ) ) )
-                    {
-                        bNumeric = FALSE;
-                        break;
-                    }
-                    if (cDecimalDelimiter && c == cDecimalDelimiter)
-                    {
-                        nPrecision = 15; // we have an decimal value
-                        nScale = 2;
-                        ++nDecimalDelCount;
-                    } // if (cDecimalDelimiter && c == cDecimalDelimiter)
-                    if ( c == '.' )
-                        ++nDot;
-=======
                     bNumeric = sal_False;
->>>>>>> 4fba42e5
                 }
                 else
                 {
-<<<<<<< HEAD
-                    // is the delimiter correctly given?
-                    const String aValue = aField2.GetToken(0,cDecimalDelimiter);
-                    for (sal_Int32 j = aValue.Len() - 4; j >= 0; j -= 4)
-                    {
-                        const sal_Unicode c = aValue.GetChar(static_cast<sal_uInt16>(j));
-                        // just digits, decimal- and thousands-delimiter?
-                        if (c == cThousandDelimiter && j)
-=======
                     bNumeric = sal_True;
                     xub_StrLen nDot = 0;
                     xub_StrLen nDecimalDelCount = 0;
@@ -265,10 +235,9 @@
                         if ( j == nSpaceCount && m_cFieldDelimiter != 32 && c == 32 )
                         {
                             ++nSpaceCount;
->>>>>>> 4fba42e5
                             continue;
                         }
-                        // nur Ziffern und Dezimalpunkt und Tausender-Trennzeichen?
+                        // just digits, decimal- and thousands-delimiter?
                         if ( ( !cDecimalDelimiter  || c != cDecimalDelimiter )  &&
                              ( !cThousandDelimiter || c != cThousandDelimiter ) &&
                             !aCharClass.isDigit(aField2,j)                      &&
@@ -287,20 +256,16 @@
                             ++nDot;
                     }
 
-<<<<<<< HEAD
-                // now it still can be a Date-field
-                if (!bNumeric)
-=======
                     if (nDecimalDelCount > 1 || nDot > 1 ) // if there is more than one dot it isn't a number
                         bNumeric = sal_False;
                     if (bNumeric && cThousandDelimiter)
                     {
-                        // Ist der Trenner richtig angegeben?
+                        // Is the delimiter correct?
                         const String aValue = aField2.GetToken(0,cDecimalDelimiter);
                         for (sal_Int32 j = aValue.Len() - 4; j >= 0; j -= 4)
                         {
                             const sal_Unicode c = aValue.GetChar(static_cast<sal_uInt16>(j));
-                            // nur Ziffern und Dezimalpunkt und Tausender-Trennzeichen?
+                            // just digits, decimal- and thousands-delimiter?
                             if (c == cThousandDelimiter && j)
                                 continue;
                             else
@@ -311,7 +276,7 @@
                         }
                     }
 
-                    // jetzt koennte es noch ein Datumsfeld sein
+                    // now also check for a date field
                     if (!bNumeric)
                     {
                         try
@@ -341,7 +306,6 @@
                 else
                     aField2 = aField;
                 if (aField2.Len() )
->>>>>>> 4fba42e5
                 {
                     try
                     {
@@ -406,15 +370,9 @@
                     }
                     break;
                 default:
-<<<<<<< HEAD
-                    eType = DataType::VARCHAR;
-                    nPrecision = 0; // nyi: Data can be longer!
-                    nScale = 0;
-=======
                     io_nType = DataType::VARCHAR;
-                    io_nPrecisions = 0; // nyi: Daten koennen aber laenger sein!
+                    io_nPrecisions = 0; // nyi: Data can be longer!
                     io_nScales = 0;
->>>>>>> 4fba42e5
                     {
                         static const ::rtl::OUString s_sVARCHAR(RTL_CONSTASCII_USTRINGPARAM("VARCHAR"));
                         o_sTypeName = s_sVARCHAR;
