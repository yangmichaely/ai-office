--- conflicted
+++ resolved
@@ -100,13 +100,8 @@
         return;
     }
 
-<<<<<<< HEAD
     // Further descend in Parse Tree
-    for (UINT32 i = 0; i < pParseNode->count(); i++)
-=======
-    // Weiter absteigen im Parse Tree
     for (sal_uInt32 i = 0; i < pParseNode->count(); i++)
->>>>>>> 4fba42e5
         scanParameter(pParseNode->getChild(i),_rParaNodes);
 }
 // -----------------------------------------------------------------------------
