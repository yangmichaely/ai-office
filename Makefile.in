# @configure_input@

SHELL=/usr/bin/env bash

ifeq ($(USE_GMAKE),)
GBUILD_OPT:=
else
GBUILD_OPT:=--gmake
endif

ifeq (@CROSS_COMPILING@,YES)
all: Makefile dmake/dmake@EXEEXT_FOR_BUILD@ src.downloaded cross-build-toolset
else
all: Makefile dmake/dmake@EXEEXT_FOR_BUILD@ src.downloaded
endif
	@. ./Env.Host.sh && \
        cd instsetoo_native && \
        build.pl $(GBUILD_OPT) -P@BUILD_NCPUS@ --all -- -P@BUILD_MAX_JOBS@

ifeq (@CROSS_COMPILING@,YES)
cross-build-toolset:
# Build necessary modules for the *build* platform, i.e. those needed
# by tools run at build time. Sure, in many of these modules only a
# part of the produced binaries are actually used then in the build.
# Once everything is handled by gbuild, this can hopefully be streamlined.
	. ./Env.Build.sh && \
	for D in \
	  solenv \
	  soltools \
	  boost \
	  external \
	  cppunit \
	  xml2cmp \
	  lucene \
	  sal \
	  cosv \
	  udm \
	  autodoc \
	  store \
	  salhelper \
	  registry \
	  idlc \
	  icu \
	  codemaker \
	  udkapi \
	  expat \
	  libxml2 \
	  xml2cmp \
	  libxslt \
	  offapi \
	  oovbaapi \
	  cppu \
	  cppuhelper \
	  rdbmaker \
	  cpputools \
	  xmlreader \
	  i18nutil \
	  ridljar \
	  jurt \
	  jvmaccess \
	  bridges \
	  ucbhelper \
	  comphelper \
	  jvmfwk \
	  regexp \
	  berkeleydb \
	  sax \
	  stoc \
	  i18npool \
	  unodevtools \
	  gettext \
	  dictionaries \
	  o3tl \
	  basegfx \
	  tools \
	  idl \
	  l10ntools \
	  rsc \
	  setup_native \
	  icc \
	  unoil \
	  javaunohelper \
	  unotools \
	  xmlhelp \
	  shell; do \
	    if grep -q gb_Module_add_targets $$D/Module_$$D.mk 2>/dev/null; then \
	      (cd $$D && make -sr -j@BUILD_MAX_JOBS@) || exit 1; \
	    else \
	      (cd $$D && build.pl $(GBUILD_OPT) -P@BUILD_NCPUS@ -- -P@BUILD_MAX_JOBS@ && deliver.pl) || exit 1; \
	    fi; \
	done
endif

install:
<<<<<<< HEAD
	@. ./Env.Host.sh && \
	echo "Installing in $${prefix:-@prefix@}..." && \
	ooinstall "$${prefix:-@prefix@}" && \
	echo "" && \
	echo "Installation finished, you can now execute:" && \
	echo "$${prefix:-@prefix@}/program/soffice"
=======
	@. ./*[Ee]nv.[Ss]et.sh && \
	echo "Installing in @INSTALLDIR@..." && \
	ooinstall "@INSTALLDIR@" && \
	echo "" && \
	echo "Installation finished, you can now execute:" && \
	echo "@INSTALLDIR@/program/soffice"

distro-pack-install: install
	./bin/distro-install-clean-up
	./bin/distro-install-desktop-integration
	./bin/distro-install-sdk
	./bin/distro-install-file-lists
>>>>>>> 6760b569

dev-install:
	@. ./Env.Host.sh && \
	cd smoketestoo_native && \
		export SAL_USE_VCLPLUGIN="svp" && \
		build.pl $(GBUILD_OPT) -P@BUILD_NCPUS@ --all:instsetoo_native -- -P@BUILD_MAX_JOBS@ && \
		cd @abs_builddir@ && ln -s $$SOLARVER/$$INPATH/installation/opt/ install && \
		echo "" && \
	$$SOLARENV/bin/linkoo $$SRC_ROOT/install $$SRC_ROOT && \
	echo && echo "Developer installation finished, you can now execute:" && echo && \
	if test `uname -s` = Darwin; then \
		echo open install/LibreOffice.app; \
	else \
		echo "cd @abs_builddir@/install/program" && \
		echo ". ./ooenv" && \
		echo "./soffice.bin"; \
	fi

distclean:
	-rm config.cache
	-rm config.log
ifeq (@BUILD_DMAKE@,YES)
	-$(GNUMAKE) -C dmake distclean
endif

clean:
	. ./Env.Host.sh && \
	rm -rf */$$INPATH && \
	rm -rf solver/*/$$INPATH && \
	rm -rf workdir && \
	rm -rf install
ifeq (@BUILD_DMAKE@,YES)
	. ./Env.Host.sh && \
	(if [ -f dmake/Makefile ] ; then $$GNUMAKE -C dmake clean; fi) && \
	rm -f solenv/*/bin/dmake*
endif
ifeq (@CROSS_COMPILING@,YES)
	. ./Env.Host.sh && \
	rm -rf */$$INPATH_FOR_BUILD && \
	rm -rf solver/*/$$INPATH_FOR_BUILD
endif

dmake/dmake@EXEEXT_FOR_BUILD@:
	./bootstrap

src.downloaded: ooo.lst download
ifeq (@DO_FETCH_TARBALLS@,YES)
	@. ./Env.Host.sh && \
	$$SRC_ROOT/download $$SRC_ROOT/ooo.lst && touch $@
else
	@echo "Automatic fetching of external tarballs is disabled."
endif

fetch: src.downloaded

Makefile: configure.in ooo.lst.in set_soenv.in Makefile.in
	./autogen.sh

check: Makefile dmake/dmake@EXEEXT_FOR_BUILD@ fetch
	@. ./Env.Host.sh && \
	cd smoketestoo_native && \
	export SAL_USE_VCLPLUGIN="svp" && \
        build.pl $(GBUILD_OPT) -P@BUILD_NCPUS@ --all -- -P@BUILD_MAX_JOBS@
	@. ./Env.Host.sh && $$SOLARENV/bin/subsequenttests

id:
	@. ./Env.Host.sh && \
		create-ids

tags:
	@. ./Env.Host.sh && \
		create-tags

docs:
	@. ./Env.Host.sh && \
		mkdocs.sh $$SRC_ROOT/docs $$SOLARENV/inc/doxygen.cfg

findunusedcode:
# experimental callcatcher target
# http://www.skynet.ie/~caolan/Packages/callcatcher.html
	@which callcatcher > /dev/null 2>&1 || \
	 (echo "callcatcher not installed" && false)
	@. ./Env.Host.sh && \
	   source <(sed -e s,$$INPATH,callcatcher,g ./Env.Host.sh) && \
	   . ./solenv/bin/callcatchEnv.Set.sh && \
	   cd instsetoo_native && \
	   build.pl $(GBUILD_OPT) --all
	@. ./Env.Host.sh && \
	   source <(sed -e s,$$INPATH,callcatcher,g ./Env.Host.sh) && \
	   callanalyse \
	       $$WORKDIR/LinkTarget/*/* \
	       */$$OUTPATH/bin/* \
	       */$$OUTPATH/lib/* > unusedcode.all
#because non-c++ symbols could be dlsymed lets make a list of class level
#unused methods which don't require much effort to determine if they need
#to be just removed, or put behind appropiate platform or debug level ifdefs
	@grep ::.*\( unusedcode.all | grep -v cppu::bootstrap > unusedcode.easy<|MERGE_RESOLUTION|>--- conflicted
+++ resolved
@@ -92,14 +92,7 @@
 endif
 
 install:
-<<<<<<< HEAD
-	@. ./Env.Host.sh && \
-	echo "Installing in $${prefix:-@prefix@}..." && \
-	ooinstall "$${prefix:-@prefix@}" && \
-	echo "" && \
-	echo "Installation finished, you can now execute:" && \
-	echo "$${prefix:-@prefix@}/program/soffice"
-=======
+	@. ./Env.Host.sh && \
 	@. ./*[Ee]nv.[Ss]et.sh && \
 	echo "Installing in @INSTALLDIR@..." && \
 	ooinstall "@INSTALLDIR@" && \
@@ -112,7 +105,6 @@
 	./bin/distro-install-desktop-integration
 	./bin/distro-install-sdk
 	./bin/distro-install-file-lists
->>>>>>> 6760b569
 
 dev-install:
 	@. ./Env.Host.sh && \
