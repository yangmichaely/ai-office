--- conflicted
+++ resolved
@@ -33,18 +33,11 @@
     $$(INCLUDE) \
 ))
 
-<<<<<<< HEAD
-=======
-$(eval $(call gb_Library_set_defs,unordf,\
-    $$(DEFS) \
-))
-
 $(eval $(call gb_Library_add_api,unordf,\
 	udkapi \
 	offapi \
 ))
 
->>>>>>> d90e0b59
 $(eval $(call gb_Library_add_linked_libs,unordf,\
     cppuhelper \
     cppu \
@@ -65,14 +58,6 @@
     unoxml/source/rdf/librdf_services \
 ))
 
-<<<<<<< HEAD
-=======
-$(eval $(call gb_Library_set_cxxflags,unordf,\
-    $$(CXXFLAGS) \
     $$(REDLAND_CFLAGS) \
-    $$(LIBXSLT_CFLAGS) \
     $$(LIBXML_CFLAGS) \
-))
-
->>>>>>> d90e0b59
 # vim: set noet sw=4 ts=4:
