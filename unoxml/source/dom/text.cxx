--- conflicted
+++ resolved
@@ -43,16 +43,10 @@
     {
     }
 
-<<<<<<< HEAD
-    OUString SAL_CALL CText::getNodeName()throw (RuntimeException)
-    {
-        return OUString(RTL_CONSTASCII_USTRINGPARAM("#text"));
-=======
     void CText::saxify(
             const Reference< XDocumentHandler >& i_xHandler) {
         if (!i_xHandler.is()) throw RuntimeException();
         i_xHandler->characters(getData());
->>>>>>> 82c07026
     }
 
     void CText::fastSaxify( Context& io_rContext )
@@ -68,21 +62,17 @@
         }
     }
 
-<<<<<<< HEAD
-}
-
-/* vim:set shiftwidth=4 softtabstop=4 expandtab: */
-=======
     OUString SAL_CALL CText::getNodeName() throw (RuntimeException)
     {
-        return OUString::createFromAscii("#text");
+        return OUString(RTL_CONSTASCII_USTRINGPARAM("#text"));
     }
 
     Reference< XText > SAL_CALL CText::splitText(sal_Int32 /*offset*/)
          throw (RuntimeException)
     {
-        OSL_ENSURE(false, "CText::splitText: not implemented (#i113683#)");
+        OSL_FAIL("CText::splitText: not implemented (#i113683#)");
         return Reference< XText >(this);
     }
 }
->>>>>>> 82c07026
+
+/* vim:set shiftwidth=4 softtabstop=4 expandtab: */