--- conflicted
+++ resolved
@@ -3,12 +3,8 @@
     xmlns:d="http://openoffice.org/extensions/description/2006"
     xmlns:xlink="http://www.w3.org/1999/xlink">
   <display-name>
-<<<<<<< HEAD
-    <name lang="en-US">Report Builder</name>
-=======
     <name lang="en-US">Oracle Report Builder</name>
     <!-- <name lang="en-US">Oracle(TM) Report Builder</name> -->
->>>>>>> debb2c44
   </display-name>
   <registration>
     <simple-license accept-by="admin" default-license-id="lic-en-US" suppress-if-required="true" >
