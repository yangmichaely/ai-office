/*************************************************************************
 *
 * DO NOT ALTER OR REMOVE COPYRIGHT NOTICES OR THIS FILE HEADER.
 *
 * Copyright 2000, 2010 Oracle and/or its affiliates.
 *
 * OpenOffice.org - a multi-platform office productivity suite
 *
 * This file is part of OpenOffice.org.
 *
 * OpenOffice.org is free software: you can redistribute it and/or modify
 * it under the terms of the GNU Lesser General Public License version 3
 * only, as published by the Free Software Foundation.
 *
 * OpenOffice.org is distributed in the hope that it will be useful,
 * but WITHOUT ANY WARRANTY; without even the implied warranty of
 * MERCHANTABILITY or FITNESS FOR A PARTICULAR PURPOSE.  See the
 * GNU Lesser General Public License version 3 for more details
 * (a copy is included in the LICENSE file that accompanied this code).
 *
 * You should have received a copy of the GNU Lesser General Public License
 * version 3 along with OpenOffice.org.  If not, see
 * <http://www.openoffice.org/license.html>
 * for a copy of the LGPLv3 License.
 *
 ************************************************************************/

#ifndef __com_sun_star_linguistic2_XLanguageGuessing_idl__
#define __com_sun_star_linguistic2_XLanguageGuessing_idl__

#ifndef _COM_SUN_STAR_UNO_XINTERFACE_idl_
#include <com/sun/star/uno/XInterface.idl>
#endif
#ifndef _COM_SUN_STAR_LANG_LOCALE_idl_
#include <com/sun/star/lang/Locale.idl>
#endif
#ifndef _COM_SUN_STAR_LANG_ILLEGALARGUMENTEXCEPTION_IDL_
#include <com/sun/star/lang/IllegalArgumentException.idl>
#endif

module com { module sun { module star { module linguistic2 {

/** This interface allows to guess the language of a text

    <p> The current set of supported languages is:
    <ul>
        <li>af : Afrikaans</li>
        <li>am : Amharic</li>
        <li>ar : Arabic</li>
        <li>be : Belarus</li>
        <li>br : Breton</li>
        <li>bs : Bosnian</li>
        <li>ca : Catalan</li>
        <li>cs : Czech</li>
        <li>cy : Welsh</li>
        <li>da : Danish</li>
        <li>de : German</li>
        <li>drt : Drents</li>
        <li>el : Greek</li>
        <li>en : English</li>
        <li>eo : Esperanto</li>
        <li>es : Spanish</li>
        <li>et : Estonian</li>
        <li>eu : Basque</li>
        <li>fa : Farsi</li>
        <li>fi : Finnish</li>
        <li>fr : French</li>
        <li>fy : Frisian</li>
        <li>ga : Irish Gaelic</li>
        <li>gd : Scots Gaelic</li>
        <li>gv : Manx Gaelic</li>
        <li>he : Hebrew</li>
        <li>hi : Hindi</li>
        <li>hr : Croatian</li>
        <li>hu : Hungarian</li>
        <li>hy : Armenian</li>
        <li>id : Indonesian</li>
        <li>is : Icelandic</li>
        <li>it : Italian</li>
        <li>ja : Japanese</li>
        <li>ka : Georgian</li>
        <li>ko : Korean</li>
        <li>la : Latin</li>
        <li>lb : Luxembourgish (added with OOo 3.3)</li>
        <li>lt : Lithuanian</li>
        <li>lv : Latvian</li>
        <li>mr : Marathi</li>
        <li>ms : Malay</li>
        <li>ne : Nepali</li>
        <li>nl : Dutch</li>
        <li>nb : Norwegian (Bokmal)</li>
        <li>pl : Polish</li>
        <li>pt-PT : Portuguese (Portugal)</li>
        <li>qu : Quechua</li>
        <li>rm : Romansh</li>
        <li>ro : Romanian</li>
        <li>ru : Russian</li>
        <li>sa : Sanskrit</li>
        <li>sco : Scots</li>
<<<<<<< HEAD
        <li>sh-YU : Serbian (written with Latin characters)</li>
        <li>sk-SK : Slovak (written with Latin characters)</li>
=======
        <li>sh : Serbian (written with latin characters)</li>
        <li>sk-SK : Slovak (written with latin characters)</li>
>>>>>>> ea713649
        <li>sl : Slovenian</li>
        <li>sq : Albanian</li>
        <li>sr : Serbian (written with cyrillic characters) (added with OOo 3.4)</li>
        <li>sv : Swedish</li>
        <li>sw : Swahili</li>
        <li>ta : Tamil</li>
        <li>th : Thai</li>
        <li>tl : Tagalog</li>
        <li>tr : Turkish</li>
        <li>uk : Ukrainian</li>
        <li>vi : Vietnamese</li>
        <li>yi : Yiddish</li>
        <li>zh-CN : Chinese (simplified)</li>
        <li>zh-TW : Chinese (traditional)</li>
    </ul>

    </p>

    @since OOo 2.2
 */
interface XLanguageGuessing
{
    //-------------------------------------------------------------------------
    /** determines the single most probable language of a sub-string.

        <p>Please note that because statistical analysis is part
        of the algorithm the the likelihood to get the correct
        result increases with the length of the sub-string.
        A word is much less likely guessed correctly compared to
        a sentence or even a whole paragraph.</p>

        <p>Also note that some languages are that "close" to each other
        that it will be quite unlikely to find a difference in them,
        e.g. English (UK), English (IE) and English (AUS) and
        most likely English (US) as well. And thus the result may
        be arbitrary.</p>

        @returns
            the locale for the language identified.
            If no language could be identified the locale will be empty.

        @param  aText
            all the text including the part that should checked.

        @param nStartPos
            specifies the starting index of the sub-string to be checked
            The value must met 0 <= nStartPos < (length of text - 1).

        @param nLen
            specifies the length of the sub-string to be checked.
            The value must met 0 <= nLen <= (length of text).

        @see    <type scope="com::sun::star::lang">Locale</type>
     */
    com::sun::star::lang::Locale    guessPrimaryLanguage(
            [in] string  aText,
            [in] long    nStartPos,
            [in] long    nLen )
        raises( com::sun::star::lang::IllegalArgumentException );

    //-------------------------------------------------------------------------
    /** allows to explicitly discard some languages from the set of
        languages possibly returned.

        <p>By default all languages are enabled.</p>
    */
    void disableLanguages(
            [in] sequence< com::sun::star::lang::Locale > aLanguages )
        raises( com::sun::star::lang::IllegalArgumentException );

    //-------------------------------------------------------------------------
    /** allows to explicitly re-enable some languages that got previously
        disabled.

        <p>By default all languages are enabled.</p>
    */
    void enableLanguages(
            [in] sequence< com::sun::star::lang::Locale > aLanguages )
        raises( com::sun::star::lang::IllegalArgumentException );

    //-------------------------------------------------------------------------
    /** returns a list of all supported languages.

        <p>This should be the same as the mathematical union of
        all enabled and disabled languages.</p>
    */
    sequence< com::sun::star::lang::Locale > getAvailableLanguages();

    //-------------------------------------------------------------------------
    /** returns the list of all enabled languages
    */
    sequence< com::sun::star::lang::Locale > getEnabledLanguages();

    //-------------------------------------------------------------------------
    /** returns the list of all disabled languages
    */
    sequence< com::sun::star::lang::Locale > getDisabledLanguages();

};

}; }; }; };

#endif
<|MERGE_RESOLUTION|>--- conflicted
+++ resolved
@@ -97,13 +97,8 @@
         <li>ru : Russian</li>
         <li>sa : Sanskrit</li>
         <li>sco : Scots</li>
-<<<<<<< HEAD
-        <li>sh-YU : Serbian (written with Latin characters)</li>
+        <li>sh : Serbian (written with latin characters)</li>
         <li>sk-SK : Slovak (written with Latin characters)</li>
-=======
-        <li>sh : Serbian (written with latin characters)</li>
-        <li>sk-SK : Slovak (written with latin characters)</li>
->>>>>>> ea713649
         <li>sl : Slovenian</li>
         <li>sq : Albanian</li>
         <li>sr : Serbian (written with cyrillic characters) (added with OOo 3.4)</li>
