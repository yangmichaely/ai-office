--- conflicted
+++ resolved
@@ -72,13 +72,8 @@
 
     //-------------------------------------------------------------------------
 
-<<<<<<< HEAD
     /** This value specifies which Unicode ranges are supported by
-         this font.<p>
-=======
-    /** This value specifies which unicode ranges are supported by
         this font.<p>
->>>>>>> 013fa416
 
         This is to be interpreted as a split-up 128-bit value, see <a
         href=http://partners.adobe.com/asn/tech/type/opentype/os2.jsp#ur>Adobe's
