/*************************************************************************
 *
 * DO NOT ALTER OR REMOVE COPYRIGHT NOTICES OR THIS FILE HEADER.
 *
 * Copyright 2000, 2010 Oracle and/or its affiliates.
 *
 * OpenOffice.org - a multi-platform office productivity suite
 *
<<<<<<< HEAD
 * $RCSfile: XGridColumnModel.idl,v $
 * $Revision: 1.0 $
 *
=======
>>>>>>> bdf16899
 * This file is part of OpenOffice.org.
 *
 * OpenOffice.org is free software: you can redistribute it and/or modify
 * it under the terms of the GNU Lesser General Public License version 3
 * only, as published by the Free Software Foundation.
 *
 * OpenOffice.org is distributed in the hope that it will be useful,
 * but WITHOUT ANY WARRANTY; without even the implied warranty of
 * MERCHANTABILITY or FITNESS FOR A PARTICULAR PURPOSE.  See the
 * GNU Lesser General Public License version 3 for more details
 * (a copy is included in the LICENSE file that accompanied this code).
 *
 * You should have received a copy of the GNU Lesser General Public License
 * version 3 along with OpenOffice.org.  If not, see
 * <http://www.openoffice.org/license.html>
 * for a copy of the LGPLv3 License.
 *
 ************************************************************************/
#ifndef __com_sun_star_awt_grid_XGridColumnModel_idl__
#define __com_sun_star_awt_grid_XGridColumnModel_idl__

#include <com/sun/star/uno/XInterface.idl>

#include <com/sun/star/awt/grid/XGridColumn.idl>

#include <com/sun/star/awt/grid/XGridColumnListener.idl>

//=============================================================================

module com {  module sun {  module star {  module awt { module grid {

//=============================================================================

/** An instance of this interface is used by the <type>UnoControlGrid</type> to
    retrieve the column structure that is displayed in the actual control.

    If you do not need your own model implementation, you can also use the <type>DefaultGridColumnModel</type>.

    @since OOo 3.3.0
*/
interface XGridColumnModel
{
    ///** Specifies whether column selection is allowed
    //*/
    //[attribute] boolean ColumnSelectionAllowed;

    /**Specifies the height of column header.
    */
    [attribute] long ColumnHeaderHeight;

    /** Returns the number of columns.
        @returns
                the number of columns.
    */
    long getColumnCount();

    /** Adds a column to the model.
        @param column
            the column to add to the model.

        @returns
                the index of new created column.
    */
    long addColumn( [in] XGridColumn column );

    /*
    long getSelectedCount();

    sequence<XGridColumn> getSelectedColumns();

    sequence<long> getSelectedIndex();

    */

    /** Returns all columns of the model.
        @returns
                 all columns associated with the model in a sequence of <type>XGridColumn</type>.
    */
    sequence<XGridColumn> getColumns();

    /** Returns a specific column.
        @param index
                the position of the requested column.
        @returns
                 the requested column.
    */
    XGridColumn getColumn( [in] long index);

    /** Sets default columns to the column model.
        @param elements
            the number of default columns that should be set.
    */
    void setDefaultColumns([in] long elements);

    /**Creates new XGridColumn with the settings of other column. To be used if the columns which are added to
        the column model have the same settings.
        @param column
            the column, which is already created
    */
    XGridColumn copyColumn( [in] XGridColumn column );

    /*
    long getTotalColumnWidth();
    */
};

//=============================================================================

}; }; }; }; };

#endif<|MERGE_RESOLUTION|>--- conflicted
+++ resolved
@@ -6,12 +6,6 @@
  *
  * OpenOffice.org - a multi-platform office productivity suite
  *
-<<<<<<< HEAD
- * $RCSfile: XGridColumnModel.idl,v $
- * $Revision: 1.0 $
- *
-=======
->>>>>>> bdf16899
  * This file is part of OpenOffice.org.
  *
  * OpenOffice.org is free software: you can redistribute it and/or modify
