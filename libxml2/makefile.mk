#*************************************************************************
#
# DO NOT ALTER OR REMOVE COPYRIGHT NOTICES OR THIS FILE HEADER.
# 
# Copyright 2000, 2010 Oracle and/or its affiliates.
#
# OpenOffice.org - a multi-platform office productivity suite
#
# This file is part of OpenOffice.org.
#
# OpenOffice.org is free software: you can redistribute it and/or modify
# it under the terms of the GNU Lesser General Public License version 3
# only, as published by the Free Software Foundation.
#
# OpenOffice.org is distributed in the hope that it will be useful,
# but WITHOUT ANY WARRANTY; without even the implied warranty of
# MERCHANTABILITY or FITNESS FOR A PARTICULAR PURPOSE.  See the
# GNU Lesser General Public License version 3 for more details
# (a copy is included in the LICENSE file that accompanied this code).
#
# You should have received a copy of the GNU Lesser General Public License
# version 3 along with OpenOffice.org.  If not, see
# <http://www.openoffice.org/license.html>
# for a copy of the LGPLv3 License.
#
#*************************************************************************

PRJ=.

PRJNAME=libxml2
TARGET=so_libxml2

# --- Settings -----------------------------------------------------

.INCLUDE :	settings.mk

.IF "$(SYSTEM_LIBXML)" == "YES"
all:
    @echo "An already available installation of libxml should exist on your system."
    @echo "Therefore the version provided here does not need to be built in addition."
.ENDIF

# --- Files --------------------------------------------------------

LIBXML2VERSION=2.7.6

TARFILE_NAME=$(PRJNAME)-$(LIBXML2VERSION)
TARFILE_MD5=7740a8ec23878a2f50120e1faa2730f2

# libxml2-global-symbols: #i112480#: Solaris ld won't export non-listed symbols
PATCH_FILES=libxml2-configure.patch \
            libxml2-mingw.patch \
            libxml2-gnome599717.patch \
            libxml2-xpath.patch \
            libxml2-global-symbols.patch \
<<<<<<< HEAD
            libxml2-aix.patch \
            libxml2-vc10.patch
=======

.IF "$(OS)" == "WNT"
PATCH_FILES+= libxml2-long-path.patch
.ENDIF
>>>>>>> e77a065b

# This is only for UNX environment now

.IF "$(OS)"=="WNT"
.IF "$(COM)"=="GCC"
xml2_CC=$(CC) -mthreads
.IF "$(MINGW_SHARED_GCCLIB)"=="YES"
xml2_CC+=-shared-libgcc
.ENDIF
xml2_LIBS=-lws2_32
.IF "$(MINGW_SHARED_GXXLIB)"=="YES"
xml2_LIBS+=$(MINGW_SHARED_LIBSTDCPP)
.ENDIF
CONFIGURE_DIR=
CONFIGURE_ACTION=.$/configure
CONFIGURE_FLAGS=--enable-ipv6=no --without-python --without-zlib --enable-static=no --without-debug --build=i586-pc-mingw32 --host=i586-pc-mingw32 lt_cv_cc_dll_switch="-shared" CC="$(xml2_CC)" LDFLAGS="-no-undefined -Wl,--enable-runtime-pseudo-reloc-v2 -L$(ILIB:s/;/ -L/)" LIBS="$(xml2_LIBS)" OBJDUMP=objdump
BUILD_ACTION=$(GNUMAKE)
BUILD_DIR=$(CONFIGURE_DIR)
.ELSE
CONFIGURE_DIR=win32
CONFIGURE_ACTION=cscript configure.js
CONFIGURE_FLAGS=iconv=no sax1=yes
.IF "$(debug)"!=""
CONFIGURE_FLAGS+=debug=yes
.ENDIF
BUILD_ACTION=nmake
BUILD_DIR=$(CONFIGURE_DIR)
.ENDIF
.ELSE
.IF "$(SYSBASE)"!=""
xml2_CFLAGS+=-I$(SYSBASE)$/usr$/include 
.IF "$(COMNAME)"=="sunpro5"
xml2_CFLAGS+=$(ARCH_FLAGS) $(C_RESTRICTIONFLAGS)
.ENDIF			# "$(COMNAME)"=="sunpro5"
xml2_LDFLAGS+=-L$(SYSBASE)$/usr$/lib
.ENDIF			# "$(SYSBASE)"!=""

CONFIGURE_DIR=
.IF "$(OS)"=="OS2"
CONFIGURE_ACTION=sh .$/configure
CONFIGURE_FLAGS=--enable-ipv6=no --without-python --without-zlib --enable-static=yes --with-sax1=yes ADDCFLAGS="$(xml2_CFLAGS)" CFLAGS="$(EXTRA_CFLAGS)" LDFLAGS="$(xml2_LDFLAGS) $(EXTRA_LINKFLAGS)"
.ELSE
CONFIGURE_ACTION=.$/configure
CONFIGURE_FLAGS=--enable-ipv6=no --without-python --without-zlib --enable-shared --disable-static --with-sax1=yes ADDCFLAGS="$(xml2_CFLAGS) $(EXTRA_CFLAGS)" LDFLAGS="$(xml2_LDFLAGS) $(EXTRA_LINKFLAGS)"
.ENDIF
BUILD_ACTION=$(GNUMAKE)
BUILD_FLAGS+= -j$(EXTMAXPROCESS)
BUILD_DIR=$(CONFIGURE_DIR)
.IF "$(debug)"!=""
CONFIGURE_FLAGS+=--with-mem-debug --with-run-debug
.ENDIF
.ENDIF


OUTDIR2INC=include$/libxml 

.IF "$(OS)"=="MACOSX"
EXTRPATH=URELIB
OUT2LIB+=.libs$/libxml2.*.dylib
OUT2BIN+=.libs$/xmllint
OUT2BIN+=xml2-config
.ELIF "$(OS)"=="WNT"
.IF "$(COM)"=="GCC"
OUT2LIB+=.libs$/libxml2*.a
OUT2BIN+=.libs$/libxml2*.dll
OUT2BIN+=.libs$/xmllint.exe
OUT2BIN+=xml2-config
.ELSE
OUT2LIB+=win32$/bin.msvc$/*.lib
OUT2BIN+=win32$/bin.msvc$/*.dll
OUT2BIN+=win32$/bin.msvc$/xmllint.exe
.ENDIF
.ELSE
OUT2LIB+=.libs$/libxml2.so*
OUT2BIN+=.libs$/xmllint
OUT2BIN+=xml2-config
.ENDIF

# --- Targets ------------------------------------------------------

.INCLUDE : set_ext.mk
.INCLUDE : target.mk
.INCLUDE : tg_ext.mk
<|MERGE_RESOLUTION|>--- conflicted
+++ resolved
@@ -53,15 +53,12 @@
             libxml2-gnome599717.patch \
             libxml2-xpath.patch \
             libxml2-global-symbols.patch \
-<<<<<<< HEAD
             libxml2-aix.patch \
             libxml2-vc10.patch
-=======
 
 .IF "$(OS)" == "WNT"
 PATCH_FILES+= libxml2-long-path.patch
 .ENDIF
->>>>>>> e77a065b
 
 # This is only for UNX environment now
 
