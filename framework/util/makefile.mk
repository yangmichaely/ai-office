--- conflicted
+++ resolved
@@ -177,8 +177,7 @@
                 $(SLO)$/dispatchrecorder.obj        \
                 $(SLO)$/dispatchrecordersupplier.obj\
                 $(SLO)$/dispatchhelper.obj          \
-                $(SLO)$/popupmenudispatcher.obj     \
-                $(SLO)$/popupmenucontroller.obj
+                $(SLO)$/popupmenudispatcher.obj           \
 
 SHL3STDLIBS=    \
                 $(FWILIB)                           \
@@ -188,6 +187,7 @@
                 $(SVTOOLLIB)                        \
                 $(UNOTOOLSLIB)                      \
                 $(TOOLSLIB)                         \
+                $(I18NISOLANGLIB)                   \
                 $(COMPHELPERLIB)                    \
                 $(CPPUHELPERLIB)                    \
                 $(COMPHELPERLIB)                    \
@@ -195,16 +195,6 @@
                 $(VCLLIB)                           \
                 $(SALLIB)
 
-<<<<<<< HEAD
-=======
-SHL3DEF=        $(MISC)$/$(SHL3TARGET).def
-SHL3DEPN=       $(SHL1IMPLIBN) $(SHL1TARGETN) $(SHL2TARGETN)
-
-DEF3NAME=       $(SHL3TARGET)
-
-SHL3VERSIONMAP= $(SOLARENV)/src/component.map
-
->>>>>>> a2e7c2e0
 # --- services library ----------------------------------------------------
 
 SHL4TARGET=     fwk$(DLLPOSTFIX)
@@ -236,6 +226,7 @@
                 $(SLO)$/droptargetlistener.obj      \
                 $(SLO)$/edittoolbarcontroller.obj   \
                 $(SLO)$/factoryconfiguration.obj    \
+                $(SLO)$/filter.obj                  \
                 $(SLO)$/framecontainer.obj          \
                 $(SLO)$/frameloader.obj             \
                 $(SLO)$/frame.obj                   \
@@ -335,16 +326,6 @@
                 $(UCBHELPERLIB)                     \
                 $(I18NISOLANGLIB)
 
-<<<<<<< HEAD
-=======
-SHL4DEF=        $(MISC)$/$(SHL4TARGET).def
-SHL4DEPN=       $(SHL1IMPLIBN) $(SHL1TARGETN) $(SHL2IMPLIBN) $(SHL2TARGETN)
-
-DEF4NAME=       $(SHL4TARGET)
-
-SHL4VERSIONMAP= $(SOLARENV)/src/component.map
-
->>>>>>> a2e7c2e0
 # --- services library ----------------------------------------------------
 
 SHL5TARGET=     fwm$(DLLPOSTFIX)
@@ -367,16 +348,6 @@
                 $(CPPULIB)          \
                 $(SALLIB)
 
-<<<<<<< HEAD
-=======
-SHL5DEF=        $(MISC)$/$(SHL5TARGET).def
-SHL5DEPN=       $(SHL1IMPLIBN) $(SHL1TARGETN)
-
-DEF5NAME=       $(SHL5TARGET)
-
-SHL5VERSIONMAP= $(SOLARENV)/src/component.map
-
->>>>>>> a2e7c2e0
 RESLIB1NAME=        fwe
 RESLIB1IMAGES=      $(PRJ)$/res
 RESLIB1SRSFILES=    $(SRS)$/fwk_classes.srs \
