--- conflicted
+++ resolved
@@ -154,11 +154,8 @@
     mnLayoutStyle( 0 ),
     mpAccExec( NULL ),
     mnBtnPos( 120 ),
-<<<<<<< HEAD
+    mnBtnTop( 150 ),
     mpRecentMenu( NULL )
-=======
-    mnBtnTop( 150 )
->>>>>>> 2f4bff84
 {
     mnColumnWidth[0] = mnColumnWidth[1] = 0;
     mnTextColumnWidth[0] = mnTextColumnWidth[1] = 0;
@@ -452,11 +449,6 @@
             mnBtnPos = maBackgroundLeft.GetSizePixel().Width() + 40;
     }
 
-<<<<<<< HEAD
-    maOpenButton.SetMenuMode( MENUBUTTON_MENUMODE_TIMED );
-    maOpenButton.SetSelectHdl( LINK( this, BackingWindow, SelectHdl ) );
-    prepareRecentFileMenu();
-=======
     // get icon images from fwk resource and set them on the appropriate buttons
     loadImage( FwkResId( BMP_BACKING_WRITER ), maWriterButton );
     loadImage( FwkResId( BMP_BACKING_CALC ), maCalcButton );
@@ -467,7 +459,9 @@
     loadImage( FwkResId( BMP_BACKING_OPENFILE ), maOpenButton );
     loadImage( FwkResId( BMP_BACKING_OPENTEMPLATE ), maTemplateButton );
 
->>>>>>> 2f4bff84
+    maOpenButton.SetMenuMode( MENUBUTTON_MENUMODE_TIMED );
+    maOpenButton.SetSelectHdl( LINK( this, BackingWindow, SelectHdl ) );
+    prepareRecentFileMenu();
 }
 
 void BackingWindow::initControls()
@@ -671,11 +665,7 @@
                           const char* i_pURL, int nColumn,
                           const std::set<rtl::OUString>& i_rURLS,
                           SvtModuleOptions& i_rOpt, SvtModuleOptions::EModule i_eMod,
-<<<<<<< HEAD
-                          PushButton& i_rBtn, FixedText& i_rText,
-=======
-                          ImageButton& i_rBtn,
->>>>>>> 2f4bff84
+                          PushButton& i_rBtn,
                           MnemonicGenerator& i_rMnemns,
                           const String& i_rStr
                           )
@@ -1053,7 +1043,6 @@
     return 0;
 }
 
-<<<<<<< HEAD
 IMPL_LINK( BackingWindow, SelectHdl, Button*, pButton )
 {
     if( pButton == &maOpenButton )
@@ -1068,56 +1057,6 @@
     return 0;
 }
 
-Window* BackingWindow::GetParentLabelFor( const Window* pLabel ) const
-{
-    const Window* pRet = NULL;
-
-    if( pLabel == &maWriterText )
-        pRet = &maWriterButton;
-    else if( pLabel == &maCalcText )
-        pRet = &maCalcButton;
-    else if( pLabel == &maImpressText )
-        pRet = &maImpressButton;
-    else if( pLabel == &maDrawText )
-        pRet = &maDrawButton;
-    else if( pLabel == &maDBText )
-        pRet = &maDBButton;
-    else if( pLabel == &maMathText )
-        pRet = &maMathButton;
-    else if( pLabel == &maTemplateText )
-        pRet = &maTemplateButton;
-    else if( pLabel == &maOpenText )
-        pRet = &maOpenButton;
-
-    return const_cast<Window*>(pRet);
-}
-
-Window* BackingWindow::GetParentLabeledBy( const Window* pLabeled ) const
-{
-    const Window *pRet = NULL;
-
-    if( pLabeled == &maWriterButton )
-        pRet = &maWriterText;
-    else if( pLabeled == &maCalcButton )
-        pRet = &maCalcText;
-    else if( pLabeled == &maImpressButton )
-        pRet = &maImpressText;
-    else if( pLabeled == &maDrawButton )
-        pRet = &maDrawText;
-    else if( pLabeled == &maDBButton )
-        pRet = &maDBText;
-    else if( pLabeled == &maMathButton )
-        pRet = &maMathText;
-    else if( pLabeled == &maTemplateButton )
-        pRet = &maTemplateText;
-    else if( pLabeled == &maOpenButton )
-        pRet = &maOpenText;
-
-    return const_cast<Window*>(pRet);
-}
-
-=======
->>>>>>> 2f4bff84
 struct ImplDelayedDispatch
 {
     Reference< XDispatch >      xDispatch;
