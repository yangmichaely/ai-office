--- conflicted
+++ resolved
@@ -500,20 +500,7 @@
 
 sal_Bool LayoutManager::implts_readWindowStateData( const rtl::OUString& aName, UIElement& rElementData )
 {
-<<<<<<< HEAD
-    String aAddonGenericTitle;
-
-    aAddonGenericTitle = String( FwkResId( STR_TOOLBAR_TITLE_ADDON ));
-    const vcl::I18nHelper& rI18nHelper = Application::GetSettings().GetUILocaleI18nHelper();
-
-    String aNumStr = rI18nHelper.GetNum( nNumber, 0, sal_False, sal_False );
-    aAddonGenericTitle.SearchAndReplaceAscii( "%num%", aNumStr );
-
-    return rtl::OUString( aAddonGenericTitle );
-}
-=======
     sal_Bool bGetSettingsState( sal_False );
->>>>>>> 794c821e
 
     WriteGuard aWriteLock( m_aLock );
     Reference< XNameAccess > xPersistentWindowState( m_xPersistentWindowState );
@@ -552,434 +539,7 @@
                     }
                     else if ( aWindowState[n].Name == m_aPropDockingArea )
                     {
-<<<<<<< HEAD
-                        aElement.m_aUIName = aGenericAddonTitle;
-                        implts_writeWindowStateData( aElement.m_aName, aElement );
-                    }
-                }
-                else
-                {
-                    // Create new UI element and try to read its state data
-                    UIElement aNewToolbar( aAddonToolBarName, aElementType, xUIElement );
-                    aNewToolbar.m_bFloating = sal_True;
-                    implts_readWindowStateData( aAddonToolBarName, aNewToolbar );
-                    implts_setElementData( aNewToolbar, xDockWindow );
-                    if ( aNewToolbar.m_aUIName.getLength() == 0 )
-                    {
-                        aNewToolbar.m_aUIName = aGenericAddonTitle;
-                        implts_writeWindowStateData( aNewToolbar.m_aName, aNewToolbar );
-                    }
-                    implts_insertUIElement( aNewToolbar );
-                }
-
-                Reference< css::awt::XWindow > xWindow( xDockWindow, UNO_QUERY );
-                if ( xWindow.is() )
-                {
-                    // Set generic title for add-on toolbar
-                    vos::OGuard aGuard( Application::GetSolarMutex() );
-                    Window* pWindow = VCLUnoHelper::GetWindow( xWindow );
-                    if ( pWindow->GetText().Len() == 0 )
-                        pWindow->SetText( aGenericAddonTitle );
-                    if ( pWindow->GetType() == WINDOW_TOOLBOX )
-                    {
-                        ToolBox* pToolbar = (ToolBox *)pWindow;
-                        pToolbar->SetMenuType();
-                    }
-                }
-            }
-        }
-        catch ( NoSuchElementException& )
-        {
-        }
-        catch ( IllegalArgumentException& )
-        {
-        }
-    }
-}
-
-void LayoutManager::implts_createNonContextSensitiveToolBars()
-{
-    ReadGuard aReadLock( m_aLock );
-
-    if ( !m_xPersistentWindowState.is() ||
-         !m_xFrame.is() ||
-         !m_bComponentAttached )
-        return;
-
-    Reference< XFrame > xFrame( m_xFrame );
-
-    Reference< XUIElementFactory > xUIElementFactory( m_xUIElementFactoryManager );
-    Reference< XNameAccess > xPersistentWindowState( m_xPersistentWindowState );
-    aReadLock.unlock();
-
-    if ( implts_isPreviewModel( impl_getModelFromFrame( xFrame )))
-        return;
-
-    std::vector< rtl::OUString > aMakeVisibleToolbars;
-
-    try
-    {
-        Sequence< rtl::OUString > aToolbarNames = xPersistentWindowState->getElementNames();
-
-        if ( aToolbarNames.getLength() > 0 )
-        {
-            rtl::OUString aElementType;
-            rtl::OUString aElementName;
-            rtl::OUString aName;
-
-            Reference< ::com::sun::star::ui::XUIElement > xUIElement;
-            aMakeVisibleToolbars.reserve(aToolbarNames.getLength());
-            WriteGuard aWriteLock( m_aLock );
-
-            const rtl::OUString* pTbNames = aToolbarNames.getConstArray();
-            for ( sal_Int32 i = 0; i < aToolbarNames.getLength(); i++ )
-            {
-                aName = pTbNames[i];
-                if ( impl_parseResourceURL( aName, aElementType, aElementName ))
-                {
-                    // Check that we only create:
-                    // - Toolbars (the statusbar is also member of the persistent window state)
-                    // - Not custom toolbars, there are created with their own method (implts_createCustomToolbars)
-                    if ( aElementType.equalsIgnoreAsciiCaseAscii( "toolbar" ) &&
-                         aElementName.indexOf( m_aCustomTbxPrefix ) == -1 )
-                    {
-                        UIElement aNewToolbar( aName, aElementType, xUIElement );
-                        bool bFound = implts_findElement( aName, aNewToolbar );
-                        if ( !bFound )
-                            implts_readWindowStateData( aName, aNewToolbar );
-
-                        if ( aNewToolbar.m_bVisible &&
-                             !aNewToolbar.m_bContextSensitive )
-                        {
-                            if ( !bFound )
-                                implts_insertUIElement( aNewToolbar );
-                            aMakeVisibleToolbars.push_back( aName );
-                        }
-                    }
-                }
-            }
-        }
-    }
-    catch ( RuntimeException& e )
-    {
-        throw e;
-    }
-    catch ( Exception& )
-    {
-    }
-
-    if ( !aMakeVisibleToolbars.empty() )
-    {
-        implts_lock();
-        ::std::for_each( aMakeVisibleToolbars.begin(), aMakeVisibleToolbars.end(),::boost::bind( &LayoutManager::requestElement, this,_1 ));
-        implts_unlock();
-    }
-}
-
-void LayoutManager::implts_toggleFloatingUIElementsVisibility( sal_Bool bActive )
-{
-    WriteGuard aWriteLock( m_aLock );
-    UIElementVector::iterator pIter;
-
-    ReadGuard aReadLock( m_aLock );
-    for ( pIter = m_aUIElements.begin(); pIter != m_aUIElements.end(); pIter++ )
-    {
-        if ( pIter->m_xUIElement.is() )
-        {
-            Reference< css::awt::XDockableWindow > xDockWindow( pIter->m_xUIElement->getRealInterface(), UNO_QUERY );
-            Reference< css::awt::XWindow > xWindow( xDockWindow, UNO_QUERY );
-            if ( xDockWindow.is() && xWindow.is() )
-            {
-                sal_Bool bVisible( sal_True );
-                vos::OGuard aGuard( Application::GetSolarMutex() );
-                Window* pWindow = VCLUnoHelper::GetWindow( xWindow );
-                if ( pWindow )
-                    bVisible = pWindow->IsVisible();
-
-                if ( xDockWindow->isFloating() )
-                {
-                    if ( bActive )
-                    {
-                        if ( !bVisible && pIter->m_bDeactiveHide )
-                        {
-                            pIter->m_bDeactiveHide = sal_False;
-                            // we need VCL here to pass special flags to Show()
-                            if( pWindow )
-                                pWindow->Show( sal_True, SHOW_NOFOCUSCHANGE | SHOW_NOACTIVATE );
-                            //xWindow->setVisible( sal_True );
-                        }
-                    }
-                    else
-                    {
-                        if ( bVisible )
-                        {
-                            pIter->m_bDeactiveHide = sal_True;
-                            xWindow->setVisible( sal_False );
-                        }
-                    }
-                }
-            }
-        }
-    }
-}
-
-sal_Bool LayoutManager::implts_findElement( const rtl::OUString& aName, rtl::OUString& aElementType, rtl::OUString& aElementName, Reference< XUIElement >& xUIElement )
-{
-    if ( impl_parseResourceURL( aName, aElementType, aElementName ))
-    {
-        if ( aElementType.equalsIgnoreAsciiCaseAscii( "menubar" ) &&
-             aElementName.equalsIgnoreAsciiCaseAscii( "menubar" ))
-        {
-            ReadGuard aReadLock( m_aLock );
-            xUIElement = m_xMenuBar;
-            return sal_True;
-        }
-        else if (( aElementType.equalsIgnoreAsciiCaseAscii( "statusbar" ) &&
-                   aElementName.equalsIgnoreAsciiCaseAscii( "statusbar" )) ||
-                 ( m_aStatusBarElement.m_aName == aName ))
-        {
-            ReadGuard aReadLock( m_aLock );
-            xUIElement = m_aStatusBarElement.m_xUIElement;
-            return sal_True;
-        }
-        else if ( aElementType.equalsIgnoreAsciiCaseAscii( "progressbar" ) &&
-                  aElementName.equalsIgnoreAsciiCaseAscii( "progressbar" ))
-        {
-            ReadGuard aReadLock( m_aLock );
-            xUIElement = m_aProgressBarElement.m_xUIElement;
-            return sal_True;
-        }
-        else
-        {
-            UIElementVector::const_iterator pIter;
-
-            ReadGuard aReadLock( m_aLock );
-            for ( pIter = m_aUIElements.begin(); pIter != m_aUIElements.end(); pIter++ )
-            {
-                if ( pIter->m_aName == aName )
-                {
-                    xUIElement = pIter->m_xUIElement;
-                    return sal_True;
-                }
-            }
-        }
-    }
-
-    return sal_False;
-}
-
-sal_Bool LayoutManager::implts_findElement( const Reference< XInterface >& xUIElement, UIElement& aElementData )
-{
-    UIElementVector::const_iterator pIter;
-
-    ReadGuard aReadLock( m_aLock );
-    for ( pIter = m_aUIElements.begin(); pIter != m_aUIElements.end(); pIter++ )
-    {
-        if ( pIter->m_xUIElement.is() )
-        {
-            Reference< XInterface > xIfac( pIter->m_xUIElement->getRealInterface(), UNO_QUERY );
-            if ( xIfac == xUIElement )
-            {
-                aElementData = *pIter;
-                return sal_True;
-            }
-        }
-    }
-
-    return sal_False;
-}
-
-sal_Bool LayoutManager::implts_findElement( const rtl::OUString& aName, UIElement& aElementData )
-{
-    UIElementVector::const_iterator pIter;
-
-    ReadGuard aReadLock( m_aLock );
-    for ( pIter = m_aUIElements.begin(); pIter != m_aUIElements.end(); pIter++ )
-    {
-        if ( pIter->m_aName == aName )
-        {
-            aElementData = *pIter;
-            return sal_True;
-        }
-    }
-
-    return sal_False;
-}
-
-LayoutManager::UIElement& LayoutManager::impl_findElement( const rtl::OUString& aName )
-{
-    static UIElement aEmptyElement;
-
-    UIElementVector::iterator pIter;
-
-    ReadGuard aReadLock( m_aLock );
-    for ( pIter = m_aUIElements.begin(); pIter != m_aUIElements.end(); pIter++ )
-    {
-        if ( pIter->m_aName == aName )
-            return *pIter;
-    }
-
-    return aEmptyElement;
-}
-
-sal_Bool LayoutManager::implts_insertUIElement( const UIElement& rUIElement )
-{
-    UIElement aTempData;
-    bool bFound = implts_findElement( rUIElement.m_aName, aTempData );
-
-#ifdef DBG_UTIL
-    if ( bFound )
-    {
-        char aBuffer[256];
-        const sal_Int32 MAX_NAME_LENGTH = 128;
-        ::rtl::OString aName = ::rtl::OUStringToOString( rUIElement.m_aName, RTL_TEXTENCODING_ASCII_US );
-        aName = aName.copy( ::std::min( MAX_NAME_LENGTH, aName.getLength() ));
-        sprintf( aBuffer, "Try to insert an already existing user interface element (%s) into the list\n", aName.getStr() );
-        DBG_ASSERT( bFound, aBuffer );
-    }
-#endif
-
-    bool bResult( false );
-    if ( !bFound )
-    {
-        WriteGuard aWriteLock( m_aLock );
-        m_aUIElements.push_back( rUIElement );
-        bResult = true;
-    }
-    return bResult;
-}
-
-void LayoutManager::implts_writeNewStateData( const rtl::OUString aName, const Reference< css::awt::XWindow >& xWindow )
-{
-    css::awt::Rectangle aPos;
-    css::awt::Size      aSize;
-    sal_Bool            bVisible( sal_False );
-    sal_Bool            bFloating( sal_True );
-
-    if ( xWindow.is() )
-    {
-        Reference< css::awt::XDockableWindow > xDockWindow( xWindow, UNO_QUERY );
-        if ( xDockWindow.is() )
-            bFloating = xDockWindow->isFloating();
-
-        Reference< css::awt::XWindow2 > xWindow2( xWindow, UNO_QUERY );
-        if( xWindow2.is() )
-        {
-            aPos     = xWindow2->getPosSize();
-            aSize    = xWindow2->getOutputSize();   // always use output size for consistency
-            bVisible = xWindow2->isVisible();
-        }
-    }
-
-    WriteGuard aWriteLock( m_aLock );
-    UIElement& rUIElement = impl_findElement( aName );
-    if ( rUIElement.m_xUIElement.is() && xWindow.is() )
-    {
-        rUIElement.m_bVisible   = bVisible;
-        rUIElement.m_bFloating  = bFloating;
-        if ( bFloating )
-        {
-            rUIElement.m_aFloatingData.m_aPos  = ::Point( aPos.X, aPos.Y );
-            rUIElement.m_aFloatingData.m_aSize = ::Size( aSize.Width, aSize.Height );
-        }
-    }
-
-    implts_writeWindowStateData( aName, rUIElement );
-
-    aWriteLock.unlock();
-}
-
-void LayoutManager::implts_refreshContextToolbarsVisibility()
-{
-    std::vector< UIElementVisibility > aToolbarVisibleVector;
-
-    ReadGuard aReadLock( m_aLock );
-    /* SAFE AREA ----------------------------------------------------------------------------------------------- */
-    if ( !m_bVisible || !m_bAutomaticToolbars )
-        return;
-
-    UIElementVisibility aUIElementVisible;
-
-    UIElementVector::iterator pIter;
-    for ( pIter = m_aUIElements.begin(); pIter != m_aUIElements.end(); pIter++ )
-    {
-        if ( pIter->m_aType.equalsAsciiL( "toolbar", 7 ))
-        {
-            aUIElementVisible.aName    = pIter->m_aName;
-            aUIElementVisible.bVisible = pIter->m_bVisible;
-            aToolbarVisibleVector.push_back( aUIElementVisible );
-        }
-    }
-    /* SAFE AREA ----------------------------------------------------------------------------------------------- */
-    aReadLock.unlock();
-
-    UIElement aUIElement;
-    const sal_uInt32 nCount = aToolbarVisibleVector.size();
-    for ( sal_uInt32 i = 0; i < nCount; i++ )
-    {
-        UIElementVisibility& rToolbar = aToolbarVisibleVector[i];
-
-        sal_Bool bVisible = rToolbar.bVisible;
-        if ( implts_readWindowStateData( rToolbar.aName, aUIElement ) &&
-             aUIElement.m_bVisible != bVisible )
-        {
-            WriteGuard aWriteLock( m_aLock );
-            /* SAFE AREA ----------------------------------------------------------------------------------------------- */
-            UIElement& rUIElement = impl_findElement( rToolbar.aName );
-
-            if ( rUIElement.m_aName == rToolbar.aName )
-                rUIElement.m_bVisible = aUIElement.m_bVisible;
-            /* SAFE AREA ----------------------------------------------------------------------------------------------- */
-            aWriteLock.unlock();
-        }
-    }
-}
-
-sal_Bool LayoutManager::implts_readWindowStateData( const rtl::OUString& aName, UIElement& rElementData )
-{
-    sal_Bool bGetSettingsState( sal_False );
-
-    WriteGuard aWriteLock( m_aLock );
-    Reference< XNameAccess > xPersistentWindowState( m_xPersistentWindowState );
-    aWriteLock.unlock();
-
-    if ( xPersistentWindowState.is() )
-    {
-        aWriteLock.lock();
-        sal_Bool bGlobalSettings( m_bGlobalSettings );
-        GlobalSettings* pGlobalSettings( 0 );
-        if ( m_pGlobalSettings == 0 )
-        {
-            m_pGlobalSettings = new GlobalSettings( m_xSMGR );
-            bGetSettingsState = sal_True;
-        }
-        pGlobalSettings = m_pGlobalSettings;
-        aWriteLock.unlock();
-
-        try
-        {
-            Sequence< PropertyValue > aWindowState;
-            if ( xPersistentWindowState->getByName( aName ) >>= aWindowState )
-            {
-                sal_Bool bValue( sal_False );
-                for ( sal_Int32 n = 0; n < aWindowState.getLength(); n++ )
-                {
-                    if ( aWindowState[n].Name == m_aPropDocked )
-                    {
-                        if ( aWindowState[n].Value >>= bValue )
-                            rElementData.m_bFloating = !bValue;
-                    }
-                    else if ( aWindowState[n].Name == m_aPropVisible )
-                    {
-                        if ( aWindowState[n].Value >>= bValue )
-                            rElementData.m_bVisible = bValue;
-                    }
-                    else if ( aWindowState[n].Name == m_aPropDockingArea )
-                    {
-                        ::com::sun::star::ui::DockingArea eDockingArea;
-=======
                         ui::DockingArea eDockingArea;
->>>>>>> 794c821e
                         if ( aWindowState[n].Value >>= eDockingArea )
                             rElementData.m_aDockedData.m_nDockedArea = sal_Int16( eDockingArea );
                     }
@@ -1383,1320 +943,6 @@
     // SAFE -> ----------------------------------
     WriteGuard aWriteLock(m_aLock);
 
-<<<<<<< HEAD
-                SingleRowColumnWindowData aRowColumnWindowData;
-                aRowColumnWindowData.nRowColumn = nCurrPos;
-                rRowColumnsWindowData.push_back( aRowColumnWindowData );
-            }
-
-            sal_Int32 nSpace( 0 );
-            if ( rElement.m_aDockedData.m_aPos.Y() != nCurrPos )
-            {
-                if ( eDockingArea == DockingArea_DOCKINGAREA_TOP )
-                    nLastRowColPixelPos += rRowColumnsWindowData[nIndex].nStaticSize;
-                else
-                    nLastRowColPixelPos -= rRowColumnsWindowData[nIndex].nStaticSize;
-                ++nIndex;
-                nLastPos = 0;
-                nCurrPos = rElement.m_aDockedData.m_aPos.Y();
-                SingleRowColumnWindowData aRowColumnWindowData;
-                aRowColumnWindowData.nRowColumn = nCurrPos;
-                rRowColumnsWindowData.push_back( aRowColumnWindowData );
-            }
-
-            // Calc space before an element and store it
-            nSpace = ( rElement.m_aDockedData.m_aPos.X() - nLastPos );
-            if ( rElement.m_aDockedData.m_aPos.X() >= nLastPos )
-            {
-                rRowColumnsWindowData[nIndex].nSpace += nSpace;
-                nLastPos = rElement.m_aDockedData.m_aPos.X() + aPosSize.Width;
-            }
-            else
-            {
-                nSpace = 0;
-                nLastPos += aPosSize.Width;
-            }
-            rRowColumnsWindowData[nIndex].aRowColumnSpace.push_back( nSpace );
-
-            rRowColumnsWindowData[nIndex].aRowColumnWindows.push_back( xWindow );
-            rRowColumnsWindowData[nIndex].aUIElementNames.push_back( rElement.m_aName );
-            rRowColumnsWindowData[nIndex].aRowColumnWindowSizes.push_back(
-                css::awt::Rectangle( rElement.m_aDockedData.m_aPos.X(),
-                                     rElement.m_aDockedData.m_aPos.Y(),
-                                     aPosSize.Width,
-                                     aPosSize.Height ));
-            if ( rRowColumnsWindowData[nIndex].nStaticSize < aPosSize.Height )
-                rRowColumnsWindowData[nIndex].nStaticSize = aPosSize.Height;
-            if ( eDockingArea == DockingArea_DOCKINGAREA_TOP )
-                rRowColumnsWindowData[nIndex].aRowColumnRect = css::awt::Rectangle( 0, nLastRowColPixelPos,
-                                                                                    aDockAreaRect.Width, aPosSize.Height );
-            else
-                rRowColumnsWindowData[nIndex].aRowColumnRect = css::awt::Rectangle( 0, ( nLastRowColPixelPos - aPosSize.Height ),
-                                                                                    aDockAreaRect.Width, aPosSize.Height );
-            rRowColumnsWindowData[nIndex].nVarSize += aPosSize.Width + nSpace;
-        }
-        else
-        {
-            if ( nCurrPos == -1 )
-            {
-                nCurrPos = rElement.m_aDockedData.m_aPos.X();
-                nLastPos = 0;
-
-                SingleRowColumnWindowData aRowColumnWindowData;
-                aRowColumnWindowData.nRowColumn = nCurrPos;
-                rRowColumnsWindowData.push_back( aRowColumnWindowData );
-            }
-
-            sal_Int32 nSpace( 0 );
-            if ( rElement.m_aDockedData.m_aPos.X() != nCurrPos )
-            {
-                if ( eDockingArea == DockingArea_DOCKINGAREA_LEFT )
-                    nLastRowColPixelPos += rRowColumnsWindowData[nIndex].nStaticSize;
-                else
-                    nLastRowColPixelPos -= rRowColumnsWindowData[nIndex].nStaticSize;
-                ++nIndex;
-                nLastPos = 0;
-                nCurrPos = rElement.m_aDockedData.m_aPos.X();
-                SingleRowColumnWindowData aRowColumnWindowData;
-                aRowColumnWindowData.nRowColumn = nCurrPos;
-                rRowColumnsWindowData.push_back( aRowColumnWindowData );
-            }
-
-            // Calc space before an element and store it
-            nSpace = ( rElement.m_aDockedData.m_aPos.Y() - nLastPos );
-            if ( rElement.m_aDockedData.m_aPos.Y() > nLastPos )
-            {
-                rRowColumnsWindowData[nIndex].nSpace += nSpace;
-                nLastPos = rElement.m_aDockedData.m_aPos.Y() + aPosSize.Height;
-            }
-            else
-            {
-                nSpace = 0;
-                nLastPos += aPosSize.Height;
-            }
-            rRowColumnsWindowData[nIndex].aRowColumnSpace.push_back( nSpace );
-
-            rRowColumnsWindowData[nIndex].aRowColumnWindows.push_back( xWindow );
-            rRowColumnsWindowData[nIndex].aUIElementNames.push_back( rElement.m_aName );
-            rRowColumnsWindowData[nIndex].aRowColumnWindowSizes.push_back(
-                css::awt::Rectangle( rElement.m_aDockedData.m_aPos.X(),
-                                     rElement.m_aDockedData.m_aPos.Y(),
-                                     aPosSize.Width,
-                                     aPosSize.Height ));
-            if ( rRowColumnsWindowData[nIndex].nStaticSize < aPosSize.Width )
-                rRowColumnsWindowData[nIndex].nStaticSize = aPosSize.Width;
-            if ( eDockingArea == DockingArea_DOCKINGAREA_LEFT )
-                rRowColumnsWindowData[nIndex].aRowColumnRect = css::awt::Rectangle( nLastRowColPixelPos, 0,
-                                                                                    aPosSize.Width, aDockAreaRect.Height );
-            else
-                rRowColumnsWindowData[nIndex].aRowColumnRect = css::awt::Rectangle( ( nLastRowColPixelPos - aPosSize.Width ), 0,
-                                                                                    aPosSize.Width, aDockAreaRect.Height );
-            rRowColumnsWindowData[nIndex].nVarSize += aPosSize.Height + nSpace;
-        }
-    }
-}
-
-void LayoutManager::implts_getDockingAreaElementInfoOnSingleRowCol( DockingArea eDockingArea, sal_Int32 nRowCol, SingleRowColumnWindowData& rRowColumnWindowData )
-{
-    std::vector< UIElement > aWindowVector;
-
-    if (( eDockingArea < DockingArea_DOCKINGAREA_TOP ) ||
-        ( eDockingArea > DockingArea_DOCKINGAREA_RIGHT ))
-        eDockingArea = DockingArea_DOCKINGAREA_TOP;
-
-    sal_Bool bHorzDockArea = (( eDockingArea == DockingArea_DOCKINGAREA_TOP ) ||
-                              ( eDockingArea == DockingArea_DOCKINGAREA_BOTTOM ));
-
-    /* SAFE AREA ----------------------------------------------------------------------------------------------- */
-    ReadGuard aReadLock( m_aLock );
-    UIElementVector::iterator   pIter;
-    UIElementVector::iterator   pEnd = m_aUIElements.end();
-    for ( pIter = m_aUIElements.begin(); pIter != pEnd; pIter++ )
-    {
-        if ( pIter->m_aDockedData.m_nDockedArea == eDockingArea )
-        {
-            sal_Bool                bSameRowCol = bHorzDockArea ?
-                                                   ( pIter->m_aDockedData.m_aPos.Y() == nRowCol ) :
-                                                   ( pIter->m_aDockedData.m_aPos.X() == nRowCol );
-            Reference< XUIElement > xUIElement( pIter->m_xUIElement );
-
-            if ( bSameRowCol && xUIElement.is() )
-            {
-                Reference< css::awt::XWindow > xWindow( xUIElement->getRealInterface(), UNO_QUERY );
-                if ( xWindow.is() )
-                {
-                    vos::OGuard aGuard( Application::GetSolarMutex() );
-                    Window* pWindow = VCLUnoHelper::GetWindow( xWindow );
-                    Reference< css::awt::XDockableWindow > xDockWindow( xWindow, UNO_QUERY );
-                    if ( pWindow && pIter->m_bVisible && xDockWindow.is() && !pIter->m_bFloating )
-                    {
-                        // docked windows
-                        aWindowVector.push_back( *pIter );
-                    }
-                }
-            }
-        }
-    }
-    aReadLock.unlock();
-    /* SAFE AREA ----------------------------------------------------------------------------------------------- */
-
-    // Initialize structure
-    rRowColumnWindowData.aUIElementNames.clear();
-    rRowColumnWindowData.aRowColumnWindows.clear();
-    rRowColumnWindowData.aRowColumnWindowSizes.clear();
-    rRowColumnWindowData.aRowColumnSpace.clear();
-    rRowColumnWindowData.nVarSize = 0;
-    rRowColumnWindowData.nStaticSize = 0;
-    rRowColumnWindowData.nSpace = 0;
-    rRowColumnWindowData.nRowColumn = nRowCol;
-
-    // Collect data from windows that are on the same row/column
-    sal_Int32 j;
-    sal_Int32 nLastPos( 0 );
-
-    const sal_uInt32 nCount = aWindowVector.size();
-    for ( j = 0; j < sal_Int32( nCount); j++ )
-    {
-        const UIElement& rElement = aWindowVector[j];
-        Reference< css::awt::XWindow > xWindow;
-        Reference< XUIElement > xUIElement( rElement.m_xUIElement );
-        css::awt::Rectangle aPosSize;
-        if ( !lcl_checkUIElement(xUIElement,aPosSize,xWindow) )
-            continue;
-
-        sal_Int32 nSpace;
-        if (( eDockingArea == DockingArea_DOCKINGAREA_TOP ) ||
-            ( eDockingArea == DockingArea_DOCKINGAREA_BOTTOM ))
-        {
-            nSpace = ( rElement.m_aDockedData.m_aPos.X() - nLastPos );
-
-            // Calc space before an element and store it
-            if ( rElement.m_aDockedData.m_aPos.X() > nLastPos )
-                rRowColumnWindowData.nSpace += nSpace;
-            else
-                nSpace = 0;
-
-            nLastPos = rElement.m_aDockedData.m_aPos.X() + aPosSize.Width;
-
-
-            rRowColumnWindowData.aRowColumnWindowSizes.push_back(
-                css::awt::Rectangle( rElement.m_aDockedData.m_aPos.X(),
-                                     rElement.m_aDockedData.m_aPos.Y(),
-                                     aPosSize.Width,
-                                     aPosSize.Height ));
-            if ( rRowColumnWindowData.nStaticSize < aPosSize.Height )
-                rRowColumnWindowData.nStaticSize = aPosSize.Height;
-            rRowColumnWindowData.nVarSize += aPosSize.Width;
-        }
-        else
-        {
-            // Calc space before an element and store it
-            nSpace = ( rElement.m_aDockedData.m_aPos.Y() - nLastPos );
-            if ( rElement.m_aDockedData.m_aPos.Y() > nLastPos )
-                rRowColumnWindowData.nSpace += nSpace;
-            else
-                nSpace = 0;
-
-            nLastPos = rElement.m_aDockedData.m_aPos.Y() + aPosSize.Height;
-
-            rRowColumnWindowData.aRowColumnWindowSizes.push_back(
-                css::awt::Rectangle( rElement.m_aDockedData.m_aPos.X(),
-                                     rElement.m_aDockedData.m_aPos.Y(),
-                                     aPosSize.Width,
-                                     aPosSize.Height ));
-            if ( rRowColumnWindowData.nStaticSize < aPosSize.Width )
-                rRowColumnWindowData.nStaticSize = aPosSize.Width;
-            rRowColumnWindowData.nVarSize += aPosSize.Height;
-        }
-
-        rRowColumnWindowData.aUIElementNames.push_back( rElement.m_aName );
-        rRowColumnWindowData.aRowColumnWindows.push_back( xWindow );
-        rRowColumnWindowData.aRowColumnSpace.push_back( nSpace );
-        rRowColumnWindowData.nVarSize += nSpace;
-    }
-}
-
-::Rectangle LayoutManager::implts_determineFrontDockingRect(
-    DockingArea            eDockingArea,
-    sal_Int32              nRowCol,
-    const ::Rectangle&     rDockedElementRect,
-    const ::rtl::OUString& rMovedElementName,
-    const ::Rectangle&     rMovedElementRect )
-{
-    SingleRowColumnWindowData aRowColumnWindowData;
-
-    sal_Bool bHorzDockArea = (( eDockingArea == DockingArea_DOCKINGAREA_TOP ) ||
-                              ( eDockingArea == DockingArea_DOCKINGAREA_BOTTOM ));
-
-    implts_getDockingAreaElementInfoOnSingleRowCol( eDockingArea, nRowCol, aRowColumnWindowData );
-    if ( aRowColumnWindowData.aRowColumnWindows.empty() )
-        return rMovedElementRect;
-    else
-    {
-        sal_Int32 nSpace( 0 );
-        ::Rectangle aFrontDockingRect( rMovedElementRect );
-        const sal_uInt32 nCount = aRowColumnWindowData.aRowColumnWindows.size();
-        for ( sal_uInt32 i = 0; i < nCount; i++ )
-        {
-            if ( bHorzDockArea )
-            {
-                if ( aRowColumnWindowData.aRowColumnWindowSizes[i].X >= rDockedElementRect.Left() )
-                {
-                    nSpace += aRowColumnWindowData.aRowColumnSpace[i];
-                    break;
-                }
-                else if ( aRowColumnWindowData.aUIElementNames[i] == rMovedElementName )
-                    nSpace += aRowColumnWindowData.aRowColumnWindowSizes[i].Width +
-                              aRowColumnWindowData.aRowColumnSpace[i];
-                else
-                    nSpace = 0;
-            }
-            else
-            {
-                if ( aRowColumnWindowData.aRowColumnWindowSizes[i].Y >= rDockedElementRect.Top() )
-                {
-                    nSpace += aRowColumnWindowData.aRowColumnSpace[i];
-                    break;
-                }
-                else if ( aRowColumnWindowData.aUIElementNames[i] == rMovedElementName )
-                    nSpace += aRowColumnWindowData.aRowColumnWindowSizes[i].Height +
-                              aRowColumnWindowData.aRowColumnSpace[i];
-                else
-                    nSpace = 0;
-            }
-        }
-
-        if ( nSpace > 0 )
-        {
-            sal_Int32 nMove = std::min( nSpace, static_cast<sal_Int32>(aFrontDockingRect.getWidth()) );
-            if ( bHorzDockArea )
-                aFrontDockingRect.Move( -nMove, 0 );
-            else
-                aFrontDockingRect.Move( 0, -nMove );
-        }
-
-        return aFrontDockingRect;
-    }
-}
-
-::Rectangle LayoutManager::implts_getWindowRectFromRowColumn(
-    ::com::sun::star::ui::DockingArea DockingArea,
-    const SingleRowColumnWindowData& rRowColumnWindowData,
-    const ::Point& rMousePos,
-    const rtl::OUString& rExcludeElementName )
-{
-    ::Rectangle aWinRect;
-
-    if (( DockingArea < DockingArea_DOCKINGAREA_TOP ) ||
-        ( DockingArea > DockingArea_DOCKINGAREA_RIGHT ))
-        DockingArea = DockingArea_DOCKINGAREA_TOP;
-
-    if ( rRowColumnWindowData.aRowColumnWindows.empty() )
-        return aWinRect;
-    else
-    {
-        ReadGuard aReadLock( m_aLock );
-        Reference< css::awt::XWindow > xContainerWindow = m_xContainerWindow;
-        Reference< css::awt::XWindow > xDockingAreaWindow = m_xDockAreaWindows[DockingArea];
-        aReadLock.unlock();
-
-        // Calc correct position of the column/row rectangle to be able to compare it with mouse pos/tracking rect
-        vos::OGuard aGuard( Application::GetSolarMutex() );
-
-        // Retrieve output size from container Window
-        Window* pContainerWindow( VCLUnoHelper::GetWindow( xContainerWindow ));
-        Window* pDockingAreaWindow( VCLUnoHelper::GetWindow( xDockingAreaWindow ));
-        if ( pDockingAreaWindow && pContainerWindow )
-        {
-            const sal_uInt32 nCount = rRowColumnWindowData.aRowColumnWindows.size();
-            for ( sal_uInt32 i = 0; i < nCount; i++ )
-            {
-                css::awt::Rectangle aWindowRect = rRowColumnWindowData.aRowColumnWindows[i]->getPosSize();
-                ::Rectangle aRect( aWindowRect.X, aWindowRect.Y, aWindowRect.X+aWindowRect.Width, aWindowRect.Y+aWindowRect.Height );
-                aRect.SetPos( pContainerWindow->ScreenToOutputPixel( pDockingAreaWindow->OutputToScreenPixel( aRect.TopLeft() )));
-                if ( aRect.IsInside( rMousePos ))
-                {
-                    // Check if we have found the excluded element. If yes, we have to provide an empty rectangle.
-                    // We prevent that a toolbar cannot be moved when the mouse pointer is inside its own rectangle!
-                    if ( rExcludeElementName != rRowColumnWindowData.aUIElementNames[i] )
-                        return aRect;
-                    else
-                        break;
-                }
-            }
-        }
-    }
-
-    return aWinRect;
-}
-
-framework::LayoutManager::DockingOperation
-LayoutManager::implts_determineDockingOperation(
-    ::com::sun::star::ui::DockingArea DockingArea,
-    const ::Rectangle&                        rRowColRect,
-    const Point&                              rMousePos )
-{
-    const sal_Int32 nHorzVerticalRegionSize        = 6;
-    const sal_Int32 nHorzVerticalMoveRegion        = 4;
-
-    if ( rRowColRect.IsInside( rMousePos ))
-    {
-        if (( DockingArea == DockingArea_DOCKINGAREA_TOP ) ||
-            ( DockingArea == DockingArea_DOCKINGAREA_BOTTOM ))
-        {
-            sal_Int32 nRegion = rRowColRect.getHeight() / nHorzVerticalRegionSize;
-            sal_Int32 nPosY   = rRowColRect.Top() + nRegion;
-
-            if ( rMousePos.Y() < nPosY )
-                return ( DockingArea == DockingArea_DOCKINGAREA_TOP ) ? DOCKOP_BEFORE_COLROW : DOCKOP_AFTER_COLROW;
-            else if ( rMousePos.Y() < ( nPosY + nRegion*nHorzVerticalMoveRegion ))
-                return DOCKOP_ON_COLROW;
-            else
-                return ( DockingArea == DockingArea_DOCKINGAREA_TOP ) ? DOCKOP_AFTER_COLROW : DOCKOP_BEFORE_COLROW;
-        }
-        else
-        {
-            sal_Int32 nRegion = rRowColRect.getWidth() / nHorzVerticalRegionSize;
-            sal_Int32 nPosX   = rRowColRect.Left() + nRegion;
-
-            if ( rMousePos.X() < nPosX )
-                return ( DockingArea == DockingArea_DOCKINGAREA_LEFT ) ? DOCKOP_BEFORE_COLROW : DOCKOP_AFTER_COLROW;
-            else if ( rMousePos.X() < ( nPosX + nRegion*nHorzVerticalMoveRegion ))
-                return DOCKOP_ON_COLROW;
-            else
-                return ( DockingArea == DockingArea_DOCKINGAREA_LEFT ) ? DOCKOP_AFTER_COLROW : DOCKOP_BEFORE_COLROW;
-        }
-    }
-    else
-        return DOCKOP_ON_COLROW;
-}
-
-::Rectangle LayoutManager::implts_calcTrackingAndElementRect(
-    ::com::sun::star::ui::DockingArea eDockingArea,
-    sal_Int32 nRowCol,
-    UIElement& rUIElement,
-    const ::Rectangle& rTrackingRect,
-    const ::Rectangle& rRowColumnRect,
-    const ::Size& rContainerWinSize )
-{
-    sal_Bool bHorizontalDockArea( ( eDockingArea == DockingArea_DOCKINGAREA_TOP ) ||
-                                  ( eDockingArea == DockingArea_DOCKINGAREA_BOTTOM ));
-
-    sal_Int32 nTopDockingAreaSize( implts_getTopBottomDockingAreaSizes().Width() );
-    sal_Int32 nBottomDockingAreaSize( implts_getTopBottomDockingAreaSizes().Height() );
-
-    ::Size  aStatusBarSize( implts_getStatusBarSize() );
-    sal_Int32 nMaxLeftRightDockAreaSize = rContainerWinSize.Height() -
-                                          nTopDockingAreaSize -
-                                          nBottomDockingAreaSize -
-                                          aStatusBarSize.Height();
-
-    ::Rectangle aTrackingRect( rTrackingRect );
-    if ( bHorizontalDockArea )
-    {
-        sal_Int32 nPosX( std::max( sal_Int32( rTrackingRect.Left()), sal_Int32( 0 )));
-        if (( nPosX + rTrackingRect.getWidth()) > rContainerWinSize.Width() )
-            nPosX = std::min( nPosX,
-                                std::max( sal_Int32( rContainerWinSize.Width() - rTrackingRect.getWidth() ),
-                                          sal_Int32( 0 )));
-
-        sal_Int32 nSize = std::min( rContainerWinSize.Width(), rTrackingRect.getWidth() );
-
-        aTrackingRect.SetPos( ::Point( nPosX, rRowColumnRect.Top() ));
-        aTrackingRect.setWidth( nSize );
-        aTrackingRect.setHeight( rRowColumnRect.getHeight() );
-
-        // Set virtual position
-        rUIElement.m_aDockedData.m_aPos.X() = nPosX;
-        rUIElement.m_aDockedData.m_aPos.Y() = nRowCol;
-    }
-    else
-    {
-        sal_Int32 nMaxDockingAreaHeight = std::max( sal_Int32( 0 ),
-                                                    sal_Int32( nMaxLeftRightDockAreaSize ));
-
-        sal_Int32 nPosY( std::max( sal_Int32( aTrackingRect.Top()), sal_Int32( nTopDockingAreaSize )));
-        if (( nPosY + aTrackingRect.getHeight()) > ( nTopDockingAreaSize + nMaxDockingAreaHeight ))
-            nPosY = std::min( nPosY,
-                                std::max( sal_Int32( nTopDockingAreaSize + ( nMaxDockingAreaHeight - aTrackingRect.getHeight() )),
-                                        sal_Int32( nTopDockingAreaSize )));
-
-        sal_Int32 nSize = std::min( nMaxDockingAreaHeight, static_cast<sal_Int32>(aTrackingRect.getHeight()) );
-
-        aTrackingRect.SetPos( ::Point( rRowColumnRect.Left(), nPosY ));
-        aTrackingRect.setWidth( rRowColumnRect.getWidth() );
-        aTrackingRect.setHeight( nSize );
-
-        ReadGuard aReadLock( m_aLock );
-        Reference< css::awt::XWindow > xDockingAreaWindow = m_xDockAreaWindows[eDockingArea];
-        Reference< css::awt::XWindow > xContainerWindow = m_xContainerWindow;
-        aReadLock.unlock();
-
-        sal_Int32 nDockPosY( 0 );
-        Window* pDockingAreaWindow( 0 );
-        Window* pContainerWindow( 0 );
-        {
-            vos::OGuard aGuard( Application::GetSolarMutex() );
-            pDockingAreaWindow = VCLUnoHelper::GetWindow( xDockingAreaWindow );
-            pContainerWindow = VCLUnoHelper::GetWindow( xContainerWindow );
-            nDockPosY = pDockingAreaWindow->ScreenToOutputPixel(
-                                pContainerWindow->OutputToScreenPixel( ::Point( 0, nPosY ))).Y();
-        }
-
-        // Set virtual position
-        rUIElement.m_aDockedData.m_aPos.X() = nRowCol;
-        rUIElement.m_aDockedData.m_aPos.Y() = nDockPosY;
-    }
-
-    return aTrackingRect;
-}
-
-void implts_setTrackingRect( DockingArea eDockingArea, const Point& rMousePos, ::Rectangle& rTrackingRect )
-{
-    sal_Bool bHorizontalDockArea( ( eDockingArea == DockingArea_DOCKINGAREA_TOP ) ||
-                                  ( eDockingArea == DockingArea_DOCKINGAREA_BOTTOM ));
-
-    ::Point aPoint = rTrackingRect.TopLeft();
-    if ( bHorizontalDockArea )
-        aPoint.X() = rMousePos.X();
-    else
-        aPoint.Y() = rMousePos.Y();
-    rTrackingRect.SetPos( aPoint );
-}
-
-void LayoutManager::implts_calcDockingPosSize(
-    UIElement&          rUIElement,
-    DockingOperation&   rDockingOperation,
-    ::Rectangle&        rTrackingRect,
-    const Point&        rMousePos )
-{
-    ReadGuard aReadLock( m_aLock );
-    Reference< css::awt::XWindow > xContainerWindow = m_xContainerWindow;
-    ::Size                         aContainerWinSize;
-    Window* pContainerWindow( 0 );
-    aReadLock.unlock();
-
-    {
-        // Retrieve output size from container Window
-        vos::OGuard aGuard( Application::GetSolarMutex() );
-        pContainerWindow  = VCLUnoHelper::GetWindow( xContainerWindow );
-        aContainerWinSize = pContainerWindow->GetOutputSizePixel();
-    }
-
-    if ( !rUIElement.m_xUIElement.is() )
-    {
-        rTrackingRect = ::Rectangle();
-        return;
-    }
-
-    Window*                                 pDockWindow( 0 );
-    Window*                                 pDockingAreaWindow( 0 );
-    ToolBox*                                pToolBox( 0 );
-    Reference< css::awt::XWindow >          xWindow( rUIElement.m_xUIElement->getRealInterface(), UNO_QUERY );
-    Reference< css::awt::XWindow >          xDockingAreaWindow;
-    ::Rectangle                             aTrackingRect( rTrackingRect );
-    ::com::sun::star::ui::DockingArea eDockedArea( (::com::sun::star::ui::DockingArea)rUIElement.m_aDockedData.m_nDockedArea );
-    sal_Int32                               nTopDockingAreaSize( implts_getTopBottomDockingAreaSizes().Width() );
-    sal_Int32                               nBottomDockingAreaSize( implts_getTopBottomDockingAreaSizes().Height() );
-    sal_Bool                                bHorizontalDockArea( ( eDockedArea == DockingArea_DOCKINGAREA_TOP ) ||
-                                                                 ( eDockedArea == DockingArea_DOCKINGAREA_BOTTOM ));
-    ::Size                                  aStatusBarSize( implts_getStatusBarSize() );
-    sal_Int32                               nMaxLeftRightDockAreaSize = aContainerWinSize.Height() -
-                                                                        nTopDockingAreaSize -
-                                                                        nBottomDockingAreaSize -
-                                                                        aStatusBarSize.Height();
-    ::Rectangle                             aDockingAreaRect;
-
-    aReadLock.lock();
-    xDockingAreaWindow = m_xDockAreaWindows[eDockedArea];
-    aReadLock.unlock();
-
-    {
-        vos::OGuard aGuard( Application::GetSolarMutex() );
-        pDockingAreaWindow = VCLUnoHelper::GetWindow( xDockingAreaWindow );
-        pDockWindow        = VCLUnoHelper::GetWindow( xWindow );
-        if ( pDockWindow && pDockWindow->GetType() == WINDOW_TOOLBOX )
-            pToolBox = (ToolBox *)pDockWindow;
-
-        aDockingAreaRect = ::Rectangle( pDockingAreaWindow->GetPosPixel(), pDockingAreaWindow->GetSizePixel() );
-        if ( pToolBox )
-        {
-            // docked toolbars always have one line
-            ::Size aSize = pToolBox->CalcWindowSizePixel( 1, ImplConvertAlignment( sal_Int16( eDockedArea )) );
-            aTrackingRect.SetSize( ::Size( aSize.Width(), aSize.Height() ));
-        }
-    }
-
-    // default docking operation, dock on the given row/column
-    sal_Bool                                 bOpOutsideOfDockingArea( !aDockingAreaRect.IsInside( rMousePos ));
-    std::vector< SingleRowColumnWindowData > aRowColumnsWindowData;
-
-    rDockingOperation = DOCKOP_ON_COLROW;
-    implts_getDockingAreaElementInfos( eDockedArea, aRowColumnsWindowData );
-
-    // determine current first row/column and last row/column
-    sal_Int32 nMaxRowCol( -1 );
-    sal_Int32 nMinRowCol( SAL_MAX_INT32 );
-    const sal_uInt32 nCount = aRowColumnsWindowData.size();
-    for ( sal_uInt32 i = 0; i < nCount; i++ )
-    {
-        if ( aRowColumnsWindowData[i].nRowColumn > nMaxRowCol )
-            nMaxRowCol = aRowColumnsWindowData[i].nRowColumn;
-        if ( aRowColumnsWindowData[i].nRowColumn < nMinRowCol )
-            nMinRowCol = aRowColumnsWindowData[i].nRowColumn;
-    }
-
-    if ( !bOpOutsideOfDockingArea )
-    {
-        // docking inside our docking area
-        sal_Int32   nIndex( -1 );
-        sal_Int32   nRowCol( -1 );
-        ::Rectangle aWindowRect;
-        ::Rectangle aRowColumnRect;
-
-        const sal_uInt32 nWindowDataCount = aRowColumnsWindowData.size();
-        for ( sal_uInt32 i = 0; i < nWindowDataCount; i++ )
-        {
-            ::Rectangle aRect( aRowColumnsWindowData[i].aRowColumnRect.X,
-                               aRowColumnsWindowData[i].aRowColumnRect.Y,
-                               aRowColumnsWindowData[i].aRowColumnRect.X + aRowColumnsWindowData[i].aRowColumnRect.Width,
-                               aRowColumnsWindowData[i].aRowColumnRect.Y + aRowColumnsWindowData[i].aRowColumnRect.Height );
-
-            {
-                // Calc correct position of the column/row rectangle to be able to compare it with mouse pos/tracking rect
-                vos::OGuard aGuard( Application::GetSolarMutex() );
-                aRect.SetPos( pContainerWindow->ScreenToOutputPixel( pDockingAreaWindow->OutputToScreenPixel( aRect.TopLeft() )));
-            }
-
-            sal_Bool bIsInsideRowCol( aRect.IsInside( rMousePos ) );
-            if ( bIsInsideRowCol )
-            {
-                nIndex            = i;
-                nRowCol           = aRowColumnsWindowData[i].nRowColumn;
-                rDockingOperation = implts_determineDockingOperation( eDockedArea, aRect, rMousePos );
-                aWindowRect       = implts_getWindowRectFromRowColumn( eDockedArea, aRowColumnsWindowData[i], rMousePos, rUIElement.m_aName );
-                aRowColumnRect    = aRect;
-                break;
-            }
-        }
-
-        OSL_ENSURE( ( nIndex >= 0 ) && ( nRowCol >= 0 ), "Impossible case - no row/column found but mouse pointer is inside our docking area" );
-        if (( nIndex >= 0 ) && ( nRowCol >= 0 ))
-        {
-            if ( rDockingOperation == DOCKOP_ON_COLROW )
-            {
-                if ( !aWindowRect.IsEmpty())
-                {
-                    // Tracking rect is on a row/column and mouse is over a docked toolbar.
-                    // Determine if the tracking rect must be located before/after the docked toolbar.
-
-                    ::Rectangle aUIElementRect( aWindowRect );
-                    sal_Int32   nMiddle( bHorizontalDockArea ? ( aWindowRect.Left() + aWindowRect.getWidth() / 2 ) :
-                                                               ( aWindowRect.Top() + aWindowRect.getHeight() / 2 ));
-                    sal_Bool    bInsertBefore( bHorizontalDockArea ? ( rMousePos.X() < nMiddle ) : ( rMousePos.Y() < nMiddle ));
-                    if ( bInsertBefore )
-                    {
-                        if ( bHorizontalDockArea )
-                        {
-                            sal_Int32 nSize = ::std::max( sal_Int32( 0 ), std::min( sal_Int32( aContainerWinSize.Width() -  aWindowRect.Left() ),
-                                                                                    sal_Int32( aTrackingRect.getWidth() )));
-                            if ( nSize == 0 )
-                                nSize = aWindowRect.getWidth();
-
-                            aUIElementRect.SetSize( ::Size( nSize, aWindowRect.getHeight() ));
-                            aWindowRect = implts_determineFrontDockingRect( eDockedArea, nRowCol, aWindowRect,rUIElement.m_aName, aUIElementRect );
-
-                            // Set virtual position
-                            rUIElement.m_aDockedData.m_aPos.X() = aWindowRect.Left();
-                            rUIElement.m_aDockedData.m_aPos.Y() = nRowCol;
-                        }
-                        else
-                        {
-                            sal_Int32 nSize = ::std::max( sal_Int32( 0 ), std::min( sal_Int32(
-                                                    nTopDockingAreaSize + nMaxLeftRightDockAreaSize - aWindowRect.Top() ),
-                                                    sal_Int32( aTrackingRect.getHeight() )));
-                            if ( nSize == 0 )
-                                nSize = aWindowRect.getHeight();
-
-                            aUIElementRect.SetSize( ::Size( aWindowRect.getWidth(), nSize ));
-                            aWindowRect = implts_determineFrontDockingRect( eDockedArea, nRowCol, aWindowRect, rUIElement.m_aName, aUIElementRect );
-
-                            // Set virtual position
-                            sal_Int32 nPosY = pDockingAreaWindow->ScreenToOutputPixel(
-                                                pContainerWindow->OutputToScreenPixel( aWindowRect.TopLeft() )).Y();
-                            rUIElement.m_aDockedData.m_aPos.X() = nRowCol;
-                            rUIElement.m_aDockedData.m_aPos.Y() = nPosY;
-                        }
-
-                        rTrackingRect = aWindowRect;
-                        return;
-                    }
-                    else
-                    {
-                        if ( bHorizontalDockArea )
-                        {
-                            sal_Int32 nSize = ::std::max( sal_Int32( 0 ), std::min( sal_Int32(( aContainerWinSize.Width() ) - aWindowRect.Right() ),
-                                                                                    sal_Int32( aTrackingRect.getWidth() )));
-                            if ( nSize == 0 )
-                            {
-                                aUIElementRect.SetPos( ::Point( aContainerWinSize.Width() - aTrackingRect.getWidth(), aWindowRect.Top() ));
-                                aUIElementRect.SetSize( ::Size( aTrackingRect.getWidth(), aWindowRect.getHeight() ));
-                                rUIElement.m_aDockedData.m_aPos.X() = aUIElementRect.Left();
-                            }
-                            else
-                            {
-                                aUIElementRect.SetPos( ::Point( aWindowRect.Right(), aWindowRect.Top() ));
-                                aUIElementRect.SetSize( ::Size( nSize, aWindowRect.getHeight() ));
-                                rUIElement.m_aDockedData.m_aPos.X() = aWindowRect.Right();
-                            }
-
-                            // Set virtual position
-                            rUIElement.m_aDockedData.m_aPos.Y() = nRowCol;
-                        }
-                        else
-                        {
-                            sal_Int32 nSize = ::std::max( sal_Int32( 0 ), std::min( sal_Int32( nTopDockingAreaSize + nMaxLeftRightDockAreaSize - aWindowRect.Bottom() ),
-                                                                                    sal_Int32( aTrackingRect.getHeight() )));
-                            aUIElementRect.SetPos( ::Point( aWindowRect.Left(), aWindowRect.Bottom() ));
-                            aUIElementRect.SetSize( ::Size( aWindowRect.getWidth(), nSize ));
-
-                            // Set virtual position
-                            sal_Int32 nPosY( 0 );
-                            {
-                                vos::OGuard aGuard( Application::GetSolarMutex() );
-                                nPosY = pDockingAreaWindow->ScreenToOutputPixel(
-                                                    pContainerWindow->OutputToScreenPixel( aWindowRect.BottomRight() )).Y();
-                            }
-                            rUIElement.m_aDockedData.m_aPos.X() = nRowCol;
-                            rUIElement.m_aDockedData.m_aPos.Y() = nPosY;
-                        }
-
-                        rTrackingRect = aUIElementRect;
-                        return;
-                    }
-                }
-                else
-                {
-                    implts_setTrackingRect( eDockedArea, rMousePos, aTrackingRect );
-                    rTrackingRect = implts_calcTrackingAndElementRect(
-                                        eDockedArea, nRowCol, rUIElement,
-                                        aTrackingRect, aRowColumnRect, aContainerWinSize );
-                    return;
-                }
-            }
-            else
-            {
-                if ((( nRowCol == nMinRowCol ) && ( rDockingOperation == DOCKOP_BEFORE_COLROW )) ||
-                    (( nRowCol == nMaxRowCol ) && ( rDockingOperation == DOCKOP_AFTER_COLROW  )))
-                    bOpOutsideOfDockingArea = sal_True;
-                else
-                {
-                    // handle docking before/after a row
-                    implts_setTrackingRect( eDockedArea, rMousePos, aTrackingRect );
-                    rTrackingRect = implts_calcTrackingAndElementRect(
-                                        eDockedArea, nRowCol, rUIElement,
-                                        aTrackingRect, aRowColumnRect, aContainerWinSize );
-
-                    sal_Int32 nOffsetX( 0 );
-                    sal_Int32 nOffsetY( 0 );
-                    if ( bHorizontalDockArea )
-                        nOffsetY = sal_Int32( floor( aRowColumnRect.getHeight() / 2 + 0.5 ));
-                    else
-                        nOffsetX = sal_Int32( floor( aRowColumnRect.getWidth() / 2 + 0.5 ));
-
-                    if ( rDockingOperation == DOCKOP_BEFORE_COLROW )
-                    {
-                        if (( eDockedArea == DockingArea_DOCKINGAREA_TOP ) ||
-                            ( eDockedArea == DockingArea_DOCKINGAREA_LEFT ))
-                        {
-                            // Docking before/after means move track rectangle half column/row.
-                            // As left and top are ordered 0...n instead of right and bottom
-                            // which uses n...0, we have to use negative values for top/left.
-                            nOffsetX *= -1;
-                            nOffsetY *= -1;
-                        }
-                    }
-                    else
-                    {
-                        if (( eDockedArea == DockingArea_DOCKINGAREA_BOTTOM ) ||
-                            ( eDockedArea == DockingArea_DOCKINGAREA_RIGHT ))
-                        {
-                            // Docking before/after means move track rectangle half column/row.
-                            // As left and top are ordered 0...n instead of right and bottom
-                            // which uses n...0, we have to use negative values for top/left.
-                            nOffsetX *= -1;
-                            nOffsetY *= -1;
-                        }
-                        nRowCol++;
-                    }
-
-                    if ( bHorizontalDockArea )
-                        rUIElement.m_aDockedData.m_aPos.Y() = nRowCol;
-                    else
-                        rUIElement.m_aDockedData.m_aPos.X() = nRowCol;
-
-                    rTrackingRect.Move( nOffsetX, nOffsetY );
-                    rTrackingRect.SetSize( aTrackingRect.GetSize() );
-                }
-            }
-        }
-    }
-
-    // Docking outside of our docking window area =>
-    // Users want to dock before/after first/last docked element or to an empty docking area
-    if ( bOpOutsideOfDockingArea )
-    {
-        // set correct size for docking
-        implts_setTrackingRect( eDockedArea, rMousePos, aTrackingRect );
-        rTrackingRect = aTrackingRect;
-
-        if ( bHorizontalDockArea )
-        {
-            sal_Int32 nPosX( std::max( sal_Int32( rTrackingRect.Left()), sal_Int32( 0 )));
-            if (( nPosX + rTrackingRect.getWidth()) > aContainerWinSize.Width() )
-                nPosX = std::min( nPosX,
-                                std::max( sal_Int32( aContainerWinSize.Width() - rTrackingRect.getWidth() ),
-                                          sal_Int32( 0 )));
-
-            sal_Int32 nSize = std::min( aContainerWinSize.Width(), rTrackingRect.getWidth() );
-            sal_Int32 nDockHeight = std::max( static_cast<sal_Int32>(aDockingAreaRect.getHeight()), sal_Int32( 0 ));
-            if ( nDockHeight == 0 )
-            {
-                sal_Int32 nPosY( std::max( aDockingAreaRect.Top(), aDockingAreaRect.Bottom() ));
-                if ( eDockedArea == DockingArea_DOCKINGAREA_BOTTOM )
-                    nPosY -= rTrackingRect.getHeight();
-                rTrackingRect.SetPos( Point( nPosX, nPosY ));
-                rUIElement.m_aDockedData.m_aPos.Y() = 0;
-            }
-            else if ( rMousePos.Y() < ( aDockingAreaRect.Top() + ( nDockHeight / 2 )))
-            {
-                rTrackingRect.SetPos( Point( nPosX, aDockingAreaRect.Top() - rTrackingRect.getHeight() ));
-                if ( eDockedArea == DockingArea_DOCKINGAREA_TOP )
-                    rUIElement.m_aDockedData.m_aPos.Y() = 0;
-                else
-                    rUIElement.m_aDockedData.m_aPos.Y() = ( nMaxRowCol >= 0 ) ? nMaxRowCol+1 : 0;
-                rDockingOperation = DOCKOP_BEFORE_COLROW;
-            }
-            else
-            {
-                rTrackingRect.SetPos( Point( nPosX, aDockingAreaRect.Bottom() ));
-                if ( eDockedArea == DockingArea_DOCKINGAREA_TOP )
-                    rUIElement.m_aDockedData.m_aPos.Y() = ( nMaxRowCol >= 0 ) ? nMaxRowCol+1 : 0;
-                else
-                    rUIElement.m_aDockedData.m_aPos.Y() = 0;
-                rDockingOperation = DOCKOP_AFTER_COLROW;
-            }
-            rTrackingRect.setWidth( nSize );
-
-            {
-                vos::OGuard aGuard( Application::GetSolarMutex() );
-                nPosX = pDockingAreaWindow->ScreenToOutputPixel(
-                                    pContainerWindow->OutputToScreenPixel( rTrackingRect.TopLeft() )).X();
-            }
-            rUIElement.m_aDockedData.m_aPos.X() = nPosX;
-        }
-        else
-        {
-            sal_Int32 nMaxDockingAreaHeight = std::max( sal_Int32( 0 ),
-                                                        sal_Int32( nMaxLeftRightDockAreaSize ));
-
-            sal_Int32 nPosY( std::max( sal_Int32( aTrackingRect.Top()), sal_Int32( nTopDockingAreaSize )));
-            if (( nPosY + aTrackingRect.getHeight()) > ( nTopDockingAreaSize + nMaxDockingAreaHeight ))
-                nPosY = std::min( nPosY,
-                                std::max( sal_Int32( nTopDockingAreaSize + ( nMaxDockingAreaHeight - aTrackingRect.getHeight() )),
-                                        sal_Int32( nTopDockingAreaSize )));
-
-            sal_Int32 nSize = std::min( nMaxDockingAreaHeight, static_cast<sal_Int32>(aTrackingRect.getHeight()) );
-            sal_Int32 nDockWidth = std::max( static_cast<sal_Int32>(aDockingAreaRect.getWidth()), sal_Int32( 0 ));
-            if ( nDockWidth == 0 )
-            {
-                sal_Int32 nPosX( std::max( aDockingAreaRect.Left(), aDockingAreaRect.Right() ));
-                if ( eDockedArea == DockingArea_DOCKINGAREA_RIGHT )
-                    nPosX -= rTrackingRect.getWidth();
-                rTrackingRect.SetPos( Point( nPosX, nPosY ));
-                rUIElement.m_aDockedData.m_aPos.X() = 0;
-            }
-            else if ( rMousePos.X() < ( aDockingAreaRect.Left() + ( nDockWidth / 2 )))
-            {
-                rTrackingRect.SetPos( Point( aDockingAreaRect.Left() - rTrackingRect.getWidth(), nPosY ));
-                if ( eDockedArea == DockingArea_DOCKINGAREA_LEFT )
-                    rUIElement.m_aDockedData.m_aPos.X() = 0;
-                else
-                    rUIElement.m_aDockedData.m_aPos.X() = ( nMaxRowCol >= 0 ) ? nMaxRowCol+1 : 0;
-                rDockingOperation = DOCKOP_BEFORE_COLROW;
-            }
-            else
-            {
-                rTrackingRect.SetPos( Point( aDockingAreaRect.Right(), nPosY ));
-                if ( eDockedArea == DockingArea_DOCKINGAREA_LEFT )
-                    rUIElement.m_aDockedData.m_aPos.X() = ( nMaxRowCol >= 0 ) ? nMaxRowCol+1 : 0;
-                else
-                    rUIElement.m_aDockedData.m_aPos.X() = 0;
-                rDockingOperation = DOCKOP_AFTER_COLROW;
-            }
-            rTrackingRect.setHeight( nSize );
-
-            {
-                vos::OGuard aGuard( Application::GetSolarMutex() );
-                nPosY = pDockingAreaWindow->ScreenToOutputPixel(
-                                    pContainerWindow->OutputToScreenPixel( rTrackingRect.TopLeft() )).Y();
-            }
-            rUIElement.m_aDockedData.m_aPos.Y() = nPosY;
-        }
-    }
-}
-
-void LayoutManager::implts_renumberRowColumnData(
-    ::com::sun::star::ui::DockingArea eDockingArea,
-    DockingOperation /*eDockingOperation*/,
-    const UIElement& rUIElement )
-{
-    ReadGuard aReadLock( m_aLock );
-    Reference< XNameAccess > xPersistentWindowState( m_xPersistentWindowState );
-    aReadLock.unlock();
-
-    sal_Bool  bHorzDockingArea(( eDockingArea == DockingArea_DOCKINGAREA_TOP    ) ||
-                               ( eDockingArea == DockingArea_DOCKINGAREA_BOTTOM ));
-    sal_Int32 nRowCol( bHorzDockingArea ? rUIElement.m_aDockedData.m_aPos.Y() :
-                                          rUIElement.m_aDockedData.m_aPos.X() );
-
-    WriteGuard aWriteLock( m_aLock );
-    UIElementVector::iterator pIter;
-    for ( pIter = m_aUIElements.begin(); pIter != m_aUIElements.end(); pIter++ )
-    {
-        if (( pIter->m_aDockedData.m_nDockedArea == sal_Int16( eDockingArea )) &&
-            ( pIter->m_aName != rUIElement.m_aName ))
-        {
-            // Don't change toolbars without a valid docking position!
-            if (( pIter->m_aDockedData.m_aPos.X() == SAL_MAX_INT32 ) &&
-                ( pIter->m_aDockedData.m_aPos.Y() == SAL_MAX_INT32 ))
-                continue;
-
-            sal_Int32 nWindowRowCol = ( bHorzDockingArea ) ?
-                pIter->m_aDockedData.m_aPos.Y() : pIter->m_aDockedData.m_aPos.X();
-            if ( nWindowRowCol >= nRowCol )
-            {
-                if ( bHorzDockingArea )
-                    pIter->m_aDockedData.m_aPos.Y() += 1;
-                else
-                    pIter->m_aDockedData.m_aPos.X() += 1;
-            }
-        }
-    }
-    aWriteLock.unlock();
-
-    // We have to change the persistent window state part
-    if ( xPersistentWindowState.is() )
-    {
-        try
-        {
-            Sequence< rtl::OUString > aWindowElements = xPersistentWindowState->getElementNames();
-            for ( sal_Int32 i = 0; i < aWindowElements.getLength(); i++ )
-            {
-                if ( rUIElement.m_aName != aWindowElements[i] )
-                {
-                    try
-                    {
-                        Sequence< PropertyValue > aPropValueSeq;
-                        css::awt::Point           aDockedPos;
-                        DockingArea               nDockedArea( DockingArea_DOCKINGAREA_DEFAULT );
-
-                        xPersistentWindowState->getByName( aWindowElements[i] ) >>= aPropValueSeq;
-                        for ( sal_Int32 j = 0; j < aPropValueSeq.getLength(); j++ )
-                        {
-                            if ( aPropValueSeq[j].Name == m_aPropDockingArea )
-                                aPropValueSeq[j].Value >>= nDockedArea;
-                            else if ( aPropValueSeq[j].Name == m_aPropDockPos )
-                                aPropValueSeq[j].Value >>= aDockedPos;
-                        }
-
-                        // Don't change toolbars without a valid docking position!
-                        if (( aDockedPos.X == SAL_MAX_INT32 ) && ( aDockedPos.Y == SAL_MAX_INT32 ))
-                            continue;
-
-                        sal_Int32 nWindowRowCol = ( bHorzDockingArea ) ? aDockedPos.Y : aDockedPos.X;
-                        if (( nDockedArea == eDockingArea ) && ( nWindowRowCol >= nRowCol ))
-                        {
-                            if ( bHorzDockingArea )
-                                aDockedPos.Y += 1;
-                            else
-                                aDockedPos.X += 1;
-
-                            Reference< XNameReplace > xReplace( xPersistentWindowState, UNO_QUERY );
-                            xReplace->replaceByName( aWindowElements[i], makeAny( aPropValueSeq ));
-                        }
-                    }
-                    catch ( Exception& )
-                    {
-                    }
-                }
-            }
-        }
-        catch ( Exception& )
-        {
-        }
-    }
-}
-
-::Size LayoutManager::implts_getTopBottomDockingAreaSizes()
-{
-    ::Size                         aSize;
-    Reference< css::awt::XWindow > xTopDockingAreaWindow;
-    Reference< css::awt::XWindow > xBottomDockingAreaWindow;
-
-    ReadGuard aReadLock( m_aLock );
-    xTopDockingAreaWindow       = m_xDockAreaWindows[DockingArea_DOCKINGAREA_TOP];
-    xBottomDockingAreaWindow    = m_xDockAreaWindows[DockingArea_DOCKINGAREA_BOTTOM];
-    aReadLock.unlock();
-
-    if ( xTopDockingAreaWindow.is() )
-        aSize.Width() = xTopDockingAreaWindow->getPosSize().Height;
-    if ( xBottomDockingAreaWindow.is() )
-        aSize.Height() = xBottomDockingAreaWindow->getPosSize().Height;
-
-    return aSize;
-}
-
-Reference< XUIElement > LayoutManager::implts_createElement( const rtl::OUString& aName )
-{
-    Reference< ::com::sun::star::ui::XUIElement > xUIElement;
-
-    ReadGuard   aReadLock( m_aLock );
-    Sequence< PropertyValue > aPropSeq( 2 );
-    aPropSeq[0].Name = ::rtl::OUString( RTL_CONSTASCII_USTRINGPARAM( "Frame" ));
-    aPropSeq[0].Value <<= m_xFrame;
-    aPropSeq[1].Name = ::rtl::OUString( RTL_CONSTASCII_USTRINGPARAM( "Persistent" ));
-    aPropSeq[1].Value <<= sal_True;
-
-    try
-    {
-        xUIElement = m_xUIElementFactoryManager->createUIElement( aName, aPropSeq );
-    }
-    catch ( NoSuchElementException& )
-    {
-    }
-    catch ( IllegalArgumentException& )
-    {
-    }
-
-    return xUIElement;
-}
-
-Reference< css::awt::XWindowPeer > LayoutManager::implts_createToolkitWindow( const Reference< css::awt::XWindowPeer >& rParent )
-{
-    Reference< css::awt::XWindowPeer > xPeer;
-    css::uno::Reference< css::awt::XToolkit > xToolkit( m_xSMGR->createInstance( SERVICENAME_VCLTOOLKIT ), css::uno::UNO_QUERY );
-    if ( xToolkit.is() )
-    {
-        // describe window properties.
-        css::awt::WindowDescriptor aDescriptor;
-        aDescriptor.Type                =   css::awt::WindowClass_SIMPLE                                                  ;
-        aDescriptor.WindowServiceName   =   DECLARE_ASCII("dockingarea")                                                  ;
-        aDescriptor.ParentIndex         =   -1                                                                            ;
-        aDescriptor.Parent              =   css::uno::Reference< css::awt::XWindowPeer >( rParent, UNO_QUERY )            ;
-        aDescriptor.Bounds              =   css::awt::Rectangle(0,0,0,0)                                                  ;
-        aDescriptor.WindowAttributes    =   0                                                                             ;
-
-        // create a docking area window
-        xPeer = xToolkit->createWindow( aDescriptor );
-    }
-
-    return xPeer;
-}
-
-void LayoutManager::implts_setVisibleState( sal_Bool bShow )
-{
-     /* SAFE AREA ----------------------------------------------------------------------------------------------- */
-    WriteGuard aWriteLock( m_aLock );
-    UIElementVector::iterator pIter;
-    for ( pIter = m_aUIElements.begin(); pIter != m_aUIElements.end(); pIter++ )
-        pIter->m_bMasterHide = !bShow;
-    m_aStatusBarElement.m_bMasterHide = !bShow;
-    aWriteLock.unlock();
-     /* SAFE AREA ----------------------------------------------------------------------------------------------- */
-
-    implts_updateUIElementsVisibleState( bShow );
-    //implts_doLayout( sal_False );
-}
-
-void LayoutManager::implts_updateUIElementsVisibleState( sal_Bool bSetVisible )
-{
-    // notify listeners
-    css::uno::Any a;
-    if ( bSetVisible )
-        implts_notifyListeners( css::frame::LayoutManagerEvents::VISIBLE, a );
-    else
-        implts_notifyListeners( css::frame::LayoutManagerEvents::INVISIBLE, a );
-    std::vector< Reference< css::awt::XWindow > > aWinVector;
-    sal_Bool bOld;
-
-    {
-        WriteGuard aWriteLock( m_aLock );
-        m_bDoLayout = sal_True;
-        bOld = m_bDoLayout;
-    }
-
-    ReadGuard aReadLock( m_aLock );
-    aWinVector.reserve(m_aUIElements.size());
-    UIElementVector::iterator pIter;
-    for ( pIter = m_aUIElements.begin(); pIter != m_aUIElements.end(); pIter++ )
-    {
-        if ( pIter->m_xUIElement.is() )
-        {
-            Reference< css::awt::XWindow > xWindow( pIter->m_xUIElement->getRealInterface(), UNO_QUERY );
-            if ( xWindow.is() )
-            {
-                if ( bSetVisible )
-                {
-                    if ( pIter->m_bVisible && !pIter->m_bMasterHide )
-                        aWinVector.push_back( xWindow );
-                }
-                else
-                    aWinVector.push_back( xWindow );
-            }
-        }
-    }
-
-    aReadLock.unlock();
-
-    try
-    {
-        vos::OGuard aGuard( Application::GetSolarMutex() );
-        const sal_uInt32 nCount = aWinVector.size();
-        for ( sal_uInt32 i = 0; i < nCount; i++ )
-        {
-            Reference< css::awt::XWindow > xWindow( aWinVector[i] );
-            if ( xWindow.is() )
-            {
-                // we need VCL here to pass special flags to Show()
-                Window* pWindow = VCLUnoHelper::GetWindow( xWindow );
-                if( pWindow )
-                    pWindow->Show( bSetVisible, SHOW_NOFOCUSCHANGE | SHOW_NOACTIVATE );
-            }
-        }
-    }
-    catch ( DisposedException& )
-    {
-    }
-
-    // Hide/show menubar according to bSetVisible
-    aReadLock.lock();
-    Reference< XUIElement > xMenuBar( m_xMenuBar, UNO_QUERY );
-    Reference< css::awt::XWindow > xContainerWindow( m_xContainerWindow );
-    Reference< XComponent > xInplaceMenuBar( m_xInplaceMenuBar );
-    MenuBarManager* pInplaceMenuBar( m_pInplaceMenuBar );
-    aReadLock.unlock();
-
-    if (( xMenuBar.is() || xInplaceMenuBar.is() ) && xContainerWindow.is() )
-    {
-        vos::OGuard aGuard( Application::GetSolarMutex() );
-
-        MenuBar* pMenuBar( 0 );
-        if ( xInplaceMenuBar.is() )
-            pMenuBar = (MenuBar *)pInplaceMenuBar->GetMenuBar();
-        else
-        {
-            MenuBarWrapper* pMenuBarWrapper = SAL_STATIC_CAST( MenuBarWrapper*, xMenuBar.get() );
-            pMenuBar = (MenuBar *)pMenuBarWrapper->GetMenuBarManager()->GetMenuBar();
-        }
-
-        Window* pWindow = VCLUnoHelper::GetWindow( xContainerWindow );
-        while ( pWindow && !pWindow->IsSystemWindow() )
-            pWindow = pWindow->GetParent();
-
-        if ( pWindow )
-        {
-            SystemWindow* pSysWindow = (SystemWindow *)pWindow;
-            if ( bSetVisible )
-                pSysWindow->SetMenuBar( pMenuBar );
-            else
-                pSysWindow->SetMenuBar( 0 );
-        }
-    }
-
-    // Hide/show the statusbar according to bSetVisible
-    if ( bSetVisible )
-        implts_showStatusBar();
-    else
-        implts_hideStatusBar();
-
-    if ( !bOld )
-    {
-        WriteGuard aWriteLock( m_aLock );
-        m_bDoLayout = sal_False;
-    }
-
-    if ( bSetVisible )
-    {
-        implts_createNonContextSensitiveToolBars();
-        implts_doLayout_notify( sal_False );
-    }
-    else
-    {
-        // Set docking area window size to zero
-        ReadGuard aReadLock2( m_aLock );
-        Reference< css::awt::XWindow > xTopDockingWindow    = m_xDockAreaWindows[DockingArea_DOCKINGAREA_TOP];
-        Reference< css::awt::XWindow > xLeftDockingWindow   = m_xDockAreaWindows[DockingArea_DOCKINGAREA_LEFT];
-        Reference< css::awt::XWindow > xRightDockingWindow  = m_xDockAreaWindows[DockingArea_DOCKINGAREA_RIGHT];
-        Reference< css::awt::XWindow > xBottomDockingWindow = m_xDockAreaWindows[DockingArea_DOCKINGAREA_BOTTOM];
-        aReadLock2.unlock();
-
-        try
-        {
-            if ( xTopDockingWindow.is() )
-                xTopDockingWindow->setPosSize( 0, 0, 0, 0, css::awt::PosSize::POSSIZE );
-            if ( xLeftDockingWindow.is() )
-                xLeftDockingWindow->setPosSize( 0, 0, 0, 0, css::awt::PosSize::POSSIZE );
-            if ( xRightDockingWindow.is() )
-                xRightDockingWindow->setPosSize( 0, 0, 0, 0, css::awt::PosSize::POSSIZE );
-            if ( xBottomDockingWindow.is() )
-                xBottomDockingWindow->setPosSize( 0, 0, 0, 0, css::awt::PosSize::POSSIZE );
-
-            WriteGuard aWriteLock( m_aLock );
-            m_aDockingArea = css::awt::Rectangle();
-            m_bMustDoLayout = sal_True;
-            aWriteLock.unlock();
-        }
-        catch ( Exception& )
-        {
-        }
-    }
-}
-
-void LayoutManager::implts_setCurrentUIVisibility( sal_Bool bShow )
-{
-     /* SAFE AREA ----------------------------------------------------------------------------------------------- */
-    WriteGuard aWriteLock( m_aLock );
-    UIElementVector::iterator pIter;
-    for ( pIter = m_aUIElements.begin(); pIter != m_aUIElements.end(); pIter++ )
-    {
-        if ( !bShow && pIter->m_bVisible && pIter->m_xUIElement.is() )
-            pIter->m_bMasterHide = true;
-        else if ( bShow && pIter->m_bMasterHide )
-            pIter->m_bMasterHide = false;
-    }
-
-    if ( !bShow && m_aStatusBarElement.m_bVisible && m_aStatusBarElement.m_xUIElement.is() )
-        m_aStatusBarElement.m_bMasterHide = true;
-    else if ( bShow && m_aStatusBarElement.m_bVisible )
-        m_aStatusBarElement.m_bMasterHide = false;
-    aWriteLock.unlock();
-     /* SAFE AREA ----------------------------------------------------------------------------------------------- */
-
-    implts_updateUIElementsVisibleState( bShow );
-}
-
-void LayoutManager::implts_destroyStatusBar()
-{
-     Reference< XComponent > xCompStatusBar;
-
-    /* SAFE AREA ----------------------------------------------------------------------------------------------- */
-    WriteGuard aWriteLock( m_aLock );
-    m_aStatusBarElement.m_aName = rtl::OUString();
-    xCompStatusBar = Reference< XComponent >( m_aStatusBarElement.m_xUIElement, UNO_QUERY );
-    m_aStatusBarElement.m_xUIElement.clear();
-    aWriteLock.unlock();
-    /* SAFE AREA ----------------------------------------------------------------------------------------------- */
-
-    if ( xCompStatusBar.is() )
-        xCompStatusBar->dispose();
-
-    implts_destroyProgressBar();
-}
-
-void LayoutManager::implts_createStatusBar( const rtl::OUString& aStatusBarName )
-{
-    /* SAFE AREA ----------------------------------------------------------------------------------------------- */
-    WriteGuard aWriteLock( m_aLock );
-    if ( !m_aStatusBarElement.m_xUIElement.is() )
-    {
-        implts_readStatusBarState( aStatusBarName );
-        m_aStatusBarElement.m_aName      = aStatusBarName;
-        m_aStatusBarElement.m_xUIElement = implts_createElement( aStatusBarName );
-    }
-
-    implts_createProgressBar();
-    /* SAFE AREA ----------------------------------------------------------------------------------------------- */
-}
-
-void LayoutManager::implts_readStatusBarState( const rtl::OUString& rStatusBarName )
-{
-    /* SAFE AREA ----------------------------------------------------------------------------------------------- */
-    WriteGuard aWriteLock( m_aLock );
-    if ( !m_aStatusBarElement.m_bStateRead )
-    {
-        // Read persistent data for status bar if not yet read!
-        if ( implts_readWindowStateData( rStatusBarName, m_aStatusBarElement ))
-            m_aStatusBarElement.m_bStateRead = sal_True;
-    }
-    /* SAFE AREA ----------------------------------------------------------------------------------------------- */
-}
-
-void LayoutManager::implts_createProgressBar()
-{
-     Reference< XUIElement > xStatusBar;
-    Reference< XUIElement > xProgressBar;
-    Reference< XUIElement > xProgressBarBackup;
-    Reference< css::awt::XWindow > xContainerWindow;
-
-    /* SAFE AREA ----------------------------------------------------------------------------------------------- */
-    WriteGuard aWriteLock( m_aLock );
-    xStatusBar = Reference< XUIElement >( m_aStatusBarElement.m_xUIElement, UNO_QUERY );
-    xProgressBar = Reference< XUIElement >( m_aProgressBarElement.m_xUIElement, UNO_QUERY );
-    xProgressBarBackup = m_xProgressBarBackup;
-    m_xProgressBarBackup.clear();
-    xContainerWindow = m_xContainerWindow;
-    aWriteLock.unlock();
-    /* SAFE AREA ----------------------------------------------------------------------------------------------- */
-
-    sal_Bool            bRecycled = xProgressBarBackup.is();
-    ProgressBarWrapper* pWrapper  = 0;
-    if ( bRecycled )
-        pWrapper = (ProgressBarWrapper*)xProgressBarBackup.get();
-    else if ( xProgressBar.is() )
-        pWrapper = (ProgressBarWrapper*)xProgressBar.get();
-    else
-        pWrapper = new ProgressBarWrapper();
-
-    if ( xStatusBar.is() )
-    {
-        Reference< css::awt::XWindow > xWindow( xStatusBar->getRealInterface(), UNO_QUERY );
-        pWrapper->setStatusBar( xWindow );
-    }
-    else
-    {
-        Reference< css::awt::XWindow > xStatusBarWindow = pWrapper->getStatusBar();
-
-        vos::OGuard aGuard( Application::GetSolarMutex() );
-        Window* pStatusBarWnd = VCLUnoHelper::GetWindow( xStatusBarWindow );
-        if ( !pStatusBarWnd )
-        {
-            Window* pWindow = VCLUnoHelper::GetWindow( xContainerWindow );
-            if ( pWindow )
-            {
-                StatusBar* pStatusBar = new StatusBar( pWindow, WinBits( WB_LEFT | WB_3DLOOK ) );
-                Reference< css::awt::XWindow > xStatusBarWindow2( VCLUnoHelper::GetInterface( pStatusBar ));
-                pWrapper->setStatusBar( xStatusBarWindow2, sal_True );
-            }
-        }
-    }
-
-    /* SAFE AREA ----------------------------------------------------------------------------------------------- */
-    aWriteLock.lock();
-    m_aProgressBarElement.m_xUIElement = Reference< XUIElement >(
-        static_cast< cppu::OWeakObject* >( pWrapper ), UNO_QUERY );
-    aWriteLock.unlock();
-    /* SAFE AREA ----------------------------------------------------------------------------------------------- */
-
-    if ( bRecycled )
-        implts_showProgressBar();
-}
-
-void LayoutManager::implts_backupProgressBarWrapper()
-{
-    // SAFE -> ----------------------------------
-    WriteGuard aWriteLock(m_aLock);
-
     if (m_xProgressBarBackup.is())
         return;
 
@@ -2712,7 +958,7 @@
     {
         ProgressBarWrapper* pWrapper = (ProgressBarWrapper*)m_xProgressBarBackup.get();
         if ( pWrapper )
-            pWrapper->setStatusBar( Reference< css::awt::XWindow >(), sal_False );
+            pWrapper->setStatusBar( Reference< awt::XWindow >(), sal_False );
     }
 
     // prevent us from dispose() the m_aProgressBarElement.m_xUIElement inside implts_reset()
@@ -2733,9 +979,9 @@
 
 void LayoutManager::implts_setStatusBarPosSize( const ::Point& rPos, const ::Size& rSize )
 {
-     Reference< XUIElement > xStatusBar;
+    Reference< XUIElement > xStatusBar;
     Reference< XUIElement > xProgressBar;
-    Reference< css::awt::XWindow > xContainerWindow;
+    Reference< awt::XWindow > xContainerWindow;
 
     /* SAFE AREA ----------------------------------------------------------------------------------------------- */
     ReadGuard aReadLock( m_aLock );
@@ -2743,1169 +989,6 @@
     xProgressBar = Reference< XUIElement >( m_aProgressBarElement.m_xUIElement, UNO_QUERY );
     xContainerWindow = m_xContainerWindow;
 
-    Reference< css::awt::XWindow > xWindow;
-    if ( xStatusBar.is() )
-        xWindow = Reference< css::awt::XWindow >( xStatusBar->getRealInterface(), UNO_QUERY );
-    else if ( xProgressBar.is() )
-    {
-        ProgressBarWrapper* pWrapper = (ProgressBarWrapper*)xProgressBar.get();
-        if ( pWrapper )
-            xWindow = pWrapper->getStatusBar();
-    }
-    aReadLock.unlock();
-    /* SAFE AREA ----------------------------------------------------------------------------------------------- */
-
-    if ( xWindow.is() )
-    {
-        vos::OGuard aGuard( Application::GetSolarMutex() );
-        Window* pParentWindow = VCLUnoHelper::GetWindow( xContainerWindow );
-        Window* pWindow = VCLUnoHelper::GetWindow( xWindow );
-        if ( pParentWindow && ( pWindow && pWindow->GetType() == WINDOW_STATUSBAR ))
-        {
-            Window* pOldParentWindow = pWindow->GetParent();
-            if ( pParentWindow != pOldParentWindow )
-                pWindow->SetParent( pParentWindow );
-            ((StatusBar *)pWindow)->SetPosSizePixel( rPos, rSize );
-        }
-    }
-}
-
-sal_Bool LayoutManager::implts_showProgressBar()
-{
-     Reference< XUIElement > xStatusBar;
-    Reference< XUIElement > xProgressBar;
-    Reference< css::awt::XWindow > xWindow;
-
-    /* SAFE AREA ----------------------------------------------------------------------------------------------- */
-    WriteGuard aWriteLock( m_aLock );
-    xStatusBar = Reference< XUIElement >( m_aStatusBarElement.m_xUIElement, UNO_QUERY );
-    xProgressBar = Reference< XUIElement >( m_aProgressBarElement.m_xUIElement, UNO_QUERY );
-    sal_Bool bVisible( m_bVisible );
-
-    m_aProgressBarElement.m_bVisible = sal_True;
-    if ( bVisible )
-    {
-        if ( xStatusBar.is() && !m_aStatusBarElement.m_bMasterHide )
-        {
-            xWindow = Reference< css::awt::XWindow >( xStatusBar->getRealInterface(), UNO_QUERY );
-        }
-        else if ( xProgressBar.is() )
-        {
-            ProgressBarWrapper* pWrapper = (ProgressBarWrapper*)xProgressBar.get();
-            if ( pWrapper )
-                xWindow = pWrapper->getStatusBar();
-        }
-    }
-    aWriteLock.unlock();
-
-    vos::OGuard aGuard( Application::GetSolarMutex() );
-    Window* pWindow = VCLUnoHelper::GetWindow( xWindow );
-    if ( pWindow )
-    {
-        if ( !pWindow->IsVisible() )
-        {
-            pWindow->Show();
-            implts_doLayout_notify( sal_False );
-        }
-        return sal_True;
-    }
-
-    return sal_False;
-}
-
-sal_Bool LayoutManager::implts_hideProgressBar()
-{
-    Reference< XUIElement > xProgressBar;
-    Reference< css::awt::XWindow > xWindow;
-    sal_Bool bHideStatusBar( sal_False );
-
-    /* SAFE AREA ----------------------------------------------------------------------------------------------- */
-    WriteGuard aWriteLock( m_aLock );
-    xProgressBar = Reference< XUIElement >( m_aProgressBarElement.m_xUIElement, UNO_QUERY );
-
-    sal_Bool bInternalStatusBar( sal_False );
-    if ( xProgressBar.is() )
-    {
-        Reference< css::awt::XWindow > xStatusBar;
-        ProgressBarWrapper* pWrapper = (ProgressBarWrapper*)xProgressBar.get();
-        if ( pWrapper )
-            xWindow = pWrapper->getStatusBar();
-        Reference< css::ui::XUIElement > xStatusBarElement = m_aStatusBarElement.m_xUIElement;
-        if ( xStatusBarElement.is() )
-            xStatusBar = Reference< css::awt::XWindow >( xStatusBarElement->getRealInterface(), UNO_QUERY );
-        bInternalStatusBar = xStatusBar != xWindow;
-    }
-    m_aProgressBarElement.m_bVisible = sal_False;
-    implts_readStatusBarState( m_aStatusBarAlias );
-    bHideStatusBar = !m_aStatusBarElement.m_bVisible;
-    aWriteLock.unlock();
-
-    vos::OGuard aGuard( Application::GetSolarMutex() );
-    Window* pWindow = VCLUnoHelper::GetWindow( xWindow );
-    if ( pWindow && pWindow->IsVisible() &&
-         ( bHideStatusBar || bInternalStatusBar ))
-    {
-        pWindow->Hide();
-        implts_doLayout_notify( sal_False );
-        return sal_True;
-    }
-
-    return sal_False;
-}
-
-sal_Bool LayoutManager::implts_showStatusBar( sal_Bool bStoreState )
-{
-    /* SAFE AREA ----------------------------------------------------------------------------------------------- */
-    WriteGuard aWriteLock( m_aLock );
-    Reference< css::ui::XUIElement > xStatusBar = m_aStatusBarElement.m_xUIElement;
-    if ( bStoreState )
-        m_aStatusBarElement.m_bVisible = sal_True;
-    aWriteLock.unlock();
-    /* SAFE AREA ----------------------------------------------------------------------------------------------- */
-
-    if ( xStatusBar.is() )
-    {
-        Reference< css::awt::XWindow > xWindow( xStatusBar->getRealInterface(), UNO_QUERY );
-
-        vos::OGuard aGuard( Application::GetSolarMutex() );
-        Window* pWindow = VCLUnoHelper::GetWindow( xWindow );
-        if ( pWindow && !pWindow->IsVisible() )
-        {
-            pWindow->Show();
-            return sal_True;
-        }
-    }
-
-    return sal_False;
-}
-
-sal_Bool LayoutManager::implts_hideStatusBar( sal_Bool bStoreState )
-{
-    /* SAFE AREA ----------------------------------------------------------------------------------------------- */
-    WriteGuard aWriteLock( m_aLock );
-    Reference< css::ui::XUIElement > xStatusBar = m_aStatusBarElement.m_xUIElement;
-    if ( bStoreState )
-        m_aStatusBarElement.m_bVisible = sal_False;
-    aWriteLock.unlock();
-    /* SAFE AREA ----------------------------------------------------------------------------------------------- */
-
-    if ( xStatusBar.is() )
-    {
-        Reference< css::awt::XWindow > xWindow( xStatusBar->getRealInterface(), UNO_QUERY );
-
-        vos::OGuard aGuard( Application::GetSolarMutex() );
-        Window* pWindow = VCLUnoHelper::GetWindow( xWindow );
-        if ( pWindow && pWindow->IsVisible() )
-        {
-            pWindow->Hide();
-            return sal_True;
-        }
-    }
-
-    return sal_False;
-}
-
-void LayoutManager::implts_setInplaceMenuBar( const Reference< XIndexAccess >& xMergedMenuBar )
-throw (::com::sun::star::uno::RuntimeException)
-{
-     /* SAFE AREA ----------------------------------------------------------------------------------------------- */
-    WriteGuard aWriteLock( m_aLock );
-
-     if ( !m_bInplaceMenuSet )
-     {
-        vos::OGuard aGuard( Application::GetSolarMutex() );
-
-        // Reset old inplace menubar!
-        m_pInplaceMenuBar = 0;
-        if ( m_xInplaceMenuBar.is() )
-            m_xInplaceMenuBar->dispose();
-        m_xInplaceMenuBar.clear();
-        m_bInplaceMenuSet = sal_False;
-
-        if ( m_xFrame.is() &&
-             m_xContainerWindow.is() )
-        {
-            rtl::OUString aModuleIdentifier;
-            Reference< XDispatchProvider > xDispatchProvider;
-
-            MenuBar* pMenuBar = new MenuBar;
-            m_pInplaceMenuBar = new MenuBarManager( m_xSMGR, m_xFrame, m_xURLTransformer,xDispatchProvider, aModuleIdentifier, pMenuBar, sal_True, sal_True );
-            m_pInplaceMenuBar->SetItemContainer( xMergedMenuBar );
-
-            Window* pWindow = VCLUnoHelper::GetWindow( m_xContainerWindow );
-            while ( pWindow && !pWindow->IsSystemWindow() )
-                pWindow = pWindow->GetParent();
-
-            if ( pWindow )
-            {
-                SystemWindow* pSysWindow = (SystemWindow *)pWindow;
-                pSysWindow->SetMenuBar( pMenuBar );
-            }
-
-             m_bInplaceMenuSet = sal_True;
-            m_xInplaceMenuBar = Reference< XComponent >( (OWeakObject *)m_pInplaceMenuBar, UNO_QUERY );
-        }
-
-        aWriteLock.unlock();
-        /* SAFE AREA ----------------------------------------------------------------------------------------------- */
-        implts_updateMenuBarClose();
-    }
-
-}
-
-void LayoutManager::implts_resetInplaceMenuBar()
-throw (::com::sun::star::uno::RuntimeException)
-{
-     /* SAFE AREA ----------------------------------------------------------------------------------------------- */
-    WriteGuard aWriteLock( m_aLock );
-    m_bInplaceMenuSet = sal_False;
-
-    // if ( m_xMenuBar.is() &&
-    if ( m_xContainerWindow.is() )
-    {
-        vos::OGuard aGuard( Application::GetSolarMutex() );
-        MenuBarWrapper* pMenuBarWrapper = SAL_STATIC_CAST( MenuBarWrapper*, m_xMenuBar.get() );
-        Window* pWindow = VCLUnoHelper::GetWindow( m_xContainerWindow );
-        while ( pWindow && !pWindow->IsSystemWindow() )
-            pWindow = pWindow->GetParent();
-
-        if ( pWindow )
-        {
-            SystemWindow* pSysWindow = (SystemWindow *)pWindow;
-            if ( pMenuBarWrapper )
-                pSysWindow->SetMenuBar( (MenuBar *)pMenuBarWrapper->GetMenuBarManager()->GetMenuBar() );
-            else
-                pSysWindow->SetMenuBar( 0 );
-        }
-    }
-
-    // Remove inplace menu bar
-    m_pInplaceMenuBar = 0;
-    if ( m_xInplaceMenuBar.is() )
-        m_xInplaceMenuBar->dispose();
-    m_xInplaceMenuBar.clear();
-
-    aWriteLock.unlock();
-    /* SAFE AREA ----------------------------------------------------------------------------------------------- */
-}
-
-void SAL_CALL LayoutManager::attachFrame( const Reference< XFrame >& xFrame )
-throw (::com::sun::star::uno::RuntimeException)
-{
-     /* SAFE AREA ----------------------------------------------------------------------------------------------- */
-    WriteGuard aWriteLock( m_aLock );
-    m_xFrame = xFrame;
-    aWriteLock.unlock();
-    /* SAFE AREA ----------------------------------------------------------------------------------------------- */
-    // if ( xFrame.is() )
-    //    xFrame->getContainerWindow()->addWindowListener( Reference< css::awt::XWindowListener >( static_cast< OWeakObject* >( this ), UNO_QUERY ));
-}
-
-void SAL_CALL LayoutManager::reset()
-throw (RuntimeException)
-{
-    sal_Bool bComponentAttached( sal_False );
-
-    /* SAFE AREA ----------------------------------------------------------------------------------------------- */
-    ReadGuard aReadLock( m_aLock );
-    bComponentAttached = m_bComponentAttached;
-    aReadLock.unlock();
-
-    implts_reset( sal_True );
-}
-
-void SAL_CALL LayoutManager::setInplaceMenuBar( sal_Int64 )
-throw (::com::sun::star::uno::RuntimeException)
-{
-    OSL_ENSURE( sal_False, "This method is obsolete and should not be used!\n" );
-}
-
-void SAL_CALL LayoutManager::resetInplaceMenuBar()
-throw (::com::sun::star::uno::RuntimeException)
-{
-    OSL_ENSURE( sal_False, "This method is obsolete and should not be used!\n" );
-}
-
-//---------------------------------------------------------------------------------------------------------
-// XMenuBarMergingAcceptor
-//---------------------------------------------------------------------------------------------------------
-sal_Bool SAL_CALL LayoutManager::setMergedMenuBar(
-    const Reference< XIndexAccess >& xMergedMenuBar )
-throw (::com::sun::star::uno::RuntimeException)
-{
-    implts_setInplaceMenuBar( xMergedMenuBar );
-
-    css::uno::Any a;
-    implts_notifyListeners( css::frame::LayoutManagerEvents::MERGEDMENUBAR, a );
-    return sal_True;
-}
-
-void SAL_CALL LayoutManager::removeMergedMenuBar()
-throw (::com::sun::star::uno::RuntimeException)
-{
-    implts_resetInplaceMenuBar();
-}
-
-::com::sun::star::awt::Rectangle SAL_CALL LayoutManager::getCurrentDockingArea()
-throw ( RuntimeException )
-{
-    /* SAFE AREA ----------------------------------------------------------------------------------------------- */
-    ReadGuard aReadLock( m_aLock );
-    return m_aDockingArea;
-}
-
-Reference< XDockingAreaAcceptor > SAL_CALL LayoutManager::getDockingAreaAcceptor()
-throw (::com::sun::star::uno::RuntimeException)
-{
-    /* SAFE AREA ----------------------------------------------------------------------------------------------- */
-    ReadGuard aReadLock( m_aLock );
-    return m_xDockingAreaAcceptor;
-}
-
-void SAL_CALL LayoutManager::setDockingAreaAcceptor( const Reference< ::com::sun::star::ui::XDockingAreaAcceptor >& xDockingAreaAcceptor )
-throw ( RuntimeException )
-{
-     /* SAFE AREA ----------------------------------------------------------------------------------------------- */
-    WriteGuard aWriteLock( m_aLock );
-
-    if (( m_xDockingAreaAcceptor == xDockingAreaAcceptor ) ||
-          !m_xFrame.is() )
-        return;
-
-    // IMPORTANT: Be sure to stop layout timer if don't have a docking area acceptor!
-    if ( !xDockingAreaAcceptor.is() )
-        m_aAsyncLayoutTimer.Stop();
-
-    sal_Bool bAutomaticToolbars( m_bAutomaticToolbars );
-    std::vector< Reference< css::awt::XWindow > > oldDockingAreaWindows;
-
-    if ( !xDockingAreaAcceptor.is() )
-        m_aAsyncLayoutTimer.Stop();
-
-    // Remove listener from old docking area acceptor
-    if ( m_xDockingAreaAcceptor.is() )
-    {
-        Reference< css::awt::XWindow > xWindow( m_xDockingAreaAcceptor->getContainerWindow() );
-        if ( xWindow.is() && ( m_xFrame->getContainerWindow() != m_xContainerWindow || !xDockingAreaAcceptor.is() ) )
-            xWindow->removeWindowListener( Reference< css::awt::XWindowListener >( static_cast< OWeakObject * >( this ), UNO_QUERY ));
-
-        oldDockingAreaWindows.push_back( m_xDockAreaWindows[DockingArea_DOCKINGAREA_TOP] );
-        oldDockingAreaWindows.push_back( m_xDockAreaWindows[DockingArea_DOCKINGAREA_BOTTOM] );
-        oldDockingAreaWindows.push_back( m_xDockAreaWindows[DockingArea_DOCKINGAREA_LEFT] );
-        oldDockingAreaWindows.push_back( m_xDockAreaWindows[DockingArea_DOCKINGAREA_RIGHT] );
-
-        m_xDockAreaWindows[DockingArea_DOCKINGAREA_TOP].clear();
-        m_xDockAreaWindows[DockingArea_DOCKINGAREA_BOTTOM].clear();
-        m_xDockAreaWindows[DockingArea_DOCKINGAREA_LEFT].clear();
-        m_xDockAreaWindows[DockingArea_DOCKINGAREA_RIGHT].clear();
-        m_aDockingArea = css::awt::Rectangle();
-
-        Window* pContainerWindow = VCLUnoHelper::GetWindow( xWindow );
-        if ( pContainerWindow )
-            pContainerWindow->RemoveChildEventListener( LINK( this, LayoutManager, WindowEventListener ) );
-    }
-
-    // Set new docking area acceptor and add ourself as window listener on the container window.
-    // Create our docking area windows which are parents for all docked windows.
-    css::uno::Reference< css::awt::XWindow > xTopDockWindow;
-    css::uno::Reference< css::awt::XWindow > xBottomDockWindow;
-    css::uno::Reference< css::awt::XWindow > xLeftDockWindow;
-    css::uno::Reference< css::awt::XWindow > xRightDockWindow;
-
-    Reference< ::com::sun::star::ui::XDockingAreaAcceptor > xOldDockingAreaAcceptor( m_xDockingAreaAcceptor );
-    m_xDockingAreaAcceptor = xDockingAreaAcceptor;
-    if ( m_xDockingAreaAcceptor.is() )
-    {
-        m_aDockingArea     = css::awt::Rectangle();
-        m_xContainerWindow = m_xDockingAreaAcceptor->getContainerWindow();
-        m_xContainerTopWindow.set( m_xContainerWindow, UNO_QUERY );
-        m_xContainerWindow->addWindowListener( Reference< css::awt::XWindowListener >( static_cast< OWeakObject* >( this ), UNO_QUERY ));
-
-        // we always must keep a connection to the window of our frame for resize events
-        if ( m_xContainerWindow != m_xFrame->getContainerWindow() )
-            m_xFrame->getContainerWindow()->addWindowListener( Reference< css::awt::XWindowListener >( static_cast< OWeakObject* >( this ), UNO_QUERY ));
-
-        // #i37884# set initial visibility state - in the plugin case the container window is already shown
-        // and we get no notification anymore
-        {
-            vos::OGuard aGuard( Application::GetSolarMutex() );
-            Window* pContainerWindow = VCLUnoHelper::GetWindow( m_xContainerWindow );
-            if( pContainerWindow )
-                m_bParentWindowVisible = pContainerWindow->IsVisible();
-        }
-
-        css::uno::Reference< css::awt::XWindowPeer > xParent( m_xContainerWindow, UNO_QUERY );
-        xTopDockWindow = Reference< css::awt::XWindow >( implts_createToolkitWindow( xParent ), UNO_QUERY );
-        xBottomDockWindow = Reference< css::awt::XWindow >( implts_createToolkitWindow( xParent ), UNO_QUERY );
-        xLeftDockWindow = Reference< css::awt::XWindow >( implts_createToolkitWindow( xParent ), UNO_QUERY );
-        xRightDockWindow = Reference< css::awt::XWindow >( implts_createToolkitWindow( xParent ), UNO_QUERY );
-        m_xDockAreaWindows[DockingArea_DOCKINGAREA_TOP]    = xTopDockWindow;
-        m_xDockAreaWindows[DockingArea_DOCKINGAREA_BOTTOM] = xBottomDockWindow;
-        m_xDockAreaWindows[DockingArea_DOCKINGAREA_LEFT]   = xLeftDockWindow;
-        m_xDockAreaWindows[DockingArea_DOCKINGAREA_RIGHT]  = xRightDockWindow;
-    }
-
-    aWriteLock.unlock();
-     /* SAFE AREA ----------------------------------------------------------------------------------------------- */
-
-    if ( xDockingAreaAcceptor.is() )
-    {
-        vos::OGuard aGuard( Application::GetSolarMutex() );
-        ::DockingAreaWindow* pWindow;
-        pWindow = dynamic_cast< ::DockingAreaWindow* >(VCLUnoHelper::GetWindow( xTopDockWindow ) );
-        if( pWindow ) pWindow->SetAlign( WINDOWALIGN_TOP );
-        pWindow = dynamic_cast< ::DockingAreaWindow* >(VCLUnoHelper::GetWindow( xBottomDockWindow ) );
-        if( pWindow ) pWindow->SetAlign( WINDOWALIGN_BOTTOM );
-        pWindow = dynamic_cast< ::DockingAreaWindow* >(VCLUnoHelper::GetWindow( xLeftDockWindow ) );
-        if( pWindow ) pWindow->SetAlign( WINDOWALIGN_LEFT );
-        pWindow = dynamic_cast< ::DockingAreaWindow* >(VCLUnoHelper::GetWindow( xRightDockWindow ) );
-        if( pWindow ) pWindow->SetAlign( WINDOWALIGN_RIGHT );
-
-        // Add layout manager as listener to get notifications about toolbar button activties
-        Window* pContainerWindow = VCLUnoHelper::GetWindow( m_xContainerWindow );
-        if ( pContainerWindow )
-            pContainerWindow->AddChildEventListener( LINK( this, LayoutManager, WindowEventListener ) );
-
-        // We have now a new container window, reparent all child windows!
-        implts_reparentChildWindows();
-    }
-    else
-        implts_destroyElements(); // remove all elements
-
-    if ( !oldDockingAreaWindows.empty() )
-    {
-        const sal_uInt32 nCount = oldDockingAreaWindows.size();
-        for ( sal_uInt32 i = 0; i < nCount; ++i )
-        {
-            if ( oldDockingAreaWindows[i].is() )
-            {
-                try
-                {
-                    oldDockingAreaWindows[i]->dispose();
-                }
-                catch ( Exception& )
-                {
-                }
-            }
-        }
-
-        // Reset docking area size for our old docking area acceptor
-        css::awt::Rectangle aEmptyRect;
-        xOldDockingAreaAcceptor->setDockingAreaSpace( aEmptyRect );
-    }
-
-    if ( xDockingAreaAcceptor.is() )
-    {
-        if ( bAutomaticToolbars )
-        {
-            implts_createAddonsToolBars(); // create addon toolbars
-            implts_createCustomToolBars(); // create custom toolbars
-            implts_createNonContextSensitiveToolBars();
-        }
-        implts_sortUIElements();
-        implts_doLayout( sal_True, sal_False );
-    }
-}
-
-void LayoutManager::implts_reparentChildWindows()
-{
-    UIElementVector aUIElementVector;
-    UIElement       aStatusBarElement;
-    css::uno::Reference< css::awt::XWindow > xTopDockWindow;
-    css::uno::Reference< css::awt::XWindow > xBottomDockWindow;
-    css::uno::Reference< css::awt::XWindow > xLeftDockWindow;
-    css::uno::Reference< css::awt::XWindow > xRightDockWindow;
-    css::uno::Reference< css::awt::XWindow > xContainerWindow;
-    css::uno::Reference< css::awt::XWindow > xStatusBarWindow;
-
-    WriteGuard aWriteLock( m_aLock );
-    aUIElementVector    = m_aUIElements;
-    xTopDockWindow      = m_xDockAreaWindows[DockingArea_DOCKINGAREA_TOP];
-    xBottomDockWindow   = m_xDockAreaWindows[DockingArea_DOCKINGAREA_BOTTOM];
-    xLeftDockWindow     = m_xDockAreaWindows[DockingArea_DOCKINGAREA_LEFT];
-    xRightDockWindow    = m_xDockAreaWindows[DockingArea_DOCKINGAREA_RIGHT];
-    xContainerWindow    = m_xContainerWindow;
-    aStatusBarElement   = m_aStatusBarElement;
-    aWriteLock.unlock();
-
-    if ( aStatusBarElement.m_xUIElement.is() )
-    {
-        try
-        {
-            xStatusBarWindow = Reference< css::awt::XWindow >(
-                                    aStatusBarElement.m_xUIElement->getRealInterface(),
-                               UNO_QUERY );
-        }
-        catch ( RuntimeException& )
-        {
-            throw;
-        }
-        catch ( Exception& )
-        {
-        }
-    }
-
-    vos::OGuard aGuard( Application::GetSolarMutex() );
-    Window* pContainerWindow    = VCLUnoHelper::GetWindow( xContainerWindow );
-    Window* pTopDockWindow      = VCLUnoHelper::GetWindow( xTopDockWindow );
-    Window* pBottomDockWindow   = VCLUnoHelper::GetWindow( xBottomDockWindow );
-    Window* pLeftDockWindow     = VCLUnoHelper::GetWindow( xLeftDockWindow );
-    Window* pRightDockWindow    = VCLUnoHelper::GetWindow( xRightDockWindow );
-    if ( pContainerWindow )
-    {
-        UIElementVector::iterator pIter;
-        for ( pIter = aUIElementVector.begin(); pIter != aUIElementVector.end(); pIter++ )
-        {
-            Reference< XUIElement > xUIElement( pIter->m_xUIElement );
-            if ( xUIElement.is() )
-            {
-                Reference< css::awt::XWindow > xWindow;
-                try
-                {
-                    // We have to retreive the window reference with try/catch as it is
-                    // possible that all elements has been disposed!
-                    xWindow = Reference< css::awt::XWindow >( xUIElement->getRealInterface(), UNO_QUERY );
-                }
-                catch ( RuntimeException& )
-                {
-                    throw;
-                }
-                catch ( Exception& )
-                {
-                }
-
-                Window* pWindow = VCLUnoHelper::GetWindow( xWindow );
-                if ( pWindow )
-                {
-                    // Reparent our child windows acording to their current state.
-                    if ( pIter->m_bFloating )
-                        pWindow->SetParent( pContainerWindow );
-                    else
-                    {
-                        if ( pIter->m_aDockedData.m_nDockedArea == DockingArea_DOCKINGAREA_TOP )
-                            pWindow->SetParent( pTopDockWindow );
-                        else if ( pIter->m_aDockedData.m_nDockedArea == DockingArea_DOCKINGAREA_BOTTOM )
-                            pWindow->SetParent( pBottomDockWindow );
-                        else if ( pIter->m_aDockedData.m_nDockedArea == DockingArea_DOCKINGAREA_LEFT )
-                            pWindow->SetParent( pLeftDockWindow );
-                        else
-                            pWindow->SetParent( pRightDockWindow );
-                    }
-                }
-            }
-        }
-
-        if ( xStatusBarWindow.is() )
-        {
-            Window* pWindow = VCLUnoHelper::GetWindow( xStatusBarWindow );
-            if ( pWindow )
-                pWindow->SetParent( pContainerWindow );
-        }
-
-        implts_resetMenuBar();
-    }
-}
-
-IMPL_LINK( LayoutManager, WindowEventListener, VclSimpleEvent*, pEvent )
-{
-    // To enable toolbar controllers to change their image when a sub-toolbar function
-    // is activated, we need this mechanism. We have NO connection between these toolbars
-    // anymore!
-    if ( pEvent && pEvent->ISA( VclWindowEvent ))
-    {
-        if ( pEvent->GetId() == VCLEVENT_TOOLBOX_SELECT )
-        {
-            Window*         pWindow( ((VclWindowEvent*)pEvent)->GetWindow() );
-            ToolBox*        pToolBox( 0 );
-            rtl::OUString   aToolbarName;
-            rtl::OUString   aCommand;
-
-            if ( pWindow && pWindow->GetType() == WINDOW_TOOLBOX )
-            {
-                pToolBox = (ToolBox *)pWindow;
-                aToolbarName = rtl::OStringToOUString( pToolBox->GetHelpId(), RTL_TEXTENCODING_UTF8 );
-                sal_Int32 i = aToolbarName.lastIndexOf( ':' );
-                if (( aToolbarName.getLength() > 0 ) &&
-                    ( i > 0 ) && (( i+ 1 ) < aToolbarName.getLength() ))
-                {
-                    // Remove ".HelpId:" protocol from toolbar name
-                    aToolbarName = aToolbarName.copy( i+1 );
-
-                    sal_uInt16 nId = pToolBox->GetCurItemId();
-                    if ( nId > 0 )
-                        aCommand = pToolBox->GetItemCommand( nId );
-                }
-            }
-
-            if (( aToolbarName.getLength() > 0 ) && ( aCommand.getLength() > 0 ))
-            {
-                /* SAFE AREA ----------------------------------------------------------------------------------------------- */
-                ReadGuard aReadLock( m_aLock );
-                std::vector< css::uno::Reference< css::ui::XUIFunctionListener > > aListenerArray;
-                UIElementVector::iterator pIter;
-
-                for ( pIter = m_aUIElements.begin(); pIter != m_aUIElements.end(); pIter++ )
-                {
-                    if ( pIter->m_aType.equalsAscii( "toolbar" ) &&
-                        pIter->m_xUIElement.is() )
-                    {
-                        css::uno::Reference< css::ui::XUIFunctionListener > xListener( pIter->m_xUIElement, UNO_QUERY );
-                        if ( xListener.is() )
-                            aListenerArray.push_back( xListener );
-                    }
-                }
-                aReadLock.unlock();
-                /* SAFE AREA ----------------------------------------------------------------------------------------------- */
-
-                const sal_uInt32 nCount = aListenerArray.size();
-                for ( sal_uInt32 i = 0; i < nCount; ++i )
-                {
-                    try
-                    {
-                        aListenerArray[i]->functionExecute( aToolbarName, aCommand );
-                    }
-                    catch ( RuntimeException& e )
-                    {
-                        throw e;
-                    }
-                    catch ( Exception& ) {}
-                }
-            }
-        }
-        else if ( pEvent->GetId() == VCLEVENT_TOOLBOX_FORMATCHANGED )
-        {
-            /* SAFE AREA ----------------------------------------------------------------------------------------------- */
-            ReadGuard aReadLock( m_aLock );
-
-            Window*         pWindow( ((VclWindowEvent*)pEvent)->GetWindow() );
-            ToolBox*        pToolBox( 0 );
-            rtl::OUString   aToolbarName;
-
-            if ( pWindow && pWindow->GetType() == WINDOW_TOOLBOX )
-            {
-                pToolBox = (ToolBox *)pWindow;
-                aToolbarName = rtl::OStringToOUString( pToolBox->GetHelpId(), RTL_TEXTENCODING_UTF8 );
-                if (( aToolbarName.getLength() > 0 ) && ( m_nLockCount == 0 ))
-                    m_aAsyncLayoutTimer.Start();
-            }
-            /* SAFE AREA ----------------------------------------------------------------------------------------------- */
-        }
-    }
-
-    return 1;
-}
-
-void SAL_CALL LayoutManager::createElement( const ::rtl::OUString& aName )
-throw (RuntimeException)
-{
-    RTL_LOGFILE_CONTEXT( aLog, "framework (cd100003) ::LayoutManager::createElement" );
-
-    /* SAFE AREA ----------------------------------------------------------------------------------------------- */
-    ReadGuard aReadLock( m_aLock );
-    Reference< XFrame > xFrame = m_xFrame;
-    Reference< XURLTransformer > xURLTransformer = m_xURLTransformer;
-    sal_Bool    bInPlaceMenu = m_bInplaceMenuSet;
-    aReadLock.unlock();
-    /* SAFE AREA ----------------------------------------------------------------------------------------------- */
-
-    if ( !xFrame.is() )
-        return;
-
-    Reference< XModel >  xModel( impl_getModelFromFrame( xFrame ) );
-
-    /* SAFE AREA ----------------------------------------------------------------------------------------------- */
-    WriteGuard aWriteLock( m_aLock );
-
-    sal_Bool                                      bFound( sal_False );
-    sal_Bool                                      bNotify( sal_False );
-    ::rtl::OUString                                      aElementType;
-    ::rtl::OUString                                      aElementName;
-    Reference< ::com::sun::star::ui::XUIElement > xUIElement;
-
-    implts_findElement( aName, aElementType, aElementName, xUIElement );
-    bFound = xUIElement.is();
-
-    if ( /*xFrame.is() && */m_xContainerWindow.is() && !implts_isPreviewModel( xModel ) ) // no bars on preview mode
-    {
-        if ( aElementType.equalsIgnoreAsciiCaseAscii( "toolbar" ))
-        {
-            if ( !bFound  )
-            {
-                SvtCommandOptions aCmdOptions;
-
-                xUIElement = implts_createElement( aName );
-                sal_Bool bVisible( sal_False );
-                if ( xUIElement.is() )
-                {
-                    Reference< css::awt::XWindow > xWindow( xUIElement->getRealInterface(), UNO_QUERY );
-                    Reference< css::awt::XDockableWindow > xDockWindow( xUIElement->getRealInterface(), UNO_QUERY );
-                    if ( xDockWindow.is() && xWindow.is() )
-                    {
-                        try
-                        {
-                            xDockWindow->addDockableWindowListener( Reference< css::awt::XDockableWindowListener >(
-                                static_cast< OWeakObject * >( this ), UNO_QUERY ));
-                            xWindow->addWindowListener( Reference< css::awt::XWindowListener >(
-                                static_cast< OWeakObject * >( this ), UNO_QUERY ));
-                            xDockWindow->enableDocking( sal_True );
-                        }
-                        catch ( Exception& )
-                        {
-                        }
-                    }
-
-                    UIElement& rElement = impl_findElement( aName );
-                    if ( rElement.m_aName.getLength() > 0 )
-                    {
-                        // Reuse a local entry so we are able to use the latest
-                        // UI changes for this document.
-                        implts_setElementData( rElement, xDockWindow );
-                        rElement.m_xUIElement = xUIElement;
-                        bVisible = rElement.m_bVisible;
-                    }
-                    else
-                    {
-                        // Create new UI element and try to read its state data
-                        UIElement aNewToolbar( aName, aElementType, xUIElement );
-                        implts_readWindowStateData( aName, aNewToolbar );
-                        implts_setElementData( aNewToolbar, xDockWindow );
-                        implts_insertUIElement( aNewToolbar );
-                        bVisible = aNewToolbar.m_bVisible;
-                    }
-
-                    // set toolbar menu style according to customize command state
-                    Window* pWindow = VCLUnoHelper::GetWindow( xWindow );
-                    if ( pWindow && pWindow->GetType() == WINDOW_TOOLBOX )
-                    {
-                        ToolBox* pToolbar = (ToolBox *)pWindow;
-                        sal_uInt16 nMenuType = pToolbar->GetMenuType();
-                        if ( aCmdOptions.Lookup( SvtCommandOptions::CMDOPTION_DISABLED, m_aCustomizeCmd ))
-                            pToolbar->SetMenuType( nMenuType & ~TOOLBOX_MENUTYPE_CUSTOMIZE );
-                        else
-                            pToolbar->SetMenuType( nMenuType | TOOLBOX_MENUTYPE_CUSTOMIZE );
-                    }
-                }
-                aWriteLock.unlock();
-
-                implts_sortUIElements();
-
-                if ( bVisible )
-                {
-                    doLayout();
-                    bNotify = sal_True;
-                }
-            }
-        }
-        else if ( aElementType.equalsIgnoreAsciiCaseAscii( "menubar" ))
-        {
-            if ( aElementName.equalsIgnoreAsciiCaseAscii( "menubar" ) && !bInPlaceMenu )
-            {
-                vos::OGuard aGuard( Application::GetSolarMutex() );
-                // PB 2004-12-15 #i38743# don't create a menubar if frame isn't top
-                if ( !m_xMenuBar.is() && implts_isFrameOrWindowTop(xFrame) )
-                    m_xMenuBar = implts_createElement( aName );
-
-                if ( m_xMenuBar.is() && implts_isFrameOrWindowTop(xFrame) )
-                {
-                    Window* pWindow = VCLUnoHelper::GetWindow( m_xContainerWindow );
-                    while ( pWindow && !pWindow->IsSystemWindow() )
-                        pWindow = pWindow->GetParent();
-
-                    if ( pWindow )
-                    {
-                        SystemWindow* pSysWindow = (SystemWindow *)pWindow;
-                        Reference< css::awt::XMenuBar > xMenuBar;
-
-                        Reference< XPropertySet > xPropSet( m_xMenuBar, UNO_QUERY );
-                        if ( xPropSet.is() )
-                        {
-                            try
-                            {
-                                xPropSet->getPropertyValue( ::rtl::OUString( RTL_CONSTASCII_USTRINGPARAM( "XMenuBar" ))) >>= xMenuBar;
-                            }
-                            catch ( com::sun::star::beans::UnknownPropertyException )
-                            {
-                            }
-                            catch ( com::sun::star::lang::WrappedTargetException )
-                            {
-                            }
-                        }
-
-                        if ( xMenuBar.is() )
-                        {
-                            VCLXMenu* pAwtMenuBar = VCLXMenu::GetImplementation( xMenuBar );
-                            if ( pAwtMenuBar )
-                            {
-                                MenuBar* pMenuBar = (MenuBar*)pAwtMenuBar->GetMenu();
-                                if ( pMenuBar )
-                                {
-                                    pSysWindow->SetMenuBar( pMenuBar );
-                                    pMenuBar->SetDisplayable( m_bMenuVisible );
-                                    if ( m_bMenuVisible )
-                                    {
-                                        bNotify = sal_True;
-                                    }
-                                    implts_updateMenuBarClose();
-                                }
-                            }
-                        }
-                    }
-                }
-            }
-            aWriteLock.unlock();
-        }
-        else if ( aElementType.equalsIgnoreAsciiCaseAscii( "statusbar" ) && ( implts_isFrameOrWindowTop(xFrame) || implts_isEmbeddedLayoutManager() ))
-        {
-            implts_createStatusBar( aName );
-            bNotify = sal_True;
-        }
-        else if ( aElementType.equalsIgnoreAsciiCaseAscii( "progressbar" ) &&
-                  aElementName.equalsIgnoreAsciiCaseAscii( "progressbar" ) &&
-                  implts_isFrameOrWindowTop(xFrame) )
-        {
-            implts_createProgressBar();
-            bNotify = sal_True;
-        }
-        else if ( aElementType.equalsIgnoreAsciiCaseAscii( "dockingwindow" ))
-        {
-            aWriteLock.unlock();
-
-            // The docking window is created by a factory method located in the sfx2 library.
-            CreateDockingWindow( xFrame, aElementName );
-        }
-    }
-
-    /* SAFE AREA ----------------------------------------------------------------------------------------------- */
-    if ( bNotify )
-    {
-        // UI element is invisible - provide information to listeners
-        implts_notifyListeners( css::frame::LayoutManagerEvents::UIELEMENT_VISIBLE, uno::makeAny( aName ) );
-    }
-}
-
-void SAL_CALL LayoutManager::destroyElement( const ::rtl::OUString& aName )
-throw (RuntimeException)
-{
-    RTL_LOGFILE_CONTEXT( aLog, "framework (cd100003) ::LayoutManager::destroyElement" );
-
-    /* SAFE AREA ----------------------------------------------------------------------------------------------- */
-    WriteGuard aWriteLock( m_aLock );
-
-    sal_Bool    bMustLayouted( sal_False );
-    sal_Bool    bMustBeDestroyed( sal_False );
-    sal_Bool    bMustBeSorted( sal_False );
-    sal_Bool    bNotify( sal_False );
-    ::rtl::OUString    aElementType;
-    ::rtl::OUString    aElementName;
-
-    Reference< XComponent > xComponent;
-    if ( impl_parseResourceURL( aName, aElementType, aElementName ))
-    {
-        if ( aElementType.equalsIgnoreAsciiCaseAscii( "menubar" ) &&
-             aElementName.equalsIgnoreAsciiCaseAscii( "menubar" ))
-        {
-            if ( !m_bInplaceMenuSet )
-            {
-                impl_clearUpMenuBar();
-                m_xMenuBar.clear();
-                bNotify = sal_True;
-            }
-        }
-        else if (( aElementType.equalsIgnoreAsciiCaseAscii( "statusbar" ) &&
-                   aElementName.equalsIgnoreAsciiCaseAscii( "statusbar" )) ||
-                 ( m_aStatusBarElement.m_aName == aName ))
-        {
-            aWriteLock.unlock();
-            implts_destroyStatusBar();
-            bMustLayouted = sal_True;
-            bNotify = sal_True;
-        }
-        else if ( aElementType.equalsIgnoreAsciiCaseAscii( "progressbar" ) &&
-                  aElementName.equalsIgnoreAsciiCaseAscii( "progressbar" ) )
-        {
-            aWriteLock.unlock();
-            implts_createProgressBar();
-            bMustLayouted = sal_True;
-            bNotify = sal_True;
-        }
-        else if ( aElementType.equalsIgnoreAsciiCaseAscii( "toolbar" ))
-        {
-            UIElementVector::iterator pIter;
-
-            for ( pIter = m_aUIElements.begin(); pIter != m_aUIElements.end(); pIter++ )
-            {
-                if ( pIter->m_aName == aName )
-                {
-                    xComponent.set( pIter->m_xUIElement, UNO_QUERY );
-                    Reference< XUIElement > xUIElement( pIter->m_xUIElement );
-                    if ( xUIElement.is() )
-                    {
-                        Reference< css::awt::XWindow > xWindow( xUIElement->getRealInterface(), UNO_QUERY );
-                        Reference< css::awt::XDockableWindow > xDockWindow( xWindow, UNO_QUERY );
-
-                        rtl::OUString aAddonTbResourceName( RTL_CONSTASCII_USTRINGPARAM( "private:resource/toolbar/addon_" ));
-                        if ( aName.indexOf( aAddonTbResourceName ) != 0 )
-                        {
-                            try
-                            {
-                                if ( xWindow.is() )
-                                    xWindow->removeWindowListener( Reference< css::awt::XWindowListener >(
-                                        static_cast< OWeakObject * >( this ), UNO_QUERY ));
-                            }
-                            catch( Exception& )
-                            {
-                            }
-
-                            try
-                            {
-                                if ( xDockWindow.is() )
-                                    xDockWindow->removeDockableWindowListener( Reference< css::awt::XDockableWindowListener >(
-                                        static_cast< OWeakObject * >( this ), UNO_QUERY ));
-                            }
-                            catch ( Exception& )
-                            {
-                            }
-
-                            bMustBeDestroyed = sal_True;
-                        }
-                        else
-                        {
-                            pIter->m_bVisible = sal_False;
-                            xWindow->setVisible( sal_False );
-                            bNotify = sal_True;
-                        }
-
-                        if ( !xDockWindow->isFloating() )
-                            bMustLayouted = sal_True;
-                        if ( bMustBeDestroyed )
-                            pIter->m_xUIElement.clear();
-
-                        bMustBeSorted = sal_True;
-                    }
-
-                    break;
-                }
-            }
-        }
-        else if ( aElementType.equalsIgnoreAsciiCaseAscii( "dockingwindow" ))
-        {
-            css::uno::Reference< css::frame::XFrame > xFrame( m_xFrame );
-            css::uno::Reference< css::lang::XMultiServiceFactory > xSMGR( m_xSMGR );
-            aWriteLock.unlock();
-
-            impl_setDockingWindowVisibility( xSMGR, xFrame, aElementName, false );
-            bMustLayouted = sal_False;
-            bNotify = sal_False;
-        }
-    }
-    aWriteLock.unlock();
-    /* SAFE AREA ----------------------------------------------------------------------------------------------- */
-
-    if ( bMustBeDestroyed )
-    {
-        if ( xComponent.is() )
-            xComponent->dispose();
-        bNotify = sal_True;
-    }
-
-    if ( bMustBeSorted )
-    {
-        implts_sortUIElements();
-        if ( bMustLayouted )
-            doLayout();
-    }
-
-    if ( bNotify )
-    {
-        // UI element is invisible - provide information to listeners
-        implts_notifyListeners( css::frame::LayoutManagerEvents::UIELEMENT_INVISIBLE, uno::makeAny( aName ) );
-    }
-}
-
-::sal_Bool SAL_CALL LayoutManager::requestElement( const ::rtl::OUString& ResourceURL )
-throw (::com::sun::star::uno::RuntimeException)
-{
-    RTL_LOGFILE_CONTEXT( aLog, "framework (cd100003) ::LayoutManager::requestElement" );
-=======
-    if (m_xProgressBarBackup.is())
-        return;
->>>>>>> 794c821e
-
-    // safe a backup copy of the current progress!
-    // This copy will be used automaticly inside createProgressBar() which is called
-    // implictly from implts_doLayout() .-)
-    m_xProgressBarBackup = m_aProgressBarElement.m_xUIElement;
-
-    // remove the relation between this old progress bar and our old status bar.
-    // Otherwhise we work on disposed items ...
-    // The internal used ProgressBarWrapper can handle a NULL reference.
-    if ( m_xProgressBarBackup.is() )
-    {
-<<<<<<< HEAD
-        ::rtl::OString aResName = rtl::OUStringToOString( aElementName, RTL_TEXTENCODING_ASCII_US );
-        RTL_LOGFILE_CONTEXT_TRACE1( aLog, "framework (cd100003) Element %s", aResName.getStr() );
-
-        if (( aElementType.equalsIgnoreAsciiCaseAscii( "statusbar" ) &&
-              aElementName.equalsIgnoreAsciiCaseAscii( "statusbar" )) ||
-            ( m_aStatusBarElement.m_aName == ResourceURL ))
-        {
-            implts_readStatusBarState( ResourceURL );
-            if ( m_aStatusBarElement.m_bVisible && !m_aStatusBarElement.m_bMasterHide )
-            {
-                createElement( ResourceURL );
-
-                // There are some situation where we are not able to create an element.
-                // Therefore we have to check the reference before further action.
-                // See #i70019#
-                css::uno::Reference< css::ui::XUIElement > xUIElement( m_aStatusBarElement.m_xUIElement );
-                if ( xUIElement.is() )
-                {
-                    // we need VCL here to pass special flags to Show()
-                    vos::OGuard aGuard( Application::GetSolarMutex() );
-                    Reference< css::awt::XWindow > xWindow( xUIElement->getRealInterface(), UNO_QUERY );
-                    Window* pWindow = VCLUnoHelper::GetWindow( xWindow );
-                    if ( pWindow )
-                    {
-                        pWindow->Show( sal_True, SHOW_NOFOCUSCHANGE | SHOW_NOACTIVATE );
-                        doLayout();
-                        bResult = sal_True;
-                        bNotify = sal_True;
-                    }
-                }
-            }
-        }
-        else if ( aElementType.equalsIgnoreAsciiCaseAscii( "progressbar" ) &&
-                  aElementName.equalsIgnoreAsciiCaseAscii( "progressbar" ) )
-        {
-            aWriteLock.unlock();
-            implts_showProgressBar();
-            doLayout();
-            bResult = sal_True;
-            bNotify = sal_True;
-        }
-        else if ( aElementType.equalsIgnoreAsciiCaseAscii( "toolbar" ))
-        {
-            if ( m_bVisible )
-            {
-                bool bFound( false );
-                bool bShowElement( false );
-
-                for ( pIter = m_aUIElements.begin(); pIter != m_aUIElements.end(); pIter++ )
-                {
-                    if ( pIter->m_aName == ResourceURL )
-                    {
-                        bFound       = sal_True;
-                        bShowElement = ( pIter->m_bVisible && !pIter->m_bMasterHide && m_bParentWindowVisible );
-
-                        Reference< css::awt::XWindow2 > xContainerWindow( m_xContainerWindow, UNO_QUERY );
-                        if ( xContainerWindow.is() && pIter->m_bFloating )
-                            bShowElement = ( bShowElement && xContainerWindow->isActive() );
-
-                        if ( pIter->m_xUIElement.is() )
-                        {
-                            Reference< css::awt::XWindow > xWindow( pIter->m_xUIElement->getRealInterface(), UNO_QUERY );
-                            Reference< css::awt::XDockableWindow > xDockWindow( xWindow, UNO_QUERY );
-
-                            if ( xDockWindow.is() && xDockWindow->isFloating() )
-                                bShowElement = ( bShowElement && xContainerWindow->isActive() );
-
-                            if ( xDockWindow.is() && bShowElement )
-                            {
-                                pIter->m_bVisible = sal_True;
-                                aWriteLock.unlock();
-
-                                // we need VCL here to pass special flags to Show()
-                                vos::OGuard aGuard( Application::GetSolarMutex() );
-                                Window* pWindow = VCLUnoHelper::GetWindow( xWindow );
-                                if( pWindow && !pWindow->IsReallyVisible() )
-                                {
-                                    pWindow->Show( sal_True, SHOW_NOFOCUSCHANGE | SHOW_NOACTIVATE );
-                                    implts_writeNewStateData( ResourceURL, xWindow );
-
-                                    if ( xDockWindow.is() && !xDockWindow->isFloating() )
-                                        doLayout();
-                                    bResult = sal_True;
-                                    bNotify = sal_True;
-                                }
-
-                                bResult = sal_False;
-                            }
-                        } // if ( pIter->m_xUIElement.is() )
-                        break;
-                    }
-                }
-
-                // Create toolbar on demand when it's visible
-                if ( !bResult )
-                {
-                    Reference< ::com::sun::star::ui::XUIElement > xUIElement;
-                    if ( !bFound )
-                    {
-                        UIElement aNewToolbar( aElementName, aElementType, xUIElement );
-                        aNewToolbar.m_aName = ResourceURL;
-                        implts_readWindowStateData( ResourceURL, aNewToolbar );
-                        implts_insertUIElement( aNewToolbar );
-                        aWriteLock.unlock();
-
-                        implts_sortUIElements();
-                        if ( aNewToolbar.m_bVisible )
-                            createElement( ResourceURL );
-                        bResult = sal_True;
-                        bNotify = sal_True;
-                    }
-                    else if ( bShowElement )
-                    {
-                        aWriteLock.unlock();
-
-                        createElement( ResourceURL );
-                        bResult = sal_True;
-                        bNotify = sal_True;
-                    }
-                }
-            }
-        }
-        else if ( aElementType.equalsIgnoreAsciiCaseAscii( "dockingwindow" ))
-        {
-            css::uno::Reference< css::frame::XFrame > xFrame( m_xFrame );
-            aWriteLock.unlock();
-
-            CreateDockingWindow( xFrame, aElementName );
-        }
-=======
-        ProgressBarWrapper* pWrapper = (ProgressBarWrapper*)m_xProgressBarBackup.get();
-        if ( pWrapper )
-            pWrapper->setStatusBar( Reference< awt::XWindow >(), sal_False );
->>>>>>> 794c821e
-    }
-
-    // prevent us from dispose() the m_aProgressBarElement.m_xUIElement inside implts_reset()
-    m_aProgressBarElement.m_xUIElement.clear();
-
-    aWriteLock.unlock();
-    // <- SAFE ----------------------------------
-}
-
-void LayoutManager::implts_destroyProgressBar()
-{
-    // dont remove the progressbar in general
-    // We must reuse it if a new status bar is created later.
-    // Of course there exists one backup only.
-    // And further this backup will be released inside our dtor.
-    implts_backupProgressBarWrapper();
-}
-
-void LayoutManager::implts_setStatusBarPosSize( const ::Point& rPos, const ::Size& rSize )
-{
-    Reference< XUIElement > xStatusBar;
-    Reference< XUIElement > xProgressBar;
-    Reference< awt::XWindow > xContainerWindow;
-
-    /* SAFE AREA ----------------------------------------------------------------------------------------------- */
-    ReadGuard aReadLock( m_aLock );
-    xStatusBar = Reference< XUIElement >( m_aStatusBarElement.m_xUIElement, UNO_QUERY );
-    xProgressBar = Reference< XUIElement >( m_aProgressBarElement.m_xUIElement, UNO_QUERY );
-    xContainerWindow = m_xContainerWindow;
-
     Reference< awt::XWindow > xWindow;
     if ( xStatusBar.is() )
         xWindow = Reference< awt::XWindow >( xStatusBar->getRealInterface(), UNO_QUERY );
@@ -3920,100 +1003,10 @@
 
     if ( xWindow.is() )
     {
-<<<<<<< HEAD
-        ::rtl::OString aResName = rtl::OUStringToOString( aElementName, RTL_TEXTENCODING_ASCII_US );
-        RTL_LOGFILE_CONTEXT_TRACE1( aLog, "framework (cd100003) Element %s", aResName.getStr() );
-
-        if ( aElementType.equalsIgnoreAsciiCaseAscii( "menubar" ) &&
-             aElementName.equalsIgnoreAsciiCaseAscii( "menubar" ))
-        {
-            WriteGuard aWriteLock( m_aLock );
-            m_bMenuVisible = sal_True;
-            aWriteLock.unlock();
-
-            bResult = implts_resetMenuBar();
-            bNotify = bResult;
-        }
-        else if (( aElementType.equalsIgnoreAsciiCaseAscii( "statusbar" ) &&
-                   aElementName.equalsIgnoreAsciiCaseAscii( "statusbar" )) ||
-                 ( m_aStatusBarElement.m_aName == aName ))
-        {
-            WriteGuard aWriteLock( m_aLock );
-            if ( m_aStatusBarElement.m_xUIElement.is() &&
-                 !m_aStatusBarElement.m_bMasterHide )
-            {
-                if ( implts_showStatusBar( sal_True ))
-                {
-                    implts_writeWindowStateData( m_aStatusBarAlias, m_aStatusBarElement );
-                    doLayout();
-                    bResult = sal_True;
-                    bNotify = sal_True;
-                }
-            }
-        }
-        else if ( aElementType.equalsIgnoreAsciiCaseAscii( "progressbar" ) &&
-                  aElementName.equalsIgnoreAsciiCaseAscii( "progressbar" ))
-        {
-            bNotify = bResult = implts_showProgressBar();
-        }
-        else if ( aElementType.equalsIgnoreAsciiCaseAscii( "toolbar" ))
-        {
-            UIElementVector::iterator pIter;
-
-            WriteGuard aWriteLock( m_aLock );
-            for ( pIter = m_aUIElements.begin(); pIter != m_aUIElements.end(); pIter++ )
-            {
-                if ( pIter->m_aName == aName && pIter->m_xUIElement.is() )
-                {
-                    UIElement aUIElement = *pIter;
-                    Reference< css::awt::XWindow > xWindow( pIter->m_xUIElement->getRealInterface(), UNO_QUERY );
-                    Reference< css::awt::XDockableWindow > xDockWindow( xWindow, UNO_QUERY );
-
-                    sal_Bool bShowElement( !pIter->m_bMasterHide && m_bParentWindowVisible );
-
-                    pIter->m_bVisible = sal_True;
-                    aWriteLock.unlock();
-
-                    implts_writeWindowStateData( aUIElement.m_aName, aUIElement );
-                    implts_sortUIElements();
-
-                    if ( xDockWindow.is() && bShowElement )
-                    {
-                        // we need VCL here to pass special flags to Show()
-                        vos::OGuard aGuard( Application::GetSolarMutex() );
-                        Window* pWindow = VCLUnoHelper::GetWindow( xWindow );
-                        if( pWindow )
-                        {
-                            pWindow->Show( sal_True, SHOW_NOFOCUSCHANGE | SHOW_NOACTIVATE );
-                            bNotify = sal_True;
-                        }
-                        implts_writeNewStateData( aName, xWindow );
-
-                        if ( xDockWindow.is() && !xDockWindow->isFloating() )
-                            doLayout();
-
-                        bResult = sal_True;
-                    } // if ( xDockWindow.is() && bShowElement )
-                    break;
-                }
-            }
-        }
-        else if ( aElementType.equalsIgnoreAsciiCaseAscii( "dockingwindow" ))
-        {
-            ReadGuard aReadGuard( m_aLock );
-            css::uno::Reference< css::frame::XFrame > xFrame( m_xFrame );
-            css::uno::Reference< css::lang::XMultiServiceFactory > xSMGR( m_xSMGR );
-            aReadGuard.unlock();
-
-            impl_setDockingWindowVisibility( xSMGR, xFrame, aElementName, true );
-        }
-        else if ( aElementType.equalsIgnoreAsciiCaseAscii( "toolpanel" ))
-=======
         vos::OGuard     aGuard( Application::GetSolarMutex() );
         Window* pParentWindow = VCLUnoHelper::GetWindow( xContainerWindow );
         Window* pWindow = VCLUnoHelper::GetWindow( xWindow );
         if ( pParentWindow && ( pWindow && pWindow->GetType() == WINDOW_STATUSBAR ))
->>>>>>> 794c821e
         {
             Window* pOldParentWindow = pWindow->GetParent();
             if ( pParentWindow != pOldParentWindow )
@@ -4702,7 +1695,7 @@
                 Window* pWindow = VCLUnoHelper::GetWindow( xWindow );
                 if ( pWindow )
                 {
-                    pWindow->Show( TRUE, SHOW_NOFOCUSCHANGE | SHOW_NOACTIVATE );
+                    pWindow->Show( sal_True, SHOW_NOFOCUSCHANGE | SHOW_NOACTIVATE );
                     bResult   = true;
                     bNotify   = true;
                     bDoLayout = true;
@@ -5161,25 +2154,11 @@
             Reference< awt::XWindow > xWindow( m_aStatusBarElement.m_xUIElement->getRealInterface(), UNO_QUERY );
             if ( xWindow.is() )
             {
-<<<<<<< HEAD
-                // TODO remove link on sal_False ?!
-                if ( bShowCloser )
-                {
-                    pMenuBar->ShowCloser( sal_True );
-                    pMenuBar->SetCloserHdl( LINK( this, LayoutManager, MenuBarClose ));
-                }
-                else
-                {
-                    pMenuBar->ShowCloser( sal_False );
-                    pMenuBar->SetCloserHdl( LINK( this, LayoutManager, MenuBarClose ));
-                }
-=======
                 Window* pWindow = VCLUnoHelper::GetWindow( xWindow );
                 if ( pWindow && pWindow->IsVisible() )
                     return sal_True;
                 else
                     return sal_False;
->>>>>>> 794c821e
             }
         }
     }
@@ -5633,7 +2612,7 @@
             MenuBar* pMenuBar = pSysWindow->GetMenuBar();
             if ( pMenuBar )
             {
-                // TODO remove link on FALSE ?!
+                // TODO remove link on sal_False ?!
                 pMenuBar->ShowCloser( bShowCloser );
                 pMenuBar->SetCloserHdl( LINK( this, LayoutManager, MenuBarClose ));
             }
