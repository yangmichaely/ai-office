/* -*- Mode: C++; tab-width: 4; indent-tabs-mode: nil; c-basic-offset: 4 -*- */
/*************************************************************************
 *
 * DO NOT ALTER OR REMOVE COPYRIGHT NOTICES OR THIS FILE HEADER.
 *
 * Copyright 2000, 2010 Oracle and/or its affiliates.
 *
 * OpenOffice.org - a multi-platform office productivity suite
 *
 * This file is part of OpenOffice.org.
 *
 * OpenOffice.org is free software: you can redistribute it and/or modify
 * it under the terms of the GNU Lesser General Public License version 3
 * only, as published by the Free Software Foundation.
 *
 * OpenOffice.org is distributed in the hope that it will be useful,
 * but WITHOUT ANY WARRANTY; without even the implied warranty of
 * MERCHANTABILITY or FITNESS FOR A PARTICULAR PURPOSE.  See the
 * GNU Lesser General Public License version 3 for more details
 * (a copy is included in the LICENSE file that accompanied this code).
 *
 * You should have received a copy of the GNU Lesser General Public License
 * version 3 along with OpenOffice.org.  If not, see
 * <http://www.openoffice.org/license.html>
 * for a copy of the LGPLv3 License.
 *
 ************************************************************************/

// MARKER(update_precomp.py): autogen include statement, do not remove
#include "precompiled_framework.hxx"


//_________________________________________________________________________________________________________________
//  my own includes
//_________________________________________________________________________________________________________________
#include <classes/menumanager.hxx>
#include <framework/menuconfiguration.hxx>
#include <framework/bmkmenu.hxx>
#include <framework/addonmenu.hxx>
#include <framework/imageproducer.hxx>
#include <threadhelp/resetableguard.hxx>
#include "framework/addonsoptions.hxx"
#include <classes/fwkresid.hxx>
#include <services.h>
#include "classes/resource.hrc"

//_________________________________________________________________________________________________________________
//  interface includes
//_________________________________________________________________________________________________________________
#include <com/sun/star/frame/XDispatchProvider.hpp>
#include <com/sun/star/frame/XDispatch.hpp>
#include <com/sun/star/util/XURLTransformer.hpp>
#include <com/sun/star/lang/XMultiServiceFactory.hpp>
#include <com/sun/star/beans/XPropertySet.hpp>
#include <com/sun/star/frame/XFramesSupplier.hpp>
#include <com/sun/star/frame/XDesktop.hpp>
#include <com/sun/star/container/XEnumeration.hpp>
#include <com/sun/star/util/XStringWidth.hpp>

//_________________________________________________________________________________________________________________
//  includes of other projects
//_________________________________________________________________________________________________________________
#include <comphelper/processfactory.hxx>

#include <comphelper/extract.hxx>
#include <svtools/menuoptions.hxx>
#include <unotools/historyoptions.hxx>
#include <unotools/pathoptions.hxx>
#include <unotools/localfilehelper.hxx>

#include <toolkit/unohlp.hxx>
#include <tools/urlobj.hxx>

#include <vcl/svapp.hxx>
#include <vcl/window.hxx>
#include <osl/mutex.hxx>
#include <vcl/svapp.hxx>
#include <osl/file.hxx>
#include <cppuhelper/implbase1.hxx>

//_________________________________________________________________________________________________________________
//  namespace
//_________________________________________________________________________________________________________________

using namespace ::cppu;
using namespace ::com::sun::star::uno;
using namespace ::com::sun::star::util;
using namespace ::com::sun::star::beans;
using namespace ::com::sun::star::frame;
using namespace ::com::sun::star::lang;
using namespace ::com::sun::star::container;


class StringLength : public ::cppu::WeakImplHelper1< ::com::sun::star::util::XStringWidth >
{
    public:
        StringLength() {}
        virtual ~StringLength() {}

        // XStringWidth
        sal_Int32 SAL_CALL queryStringWidth( const ::rtl::OUString& aString )
            throw (::com::sun::star::uno::RuntimeException)
        {
            return aString.getLength();
        }
};

namespace framework
{

// special menu ids/command ids for dynamic popup menus
#define SID_SFX_START           5000
#define SID_NEWDOCDIRECT        (SID_SFX_START + 537)
#define SID_AUTOPILOTMENU       (SID_SFX_START + 1381)
#define SID_PICKLIST            (SID_SFX_START + 510)
#define SID_MDIWINDOWLIST       (SID_SFX_START + 610)
#define SID_ADDONLIST           (SID_SFX_START + 1677)
#define SID_HELPMENU            (SID_SFX_START + 410)

#define SFX_REFERER_USER        "private:user"

#define aSlotNewDocDirect "slot:5537"
#define aSlotAutoPilot "slot:6381"

#define aSpecialFileMenu "file"
#define aSpecialWindowMenu "window"
#define aSlotSpecialFileMenu "slot:5510"
#define aSlotSpecialWindowMenu "slot:5610"
#define aSlotSpecialToolsMenu "slot:6677"

// special uno commands for picklist and window list
#define aSpecialFileCommand "PickList"
#define aSpecialWindowCommand "WindowList"

const ::rtl::OUString UNO_COMMAND( RTL_CONSTASCII_USTRINGPARAM( ".uno:" ));

// #110897#
MenuManager::MenuManager(
    const ::com::sun::star::uno::Reference< ::com::sun::star::lang::XMultiServiceFactory >& xServiceFactory,
    REFERENCE< XFRAME >& rFrame, Menu* pMenu, sal_Bool bDelete, sal_Bool bDeleteChildren )
:   // #110897#
    ThreadHelpBase( &Application::GetSolarMutex() ),
    mxServiceFactory(xServiceFactory)
{
    m_bActive           = sal_False;
    m_bDeleteMenu       = bDelete;
    m_bDeleteChildren   = bDeleteChildren;
    m_pVCLMenu          = pMenu;
    m_xFrame            = rFrame;
    m_bInitialized      = sal_False;
    m_bIsBookmarkMenu   = sal_False;
    SAL_STATIC_CAST( ::com::sun::star::uno::XInterface*, (OWeakObject*)this )->acquire();

    const StyleSettings& rSettings = Application::GetSettings().GetStyleSettings();
    m_bShowMenuImages   = rSettings.GetUseImagesInMenus();

    sal_Int32 nAddonsURLPrefixLength = ADDONSPOPUPMENU_URL_PREFIX.getLength();
<<<<<<< HEAD

=======
#if 0
    ::std::vector< sal_uInt16 > aQueryLabelItemIdVector;
#endif
>>>>>>> 4fba42e5

    sal_uInt16 nItemCount = pMenu->GetItemCount();
    m_aMenuItemHandlerVector.reserve(nItemCount);
    ::rtl::OUString aItemCommand;
    for ( sal_uInt16 i = 0; i < nItemCount; i++ )
    {
        sal_uInt16 nItemId = FillItemCommand(aItemCommand,pMenu, i );
        bool bShowMenuImages( m_bShowMenuImages );

        // overwrite the show icons on menu option?
        if (!bShowMenuImages)
        {
            MenuItemBits nBits = pMenu->GetItemBits( nItemId );
            bShowMenuImages = ( ( nBits & MIB_ICON ) == MIB_ICON );
        }

        PopupMenu* pPopupMenu = pMenu->GetPopupMenu( nItemId );
        if ( pPopupMenu )
        {
            AddMenu(pPopupMenu,aItemCommand,nItemId,bDeleteChildren,bDeleteChildren);
            if (! (( aItemCommand.getLength() > nAddonsURLPrefixLength ) &&
                ( aItemCommand.indexOf( ADDONSPOPUPMENU_URL_PREFIX ) == 0 )) )
            {
                // #110897#
                // MenuManager* pSubMenuManager = new MenuManager( rFrame, pPopupMenu, bDeleteChildren, bDeleteChildren );

                // Create addon popup menu if there exist elements and this is the tools popup menu
                if (( nItemId == SID_ADDONLIST ||
                    aItemCommand.equalsAsciiL(RTL_CONSTASCII_STRINGPARAM(aSlotSpecialToolsMenu)) ) &&
                    AddonMenuManager::HasAddonMenuElements() )
                {
                    sal_uInt16      nCount   = 0;
                    AddonMenu*  pSubMenu = AddonMenuManager::CreateAddonMenu( rFrame );
                    if ( pSubMenu && ( pSubMenu->GetItemCount() > 0 ))
                    {
                        if ( pPopupMenu->GetItemType( nCount-1 ) != MENUITEM_SEPARATOR )
                            pPopupMenu->InsertSeparator();

                        // Use resource to load popup menu title
                        String aAddonsStrRes = String( FwkResId( STR_MENU_ADDONS ));
                        pPopupMenu->InsertItem( ITEMID_ADDONLIST, aAddonsStrRes );
                        pPopupMenu->SetPopupMenu( ITEMID_ADDONLIST, pSubMenu );

                        // Set item command for popup menu to enable it for GetImageFromURL
                        const static ::rtl::OUString aSlotString( RTL_CONSTASCII_USTRINGPARAM( "slot:" ));
                        aItemCommand = aSlotString;
                        aItemCommand += ::rtl::OUString::valueOf( (sal_Int32)ITEMID_ADDONLIST );
                        pPopupMenu->SetItemCommand( ITEMID_ADDONLIST, aItemCommand );

                        // #110897#
                        // MenuManager* pSubMenuManager = new MenuManager( rFrame, pSubMenu, sal_True, sal_False );
                        AddMenu(pSubMenu,::rtl::OUString(),nItemId,sal_True,sal_False);
                        // Set image for the addon popup menu item
                        if ( bShowMenuImages && !pPopupMenu->GetItemImage( ITEMID_ADDONLIST ))
                        {
<<<<<<< HEAD
                            Image aImage = GetImageFromURL( rFrame, aItemCommand, FALSE );
=======
                            Image aImage = GetImageFromURL( rFrame, aItemCommand, sal_False, m_bWasHiContrast );
>>>>>>> 4fba42e5
                            if ( !!aImage )
                                   pPopupMenu->SetItemImage( ITEMID_ADDONLIST, aImage );
                        }
                    }
                    else
                        delete pSubMenu;
                }
            }
        }
        else
        {
            if ( nItemId == SID_NEWDOCDIRECT ||
                 aItemCommand.equalsAsciiL(RTL_CONSTASCII_STRINGPARAM(aSlotNewDocDirect)) )
            {
                // #110897#
                // Reference< ::com::sun::star::lang::XMultiServiceFactory > aMultiServiceFactory(::comphelper::getProcessServiceFactory());
                // MenuConfiguration aMenuCfg( aMultiServiceFactory );
                MenuConfiguration aMenuCfg( getServiceFactory() );
                BmkMenu* pSubMenu = (BmkMenu*)aMenuCfg.CreateBookmarkMenu( rFrame, BOOKMARK_NEWMENU );
                pMenu->SetPopupMenu( nItemId, pSubMenu );

                // #110897#
                // MenuManager* pSubMenuManager = new MenuManager( rFrame, pSubMenu, sal_True, sal_False );
                AddMenu(pSubMenu,::rtl::OUString(),nItemId,sal_True,sal_False);
                if ( bShowMenuImages && !pMenu->GetItemImage( nItemId ))
                {
<<<<<<< HEAD
                    Image aImage = GetImageFromURL( rFrame, aItemCommand, FALSE );
=======
                    Image aImage = GetImageFromURL( rFrame, aItemCommand, sal_False, m_bWasHiContrast );
>>>>>>> 4fba42e5
                    if ( !!aImage )
                           pMenu->SetItemImage( nItemId, aImage );
                }
            }
            else if ( nItemId == SID_AUTOPILOTMENU ||
                      aItemCommand.equalsAsciiL(RTL_CONSTASCII_STRINGPARAM(aSlotAutoPilot)) )
            {
                // #110897#
                // Reference< ::com::sun::star::lang::XMultiServiceFactory > aMultiServiceFactory(::comphelper::getProcessServiceFactory());
                // MenuConfiguration aMenuCfg( aMultiServiceFactory );
                MenuConfiguration aMenuCfg( getServiceFactory() );
                BmkMenu* pSubMenu = (BmkMenu*)aMenuCfg.CreateBookmarkMenu( rFrame, BOOKMARK_WIZARDMENU );
                pMenu->SetPopupMenu( nItemId, pSubMenu );

                // #110897#
                // MenuManager* pSubMenuManager = new MenuManager( rFrame, pSubMenu, sal_True, sal_False );
                AddMenu(pSubMenu,::rtl::OUString(),nItemId,sal_True,sal_False);


                if ( bShowMenuImages && !pMenu->GetItemImage( nItemId ))
                {
<<<<<<< HEAD
                    Image aImage = GetImageFromURL( rFrame, aItemCommand, FALSE );
=======
                    Image aImage = GetImageFromURL( rFrame, aItemCommand, sal_False, m_bWasHiContrast );
>>>>>>> 4fba42e5
                    if ( !!aImage )
                           pMenu->SetItemImage( nItemId, aImage );
                }
            }
            else if ( pMenu->GetItemType( i ) != MENUITEM_SEPARATOR )
            {
                if ( bShowMenuImages )
                {
                    if ( AddonMenuManager::IsAddonMenuId( nItemId ))
                    {
                        // Add-Ons uses a images from different places
                        Image           aImage;
                        rtl::OUString   aImageId;

                        MenuConfiguration::Attributes* pMenuAttributes =
                            (MenuConfiguration::Attributes*)pMenu->GetUserValue( nItemId );

                        if ( pMenuAttributes && pMenuAttributes->aImageId.getLength() > 0 )
                        {
                            // Retrieve image id from menu attributes
<<<<<<< HEAD
                            aImage = GetImageFromURL( rFrame, aImageId, FALSE );
=======
                            aImage = GetImageFromURL( rFrame, aImageId, sal_False, m_bWasHiContrast );
>>>>>>> 4fba42e5
                        }

                        if ( !aImage )
                        {
<<<<<<< HEAD
                            aImage = GetImageFromURL( rFrame, aItemCommand, FALSE );
                            if ( !aImage )
                                aImage = AddonsOptions().GetImageFromURL( aItemCommand, FALSE );
=======
                            aImage = GetImageFromURL( rFrame, aItemCommand, sal_False, m_bWasHiContrast );
                            if ( !aImage )
                                aImage = AddonsOptions().GetImageFromURL( aItemCommand, sal_False, m_bWasHiContrast );
>>>>>>> 4fba42e5
                        }

                        if ( !!aImage )
                            pMenu->SetItemImage( nItemId, aImage );
                    }
                    else if ( !pMenu->GetItemImage( nItemId ))
                    {
<<<<<<< HEAD
                        Image aImage = GetImageFromURL( rFrame, aItemCommand, FALSE );
=======
                        Image aImage = GetImageFromURL( rFrame, aItemCommand, sal_False, m_bWasHiContrast );
>>>>>>> 4fba42e5
                        if ( !!aImage )
                               pMenu->SetItemImage( nItemId, aImage );
                    }
                }

                REFERENCE< XDISPATCH > aXDispatchRef;
                m_aMenuItemHandlerVector.push_back( new MenuItemHandler( nItemId, NULL, aXDispatchRef ));

            }
        }
    }

    // retrieve label information for all menu items without item text

<<<<<<< HEAD
    SetHdl();
}

=======
        sal_uInt32 nPos = 0;
        ::std::vector< sal_uInt16 >::iterator p;
        for ( p = aQueryLabelItemIdVector.begin(); p != aQueryLabelItemIdVector.end(); p++ )
            aURLSequence[nPos++] = pMenu->GetItemCommand( *p );

        Reference< XDispatchInformationProvider > xDIP( xFrame, UNO_QUERY );
        if ( xDIP.is() )
        {
            nPos = 0;
            xDIP->queryDispatchInformations( aURLSequence, aLabelSequence );
            for ( p = aQueryLabelItemIdVector.begin(); p != aQueryLabelItemIdVector.end(); p++ )
                pMenu->SetItemText( *p, aLabelSequence( nPos++ ));
        }
    }
#endif
    SetHdl();
}

#if 0
// #110897#
MenuManager::MenuManager(
    const ::com::sun::star::uno::Reference< ::com::sun::star::lang::XMultiServiceFactory >& xServiceFactory,
    REFERENCE< XFRAME >& rFrame, AddonMenu* pAddonMenu, sal_Bool bDelete, sal_Bool bDeleteChildren )
:   // #110897#
    ThreadHelpBase( &Application::GetSolarMutex() ),
    mxServiceFactory(xServiceFactory)
{
    m_bActive           = sal_False;
    m_bDeleteMenu       = bDelete;
    m_bDeleteChildren   = bDeleteChildren;
    m_pVCLMenu          = pAddonMenu;
    m_xFrame            = rFrame;
    m_bInitialized      = sal_False;
    m_bIsBookmarkMenu   = sal_True;

    const StyleSettings& rSettings = Application::GetSettings().GetStyleSettings();
    m_bWasHiContrast    = rSettings.GetHighContrastMode();

    SAL_STATIC_CAST( ::com::sun::star::uno::XInterface*, (OWeakObject*)this )->acquire();

    sal_uInt16 nItemCount = pAddonMenu->GetItemCount();
    m_aMenuItemHandlerVector.reserve(nItemCount);
    ::rtl::OUString aItemCommand;
    for ( sal_uInt16 i = 0; i < nItemCount; i++ )
    {
        sal_uInt16 nItemId = FillItemCommand(aItemCommand,pAddonMenu, i );

        PopupMenu* pPopupMenu = pAddonMenu->GetPopupMenu( nItemId );
        if ( pPopupMenu )
        {
            // #110897#
            // MenuManager* pSubMenuManager = new MenuManager( rFrame, pPopupMenu, bDeleteChildren, bDeleteChildren );
            AddMenu(pPopupMenu,aItemCommand,nItemId,bDeleteChildren,bDeleteChildren);
        }
        else
        {
            if ( pAddonMenu->GetItemType( i ) != MENUITEM_SEPARATOR )
            {
                MenuConfiguration::Attributes* pAddonAttributes = (MenuConfiguration::Attributes *)(pAddonMenu->GetUserValue( nItemId ));
                REFERENCE< XDISPATCH > aXDispatchRef;
                MenuItemHandler* pMenuItemHandler = new MenuItemHandler( nItemId, NULL, aXDispatchRef );

                if ( pAddonAttributes )
                {
                    // read additional attributes from attributes struct and AddonMenu implementation will delete all attributes itself!!
                    pMenuItemHandler->aTargetFrame = pAddonAttributes->aTargetFrame;
                }

                m_aMenuItemHandlerVector.push_back( pMenuItemHandler );
            }
        }
    }

    SetHdl();
}
#endif
>>>>>>> 4fba42e5

void MenuManager::SetHdl()
{
    m_pVCLMenu->SetHighlightHdl( LINK( this, MenuManager, Highlight ));
    m_pVCLMenu->SetActivateHdl( LINK( this, MenuManager, Activate ));
    m_pVCLMenu->SetDeactivateHdl( LINK( this, MenuManager, Deactivate ));
    m_pVCLMenu->SetSelectHdl( LINK( this, MenuManager, Select ));

    if ( mxServiceFactory.is() )
        m_xURLTransformer.set( mxServiceFactory->createInstance(SERVICENAME_URLTRANSFORMER),UNO_QUERY );
}

MenuManager::~MenuManager()
{
    std::vector< MenuItemHandler* >::iterator p;
    for ( p = m_aMenuItemHandlerVector.begin(); p != m_aMenuItemHandlerVector.end(); ++p )
    {
        MenuItemHandler* pItemHandler = *p;
        pItemHandler->xMenuItemDispatch.clear();
        if ( pItemHandler->pSubMenuManager )
            SAL_STATIC_CAST( ::com::sun::star::uno::XInterface*, (OWeakObject*)pItemHandler->pSubMenuManager )->release();
        delete pItemHandler;
    }

    if ( m_bDeleteMenu )
        delete m_pVCLMenu;
}


MenuManager::MenuItemHandler* MenuManager::GetMenuItemHandler( sal_uInt16 nItemId )
{
    ResetableGuard aGuard( m_aLock );

    std::vector< MenuItemHandler* >::iterator p;
    for ( p = m_aMenuItemHandlerVector.begin(); p != m_aMenuItemHandlerVector.end(); ++p )
    {
        MenuItemHandler* pItemHandler = *p;
        if ( pItemHandler->nItemId == nItemId )
            return pItemHandler;
    }

    return 0;
}


void SAL_CALL MenuManager::statusChanged( const FEATURSTATEEVENT& Event )
throw ( RuntimeException )
{
    ::rtl::OUString aFeatureURL = Event.FeatureURL.Complete;
    MenuItemHandler* pStatusChangedMenu = NULL;

    {
        ResetableGuard aGuard( m_aLock );

        std::vector< MenuItemHandler* >::iterator p;
        for ( p = m_aMenuItemHandlerVector.begin(); p != m_aMenuItemHandlerVector.end(); ++p )
        {
            MenuItemHandler* pMenuItemHandler = *p;
            if ( pMenuItemHandler->aMenuItemURL == aFeatureURL )
            {
                pStatusChangedMenu = pMenuItemHandler;
                break;
            }
        }
    }

    if ( pStatusChangedMenu )
    {
        SolarMutexGuard aSolarGuard;
        {
            ResetableGuard aGuard( m_aLock );

            sal_Bool bSetCheckmark      = sal_False;
            sal_Bool bCheckmark         = sal_False;
            sal_Bool bMenuItemEnabled   = m_pVCLMenu->IsItemEnabled( pStatusChangedMenu->nItemId );

            if ( Event.IsEnabled != bMenuItemEnabled )
                m_pVCLMenu->EnableItem( pStatusChangedMenu->nItemId, Event.IsEnabled );

            if ( Event.State >>= bCheckmark )
                 bSetCheckmark = sal_True;

            if ( bSetCheckmark )
                m_pVCLMenu->CheckItem( pStatusChangedMenu->nItemId, bCheckmark );
        }

        if ( Event.Requery )
        {
            URL aTargetURL;
            aTargetURL.Complete = pStatusChangedMenu->aMenuItemURL;

            // #110897#
            m_xURLTransformer->parseStrict( aTargetURL );

            REFERENCE< XDISPATCHPROVIDER > xDispatchProvider( m_xFrame, UNO_QUERY );
            REFERENCE< XDISPATCH > xMenuItemDispatch = xDispatchProvider->queryDispatch(
                                                            aTargetURL, ::rtl::OUString(), 0 );

            if ( xMenuItemDispatch.is() )
            {
                pStatusChangedMenu->xMenuItemDispatch   = xMenuItemDispatch;
                pStatusChangedMenu->aMenuItemURL        = aTargetURL.Complete;
                xMenuItemDispatch->addStatusListener( SAL_STATIC_CAST( XSTATUSLISTENER*, this ), aTargetURL );
            }
        }
    }
}


void MenuManager::RemoveListener()
{
    ResetableGuard aGuard( m_aLock );
    ClearMenuDispatch();
}

void MenuManager::ClearMenuDispatch(const EVENTOBJECT& Source,bool _bRemoveOnly)
{
    // disposing called from parent dispatcher
    // remove all listener to prepare shutdown

    // #110897#
    std::vector< MenuItemHandler* >::iterator p;
    for ( p = m_aMenuItemHandlerVector.begin(); p != m_aMenuItemHandlerVector.end(); ++p )
    {
        MenuItemHandler* pItemHandler = *p;
        if ( pItemHandler->xMenuItemDispatch.is() )
        {
            URL aTargetURL;
            aTargetURL.Complete = pItemHandler->aMenuItemURL;
            m_xURLTransformer->parseStrict( aTargetURL );

            pItemHandler->xMenuItemDispatch->removeStatusListener(
                SAL_STATIC_CAST( XSTATUSLISTENER*, this ), aTargetURL );
        }

        pItemHandler->xMenuItemDispatch.clear();
        if ( pItemHandler->pSubMenuManager )
        {
            if ( _bRemoveOnly )
                pItemHandler->pSubMenuManager->RemoveListener();
            else
                pItemHandler->pSubMenuManager->disposing( Source );
        }
    }
}


void SAL_CALL MenuManager::disposing( const EVENTOBJECT& Source ) throw ( RUNTIMEEXCEPTION )
{
    if ( Source.Source == m_xFrame )
    {
        ResetableGuard aGuard( m_aLock );
        ClearMenuDispatch(Source,false);
    }
    else
    {
        // disposing called from menu item dispatcher, remove listener
        MenuItemHandler* pMenuItemDisposing = NULL;

        {
            ResetableGuard aGuard( m_aLock );

            std::vector< MenuItemHandler* >::iterator p;
            for ( p = m_aMenuItemHandlerVector.begin(); p != m_aMenuItemHandlerVector.end(); ++p )
            {
                MenuItemHandler* pMenuItemHandler = *p;
                if ( pMenuItemHandler->xMenuItemDispatch == Source.Source )
                {
                    pMenuItemDisposing = pMenuItemHandler;
                    break;
                }
            }

            if ( pMenuItemDisposing )
            {
                URL aTargetURL;
                aTargetURL.Complete = pMenuItemDisposing->aMenuItemURL;

                // #110897#
                m_xURLTransformer->parseStrict( aTargetURL );

                pMenuItemDisposing->xMenuItemDispatch->removeStatusListener(SAL_STATIC_CAST( XSTATUSLISTENER*, this ), aTargetURL );
                pMenuItemDisposing->xMenuItemDispatch.clear();
            }
        }
    }
}


void MenuManager::UpdateSpecialFileMenu( Menu* pMenu )
{
    // update picklist
    Sequence< Sequence< PropertyValue > > aHistoryList = SvtHistoryOptions().GetList( ePICKLIST );
    ::std::vector< MenuItemHandler* > aNewPickVector;
    Reference< XStringWidth > xStringLength( new StringLength );

    sal_uInt16  nPickItemId = START_ITEMID_PICKLIST;
    int     nPickListMenuItems = ( aHistoryList.getLength() > 99 ) ? 99 : aHistoryList.getLength();

    aNewPickVector.reserve(nPickListMenuItems);
    for ( int i = 0; i < nPickListMenuItems; i++ )
    {
        Sequence< PropertyValue > aPickListEntry = aHistoryList[i];

        REFERENCE< XDISPATCH > aXDispatchRef;
        MenuItemHandler* pNewMenuItemHandler = new MenuItemHandler(
                                                    nPickItemId++,
                                                    NULL,
                                                    aXDispatchRef );

        for ( int j = 0; j < aPickListEntry.getLength(); j++ )
        {
            Any a = aPickListEntry[j].Value;

            if ( aPickListEntry[j].Name == HISTORY_PROPERTYNAME_URL )
                a >>= pNewMenuItemHandler->aMenuItemURL;
            else if ( aPickListEntry[j].Name == HISTORY_PROPERTYNAME_FILTER )
                a >>= pNewMenuItemHandler->aFilter;
            else if ( aPickListEntry[j].Name == HISTORY_PROPERTYNAME_TITLE )
                a >>= pNewMenuItemHandler->aTitle;
            else if ( aPickListEntry[j].Name == HISTORY_PROPERTYNAME_PASSWORD )
                a >>= pNewMenuItemHandler->aPassword;
        }

        aNewPickVector.push_back( pNewMenuItemHandler );
    }

    if ( !aNewPickVector.empty() )
    {
        URL aTargetURL;
        REFERENCE< XDISPATCHPROVIDER > xDispatchProvider( m_xFrame, UNO_QUERY );

        // #110897#
        REFERENCE< XDISPATCH > xMenuItemDispatch;

        static const ::rtl::OUString s_sDefault(RTL_CONSTASCII_USTRINGPARAM("_default"));
        // query for dispatcher
        std::vector< MenuItemHandler* >::iterator p;
        for ( p = aNewPickVector.begin(); p != aNewPickVector.end(); ++p )
        {
            MenuItemHandler* pMenuItemHandler = *p;

            aTargetURL.Complete = pMenuItemHandler->aMenuItemURL;
            m_xURLTransformer->parseStrict( aTargetURL );

            if ( !xMenuItemDispatch.is() )
            {
                // attention: this code assume that "_blank" can only be consumed by desktop service
                xMenuItemDispatch = xDispatchProvider->queryDispatch( aTargetURL, s_sDefault, 0 );
            }

            if ( xMenuItemDispatch.is() )
            {
                pMenuItemHandler->xMenuItemDispatch = xMenuItemDispatch;
                pMenuItemHandler->aMenuItemURL      = aTargetURL.Complete;
            }
        }

        {
            ResetableGuard aGuard( m_aLock );

            int nRemoveItemCount = 0;
            int nItemCount       = pMenu->GetItemCount();

            if ( nItemCount > 0 )
            {
                // remove all old picklist entries from menu
                sal_uInt16 nPos = pMenu->GetItemPos( START_ITEMID_PICKLIST );
                for ( sal_uInt16 n = nPos; n < pMenu->GetItemCount(); )
                {
                    pMenu->RemoveItem( n );
                    ++nRemoveItemCount;
                }

                if ( pMenu->GetItemType( pMenu->GetItemCount()-1 ) == MENUITEM_SEPARATOR )
                    pMenu->RemoveItem( pMenu->GetItemCount()-1 );

                // remove all old picklist entries from menu handler
                if ( nRemoveItemCount > 0 )
                {
                    for( sal_uInt32 nIndex = m_aMenuItemHandlerVector.size() - nRemoveItemCount;
                         nIndex < m_aMenuItemHandlerVector.size();  )
                    {
                        delete m_aMenuItemHandlerVector.at( nIndex );
                        m_aMenuItemHandlerVector.erase( m_aMenuItemHandlerVector.begin() + nIndex );
                    }
                }
            }

            // append new picklist menu entries
            aNewPickVector.reserve(aNewPickVector.size());
            pMenu->InsertSeparator();
            const sal_uInt32 nCount = aNewPickVector.size();
            for ( sal_uInt32 i = 0; i < nCount; i++ )
            {
                char menuShortCut[5] = "~n: ";

                ::rtl::OUString aMenuShortCut;
                if ( i <= 9 )
                {
                    if ( i == 9 )
                        aMenuShortCut = rtl::OUString( RTL_CONSTASCII_USTRINGPARAM( "1~0: " ));
                    else
                    {
                        menuShortCut[1] = (char)( '1' + i );
                        aMenuShortCut = rtl::OUString( RTL_CONSTASCII_USTRINGPARAM( menuShortCut ));
                    }
                }
                else
                {
                    aMenuShortCut = rtl::OUString::valueOf((sal_Int32)( i + 1 ));
                    aMenuShortCut += rtl::OUString( RTL_CONSTASCII_USTRINGPARAM( ": " ));
                }

                // Abbreviate URL
                rtl::OUString   aURLString( aNewPickVector.at( i )->aMenuItemURL );
                rtl::OUString   aTipHelpText;
                rtl::OUString   aMenuTitle;
                INetURLObject   aURL( aURLString );

                if ( aURL.GetProtocol() == INET_PROT_FILE )
                {
                    // Do handle file URL differently => convert it to a system
                    // path and abbreviate it with a special function:
                    String aFileSystemPath( aURL.getFSysPath( INetURLObject::FSYS_DETECT ) );

                    ::rtl::OUString aSystemPath( aFileSystemPath );
                    ::rtl::OUString aCompactedSystemPath;

                    aTipHelpText = aSystemPath;
                    oslFileError nError = osl_abbreviateSystemPath( aSystemPath.pData, &aCompactedSystemPath.pData, 46, NULL );
                    if ( !nError )
                        aMenuTitle = String( aCompactedSystemPath );
                    else
                        aMenuTitle = aSystemPath;
                }
                else
                {
                    // Use INetURLObject to abbreviate all other URLs
                    String  aShortURL;
                    aShortURL = aURL.getAbbreviated( xStringLength, 46, INetURLObject::DECODE_UNAMBIGUOUS );
                    aMenuTitle += aShortURL;
                    aTipHelpText = aURLString;
                }

                ::rtl::OUString aTitle( aMenuShortCut + aMenuTitle );

                MenuItemHandler* pMenuItemHandler = aNewPickVector.at( i );
                pMenu->InsertItem( pMenuItemHandler->nItemId, aTitle );
                pMenu->SetTipHelpText( pMenuItemHandler->nItemId, aTipHelpText );
                m_aMenuItemHandlerVector.push_back( pMenuItemHandler );
            }
        }
    }
}

void MenuManager::UpdateSpecialWindowMenu( Menu* pMenu,const Reference< XMultiServiceFactory >& xServiceFactory,framework::IMutex& _rMutex )
{
    // update window list
    ::std::vector< ::rtl::OUString > aNewWindowListVector;

    // #110897#
    Reference< XDesktop > xDesktop( xServiceFactory->createInstance( SERVICENAME_DESKTOP ), UNO_QUERY );

    sal_uInt16  nActiveItemId = 0;
    sal_uInt16  nItemId = START_ITEMID_WINDOWLIST;

    if ( xDesktop.is() )
    {
        Reference< XFramesSupplier > xTasksSupplier( xDesktop, UNO_QUERY );
        Reference< XFrame > xCurrentFrame = xDesktop->getCurrentFrame();
        Reference< XIndexAccess > xList( xTasksSupplier->getFrames(), UNO_QUERY );
        sal_Int32 nCount = xList->getCount();
        aNewWindowListVector.reserve(nCount);
        for (sal_Int32 i=0; i<nCount; ++i )
        {
            Reference< XFrame > xFrame;
            xList->getByIndex(i) >>= xFrame;

            if (xFrame.is())
            {
                if ( xFrame == xCurrentFrame )
                    nActiveItemId = nItemId;

                Window* pWin = VCLUnoHelper::GetWindow( xFrame->getContainerWindow() );
                if ( pWin && pWin->IsVisible() )
                {
                    aNewWindowListVector.push_back( pWin->GetText() );
                    ++nItemId;
                }
            }
        }
    }

    {
        ResetableGuard aGuard( _rMutex );

        int nItemCount = pMenu->GetItemCount();

        if ( nItemCount > 0 )
        {
            // remove all old window list entries from menu
            sal_uInt16 nPos = pMenu->GetItemPos( START_ITEMID_WINDOWLIST );
            for ( sal_uInt16 n = nPos; n < pMenu->GetItemCount(); )
                pMenu->RemoveItem( n );

            if ( pMenu->GetItemType( pMenu->GetItemCount()-1 ) == MENUITEM_SEPARATOR )
                pMenu->RemoveItem( pMenu->GetItemCount()-1 );
        }

        if ( !aNewWindowListVector.empty() )
        {
            // append new window list entries to menu
            pMenu->InsertSeparator();
            nItemId = START_ITEMID_WINDOWLIST;
            const sal_uInt32 nCount = aNewWindowListVector.size();
            for ( sal_uInt32 i = 0; i < nCount; i++ )
            {
                pMenu->InsertItem( nItemId, aNewWindowListVector.at( i ), MIB_RADIOCHECK );
                if ( nItemId == nActiveItemId )
                    pMenu->CheckItem( nItemId );
                ++nItemId;
            }
        }
    }
}


void MenuManager::CreatePicklistArguments( Sequence< PropertyValue >& aArgsList, const MenuItemHandler* pMenuItemHandler )
{
    int NUM_OF_PICKLIST_ARGS = 3;

    Any a;
    aArgsList.realloc( NUM_OF_PICKLIST_ARGS );

    aArgsList[0].Name = ::rtl::OUString( RTL_CONSTASCII_USTRINGPARAM( "FileName" ));
    a <<= pMenuItemHandler->aMenuItemURL;
    aArgsList[0].Value = a;

    aArgsList[1].Name = ::rtl::OUString( RTL_CONSTASCII_USTRINGPARAM( "Referer" ));
    a <<= ::rtl::OUString( RTL_CONSTASCII_USTRINGPARAM( SFX_REFERER_USER ));
    aArgsList[1].Value = a;

    ::rtl::OUString aFilter( pMenuItemHandler->aFilter );

    sal_Int32 nPos = aFilter.indexOf( '|' );
    if ( nPos >= 0 )
    {
        ::rtl::OUString aFilterOptions;

        if ( nPos < ( aFilter.getLength() - 1 ) )
            aFilterOptions = aFilter.copy( nPos+1 );

        aArgsList[2].Name = ::rtl::OUString( RTL_CONSTASCII_USTRINGPARAM( "FilterOptions" ));
        a <<= aFilterOptions;
        aArgsList[2].Value = a;

        aFilter = aFilter.copy( 0, nPos-1 );
        aArgsList.realloc( ++NUM_OF_PICKLIST_ARGS );
    }

    aArgsList[NUM_OF_PICKLIST_ARGS-1].Name = ::rtl::OUString( RTL_CONSTASCII_USTRINGPARAM( "FilterName" ));
    a <<= aFilter;
    aArgsList[NUM_OF_PICKLIST_ARGS-1].Value = a;
}


//_________________________________________________________________________________________________________________
// vcl handler
//_________________________________________________________________________________________________________________

IMPL_LINK( MenuManager, Activate, Menu *, pMenu )
{
    if ( pMenu == m_pVCLMenu )
    {
        // set/unset hiding disabled menu entries
        sal_Bool bDontHide          = SvtMenuOptions().IsEntryHidingEnabled();
        const StyleSettings& rSettings = Application::GetSettings().GetStyleSettings();
        sal_Bool bShowMenuImages    = rSettings.GetUseImagesInMenus();

        sal_uInt16 nFlag = pMenu->GetMenuFlags();
        if ( bDontHide )
            nFlag &= ~MENU_FLAG_HIDEDISABLEDENTRIES;
        else
            nFlag |= MENU_FLAG_HIDEDISABLEDENTRIES;
        pMenu->SetMenuFlags( nFlag );

        if ( m_bActive )
            return 0;

        m_bActive = sal_True;

        ::rtl::OUString aCommand( m_aMenuItemCommand );
        if ( m_aMenuItemCommand.matchIgnoreAsciiCase( UNO_COMMAND, 0 ))
        {
            // Remove protocol part from command so we can use an easier comparision method
            aCommand = aCommand.copy( UNO_COMMAND.getLength() );
        }

        if ( m_aMenuItemCommand.equalsAsciiL(RTL_CONSTASCII_STRINGPARAM(aSpecialFileMenu)) ||
             m_aMenuItemCommand.equalsAsciiL(RTL_CONSTASCII_STRINGPARAM(aSlotSpecialFileMenu)) ||
             aCommand.equalsAsciiL(RTL_CONSTASCII_STRINGPARAM(aSpecialFileCommand)) )
            UpdateSpecialFileMenu( pMenu );
        else if ( m_aMenuItemCommand.equalsAsciiL(RTL_CONSTASCII_STRINGPARAM(aSpecialWindowMenu)) ||
                  m_aMenuItemCommand.equalsAsciiL(RTL_CONSTASCII_STRINGPARAM(aSlotSpecialWindowMenu)) ||
                  aCommand.equalsAsciiL(RTL_CONSTASCII_STRINGPARAM(aSpecialWindowCommand)) )
                  UpdateSpecialWindowMenu( pMenu,getServiceFactory(),m_aLock );

        // Check if some modes have changed so we have to update our menu images
        if ( bShowMenuImages != m_bShowMenuImages )
        {
            // The mode changed so we have to replace all images
            m_bShowMenuImages   = bShowMenuImages;
            FillMenuImages( m_xFrame, pMenu, bShowMenuImages );
        }

        if ( m_bInitialized )
            return 0;
        else
        {
            URL aTargetURL;

            // #110897#
            ResetableGuard aGuard( m_aLock );

            REFERENCE< XDISPATCHPROVIDER > xDispatchProvider( m_xFrame, UNO_QUERY );
            if ( xDispatchProvider.is() )
            {
                std::vector< MenuItemHandler* >::iterator p;
                for ( p = m_aMenuItemHandlerVector.begin(); p != m_aMenuItemHandlerVector.end(); ++p )
                {
                    MenuItemHandler* pMenuItemHandler = *p;
                    if ( pMenuItemHandler &&
                         pMenuItemHandler->pSubMenuManager == 0 &&
                         !pMenuItemHandler->xMenuItemDispatch.is() )
                    {
                        // There is no dispatch mechanism for the special window list menu items,
                        // because they are handled directly through XFrame->activate!!!
                        if ( pMenuItemHandler->nItemId < START_ITEMID_WINDOWLIST ||
                             pMenuItemHandler->nItemId > END_ITEMID_WINDOWLIST )
                        {
                            ::rtl::OUString aItemCommand = pMenu->GetItemCommand( pMenuItemHandler->nItemId );
                            if ( !aItemCommand.getLength() )
                            {
                                const static ::rtl::OUString aSlotString( RTL_CONSTASCII_USTRINGPARAM( "slot:" ));
                                aItemCommand = aSlotString;
                                aItemCommand += ::rtl::OUString::valueOf( (sal_Int32)pMenuItemHandler->nItemId );
                                pMenu->SetItemCommand( pMenuItemHandler->nItemId, aItemCommand );
                            }

                            aTargetURL.Complete = aItemCommand;

                            m_xURLTransformer->parseStrict( aTargetURL );

                            REFERENCE< XDISPATCH > xMenuItemDispatch;
                            if ( m_bIsBookmarkMenu )
                                xMenuItemDispatch = xDispatchProvider->queryDispatch( aTargetURL, pMenuItemHandler->aTargetFrame, 0 );
                            else
                                xMenuItemDispatch = xDispatchProvider->queryDispatch( aTargetURL, ::rtl::OUString(), 0 );

                            if ( xMenuItemDispatch.is() )
                            {
                                pMenuItemHandler->xMenuItemDispatch = xMenuItemDispatch;
                                pMenuItemHandler->aMenuItemURL      = aTargetURL.Complete;
                                xMenuItemDispatch->addStatusListener( SAL_STATIC_CAST( XSTATUSLISTENER*, this ), aTargetURL );
                            }
                            else
                                pMenu->EnableItem( pMenuItemHandler->nItemId, sal_False );
                        }
                    }
                }
            }
        }
    }

    return 1;
}


IMPL_LINK( MenuManager, Deactivate, Menu *, pMenu )
{
    if ( pMenu == m_pVCLMenu )
        m_bActive = sal_False;

    return 1;
}


IMPL_LINK( MenuManager, Select, Menu *, pMenu )
{
    URL                     aTargetURL;
    Sequence<PropertyValue> aArgs;
    REFERENCE< XDISPATCH >  xDispatch;

    {
        ResetableGuard aGuard( m_aLock );

        sal_uInt16 nCurItemId = pMenu->GetCurItemId();
        if ( pMenu == m_pVCLMenu &&
             pMenu->GetItemType( nCurItemId ) != MENUITEM_SEPARATOR )
        {
            if ( nCurItemId >= START_ITEMID_WINDOWLIST &&
                 nCurItemId <= END_ITEMID_WINDOWLIST )
            {
                // window list menu item selected

                // #110897#
                // Reference< XFramesSupplier > xDesktop( ::comphelper::getProcessServiceFactory()->createInstance(
                //  DESKTOP_SERVICE ), UNO_QUERY );
                Reference< XFramesSupplier > xDesktop( getServiceFactory()->createInstance( SERVICENAME_DESKTOP ), UNO_QUERY );

                if ( xDesktop.is() )
                {
                    sal_uInt16 nTaskId = START_ITEMID_WINDOWLIST;
                    Reference< XIndexAccess > xList( xDesktop->getFrames(), UNO_QUERY );
                    sal_Int32 nCount = xList->getCount();
                    for ( sal_Int32 i=0; i<nCount; ++i )
                    {
                        Reference< XFrame > xFrame;
                        xList->getByIndex(i) >>= xFrame;

                        if ( xFrame.is() && nTaskId == nCurItemId )
                        {
                            Window* pWin = VCLUnoHelper::GetWindow( xFrame->getContainerWindow() );
                            pWin->GrabFocus();
                            pWin->ToTop( TOTOP_RESTOREWHENMIN );
                            break;
                        }

                        nTaskId++;
                    }
                }
            }
            else
            {
                MenuItemHandler* pMenuItemHandler = GetMenuItemHandler( nCurItemId );
                if ( pMenuItemHandler && pMenuItemHandler->xMenuItemDispatch.is() )
                {
                    aTargetURL.Complete = pMenuItemHandler->aMenuItemURL;
                    m_xURLTransformer->parseStrict( aTargetURL );

                    if ( nCurItemId >= START_ITEMID_PICKLIST &&
                         nCurItemId <  START_ITEMID_WINDOWLIST )
                    {
                        // picklist menu item selected
                        CreatePicklistArguments( aArgs, pMenuItemHandler );
                    }
                    else if ( m_bIsBookmarkMenu )
                    {
                        // bookmark menu item selected
                        aArgs.realloc( 1 );
                        aArgs[0].Name = ::rtl::OUString( RTL_CONSTASCII_USTRINGPARAM( "Referer" ));
                        aArgs[0].Value <<= ::rtl::OUString( RTL_CONSTASCII_USTRINGPARAM( SFX_REFERER_USER ));
                    }

                    xDispatch = pMenuItemHandler->xMenuItemDispatch;
                }
            }
        }
    }

    if ( xDispatch.is() )
        xDispatch->dispatch( aTargetURL, aArgs );

    return 1;
}


IMPL_LINK( MenuManager, Highlight, Menu *, EMPTYARG )
{
    return 0;
}

// #110897#
const ::com::sun::star::uno::Reference< ::com::sun::star::lang::XMultiServiceFactory >& MenuManager::getServiceFactory()
{
    // #110897#
    return mxServiceFactory;
}

void MenuManager::AddMenu(PopupMenu* _pPopupMenu,const ::rtl::OUString& _sItemCommand,sal_uInt16 _nItemId,sal_Bool _bDelete,sal_Bool _bDeleteChildren)
{
    MenuManager* pSubMenuManager = new MenuManager( getServiceFactory(), m_xFrame, _pPopupMenu, _bDelete, _bDeleteChildren );

    // store menu item command as we later have to know which menu is active (see Activate handler)
    pSubMenuManager->m_aMenuItemCommand = _sItemCommand;

    REFERENCE< XDISPATCH > aXDispatchRef;
    MenuItemHandler* pMenuItemHandler = new MenuItemHandler(
                                                _nItemId,
                                                pSubMenuManager,
                                                aXDispatchRef );
    m_aMenuItemHandlerVector.push_back( pMenuItemHandler );
}

sal_uInt16 MenuManager::FillItemCommand(::rtl::OUString& _rItemCommand,Menu* _pMenu,sal_uInt16 _nIndex) const
{
    sal_uInt16 nItemId = _pMenu->GetItemId( _nIndex );

    _rItemCommand = _pMenu->GetItemCommand( nItemId );
    if ( !_rItemCommand.getLength() )
    {
        const static ::rtl::OUString aSlotString( RTL_CONSTASCII_USTRINGPARAM( "slot:" ));
        _rItemCommand = aSlotString;
        _rItemCommand += ::rtl::OUString::valueOf( (sal_Int32)nItemId );
        _pMenu->SetItemCommand( nItemId, _rItemCommand );
    }
    return nItemId;
}
void MenuManager::FillMenuImages(Reference< XFrame >& _xFrame,Menu* _pMenu,sal_Bool bShowMenuImages)
{
    AddonsOptions       aAddonOptions;

    for ( sal_uInt16 nPos = 0; nPos < _pMenu->GetItemCount(); nPos++ )
    {
        sal_uInt16 nId = _pMenu->GetItemId( nPos );
        if ( _pMenu->GetItemType( nPos ) != MENUITEM_SEPARATOR )
        {
            bool bTmpShowMenuImages( bShowMenuImages );
            // overwrite the show icons on menu option?
            if (!bTmpShowMenuImages)
            {
                MenuItemBits nBits =  _pMenu->GetItemBits( nId );
                bTmpShowMenuImages = ( ( nBits & MIB_ICON ) == MIB_ICON );
            }

            if ( bTmpShowMenuImages )
            {
                sal_Bool        bImageSet = sal_False;
                ::rtl::OUString aImageId;

                ::framework::MenuConfiguration::Attributes* pMenuAttributes =
                    (::framework::MenuConfiguration::Attributes*)_pMenu->GetUserValue( nId );

                if ( pMenuAttributes )
                    aImageId = pMenuAttributes->aImageId; // Retrieve image id from menu attributes

                if ( aImageId.getLength() > 0 )
                {
<<<<<<< HEAD
                    Image aImage = GetImageFromURL( _xFrame, aImageId, FALSE );
=======
                    Image aImage = GetImageFromURL( _xFrame, aImageId, sal_False, bIsHiContrast );
>>>>>>> 4fba42e5
                    if ( !!aImage )
                    {
                        bImageSet = sal_True;
                        _pMenu->SetItemImage( nId, aImage );
                    }
                }

                if ( !bImageSet )
                {
                    rtl::OUString aMenuItemCommand = _pMenu->GetItemCommand( nId );
<<<<<<< HEAD
                    Image aImage = GetImageFromURL( _xFrame, aMenuItemCommand, FALSE );
                    if ( !aImage )
                        aImage = aAddonOptions.GetImageFromURL( aMenuItemCommand, FALSE );
=======
                    Image aImage = GetImageFromURL( _xFrame, aMenuItemCommand, sal_False, bIsHiContrast );
                    if ( !aImage )
                        aImage = aAddonOptions.GetImageFromURL( aMenuItemCommand, sal_False, bIsHiContrast );
>>>>>>> 4fba42e5

                    _pMenu->SetItemImage( nId, aImage );
                }
            }
            else
                _pMenu->SetItemImage( nId, Image() );
        }
    }
}
}

/* vim:set shiftwidth=4 softtabstop=4 expandtab: */<|MERGE_RESOLUTION|>--- conflicted
+++ resolved
@@ -155,13 +155,7 @@
     m_bShowMenuImages   = rSettings.GetUseImagesInMenus();
 
     sal_Int32 nAddonsURLPrefixLength = ADDONSPOPUPMENU_URL_PREFIX.getLength();
-<<<<<<< HEAD
-
-=======
-#if 0
-    ::std::vector< sal_uInt16 > aQueryLabelItemIdVector;
-#endif
->>>>>>> 4fba42e5
+
 
     sal_uInt16 nItemCount = pMenu->GetItemCount();
     m_aMenuItemHandlerVector.reserve(nItemCount);
@@ -217,11 +211,7 @@
                         // Set image for the addon popup menu item
                         if ( bShowMenuImages && !pPopupMenu->GetItemImage( ITEMID_ADDONLIST ))
                         {
-<<<<<<< HEAD
-                            Image aImage = GetImageFromURL( rFrame, aItemCommand, FALSE );
-=======
-                            Image aImage = GetImageFromURL( rFrame, aItemCommand, sal_False, m_bWasHiContrast );
->>>>>>> 4fba42e5
+                            Image aImage = GetImageFromURL( rFrame, aItemCommand, false );
                             if ( !!aImage )
                                    pPopupMenu->SetItemImage( ITEMID_ADDONLIST, aImage );
                         }
@@ -248,11 +238,7 @@
                 AddMenu(pSubMenu,::rtl::OUString(),nItemId,sal_True,sal_False);
                 if ( bShowMenuImages && !pMenu->GetItemImage( nItemId ))
                 {
-<<<<<<< HEAD
-                    Image aImage = GetImageFromURL( rFrame, aItemCommand, FALSE );
-=======
-                    Image aImage = GetImageFromURL( rFrame, aItemCommand, sal_False, m_bWasHiContrast );
->>>>>>> 4fba42e5
+                    Image aImage = GetImageFromURL( rFrame, aItemCommand, false );
                     if ( !!aImage )
                            pMenu->SetItemImage( nItemId, aImage );
                 }
@@ -274,11 +260,7 @@
 
                 if ( bShowMenuImages && !pMenu->GetItemImage( nItemId ))
                 {
-<<<<<<< HEAD
-                    Image aImage = GetImageFromURL( rFrame, aItemCommand, FALSE );
-=======
-                    Image aImage = GetImageFromURL( rFrame, aItemCommand, sal_False, m_bWasHiContrast );
->>>>>>> 4fba42e5
+                    Image aImage = GetImageFromURL( rFrame, aItemCommand, false );
                     if ( !!aImage )
                            pMenu->SetItemImage( nItemId, aImage );
                 }
@@ -299,24 +281,14 @@
                         if ( pMenuAttributes && pMenuAttributes->aImageId.getLength() > 0 )
                         {
                             // Retrieve image id from menu attributes
-<<<<<<< HEAD
-                            aImage = GetImageFromURL( rFrame, aImageId, FALSE );
-=======
-                            aImage = GetImageFromURL( rFrame, aImageId, sal_False, m_bWasHiContrast );
->>>>>>> 4fba42e5
+                            aImage = GetImageFromURL( rFrame, aImageId, false );
                         }
 
                         if ( !aImage )
                         {
-<<<<<<< HEAD
-                            aImage = GetImageFromURL( rFrame, aItemCommand, FALSE );
+                            aImage = GetImageFromURL( rFrame, aItemCommand, false );
                             if ( !aImage )
-                                aImage = AddonsOptions().GetImageFromURL( aItemCommand, FALSE );
-=======
-                            aImage = GetImageFromURL( rFrame, aItemCommand, sal_False, m_bWasHiContrast );
-                            if ( !aImage )
-                                aImage = AddonsOptions().GetImageFromURL( aItemCommand, sal_False, m_bWasHiContrast );
->>>>>>> 4fba42e5
+                                aImage = AddonsOptions().GetImageFromURL( aItemCommand, false );
                         }
 
                         if ( !!aImage )
@@ -324,11 +296,7 @@
                     }
                     else if ( !pMenu->GetItemImage( nItemId ))
                     {
-<<<<<<< HEAD
-                        Image aImage = GetImageFromURL( rFrame, aItemCommand, FALSE );
-=======
-                        Image aImage = GetImageFromURL( rFrame, aItemCommand, sal_False, m_bWasHiContrast );
->>>>>>> 4fba42e5
+                        Image aImage = GetImageFromURL( rFrame, aItemCommand, false );
                         if ( !!aImage )
                                pMenu->SetItemImage( nItemId, aImage );
                     }
@@ -343,88 +311,9 @@
 
     // retrieve label information for all menu items without item text
 
-<<<<<<< HEAD
     SetHdl();
 }
 
-=======
-        sal_uInt32 nPos = 0;
-        ::std::vector< sal_uInt16 >::iterator p;
-        for ( p = aQueryLabelItemIdVector.begin(); p != aQueryLabelItemIdVector.end(); p++ )
-            aURLSequence[nPos++] = pMenu->GetItemCommand( *p );
-
-        Reference< XDispatchInformationProvider > xDIP( xFrame, UNO_QUERY );
-        if ( xDIP.is() )
-        {
-            nPos = 0;
-            xDIP->queryDispatchInformations( aURLSequence, aLabelSequence );
-            for ( p = aQueryLabelItemIdVector.begin(); p != aQueryLabelItemIdVector.end(); p++ )
-                pMenu->SetItemText( *p, aLabelSequence( nPos++ ));
-        }
-    }
-#endif
-    SetHdl();
-}
-
-#if 0
-// #110897#
-MenuManager::MenuManager(
-    const ::com::sun::star::uno::Reference< ::com::sun::star::lang::XMultiServiceFactory >& xServiceFactory,
-    REFERENCE< XFRAME >& rFrame, AddonMenu* pAddonMenu, sal_Bool bDelete, sal_Bool bDeleteChildren )
-:   // #110897#
-    ThreadHelpBase( &Application::GetSolarMutex() ),
-    mxServiceFactory(xServiceFactory)
-{
-    m_bActive           = sal_False;
-    m_bDeleteMenu       = bDelete;
-    m_bDeleteChildren   = bDeleteChildren;
-    m_pVCLMenu          = pAddonMenu;
-    m_xFrame            = rFrame;
-    m_bInitialized      = sal_False;
-    m_bIsBookmarkMenu   = sal_True;
-
-    const StyleSettings& rSettings = Application::GetSettings().GetStyleSettings();
-    m_bWasHiContrast    = rSettings.GetHighContrastMode();
-
-    SAL_STATIC_CAST( ::com::sun::star::uno::XInterface*, (OWeakObject*)this )->acquire();
-
-    sal_uInt16 nItemCount = pAddonMenu->GetItemCount();
-    m_aMenuItemHandlerVector.reserve(nItemCount);
-    ::rtl::OUString aItemCommand;
-    for ( sal_uInt16 i = 0; i < nItemCount; i++ )
-    {
-        sal_uInt16 nItemId = FillItemCommand(aItemCommand,pAddonMenu, i );
-
-        PopupMenu* pPopupMenu = pAddonMenu->GetPopupMenu( nItemId );
-        if ( pPopupMenu )
-        {
-            // #110897#
-            // MenuManager* pSubMenuManager = new MenuManager( rFrame, pPopupMenu, bDeleteChildren, bDeleteChildren );
-            AddMenu(pPopupMenu,aItemCommand,nItemId,bDeleteChildren,bDeleteChildren);
-        }
-        else
-        {
-            if ( pAddonMenu->GetItemType( i ) != MENUITEM_SEPARATOR )
-            {
-                MenuConfiguration::Attributes* pAddonAttributes = (MenuConfiguration::Attributes *)(pAddonMenu->GetUserValue( nItemId ));
-                REFERENCE< XDISPATCH > aXDispatchRef;
-                MenuItemHandler* pMenuItemHandler = new MenuItemHandler( nItemId, NULL, aXDispatchRef );
-
-                if ( pAddonAttributes )
-                {
-                    // read additional attributes from attributes struct and AddonMenu implementation will delete all attributes itself!!
-                    pMenuItemHandler->aTargetFrame = pAddonAttributes->aTargetFrame;
-                }
-
-                m_aMenuItemHandlerVector.push_back( pMenuItemHandler );
-            }
-        }
-    }
-
-    SetHdl();
-}
-#endif
->>>>>>> 4fba42e5
 
 void MenuManager::SetHdl()
 {
@@ -1164,11 +1053,7 @@
 
                 if ( aImageId.getLength() > 0 )
                 {
-<<<<<<< HEAD
-                    Image aImage = GetImageFromURL( _xFrame, aImageId, FALSE );
-=======
-                    Image aImage = GetImageFromURL( _xFrame, aImageId, sal_False, bIsHiContrast );
->>>>>>> 4fba42e5
+                    Image aImage = GetImageFromURL( _xFrame, aImageId, false );
                     if ( !!aImage )
                     {
                         bImageSet = sal_True;
@@ -1179,15 +1064,9 @@
                 if ( !bImageSet )
                 {
                     rtl::OUString aMenuItemCommand = _pMenu->GetItemCommand( nId );
-<<<<<<< HEAD
-                    Image aImage = GetImageFromURL( _xFrame, aMenuItemCommand, FALSE );
+                    Image aImage = GetImageFromURL( _xFrame, aMenuItemCommand, false );
                     if ( !aImage )
-                        aImage = aAddonOptions.GetImageFromURL( aMenuItemCommand, FALSE );
-=======
-                    Image aImage = GetImageFromURL( _xFrame, aMenuItemCommand, sal_False, bIsHiContrast );
-                    if ( !aImage )
-                        aImage = aAddonOptions.GetImageFromURL( aMenuItemCommand, sal_False, bIsHiContrast );
->>>>>>> 4fba42e5
+                        aImage = aAddonOptions.GetImageFromURL( aMenuItemCommand, false );
 
                     _pMenu->SetItemImage( nId, aImage );
                 }
