/* -*- Mode: C++; tab-width: 4; indent-tabs-mode: nil; c-basic-offset: 4 -*- */
/*************************************************************************
 *
 * DO NOT ALTER OR REMOVE COPYRIGHT NOTICES OR THIS FILE HEADER.
 *
 * Copyright 2000, 2010 Oracle and/or its affiliates.
 *
 * OpenOffice.org - a multi-platform office productivity suite
 *
 * This file is part of OpenOffice.org.
 *
 * OpenOffice.org is free software: you can redistribute it and/or modify
 * it under the terms of the GNU Lesser General Public License version 3
 * only, as published by the Free Software Foundation.
 *
 * OpenOffice.org is distributed in the hope that it will be useful,
 * but WITHOUT ANY WARRANTY; without even the implied warranty of
 * MERCHANTABILITY or FITNESS FOR A PARTICULAR PURPOSE.  See the
 * GNU Lesser General Public License version 3 for more details
 * (a copy is included in the LICENSE file that accompanied this code).
 *
 * You should have received a copy of the GNU Lesser General Public License
 * version 3 along with OpenOffice.org.  If not, see
 * <http://www.openoffice.org/license.html>
 * for a copy of the LGPLv3 License.
 *
 ************************************************************************/

// MARKER(update_precomp.py): autogen include statement, do not remove
#include "precompiled_cppuhelper.hxx"

#include "sal/config.h"

#include "test/cppuhelper/propertysetmixin/XSupplier.hpp"
#include "test/cppuhelper/propertysetmixin/XTest3.hpp"

#include "com/sun/star/beans/Ambiguous.hpp"
#include "com/sun/star/beans/Defaulted.hpp"
#include "com/sun/star/beans/Optional.hpp"
#include "com/sun/star/beans/PropertyVetoException.hpp"
#include "com/sun/star/beans/UnknownPropertyException.hpp"
#include "com/sun/star/lang/XComponent.hpp"
#include "cppuhelper/propertysetmixin.hxx"
#include "cppuhelper/factory.hxx"
#include "cppuhelper/implbase1.hxx"
#include "cppuhelper/implementationentry.hxx"
#include "cppuhelper/queryinterface.hxx"
#include "cppuhelper/weak.hxx"
#include "com/sun/star/uno/Any.hxx"
#include "com/sun/star/uno/Exception.hpp"
#include "com/sun/star/uno/Reference.hxx"
#include "com/sun/star/uno/RuntimeException.hpp"
#include "com/sun/star/uno/Sequence.hxx"
#include "com/sun/star/uno/Type.hxx"
#include "com/sun/star/uno/XComponentContext.hpp"
#include "com/sun/star/uno/XInterface.hpp"
#include "osl/mutex.hxx"
#include "rtl/ustring.h"
#include "rtl/ustring.hxx"
#include "sal/types.h"
#include "uno/lbnames.h"

namespace com { namespace sun { namespace star {
    class XEventListener;
} } }

namespace css = com::sun::star;

namespace {

class Empty1:
    public cppu::OWeakObject, public css::lang::XComponent,
    public cppu::PropertySetMixin< css::lang::XComponent >
{
public:
    explicit Empty1(
        css::uno::Reference< css::uno::XComponentContext > const & context):
        cppu::PropertySetMixin< css::lang::XComponent >(
            context, static_cast< Implements >(0),
            css::uno::Sequence< rtl::OUString >())
    {}

    virtual css::uno::Any SAL_CALL queryInterface(css::uno::Type const & type)
        throw (css::uno::RuntimeException);

    virtual void SAL_CALL acquire() throw () { OWeakObject::acquire(); }

    virtual void SAL_CALL release() throw () { OWeakObject::release(); }

    virtual void SAL_CALL dispose() throw (css::uno::RuntimeException) {
        cppu::PropertySetMixin< css::lang::XComponent >::dispose();
    }

    virtual void SAL_CALL addEventListener(
        css::uno::Reference< css::lang::XEventListener > const &)
        throw (css::uno::RuntimeException)
    {}

    virtual void SAL_CALL removeEventListener(
        css::uno::Reference< css::lang::XEventListener > const &)
        throw (css::uno::RuntimeException)
    {}

private:
    Empty1(Empty1 &); // not defined
    void operator =(Empty1 &); // not defined

    virtual ~Empty1() {}
};

css::uno::Any Empty1::queryInterface(css::uno::Type const & type)
    throw (css::uno::RuntimeException)
{
    css::uno::Any a(OWeakObject::queryInterface(type));
    if (a.hasValue()) {
        return a;
    }
    a = cppu::queryInterface(
        type, static_cast< css::lang::XComponent * >(this));
    return a.hasValue()
        ? a
        : cppu::PropertySetMixin< css::lang::XComponent >::queryInterface(
            type);
}

class Empty2:
    public cppu::OWeakObject, public css::lang::XComponent,
    public cppu::PropertySetMixin< css::lang::XComponent >
{
public:
    explicit Empty2(
        css::uno::Reference< css::uno::XComponentContext > const & context):
        cppu::PropertySetMixin< css::lang::XComponent >(
            context,
            static_cast< Implements >(
                IMPLEMENTS_PROPERTY_SET | IMPLEMENTS_FAST_PROPERTY_SET
                | IMPLEMENTS_PROPERTY_ACCESS),
            css::uno::Sequence< rtl::OUString >())
    {}

    virtual css::uno::Any SAL_CALL queryInterface(css::uno::Type const & type)
        throw (css::uno::RuntimeException);

    virtual void SAL_CALL acquire() throw () { OWeakObject::acquire(); }

    virtual void SAL_CALL release() throw () { OWeakObject::release(); }

    virtual void SAL_CALL dispose() throw (css::uno::RuntimeException) {
        cppu::PropertySetMixin< css::lang::XComponent >::dispose();
    }

    virtual void SAL_CALL addEventListener(
        css::uno::Reference< css::lang::XEventListener > const &)
        throw (css::uno::RuntimeException)
    {}

    virtual void SAL_CALL removeEventListener(
        css::uno::Reference< css::lang::XEventListener > const &)
        throw (css::uno::RuntimeException)
    {}

private:
    Empty2(Empty2 &); // not defined
    void operator =(Empty2 &); // not defined

    virtual ~Empty2() {}
};

css::uno::Any Empty2::queryInterface(css::uno::Type const & type)
    throw (css::uno::RuntimeException)
{
    css::uno::Any a(OWeakObject::queryInterface(type));
    if (a.hasValue()) {
        return a;
    }
    a = cppu::queryInterface(
        type, static_cast< css::lang::XComponent * >(this));
    return a.hasValue()
        ? a
        : cppu::PropertySetMixin< css::lang::XComponent >::queryInterface(
            type);
}

css::uno::Sequence< rtl::OUString > sequenceThird() {
    css::uno::Sequence< rtl::OUString > s(1);
    s[0] = rtl::OUString(RTL_CONSTASCII_USTRINGPARAM("Third"));
    return s;
}

class Full:
    public cppu::OWeakObject, public test::cppuhelper::propertysetmixin::XTest3,
    public cppu::PropertySetMixin<
    test::cppuhelper::propertysetmixin::XTest3 >
{
public:
    explicit Full(
        css::uno::Reference< css::uno::XComponentContext > const & context):
        cppu::PropertySetMixin<
        test::cppuhelper::propertysetmixin::XTest3 >(
            context,
            static_cast< Implements >(
                IMPLEMENTS_PROPERTY_SET | IMPLEMENTS_FAST_PROPERTY_SET
                | IMPLEMENTS_PROPERTY_ACCESS),
            sequenceThird()),
        m_a1(0),
        m_a2(
            css::beans::Defaulted< css::beans::Optional< sal_Int32 > >(
                css::beans::Optional< sal_Int32 >(), true),
            false)
    {}

    virtual css::uno::Any SAL_CALL queryInterface(css::uno::Type const & type)
        throw (css::uno::RuntimeException);

    virtual void SAL_CALL acquire() throw () { OWeakObject::acquire(); }

    virtual void SAL_CALL release() throw () { OWeakObject::release(); }

    virtual sal_Int32 SAL_CALL getFirst() throw (css::uno::RuntimeException);

    virtual void SAL_CALL setFirst(sal_Int32 value)
        throw (css::uno::RuntimeException);

    virtual
    css::beans::Ambiguous<
        css::beans::Defaulted< css::beans::Optional< sal_Int32 > > >
    SAL_CALL getSecond()
        throw (
            css::beans::UnknownPropertyException, css::uno::RuntimeException);

    virtual void SAL_CALL setSecond(
        css::beans::Ambiguous<
        css::beans::Defaulted< css::beans::Optional< ::sal_Int32 > > > const &
        value)
        throw (
            css::beans::PropertyVetoException,
            css::beans::UnknownPropertyException, css::uno::RuntimeException);

    virtual sal_Int32 SAL_CALL getThird()
        throw (
            css::beans::UnknownPropertyException, css::uno::RuntimeException);

    virtual void SAL_CALL setThird(sal_Int32 value)
        throw (
            css::beans::UnknownPropertyException, css::uno::RuntimeException);

    virtual sal_Int32 SAL_CALL getFourth()
        throw (
            css::beans::UnknownPropertyException, css::uno::RuntimeException);

    virtual void SAL_CALL setFourth(sal_Int32 value)
        throw (
            css::beans::UnknownPropertyException, css::uno::RuntimeException);

private:
    Full(Full &); // not defined
    void operator =(Full &); // not defined

    virtual ~Full() {}

    osl::Mutex m_mutex;
    sal_Int32 m_a1;
    css::beans::Ambiguous<
        css::beans::Defaulted< css::beans::Optional< sal_Int32 > > > m_a2;
};

css::uno::Any Full::queryInterface(css::uno::Type const & type)
    throw (css::uno::RuntimeException)
{
    css::uno::Any a(OWeakObject::queryInterface(type));
    if (a.hasValue()) {
        return a;
    }
    a = cppu::queryInterface(
        type,
        static_cast< test::cppuhelper::propertysetmixin::XTest3 * >(this));
    return a.hasValue()
        ? a
        : (cppu::PropertySetMixin<
           test::cppuhelper::propertysetmixin::XTest3 >::queryInterface(
               type));
}

sal_Int32 Full::getFirst() throw (css::uno::RuntimeException) {
    osl::MutexGuard g(m_mutex);
    return m_a1;
}

void Full::setFirst(sal_Int32 value) throw (css::uno::RuntimeException) {
    prepareSet(
        rtl::OUString(RTL_CONSTASCII_USTRINGPARAM("First")), css::uno::Any(),
        css::uno::Any(), 0);
    osl::MutexGuard g(m_mutex);
    m_a1 = value;
}

css::beans::Ambiguous<
    css::beans::Defaulted< css::beans::Optional< sal_Int32 > > >
Full::getSecond()
    throw (css::beans::UnknownPropertyException, css::uno::RuntimeException)
{
    osl::MutexGuard g(m_mutex);
    return m_a2;
}

void Full::setSecond(
    css::beans::Ambiguous<
    css::beans::Defaulted< css::beans::Optional< ::sal_Int32 > > > const &
    value)
    throw (
        css::beans::PropertyVetoException, css::beans::UnknownPropertyException,
        css::uno::RuntimeException)
{
    css::uno::Any v;
    if (value.Value.Value.IsPresent) {
        v <<= value.Value.Value.Value;
    }
    BoundListeners l;
    prepareSet(
        rtl::OUString(RTL_CONSTASCII_USTRINGPARAM("Second")), css::uno::Any(),
        v, &l);
    {
        osl::MutexGuard g(m_mutex);
        m_a2 = value;
    }
    l.notify();
}

sal_Int32 Full::getThird()
    throw (css::beans::UnknownPropertyException, css::uno::RuntimeException)
{
    throw css::beans::UnknownPropertyException(
        rtl::OUString(RTL_CONSTASCII_USTRINGPARAM("Third")),
        static_cast< cppu::OWeakObject * >(this));
}

void Full::setThird(sal_Int32)
    throw (css::beans::UnknownPropertyException, css::uno::RuntimeException)
{
    throw css::beans::UnknownPropertyException(
        rtl::OUString(RTL_CONSTASCII_USTRINGPARAM("Third")),
        static_cast< cppu::OWeakObject * >(this));
}

sal_Int32 Full::getFourth()
    throw (css::beans::UnknownPropertyException, css::uno::RuntimeException)
{
    throw css::beans::UnknownPropertyException(
        rtl::OUString(RTL_CONSTASCII_USTRINGPARAM("Fourth")),
        static_cast< cppu::OWeakObject * >(this));
}

void Full::setFourth(sal_Int32)
    throw (css::beans::UnknownPropertyException, css::uno::RuntimeException)
{
    throw css::beans::UnknownPropertyException(
        rtl::OUString(RTL_CONSTASCII_USTRINGPARAM("Fourth")),
        static_cast< cppu::OWeakObject * >(this));
}

class Supplier:
    public cppu::WeakImplHelper1<
    test::cppuhelper::propertysetmixin::XSupplier >
{
public:
    explicit Supplier(
        css::uno::Reference< css::uno::XComponentContext > const & context):
        m_context(context) {}

    virtual css::uno::Reference< css::lang::XComponent > SAL_CALL getEmpty1()
        throw (css::uno::RuntimeException)
    { return new Empty1(m_context); }

    virtual css::uno::Reference< css::lang::XComponent > SAL_CALL getEmpty2()
        throw (css::uno::RuntimeException)
    { return new Empty2(m_context); }

    virtual css::uno::Reference< test::cppuhelper::propertysetmixin::XTest3 >
    SAL_CALL getFull() throw (css::uno::RuntimeException)
    { return new Full(m_context); }

private:
    Supplier(Supplier &); // not defined
    void operator =(Supplier &); // not defined

    virtual ~Supplier() {}

    css::uno::Reference< css::uno::XComponentContext > m_context;
};

css::uno::Reference< css::uno::XInterface > SAL_CALL create(
    css::uno::Reference< css::uno::XComponentContext > const & context)
    SAL_THROW((css::uno::Exception))
{
    return static_cast< cppu::OWeakObject * >(new Supplier(context));
}

rtl::OUString SAL_CALL getImplementationName() {
    return rtl::OUString(
        RTL_CONSTASCII_USTRINGPARAM(
            "test.cppuhelper.propertysetmixin.comp.CppSupplier"));
}

css::uno::Sequence< rtl::OUString > SAL_CALL getSupportedServiceNames() {
    css::uno::Sequence< rtl::OUString > s(1);
    s[0] = rtl::OUString(
        RTL_CONSTASCII_USTRINGPARAM(
            "test.cppuhelper.propertysetmixin.CppSupplier"));
    return s;
}

cppu::ImplementationEntry entries[] = {
    { &create, &getImplementationName, &getSupportedServiceNames,
      &cppu::createSingleComponentFactory, 0, 0 },
    { 0, 0, 0, 0, 0, 0 } };

}

extern "C" void * SAL_CALL component_getFactory(
    char const * implName, void * serviceManager, void * registryKey)
{
    return cppu::component_getFactoryHelper(
        implName, serviceManager, registryKey, entries);
}

extern "C" void SAL_CALL component_getImplementationEnvironment(
    char const ** envTypeName, uno_Environment **)
{
    *envTypeName = CPPU_CURRENT_LANGUAGE_BINDING_NAME;
<<<<<<< HEAD
}

extern "C" sal_Bool SAL_CALL component_writeInfo(
    void * serviceManager, void * registryKey)
{
    return cppu::component_writeInfoHelper(
        serviceManager, registryKey, entries);
}

/* vim:set shiftwidth=4 softtabstop=4 expandtab: */
=======
}
>>>>>>> ea713649
<|MERGE_RESOLUTION|>--- conflicted
+++ resolved
@@ -427,17 +427,7 @@
     char const ** envTypeName, uno_Environment **)
 {
     *envTypeName = CPPU_CURRENT_LANGUAGE_BINDING_NAME;
-<<<<<<< HEAD
-}
-
-extern "C" sal_Bool SAL_CALL component_writeInfo(
-    void * serviceManager, void * registryKey)
-{
-    return cppu::component_writeInfoHelper(
-        serviceManager, registryKey, entries);
-}
-
-/* vim:set shiftwidth=4 softtabstop=4 expandtab: */
-=======
-}
->>>>>>> ea713649
+}
+
+
+/* vim:set shiftwidth=4 softtabstop=4 expandtab: */