--- conflicted
+++ resolved
@@ -34,7 +34,7 @@
 #include <vcl/msgbox.hxx>
 #include <unotools/viewoptions.hxx>
 
-#define _SVSTDARR_USHORTS
+#define _SVSTDARR_sal_uInt16S
 #include <svl/svstdarr.hxx>
 
 #include "appdata.hxx"
@@ -80,29 +80,16 @@
 
 struct Data_Impl
 {
-<<<<<<< HEAD
-    USHORT nId;                   // The ID
+    sal_uInt16 nId;                   // The ID
     CreateTabPage fnCreatePage;   // Pointer to Factory
     GetTabPageRanges fnGetRanges; // Pointer to Ranges-Function
     SfxTabPage* pTabPage;         // The TabPage itself
-    BOOL bOnDemand;              // Flag: ItemSet onDemand
-    BOOL bRefresh;                // Flag: Page must be re-initialized
+    sal_Bool bOnDemand;              // Flag: ItemSet onDemand
+    sal_Bool bRefresh;                // Flag: Page must be re-initialized
 
     // Constructor
-    Data_Impl( USHORT Id, CreateTabPage fnPage,
-               GetTabPageRanges fnRanges, BOOL bDemand ) :
-=======
-    sal_uInt16 nId;                  // Die ID
-    CreateTabPage fnCreatePage;  // Pointer auf die Factory
-    GetTabPageRanges fnGetRanges;// Pointer auf die Ranges-Funktion
-    SfxTabPage* pTabPage;        // die TabPage selber
-    sal_Bool bOnDemand;              // Flag: ItemSet onDemand
-    sal_Bool bRefresh;               // Flag: Seite mu\s neu initialisiert werden
-
-    // Konstruktor
     Data_Impl( sal_uInt16 Id, CreateTabPage fnPage,
                GetTabPageRanges fnRanges, sal_Bool bDemand ) :
->>>>>>> 224bd63b
 
         nId         ( Id ),
         fnCreatePage( fnPage ),
@@ -505,21 +492,12 @@
     SfxViewFrame* pViewFrame,     // Frame, to which the Dialog belongs
     Window* pParent,              // Parent Window
     const ResId& rResId,            // ResourceId
-<<<<<<< HEAD
     const SfxItemSet* pItemSet,   // Itemset with the data;
                                   // can be NULL, when Pages are onDemand
-    BOOL bEditFmt,                // Flag: templates are processed
+    sal_Bool bEditFmt,                // Flag: templates are processed
                                   // when yes -> additional Button for standard
     const String* pUserButtonText // Text for UserButton;
                                   // if != 0, the UserButton is created
-=======
-    const SfxItemSet* pItemSet,     // Itemset mit den Daten;
-                                    // kann NULL sein, wenn Pages onDemand
-    sal_Bool bEditFmt,      // Flag: es werden Vorlagen bearbeitet
-                        // wenn ja -> zus"atzlicher Button f"ur Standard
-    const String* pUserButtonText   // Text fuer BenutzerButton;
-                                    // wenn != 0, wird der UserButton erzeugt
->>>>>>> 224bd63b
 ) :
     TabDialog( pParent, rResId ),
     pFrame( pViewFrame ),
@@ -540,21 +518,12 @@
 (
     Window* pParent,              // Parent Window
     const ResId& rResId,            // ResourceId
-<<<<<<< HEAD
     const SfxItemSet* pItemSet,   // Itemset with the data;
                                   // can be NULL, when Pages are onDemand
-    BOOL bEditFmt,                // Flag: templates are processed
+    sal_Bool bEditFmt,                // Flag: templates are processed
                                   // when yes -> additional Button for standard
     const String* pUserButtonText // Text for UserButton;
                                   // if != 0, the UserButton is created
-=======
-    const SfxItemSet* pItemSet,     // Itemset mit den Daten; kann NULL sein,
-                                    // wenn Pages onDemand
-    sal_Bool bEditFmt,      // Flag: es werden Vorlagen bearbeitet
-                        // wenn ja -> zus"atzlicher Button f"ur Standard
-    const String* pUserButtonText   // Text f"ur BenutzerButton;
-                                    // wenn != 0, wird der UserButton erzeugt
->>>>>>> 224bd63b
 ) :
     TabDialog( pParent, rResId ),
     pFrame( 0 ),
@@ -576,17 +545,10 @@
     const ResId& rResId,            // ResourceId
     sal_uInt16 nSetId,
     SfxBindings& rBindings,
-<<<<<<< HEAD
-    BOOL bEditFmt,                // Flag: templates are processed
+    sal_Bool bEditFmt,                // Flag: templates are processed
                                   // when yes -> additional Button for standard
     const String* pUserButtonText // Text for UserButton;
                                   // if != 0, the UserButton is created
-=======
-    sal_Bool bEditFmt,      // Flag: es werden Vorlagen bearbeitet
-                        // wenn ja -> zus"atzlicher Button f"ur Standard
-    const String* pUserButtonText   // Text f"ur BenutzerButton;
-                                    // wenn != 0, wird der UserButton erzeugt
->>>>>>> 224bd63b
 ) :
     TabDialog( pParent, rResId ),
     pFrame( 0 ),
@@ -702,17 +664,10 @@
         aBaseFmtBtn.SetClickHdl( LINK( this, SfxTabDialog, BaseFmtHdl ) );
         aBaseFmtBtn.SetHelpId( HID_TABDLG_STANDARD_BTN );
 
-<<<<<<< HEAD
         // bFmt = temporary Flag passed on in the Constructor(),
-        // if bFmt == 2, then also TRUE,
+        // if bFmt == 2, then also sal_True,
         // additional suppression of the standard button,
-        // after the Initializing set to TRUE again
-=======
-        // bFmt = tempor"ares Flag im Ctor() "ubergeben,
-        // wenn bFmt == 2, dann auch sal_True,
-        // zus"atzlich Ausblendung vom StandardButton,
-        // nach der Initialisierung wieder auf sal_True setzen
->>>>>>> 224bd63b
+        // after the Initializing set to sal_True again
         if ( bFmtFlag != 2 )
             aBaseFmtBtn.Show();
         else
@@ -870,13 +825,8 @@
         SetWindowState( ByteString( aDlgOpt.GetWindowState().getStr(), RTL_TEXTENCODING_ASCII_US ) );
 #endif /* !ENABLE_LAYOUT_SFX_TABDIALOG */
 
-<<<<<<< HEAD
         // initial TabPage from Program/Help/config
-        nActPage = (USHORT)aDlgOpt.GetPageID();
-=======
-        // initiale TabPage aus Programm/Hilfe/Konfig
         nActPage = (sal_uInt16)aDlgOpt.GetPageID();
->>>>>>> 224bd63b
 
         if ( USHRT_MAX != nAppPageId )
             nActPage = nAppPageId;
@@ -927,21 +877,12 @@
 */
 
 (
-<<<<<<< HEAD
-    USHORT nId,                    // Page ID
+    sal_uInt16 nId,                    // Page ID
     CreateTabPage pCreateFunc,     // Pointer to the Factory Method
     GetTabPageRanges pRangesFunc,  // Pointer to the Method for quering
                                    // Ranges onDemand
-    BOOL bItemsOnDemand            // indicates whether the set of this page is
+    sal_Bool bItemsOnDemand            // indicates whether the set of this page is
                                    // requested when created
-=======
-    sal_uInt16 nId,                     // ID der Seite
-    CreateTabPage pCreateFunc,      // Pointer auf die Factory-Methode
-    GetTabPageRanges pRangesFunc,   // Pointer auf die Methode f"ur das
-                                    // Erfragen der Ranges onDemand
-    sal_Bool bItemsOnDemand             // gibt an, ob das Set dieser Seite beim
-                                    // Erzeugen der Seite erfragt wird
->>>>>>> 224bd63b
 )
 {
     pImpl->pData->Append(
@@ -1055,13 +996,8 @@
 */
 
 (
-<<<<<<< HEAD
-    USHORT,      // Id of the created page
+    sal_uInt16,      // Id of the created page
     SfxTabPage&  // Reference to the created page
-=======
-    sal_uInt16,         // Id der erzeugten Seite
-    SfxTabPage&     // Referenz auf die erzeugte Seite
->>>>>>> 224bd63b
 )
 {
 }
@@ -1118,13 +1054,8 @@
 
     [Return value]
 
-<<<<<<< HEAD
     RET_OK:       if at least one page has returned from FillItemSet,
                   otherwise RET_CANCEL.
-=======
-    RET_OK: wenn mindestens eine Seite sal_True als Returnwert von
-            FillItemSet geliefert hat, sonst RET_CANCEL.
->>>>>>> 224bd63b
 */
 
 {
@@ -1133,11 +1064,7 @@
     if ( !pOutSet )
     {
         if ( !pExampleSet && pSet )
-<<<<<<< HEAD
-            pOutSet = pSet->Clone( FALSE );  // without Items
-=======
-            pOutSet = pSet->Clone( sal_False ); // ohne Items
->>>>>>> 224bd63b
+            pOutSet = pSet->Clone( sal_False );  // without Items
         else if ( pExampleSet )
             pOutSet = new SfxItemSet( *pExampleSet );
     }
@@ -1369,13 +1296,8 @@
 
             if ( *pTmpRanges == *pU )
             {
-<<<<<<< HEAD
                 // Range which two identical values -> only set one Item
-                USHORT nWh = pPool->GetWhich( *pTmpRanges );
-=======
-                // Range mit zwei gleichen Werten -> nur ein Item setzen
                 sal_uInt16 nWh = pPool->GetWhich( *pTmpRanges );
->>>>>>> 224bd63b
                 pExampleSet->ClearItem( nWh );
                 aTmpSet.ClearItem( nWh );
                 // At the Outset of InvalidateItem,
@@ -1384,38 +1306,22 @@
             }
             else
             {
-<<<<<<< HEAD
                 // Correct Range with multiple values
-                USHORT nTmp = *pTmpRanges, nTmpEnd = *pU;
+                sal_uInt16 nTmp = *pTmpRanges, nTmpEnd = *pU;
                 DBG_ASSERT( nTmp <= nTmpEnd, "Range is sorted the wrong way" );
 
                 if ( nTmp > nTmpEnd )
                 {
                     // If really sorted wrongly, then set new
-                    USHORT nTmp1 = nTmp;
-=======
-                // richtiger Range mit mehreren Werten
-                sal_uInt16 nTmp = *pTmpRanges, nTmpEnd = *pU;
-                DBG_ASSERT( nTmp <= nTmpEnd, "Range ist falsch sortiert" );
-
-                if ( nTmp > nTmpEnd )
-                {
-                    // wenn wirklich falsch sortiert, dann neu setzen
                     sal_uInt16 nTmp1 = nTmp;
->>>>>>> 224bd63b
                     nTmp = nTmpEnd;
                     nTmpEnd = nTmp1;
                 }
 
                 while ( nTmp <= nTmpEnd )
                 {
-<<<<<<< HEAD
                     // Iterate over the Range and set the Items
-                    USHORT nWh = pPool->GetWhich( nTmp );
-=======
-                    // "uber den Range iterieren, und die Items setzen
                     sal_uInt16 nWh = pPool->GetWhich( nTmp );
->>>>>>> 224bd63b
                     pExampleSet->ClearItem( nWh );
                     aTmpSet.ClearItem( nWh );
                     // At the Outset of InvalidateItem,
@@ -1447,21 +1353,11 @@
 
 /*  [Description]
 
-<<<<<<< HEAD
     Handler that is called by StarView for switching to a different page.
     If the page not exist yet then it is created and the virtual Method
-    <SfxTabDialog::PageCreated( USHORT, SfxTabPage &)> is called. If the page
+    <SfxTabDialog::PageCreated( sal_uInt16, SfxTabPage &)> is called. If the page
     exist, then the if possible the <SfxTabPage::Reset(const SfxItemSet &)> or
     <SfxTabPage::ActivatePage(const SfxItemSet &)> is called.
-=======
-    Handler, der vor dem Umschalten auf eine andere Seite
-    durch Starview gerufen wird.
-    Existiert die Seite noch nicht, so wird sie erzeugt und
-    die virtuelle Methode <SfxTabDialog::PageCreated( sal_uInt16, SfxTabPage &)>
-    gerufen. Existiert die Seite bereits, so wird ggf.
-    <SfxTabPage::Reset(const SfxItemSet &)> oder
-    <SfxTabPage::ActivatePage(const SfxItemSet &)> gerufen.
->>>>>>> 224bd63b
 */
 
 {
@@ -1626,27 +1522,16 @@
     if ( nRet & SfxTabPage::REFRESH_SET )
     {
         pSet = GetRefreshedSet();
-<<<<<<< HEAD
         DBG_ASSERT( pSet, "GetRefreshedSet() returns NULL" );
         // Flag all Pages as to be initialized as new
-        const USHORT nCount = pImpl->pData->Count();
-=======
-        DBG_ASSERT( pSet, "GetRefreshedSet() liefert NULL" );
-        // alle Pages als neu zu initialsieren flaggen
         const sal_uInt16 nCount = pImpl->pData->Count();
->>>>>>> 224bd63b
 
         for ( sal_uInt16 i = 0; i < nCount; ++i )
         {
             Data_Impl* pObj = (*pImpl->pData)[i];
 
-<<<<<<< HEAD
             if ( pObj->pTabPage != pPage ) // Do not refresh own Page anymore
-                pObj->bRefresh = TRUE;
-=======
-            if ( pObj->pTabPage != pPage ) // eigene Page nicht mehr refreshen
                 pObj->bRefresh = sal_True;
->>>>>>> 224bd63b
             else
                 pObj->bRefresh = sal_False;
         }
@@ -1673,13 +1558,8 @@
 */
 
 (
-<<<<<<< HEAD
-    USHORT nId  // the Id, under which the page was added at AddTabPage().
+    sal_uInt16 nId  // the Id, under which the page was added at AddTabPage().
                 // hinzugefügt wurde.
-=======
-    sal_uInt16 nId  // die Id, unter der die Seite bei AddTabPage()
-                // hinzugef"ugt wurde.
->>>>>>> 224bd63b
 ) const
 {
     Data_Impl* pDataObject = Find( *pImpl->pData, nId );
@@ -1756,26 +1636,14 @@
 
     [Return value]
 
-    Pointer to a null-terminated array of USHORT. This array belongs to the
+    Pointer to a null-terminated array of sal_uInt16. This array belongs to the
     dialog and is deleted when the dialogue is destroy.
 
     [Cross-reference]
 
-<<<<<<< HEAD
-    <SfxTabDialog::AddTabPage(USHORT, CreateTabPage, GetTabPageRanges, BOOL)>
-    <SfxTabDialog::AddTabPage(USHORT, const String &, CreateTabPage, GetTabPageRanges, BOOL, USHORT)>
-    <SfxTabDialog::AddTabPage(USHORT, const Bitmap &, CreateTabPage, GetTabPageRanges, BOOL, USHORT)>
-=======
     <SfxTabDialog::AddTabPage(sal_uInt16, CreateTabPage, GetTabPageRanges, sal_Bool)>
     <SfxTabDialog::AddTabPage(sal_uInt16, const String &, CreateTabPage, GetTabPageRanges, sal_Bool, sal_uInt16)>
     <SfxTabDialog::AddTabPage(sal_uInt16, const Bitmap &, CreateTabPage, GetTabPageRanges, sal_Bool, sal_uInt16)>
-
-    [R"uckgabewert]
-
-    Pointer auf nullterminiertes Array von USHORTs
-    Dieses Array geh"ort dem Dialog und wird beim
-    Zerst"oren des Dialogs gel"oscht.
->>>>>>> 224bd63b
 */
 
 {
