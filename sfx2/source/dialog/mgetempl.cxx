--- conflicted
+++ resolved
@@ -214,13 +214,8 @@
 
     if ( i < nCount )
     {
-<<<<<<< HEAD
-        USHORT nStyleFilterIdx = 0xffff;
+        sal_uInt16 nStyleFilterIdx = 0xffff;
         // Filter flags
-=======
-        sal_uInt16 nStyleFilterIdx = 0xffff;
-        // Filterflags
->>>>>>> 224bd63b
         const SfxStyleFilter& rList = pItem->GetFilterList();
         nCount = rList.size();
         sal_uInt16 nIdx = 0;
@@ -313,13 +308,8 @@
 {
     if ( pBox->IsEnabled() )
     {
-<<<<<<< HEAD
         // it is the current entry, which name was modified
-        const BOOL bSelect = pBox->GetSelectEntry() == aBuf;
-=======
-        // ist der aktuelle Eintrag, dessen Namen modifizieren wurde
         const sal_Bool bSelect = pBox->GetSelectEntry() == aBuf;
->>>>>>> 224bd63b
         pBox->RemoveEntry( aBuf );
         pBox->InsertEntry( rNew );
 
@@ -413,22 +403,14 @@
 
     [Parameter]
 
-<<<<<<< HEAD
     SfxItemSet &rAttrSet    The set, which receives the data.
 
     [Return value]
 
-    BOOL                    TRUE:  The data had been changed
-                            FALSE: The data had not been changed
+    sal_Bool                sal_True:  The data had been changed
+                            sal_False: The data had not been changed
 
     [Cross-reference]
-=======
-    [R"uckgabewert]
-    sal_Bool                        sal_True:  es hat eine "Anderung der Daten
-                                       stattgefunden
-                                    sal_False: es hat keine "Anderung der Daten
-                                       stattgefunden
->>>>>>> 224bd63b
 
     <class SfxTabDialog>
 */
@@ -442,15 +424,9 @@
          nFilterIdx != aFilterLb.GetSavedValue()    &&
          aFilterLb.IsEnabled() )
     {
-<<<<<<< HEAD
-        bModified = TRUE;
+        bModified = sal_True;
         DBG_ASSERT( pItem, "No Item" );
         // is only possibly for user templates
-=======
-        bModified = sal_True;
-        DBG_ASSERT( pItem, "kein Item" );
-        // geht nur bei Benutzervorlagen
->>>>>>> 224bd63b
 #if OSL_DEBUG_LEVEL > 1
         sal_uInt16 nIdx = (sal_uInt16)(long)aFilterLb.GetEntryData( nFilterIdx );
         SfxFilterTupel* p = pItem->GetFilterList()[ nIdx ];
