--- conflicted
+++ resolved
@@ -47,13 +47,8 @@
 (
     Window* pParent,            // Parent
     const ResId& rResId,        // ResId
-<<<<<<< HEAD
     SfxStyleSheetBase& rStyle,  // stylesheet to be processed
-    BOOL bFreeRes,              // Flag release resources
-=======
-    SfxStyleSheetBase& rStyle,  // zu bearbeitendes StyleSheet
-    sal_Bool bFreeRes,              // Flag Resourcen freigeben
->>>>>>> 224bd63b
+    sal_Bool bFreeRes,              // Flag release resources
     const String* pUserBtnTxt
 ) :
 
@@ -64,15 +59,9 @@
 
     SfxTabDialog( pParent, rResId,
                   rStyle.GetItemSet().Clone(),
-<<<<<<< HEAD
-                  // return TRUE also without ParentSupport , but extended
-                  // to suppress the standardButton
-                  rStyle.HasParentSupport() ? TRUE : 2,
-=======
                   // auch ohne ParentSupport TRUE "ubergeben, aber erweitert
                   // um den StandardButton zu unterdr"ucken
                   rStyle.HasParentSupport() ? sal_True : 2,
->>>>>>> 224bd63b
                   pUserBtnTxt ),
 
     pStyle( &rStyle )
