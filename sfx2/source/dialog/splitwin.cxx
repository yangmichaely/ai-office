/* -*- Mode: C++; tab-width: 4; indent-tabs-mode: nil; c-basic-offset: 4 -*- */
/*************************************************************************
 *
 * DO NOT ALTER OR REMOVE COPYRIGHT NOTICES OR THIS FILE HEADER.
 *
 * Copyright 2000, 2010 Oracle and/or its affiliates.
 *
 * OpenOffice.org - a multi-platform office productivity suite
 *
 * This file is part of OpenOffice.org.
 *
 * OpenOffice.org is free software: you can redistribute it and/or modify
 * it under the terms of the GNU Lesser General Public License version 3
 * only, as published by the Free Software Foundation.
 *
 * OpenOffice.org is distributed in the hope that it will be useful,
 * but WITHOUT ANY WARRANTY; without even the implied warranty of
 * MERCHANTABILITY or FITNESS FOR A PARTICULAR PURPOSE.  See the
 * GNU Lesser General Public License version 3 for more details
 * (a copy is included in the LICENSE file that accompanied this code).
 *
 * You should have received a copy of the GNU Lesser General Public License
 * version 3 along with OpenOffice.org.  If not, see
 * <http://www.openoffice.org/license.html>
 * for a copy of the LGPLv3 License.
 *
 ************************************************************************/

// MARKER(update_precomp.py): autogen include statement, do not remove
#include "precompiled_sfx2.hxx"

#ifdef SOLARIS
#include <ctime>
#endif

#include <string>

#include <vcl/wrkwin.hxx>
#include <unotools/viewoptions.hxx>

#include <vcl/timer.hxx>

#include "splitwin.hxx"
#include "workwin.hxx"
#include <sfx2/dockwin.hxx>
#include <sfx2/app.hxx>
#include "dialog.hrc"
#include "sfx2/sfxresid.hxx"
#include <sfx2/mnumgr.hxx>
#include "virtmenu.hxx"
#include <sfx2/msgpool.hxx>
#include <sfx2/viewfrm.hxx>

using namespace ::com::sun::star::uno;
using namespace ::rtl;

#define VERSION 1
#define nPixel  30L
#define USERITEM_NAME           OUString(RTL_CONSTASCII_USTRINGPARAM("UserItem"))

struct SfxDock_Impl
{
<<<<<<< HEAD
    USHORT              nType;
    SfxDockingWindow*  pWin;      // SplitWindow has this window
    BOOL                bNewLine;
    BOOL               bHide;     // SplitWindow had this window
=======
    sal_uInt16              nType;
    SfxDockingWindow*   pWin;           // SplitWindow hat dieses Fenster
    sal_Bool                bNewLine;
    sal_Bool                bHide;          // SplitWindow hatte dieses Fenster
>>>>>>> 224bd63b
    long                nSize;
};

typedef SfxDock_Impl* SfxDockPtr;
SV_DECL_PTRARR_DEL( SfxDockArr_Impl, SfxDockPtr, 4, 4)
SV_IMPL_PTRARR( SfxDockArr_Impl, SfxDockPtr);

class SfxEmptySplitWin_Impl : public SplitWindow
{
/*  [Description]

    The SfxEmptySplitWin_Impldow is an empty SplitWindow, that replaces the
    SfxSplitWindow AutoHide mode. It only serves as a placeholder to receive
    mouse moves and if possible blend in the true SplitWindow display.
*/
friend class SfxSplitWindow;

    SfxSplitWindow*     pOwner;
    sal_Bool                bFadeIn;
    sal_Bool                bAutoHide;
    sal_Bool                bSplit;
    sal_Bool                bEndAutoHide;
    Timer               aTimer;
    Point               aLastPos;
    sal_uInt16              nState;

                        SfxEmptySplitWin_Impl( SfxSplitWindow *pParent )
                            : SplitWindow( pParent->GetParent(), WinBits( WB_BORDER | WB_3DLOOK ) )
                            , pOwner( pParent )
                            , bFadeIn( sal_False )
                            , bAutoHide( sal_False )
                            , bSplit( sal_False )
                            , bEndAutoHide( sal_False )
                            , nState( 1 )
                        {
                            aTimer.SetTimeoutHdl(
                                LINK(pOwner, SfxSplitWindow, TimerHdl ) );
                            aTimer.SetTimeout( 200 );
                            SetAlign( pOwner->GetAlign() );
                            Actualize();
                            ShowAutoHideButton( pOwner->IsAutoHideButtonVisible() );
                            ShowFadeInHideButton( sal_True );
                        }

                        ~SfxEmptySplitWin_Impl()
                        {
                            aTimer.Stop();
                        }

    virtual void        MouseMove( const MouseEvent& );
    virtual void        AutoHide();
    virtual void        FadeIn();
    void                Actualize();
};

void SfxEmptySplitWin_Impl::Actualize()
{
    Size aSize( pOwner->GetSizePixel() );
    switch ( pOwner->GetAlign() )
    {
        case WINDOWALIGN_LEFT:
        case WINDOWALIGN_RIGHT:
            aSize.Width() = GetFadeInSize();
            break;
        case WINDOWALIGN_TOP:
        case WINDOWALIGN_BOTTOM:
            aSize.Height() = GetFadeInSize();
            break;
    }

    SetSizePixel( aSize );
}

void SfxEmptySplitWin_Impl::AutoHide()
{
    pOwner->SetPinned_Impl( !pOwner->bPinned );
    pOwner->SaveConfig_Impl();
    bAutoHide = sal_True;
    FadeIn();
}

void SfxEmptySplitWin_Impl::FadeIn()
{
    if (!bAutoHide )
        bAutoHide = IsFadeNoButtonMode();
    pOwner->SetFadeIn_Impl( sal_True );
    pOwner->Show_Impl();
    if ( bAutoHide )
    {
        // Set Timer to close; the caller has to ensure themselves that the
        // Window is not closed instantly (eg by setting the focus or a modal
        // mode.
        aLastPos = GetPointerPosPixel();
        aTimer.Start();
    }
    else
        pOwner->SaveConfig_Impl();
}

//-------------------------------------------------------------------------

void SfxSplitWindow::MouseButtonDown( const MouseEvent& rMEvt )
{
    if ( rMEvt.GetClicks() != 2 )
        SplitWindow::MouseButtonDown( rMEvt );
}

void SfxEmptySplitWin_Impl::MouseMove( const MouseEvent& rMEvt )
{
    SplitWindow::MouseMove( rMEvt );
}

//-------------------------------------------------------------------------

SfxSplitWindow::SfxSplitWindow( Window* pParent, SfxChildAlignment eAl,
        SfxWorkWindow *pW, sal_Bool bWithButtons, WinBits nBits )

/*  [Description]

    A SfxSplitWindow brings the recursive structure of the SV-SplitWindows to
    the outside by simulating a table-like structure with rows and columns
    (maximum recursion depth 2). Furthermore, it ensures the persistence of
    the arrangement of the SfxDockingWindows.
*/

:   SplitWindow ( pParent, nBits | WB_HIDE ),
    eAlign(eAl),
    pWorkWin(pW),
    pDockArr( new SfxDockArr_Impl ),
    bLocked(sal_False),
    bPinned(sal_True),
    pEmptyWin(NULL),
    pActive(NULL)
{
    if ( bWithButtons )
    {
        ShowAutoHideButton( sal_False );    // no autohide button (pin) anymore
        ShowFadeOutButton( sal_True );
    }

    // Set SV-Alignment
    WindowAlign eTbxAlign;
    switch ( eAlign )
    {
        case SFX_ALIGN_LEFT:
            eTbxAlign = WINDOWALIGN_LEFT;
            break;
        case SFX_ALIGN_RIGHT:
            eTbxAlign = WINDOWALIGN_RIGHT;
            break;
        case SFX_ALIGN_TOP:
            eTbxAlign = WINDOWALIGN_TOP;
            break;
        case SFX_ALIGN_BOTTOM:
            eTbxAlign = WINDOWALIGN_BOTTOM;
            bPinned = sal_True;
            break;
        default:
            eTbxAlign = WINDOWALIGN_TOP;  // some sort of default...
            break;  // -Wall lots not handled..
    }

    SetAlign (eTbxAlign);
    pEmptyWin = new SfxEmptySplitWin_Impl( this );
    if ( bPinned )
    {
        pEmptyWin->bFadeIn = sal_True;
        pEmptyWin->nState = 2;
    }

    if ( bWithButtons )
    {
        //  Read Configuration
        String aWindowId = String::CreateFromAscii("SplitWindow");
        aWindowId += String::CreateFromInt32( (sal_Int32) eTbxAlign );
        SvtViewOptions aWinOpt( E_WINDOW, aWindowId );
        String aWinData;
        Any aUserItem = aWinOpt.GetUserItem( USERITEM_NAME );
        OUString aTemp;
        if ( aUserItem >>= aTemp )
            aWinData = String( aTemp );
        if ( aWinData.Len() && aWinData.GetChar( (sal_uInt16) 0 ) == 'V' )
        {
            pEmptyWin->nState = (sal_uInt16) aWinData.GetToken( 1, ',' ).ToInt32();
            if ( pEmptyWin->nState & 2 )
                pEmptyWin->bFadeIn = sal_True;
            bPinned = sal_True; // always assume pinned - floating mode not used anymore

            sal_uInt16 i=2;
            sal_uInt16 nCount = (sal_uInt16) aWinData.GetToken(i++, ',').ToInt32();
            for ( sal_uInt16 n=0; n<nCount; n++ )
            {
                SfxDock_Impl *pDock = new SfxDock_Impl;
                pDock->pWin = 0;
                pDock->bNewLine = sal_False;
                pDock->bHide = sal_True;
                pDock->nType = (sal_uInt16) aWinData.GetToken(i++, ',').ToInt32();
                if ( !pDock->nType )
                {
<<<<<<< HEAD
                  // could mean NewLine
                    pDock->nType = (USHORT) aWinData.GetToken(i++, ',').ToInt32();
=======
                    // K"onnte NewLine bedeuten
                    pDock->nType = (sal_uInt16) aWinData.GetToken(i++, ',').ToInt32();
>>>>>>> 224bd63b
                    if ( !pDock->nType )
                    {
                        // Read error
                        delete pDock;
                        break;
                    }
                    else
                        pDock->bNewLine = sal_True;
                }

                pDockArr->Insert(pDock,n);
            }
        }
    }
    else
    {
        bPinned = sal_True;
        pEmptyWin->bFadeIn = sal_True;
        pEmptyWin->nState = 2;
    }

    SetAutoHideState( !bPinned );
    pEmptyWin->SetAutoHideState( !bPinned );
}

//-------------------------------------------------------------------------

SfxSplitWindow::~SfxSplitWindow()
{
    if ( !pWorkWin->GetParent_Impl() )
        SaveConfig_Impl();

    if ( pEmptyWin )
    {
        // Set pOwner to NULL, otherwise try to delete pEmptyWin once more. The
        // window that is just beeing docked is always deleted from the outside.
        pEmptyWin->pOwner = NULL;
        delete pEmptyWin;
    }

    delete pDockArr;
}

void SfxSplitWindow::SaveConfig_Impl()
{
    // Save configuration
    String aWinData('V');
    aWinData += String::CreateFromInt32( VERSION );
    aWinData += ',';
    aWinData += String::CreateFromInt32( pEmptyWin->nState );
    aWinData += ',';

    sal_uInt16 nCount = 0;
    sal_uInt16 n;
    for ( n=0; n<pDockArr->Count(); n++ )
    {
        SfxDock_Impl *pDock = (*pDockArr)[n];
        if ( pDock->bHide || pDock->pWin )
            nCount++;
    }

    aWinData += String::CreateFromInt32( nCount );

    for ( n=0; n<pDockArr->Count(); n++ )
    {
        SfxDock_Impl *pDock = (*pDockArr)[n];
        if ( !pDock->bHide && !pDock->pWin )
            continue;
        if ( pDock->bNewLine )
            aWinData += DEFINE_CONST_UNICODE(",0");
        aWinData += ',';
        aWinData += String::CreateFromInt32( pDock->nType);
    }

    String aWindowId = String::CreateFromAscii("SplitWindow");
    aWindowId += String::CreateFromInt32( (sal_Int32) GetAlign() );
    SvtViewOptions aWinOpt( E_WINDOW, aWindowId );
    aWinOpt.SetUserItem( USERITEM_NAME, makeAny( OUString( aWinData ) ) );
}

//-------------------------------------------------------------------------

void SfxSplitWindow::StartSplit()
{
    long nSize = 0;
    Size aSize = GetSizePixel();

    if ( pEmptyWin )
    {
        pEmptyWin->bFadeIn = sal_True;
        pEmptyWin->bSplit = sal_True;
    }

    Rectangle aRect = pWorkWin->GetFreeArea( !bPinned );
    switch ( GetAlign() )
    {
        case WINDOWALIGN_LEFT:
        case WINDOWALIGN_RIGHT:
            nSize = aSize.Width() + aRect.GetWidth();
            break;
        case WINDOWALIGN_TOP:
        case WINDOWALIGN_BOTTOM:
            nSize = aSize.Height() + aRect.GetHeight();
            break;
    }

    SetMaxSizePixel( nSize );
}

//-------------------------------------------------------------------------

void SfxSplitWindow::SplitResize()
{
    if ( bPinned )
    {
        pWorkWin->ArrangeChilds_Impl();
        pWorkWin->ShowChilds_Impl();
    }
    else
        pWorkWin->ArrangeAutoHideWindows( this );
}

//-------------------------------------------------------------------------

void SfxSplitWindow::Split()
{
    if ( pEmptyWin )
        pEmptyWin->bSplit = sal_False;

    SplitWindow::Split();

    sal_uInt16 nCount = pDockArr->Count();
    for ( sal_uInt16 n=0; n<nCount; n++ )
    {
        SfxDock_Impl *pD = (*pDockArr)[n];
        if ( pD->pWin )
        {
            sal_uInt16 nId = pD->nType;
            long nSize    = GetItemSize( nId, SWIB_FIXED );
            long nSetSize = GetItemSize( GetSet( nId ) );
            Size aSize;

            if ( IsHorizontal() )
            {
                aSize.Width()  = nSize;
                aSize.Height() = nSetSize;
            }
            else
            {
                aSize.Width()  = nSetSize;
                aSize.Height() = nSize;
            }

            pD->pWin->SetItemSize_Impl( aSize );
        }
    }

    SaveConfig_Impl();
}

//-------------------------------------------------------------------------

void SfxSplitWindow::InsertWindow( SfxDockingWindow* pDockWin, const Size& rSize)

/*  [Description]

    To insert SfxDockingWindows can no position be passed. The SfxSplitWindow
    searches the last marked one to the passed SfxDockingWindow or appends a
    new one at the end.
*/
{
<<<<<<< HEAD
    short nLine = -1;  // so that the first window cab set nline to 0
    USHORT nL;
    USHORT nPos = 0;
    BOOL bNewLine = TRUE;
    BOOL bSaveConfig = FALSE;
=======
    short nLine = -1;       // damit erstes Fenster nLine auf 0 hochsetzen kann
    sal_uInt16 nL;
    sal_uInt16 nPos = 0;
    sal_Bool bNewLine = sal_True;
    sal_Bool bSaveConfig = sal_False;
>>>>>>> 224bd63b
    SfxDock_Impl *pFoundDock=0;
    sal_uInt16 nCount = pDockArr->Count();
    for ( sal_uInt16 n=0; n<nCount; n++ )
    {
        SfxDock_Impl *pDock = (*pDockArr)[n];
        if ( pDock->bNewLine )
        {
            // The window opens a new line
            if ( pFoundDock )
                // But after the just inserted window
                break;

            // New line
            nPos = 0;
            bNewLine = sal_True;
        }

        if ( pDock->pWin )
        {
            // Does there exist a window now at this position
            if ( bNewLine && !pFoundDock )
            {
                // Not known until now in which real line it is located
                GetWindowPos( pDock->pWin, nL, nPos );
                nLine = (short) nL;
            }

            if ( !pFoundDock )
            {
                // The window is located before the inserted one
                nPos++;
            }

<<<<<<< HEAD
            // Line is opened
            bNewLine = FALSE;
=======
            // Zeile ist schon er"offnet
            bNewLine = sal_False;
>>>>>>> 224bd63b
            if ( pFoundDock )
                break;
        }

        if ( pDock->nType == pDockWin->GetType() )
        {
            DBG_ASSERT( !pFoundDock && !pDock->pWin, "Window does already exist!");
            pFoundDock = pDock;
            if ( !bNewLine )
                break;
            else
            {
                // A new line has been created but no window was fond there;
                // continue searching for a window in this line in-order to set
                // bNewLine correctly. While doing so nline or nPos are not
                // to be changed!
                nLine++;
            }
        }
    }

    if ( !pFoundDock )
    {
        // Not found, insert at end
        pFoundDock = new SfxDock_Impl;
        pFoundDock->bHide = sal_True;
        pDockArr->Insert( pFoundDock, nCount );
        pFoundDock->nType = pDockWin->GetType();
        nLine++;
        nPos = 0;
        bNewLine = sal_True;
        pFoundDock->bNewLine = bNewLine;
        bSaveConfig = sal_True;
    }

    pFoundDock->pWin = pDockWin;
    pFoundDock->bHide = sal_False;
    InsertWindow_Impl( pFoundDock, rSize, nLine, nPos, bNewLine );
    if ( bSaveConfig )
        SaveConfig_Impl();
}

//-------------------------------------------------------------------------

void SfxSplitWindow::ReleaseWindow_Impl(SfxDockingWindow *pDockWin, sal_Bool bSave)

/*  [Description]

    The docking window is no longer stored in the internal data.
*/

{
    SfxDock_Impl *pDock=0;
    sal_uInt16 nCount = pDockArr->Count();
    sal_Bool bFound = sal_False;
    for ( sal_uInt16 n=0; n<nCount; n++ )
    {
        pDock = (*pDockArr)[n];
        if ( pDock->nType == pDockWin->GetType() )
        {
            if ( pDock->bNewLine && n<nCount-1 )
                (*pDockArr)[n+1]->bNewLine = sal_True;

<<<<<<< HEAD
            // Window has a position, this we forget
            bFound = TRUE;
=======
            // Fenster hat schon eine Position, die vergessen wir
            bFound = sal_True;
>>>>>>> 224bd63b
            pDockArr->Remove(n);
            break;
        }
    }

    if ( bFound )
        delete pDock;

    if ( bSave )
        SaveConfig_Impl();
}

//-------------------------------------------------------------------------

void SfxSplitWindow::MoveWindow( SfxDockingWindow* pDockWin, const Size& rSize,
                        sal_uInt16 nLine, sal_uInt16 nPos, sal_Bool bNewLine)

/*  [Description]

    The docking window is moved within the SplitWindows.
*/

{
    sal_uInt16 nL, nP;
    GetWindowPos( pDockWin, nL, nP );

    if ( nLine > nL && GetItemCount( GetItemId( nL, 0 ) ) == 1 )
    {
        // If the last window is removed from its line, then everything slips
        // one line to the front!
        nLine--;
    }
    RemoveWindow( pDockWin );
    InsertWindow( pDockWin, rSize, nLine, nPos, bNewLine );
}

//-------------------------------------------------------------------------

void SfxSplitWindow::InsertWindow( SfxDockingWindow* pDockWin, const Size& rSize,
                        sal_uInt16 nLine, sal_uInt16 nPos, sal_Bool bNewLine)

/*  [Description]

    The DockingWindow that is pushed on this SplitWindow and shall hold the
    given position and size.
*/
{
    ReleaseWindow_Impl( pDockWin, sal_False );
    SfxDock_Impl *pDock = new SfxDock_Impl;
    pDock->bHide = sal_False;
    pDock->nType = pDockWin->GetType();
    pDock->bNewLine = bNewLine;
    pDock->pWin = pDockWin;

    DBG_ASSERT( nPos==0 || !bNewLine, "Wrong Paramenter!");
    if ( bNewLine )
        nPos = 0;

<<<<<<< HEAD
    // The window must be inserted before the first window so that it has the
    // same or a greater position than pDockWin.
    USHORT nCount = pDockArr->Count();
    USHORT nLastWindowIdx(0);

    // If no window is found, a first window is inserted
    USHORT nInsertPos = 0;
    for ( USHORT n=0; n<nCount; n++ )
=======
    // Das Fenster mu\s vor dem ersten Fenster eingef"ugt werden, das die
    // gleiche oder eine gr"o\sere Position hat als pDockWin.
    sal_uInt16 nCount = pDockArr->Count();
    sal_uInt16 nLastWindowIdx(0);

    // Wenn gar kein Fenster gefunden wird, wird als erstes eingef"ugt
    sal_uInt16 nInsertPos = 0;
    for ( sal_uInt16 n=0; n<nCount; n++ )
>>>>>>> 224bd63b
    {
        SfxDock_Impl *pD = (*pDockArr)[n];

        if (pD->pWin)
        {
            // A docked window has been found. If no suitable window behind the
            // the desired insertion point s found, then insertion is done at
            // the end.
            nInsertPos = nCount;
            nLastWindowIdx = n;
            sal_uInt16 nL=0, nP=0;
            GetWindowPos( pD->pWin, nL, nP );

            if ( (nL == nLine && nP == nPos) || nL > nLine )
            {
                DBG_ASSERT( nL == nLine || bNewLine || nPos > 0, "Wrong Parameter!" );
                if ( nL == nLine && nPos == 0 && !bNewLine )
                {
                    DBG_ASSERT(pD->bNewLine, "No new line?");

<<<<<<< HEAD
                    // The posption is pushed to nPos==0
                    pD->bNewLine = FALSE;
                    pDock->bNewLine = TRUE;
=======
                    // Das Fenster wird auf nPos==0 eingeschoben
                    pD->bNewLine = sal_False;
                    pDock->bNewLine = sal_True;
>>>>>>> 224bd63b
                }

                nInsertPos = n != 0 ? nLastWindowIdx + 1 : 0;    // ignore all non-windows after the last window
                break;
            }
        }
    }
    if (nCount != 0 && nInsertPos == nCount && nLastWindowIdx != nCount - 1)
    {
        nInsertPos = nLastWindowIdx + 1;    // ignore all non-windows after the last window
    }

    pDockArr->Insert(pDock, nInsertPos);
    InsertWindow_Impl( pDock, rSize, nLine, nPos, bNewLine );
    SaveConfig_Impl();
}

//-------------------------------------------------------------------------

void SfxSplitWindow::InsertWindow_Impl( SfxDock_Impl* pDock,
                        const Size& rSize,
                        sal_uInt16 nLine, sal_uInt16 nPos, sal_Bool bNewLine)

/*  [Description]

    Adds a DockingWindow, and causes the recalculation of the size of
    the SplitWindows.
*/

{
    SfxDockingWindow* pDockWin = pDock->pWin;

    sal_uInt16 nItemBits = pDockWin->GetWinBits_Impl();

    long nWinSize, nSetSize;
    if ( IsHorizontal() )
    {
        nWinSize = rSize.Width();
        nSetSize = rSize.Height();
    }
    else
    {
        nSetSize = rSize.Width();
        nWinSize = rSize.Height();
    }

    pDock->nSize = nWinSize;

    sal_Bool bUpdateMode = IsUpdateMode();
    if ( bUpdateMode )
        SetUpdateMode( sal_False );

    if ( bNewLine || nLine == GetItemCount( 0 ) )
    {
        // An existing row should not be inserted, instead a new one
        // will be created

        sal_uInt16 nId = 1;
        for ( sal_uInt16 n=0; n<GetItemCount(0); n++ )
        {
            if ( GetItemId(n) >= nId )
                nId = GetItemId(n)+1;
        }

<<<<<<< HEAD
        // Create a new nLine:th line
        USHORT nBits = nItemBits;
=======
        // Eine neue nLine-te Zeile erzeugen
        sal_uInt16 nBits = nItemBits;
>>>>>>> 224bd63b
        if ( GetAlign() == WINDOWALIGN_TOP || GetAlign() == WINDOWALIGN_BOTTOM )
            nBits |= SWIB_COLSET;
        InsertItem( nId, nSetSize, nLine, 0, nBits );
    }

    // Insert the window at line with the position nline. ItemWindowSize set to
    // "percentage" share since the SV then does the re-sizing as expected,
    // "pixel" actually only makes sense if also items with percentage or
    // relative sizes are present.
    nItemBits |= SWIB_PERCENTSIZE;
    bLocked = sal_True;
    sal_uInt16 nSet = GetItemId( nLine );
    InsertItem( pDockWin->GetType(), pDockWin, nWinSize, nPos, nSet, nItemBits );

    // SplitWindows are once created in SFX and when inserting the first
    // DockingWindows is made visable.
    if ( GetItemCount( 0 ) == 1 && GetItemCount( 1 ) == 1 )
    {
        // The Rearranging in WorkWindow and a Show() on the SplitWindow is
        // caues by SfxDockingwindow (->SfxWorkWindow::ConfigChild_Impl)
        if ( !bPinned && !IsFloatingMode() )
        {
            bPinned = sal_True;
            sal_Bool bFadeIn = ( pEmptyWin->nState & 2 ) != 0;
            pEmptyWin->bFadeIn = sal_False;
            SetPinned_Impl( sal_False );
            pEmptyWin->Actualize();
<<<<<<< HEAD
            OSL_TRACE( "SfxSplitWindow::InsertWindow_Impl - registering empty Splitwindow" );
            pWorkWin->RegisterChild_Impl( *GetSplitWindow(), eAlign, TRUE )->nVisible = CHILD_VISIBLE;
=======
            DBG_TRACE( "SfxSplitWindow::InsertWindow_Impl - registering empty Splitwindow" );
            pWorkWin->RegisterChild_Impl( *GetSplitWindow(), eAlign, sal_True )->nVisible = CHILD_VISIBLE;
>>>>>>> 224bd63b
            pWorkWin->ArrangeChilds_Impl();
            if ( bFadeIn )
                FadeIn();
        }
        else
        {
            sal_Bool bFadeIn = ( pEmptyWin->nState & 2 ) != 0;
            pEmptyWin->bFadeIn = sal_False;
            pEmptyWin->Actualize();
#ifdef DBG_UTIL
            if ( !bPinned || !pEmptyWin->bFadeIn )
            {
                OSL_TRACE( "SfxSplitWindow::InsertWindow_Impl - registering empty Splitwindow" );
            }
            else
            {
                OSL_TRACE( "SfxSplitWindow::InsertWindow_Impl - registering real Splitwindow" );
            }
#endif
            pWorkWin->RegisterChild_Impl( *GetSplitWindow(), eAlign, sal_True )->nVisible = CHILD_VISIBLE;
            pWorkWin->ArrangeChilds_Impl();
            if ( bFadeIn )
                FadeIn();
        }

        pWorkWin->ShowChilds_Impl();
    }

    if ( bUpdateMode )
        SetUpdateMode( sal_True );
    bLocked = sal_False;
}

//-------------------------------------------------------------------------

void SfxSplitWindow::RemoveWindow( SfxDockingWindow* pDockWin, sal_Bool bHide )

/*  [Description]

    Removes a DockingWindow. If it was the last one, then the SplitWindow is
    beeing hidden.
*/
{
    sal_uInt16 nSet = GetSet( pDockWin->GetType() );

    // SplitWindows are once created in SFX and is made invisible after
    // removing the last DockingWindows.
    if ( GetItemCount( nSet ) == 1 && GetItemCount( 0 ) == 1 )
    {
        // The Rearranging in WorkWindow is caues by SfxDockingwindow
        Hide();
        pEmptyWin->aTimer.Stop();
        sal_uInt16 nRealState = pEmptyWin->nState;
        FadeOut_Impl();
        pEmptyWin->Hide();
#ifdef DBG_UTIL
        if ( !bPinned || !pEmptyWin->bFadeIn )
        {
            OSL_TRACE( "SfxSplitWindow::RemoveWindow - releasing empty Splitwindow" );
        }
        else
        {
            OSL_TRACE( "SfxSplitWindow::RemoveWindow - releasing real Splitwindow" );
        }
#endif
        pWorkWin->ReleaseChild_Impl( *GetSplitWindow() );
        pEmptyWin->nState = nRealState;
        pWorkWin->ArrangeAutoHideWindows( this );
    }

    SfxDock_Impl *pDock=0;
    sal_uInt16 nCount = pDockArr->Count();
    for ( sal_uInt16 n=0; n<nCount; n++ )
    {
        pDock = (*pDockArr)[n];
        if ( pDock->nType == pDockWin->GetType() )
        {
            pDock->pWin = 0;
            pDock->bHide = bHide;
            break;
        }
    }

<<<<<<< HEAD
    // Remove Windows, and if it was the last of the line, then also remove
    // the line (line = itemset)
    BOOL bUpdateMode = IsUpdateMode();
=======
    // Fenster removen, und wenn es das letzte der Zeile war, auch die Zeile
    // ( Zeile = ItemSet )
    sal_Bool bUpdateMode = IsUpdateMode();
>>>>>>> 224bd63b
    if ( bUpdateMode )
        SetUpdateMode( sal_False );
    bLocked = sal_True;

    RemoveItem( pDockWin->GetType() );

    if ( nSet && !GetItemCount( nSet ) )
        RemoveItem( nSet );

    if ( bUpdateMode )
        SetUpdateMode( sal_True );
    bLocked = sal_False;
};

//-------------------------------------------------------------------------

<<<<<<< HEAD
BOOL SfxSplitWindow::GetWindowPos( const SfxDockingWindow* pWindow,
                                        USHORT& rLine, USHORT& rPos ) const
/*  [Description]
=======
sal_Bool SfxSplitWindow::GetWindowPos( const SfxDockingWindow* pWindow,
                                        sal_uInt16& rLine, sal_uInt16& rPos ) const
/*  [Beschreibung]
>>>>>>> 224bd63b

    Returns the ID of the item sets and items for the DockingWindow in
    the position passed on the old row / column-name.
*/

{
    sal_uInt16 nSet = GetSet ( pWindow->GetType() );
    if ( nSet == SPLITWINDOW_ITEM_NOTFOUND )
        return sal_False;

    rPos  = GetItemPos( pWindow->GetType(), nSet );
    rLine = GetItemPos( nSet );
    return sal_True;
}

//-------------------------------------------------------------------------

<<<<<<< HEAD
BOOL SfxSplitWindow::GetWindowPos( const Point& rTestPos,
                                      USHORT& rLine, USHORT& rPos ) const
/*  [Description]
=======
sal_Bool SfxSplitWindow::GetWindowPos( const Point& rTestPos,
                                      sal_uInt16& rLine, sal_uInt16& rPos ) const
/*  [Beschreibung]
>>>>>>> 224bd63b

    Returns the ID of the item sets and items for the DockingWindow in
    the position passed on the old row / column-name.
*/

{
    sal_uInt16 nId = GetItemId( rTestPos );
    if ( nId == 0 )
        return sal_False;

    sal_uInt16 nSet = GetSet ( nId );
    rPos  = GetItemPos( nId, nSet );
    rLine = GetItemPos( nSet );
    return sal_True;
}

//-------------------------------------------------------------------------

sal_uInt16 SfxSplitWindow::GetLineCount() const

/*  [Description]

    Returns the number of rows = number of sub-itemsets in the root set.
*/
{
    return GetItemCount( 0 );
}

//-------------------------------------------------------------------------

long SfxSplitWindow::GetLineSize( sal_uInt16 nLine ) const

/*  [Description]

    Returns the Row Height of nline itemset.
*/
{
    sal_uInt16 nId = GetItemId( nLine );
    return GetItemSize( nId );
}

//-------------------------------------------------------------------------

sal_uInt16 SfxSplitWindow::GetWindowCount( sal_uInt16 nLine ) const

/*  [Description]

    Returns the total number of windows
*/
{
    sal_uInt16 nId = GetItemId( nLine );
    return GetItemCount( nId );
}

//-------------------------------------------------------------------------

sal_uInt16 SfxSplitWindow::GetWindowCount() const

/*  [Description]

    Returns the total number of windows
*/
{
    return GetItemCount( 0 );
}

//-------------------------------------------------------------------------

void SfxSplitWindow::Command( const CommandEvent& rCEvt )
{
    SplitWindow::Command( rCEvt );
}

//-------------------------------------------------------------------------

IMPL_LINK( SfxSplitWindow, TimerHdl, Timer*, pTimer)
{
    if ( pTimer )
        pTimer->Stop();

    if ( CursorIsOverRect( sal_False ) || !pTimer )
    {
<<<<<<< HEAD
        // If the cursor is within the window, display the SplitWindow and set
        // up the timer for close
        pEmptyWin->bAutoHide = TRUE;
=======
        // Wenn der Mauszeiger innerhalb des Fensters liegt, SplitWindow anzeigen
        // und Timer zum Schlie\sen aufsetzen
        pEmptyWin->bAutoHide = sal_True;
>>>>>>> 224bd63b
        if ( !IsVisible() )
            pEmptyWin->FadeIn();

        pEmptyWin->aLastPos = GetPointerPosPixel();
        pEmptyWin->aTimer.Start();
    }
    else if ( pEmptyWin->bAutoHide )
    {
        if ( GetPointerPosPixel() != pEmptyWin->aLastPos )
        {
            // The mouse has moved within the running time of the timer, thus
            // do nothing
            pEmptyWin->aLastPos = GetPointerPosPixel();
            pEmptyWin->aTimer.Start();
            return 0L;
        }

        // Especially for TF_AUTOSHOW_ON_MOUSEMOVE :
        // If the window is not visible, there is nothing to do
        // (user has simply moved the mouse over pEmptyWin)
        if ( IsVisible() )
        {
            pEmptyWin->bEndAutoHide = sal_False;
            if ( !Application::IsInModalMode() &&
                  !PopupMenu::IsInExecute() &&
                  !pEmptyWin->bSplit && !HasChildPathFocus( sal_True ) )
            {
<<<<<<< HEAD
                // While a modal dialog or a popup menu is open or while the
                // Splitting is done, in any case, do not close. Even as long
                // as one of the Children has the focus, the window remains
                // open.
                pEmptyWin->bEndAutoHide = TRUE;
=======
                // W"ahrend ein modaler Dialog oder ein Popupmenu offen sind
                // oder w"ahrend des Splittens auf keinen Fall zumachen; auch
                // solange eines der Children den Focus hat, bleibt das
                // das Fenster offen
                pEmptyWin->bEndAutoHide = sal_True;
>>>>>>> 224bd63b
            }

            if ( pEmptyWin->bEndAutoHide )
            {
               // As far as I am concered this can be the end of AutoShow
               // But maybe some other SfxSplitWindow will remain open,
               // then all others remain open too.
                if ( !pWorkWin->IsAutoHideMode( this ) )
                {
                    FadeOut_Impl();
                    pWorkWin->ArrangeAutoHideWindows( this );
                }
                else
                {
                    pEmptyWin->aLastPos = GetPointerPosPixel();
                    pEmptyWin->aTimer.Start();
                }
            }
            else
            {
                pEmptyWin->aLastPos = GetPointerPosPixel();
                pEmptyWin->aTimer.Start();
            }
        }
    }

    return 0L;
}

//-------------------------------------------------------------------------

sal_Bool SfxSplitWindow::CursorIsOverRect( sal_Bool bForceAdding ) const
{
    sal_Bool bVisible = IsVisible();

    // Also, take the collapsed SplitWindow into account
    Point aPos = pEmptyWin->GetParent()->OutputToScreenPixel( pEmptyWin->GetPosPixel() );
    Size aSize = pEmptyWin->GetSizePixel();

    if ( bForceAdding )
    {
        // Extend with +/- a few pixels, otherwise it is too nervous
        aPos.X() -= nPixel;
        aPos.Y() -= nPixel;
        aSize.Width() += 2 * nPixel;
        aSize.Height() += 2 * nPixel;
    }

    Rectangle aRect( aPos, aSize );

    if ( bVisible )
    {
        Point aVisPos = GetPosPixel();
        Size aVisSize = GetSizePixel();

        // Extend with +/- a few pixels, otherwise it is too nervous
        aVisPos.X() -= nPixel;
        aVisPos.Y() -= nPixel;
        aVisSize.Width() += 2 * nPixel;
        aVisSize.Height() += 2 * nPixel;

        Rectangle aVisRect( aVisPos, aVisSize );
        aRect = aRect.GetUnion( aVisRect );
    }

    if ( aRect.IsInside( OutputToScreenPixel( ((Window*)this)->GetPointerPosPixel() ) ) )
        return sal_True;
    return sal_False;
}

//-------------------------------------------------------------------------

SplitWindow* SfxSplitWindow::GetSplitWindow()
{
    if ( !bPinned || !pEmptyWin->bFadeIn )
        return pEmptyWin;
    return this;
}

//-------------------------------------------------------------------------
sal_Bool SfxSplitWindow::IsFadeIn() const
{
    return pEmptyWin->bFadeIn;
}

sal_Bool SfxSplitWindow::IsAutoHide( sal_Bool bSelf ) const
{
    return bSelf ? pEmptyWin->bAutoHide && !pEmptyWin->bEndAutoHide : pEmptyWin->bAutoHide;
}

//-------------------------------------------------------------------------

void SfxSplitWindow::SetPinned_Impl( sal_Bool bOn )
{
    if ( bPinned == bOn )
        return;

    bPinned = bOn;
    if ( GetItemCount( 0 ) == 0 )
        return;

    if ( !bOn )
    {
        pEmptyWin->nState |= 1;
        if ( pEmptyWin->bFadeIn )
        {
            // Unregister replacement windows
            OSL_TRACE( "SfxSplitWindow::SetPinned_Impl - releasing real Splitwindow" );
            pWorkWin->ReleaseChild_Impl( *this );
            Hide();
            pEmptyWin->Actualize();
<<<<<<< HEAD
            OSL_TRACE( "SfxSplitWindow::SetPinned_Impl - registering empty Splitwindow" );
            pWorkWin->RegisterChild_Impl( *pEmptyWin, eAlign, TRUE )->nVisible = CHILD_VISIBLE;
=======
            DBG_TRACE( "SfxSplitWindow::SetPinned_Impl - registering empty Splitwindow" );
            pWorkWin->RegisterChild_Impl( *pEmptyWin, eAlign, sal_True )->nVisible = CHILD_VISIBLE;
>>>>>>> 224bd63b
        }

        Point aPos( GetPosPixel() );
        aPos = GetParent()->OutputToScreenPixel( aPos );
        SetFloatingPos( aPos );
        SetFloatingMode( sal_True );
        GetFloatingWindow()->SetOutputSizePixel( GetOutputSizePixel() );

        if ( pEmptyWin->bFadeIn )
            Show();
    }
    else
    {
        pEmptyWin->nState &= ~1;
        SetOutputSizePixel( GetFloatingWindow()->GetOutputSizePixel() );
        SetFloatingMode( sal_False );

        if ( pEmptyWin->bFadeIn )
        {
            // Unregister replacement windows
            OSL_TRACE( "SfxSplitWindow::SetPinned_Impl - releasing empty Splitwindow" );
            pWorkWin->ReleaseChild_Impl( *pEmptyWin );
            pEmptyWin->Hide();
<<<<<<< HEAD
            OSL_TRACE( "SfxSplitWindow::SetPinned_Impl - registering real Splitwindow" );
            pWorkWin->RegisterChild_Impl( *this, eAlign, TRUE )->nVisible = CHILD_VISIBLE;
=======
            DBG_TRACE( "SfxSplitWindow::SetPinned_Impl - registering real Splitwindow" );
            pWorkWin->RegisterChild_Impl( *this, eAlign, sal_True )->nVisible = CHILD_VISIBLE;
>>>>>>> 224bd63b
        }
    }

    SetAutoHideState( !bPinned );
    pEmptyWin->SetAutoHideState( !bPinned );
}

//-------------------------------------------------------------------------

void SfxSplitWindow::SetFadeIn_Impl( sal_Bool bOn )
{
    if ( bOn == pEmptyWin->bFadeIn )
        return;

    if ( GetItemCount( 0 ) == 0 )
        return;

    pEmptyWin->bFadeIn = bOn;
    if ( bOn )
    {
        pEmptyWin->nState |= 2;
        if ( IsFloatingMode() )
        {
            // FloatingWindow is not visable, thus display it
            pWorkWin->ArrangeAutoHideWindows( this );
            Show();
        }
        else
        {
            OSL_TRACE( "SfxSplitWindow::SetFadeIn_Impl - releasing empty Splitwindow" );
            pWorkWin->ReleaseChild_Impl( *pEmptyWin );
            pEmptyWin->Hide();
<<<<<<< HEAD
            OSL_TRACE( "SfxSplitWindow::SetFadeIn_Impl - registering real Splitwindow" );
            pWorkWin->RegisterChild_Impl( *this, eAlign, TRUE )->nVisible = CHILD_VISIBLE;
=======
            DBG_TRACE( "SfxSplitWindow::SetFadeIn_Impl - registering real Splitwindow" );
            pWorkWin->RegisterChild_Impl( *this, eAlign, sal_True )->nVisible = CHILD_VISIBLE;
>>>>>>> 224bd63b
            pWorkWin->ArrangeChilds_Impl();
            pWorkWin->ShowChilds_Impl();
        }
    }
    else
    {
        pEmptyWin->bAutoHide = sal_False;
        pEmptyWin->nState &= ~2;
        if ( !IsFloatingMode() )
        {
            // The window is not "floating", should be hidden
            OSL_TRACE( "SfxSplitWindow::SetFadeIn_Impl - releasing real Splitwindow" );
            pWorkWin->ReleaseChild_Impl( *this );
            Hide();
            pEmptyWin->Actualize();
<<<<<<< HEAD
            OSL_TRACE( "SfxSplitWindow::SetFadeIn_Impl - registering empty Splitwindow" );
            pWorkWin->RegisterChild_Impl( *pEmptyWin, eAlign, TRUE )->nVisible = CHILD_VISIBLE;
=======
            DBG_TRACE( "SfxSplitWindow::SetFadeIn_Impl - registering empty Splitwindow" );
            pWorkWin->RegisterChild_Impl( *pEmptyWin, eAlign, sal_True )->nVisible = CHILD_VISIBLE;
>>>>>>> 224bd63b
            pWorkWin->ArrangeChilds_Impl();
            pWorkWin->ShowChilds_Impl();
            pWorkWin->ArrangeAutoHideWindows( this );
        }
        else
        {
            Hide();
            pWorkWin->ArrangeAutoHideWindows( this );
        }
    }
}

void SfxSplitWindow::AutoHide()
{
    // If this handler is called in the "real" SplitWindow, it is
    // either docked and should be displayed as floating, or vice versa
    if ( !bPinned )
    {
<<<<<<< HEAD
        // It "floats", thus dock it again
        SetPinned_Impl( TRUE );
=======
        // Es "schwebt", also wieder andocken
        SetPinned_Impl( sal_True );
>>>>>>> 224bd63b
        pWorkWin->ArrangeChilds_Impl();
    }
    else
    {
<<<<<<< HEAD
        // In "limbo"
        SetPinned_Impl( FALSE );
=======
        // In den "Schwebezustand" bringen
        SetPinned_Impl( sal_False );
>>>>>>> 224bd63b
        pWorkWin->ArrangeChilds_Impl();
        pWorkWin->ArrangeAutoHideWindows( this );
    }

    pWorkWin->ShowChilds_Impl();
    SaveConfig_Impl();
}

void SfxSplitWindow::FadeOut_Impl()
{
    if ( pEmptyWin->aTimer.IsActive() )
    {
        pEmptyWin->bAutoHide = sal_False;
        pEmptyWin->aTimer.Stop();
    }

    SetFadeIn_Impl( sal_False );
    Show_Impl();
}

void SfxSplitWindow::FadeOut()
{
    FadeOut_Impl();
    SaveConfig_Impl();
}

void SfxSplitWindow::FadeIn()
{
    SetFadeIn_Impl( sal_True );
    Show_Impl();
}

void SfxSplitWindow::Show_Impl()
{
    sal_uInt16 nCount = pDockArr->Count();
    for ( sal_uInt16 n=0; n<nCount; n++ )
    {
        SfxDock_Impl *pDock = (*pDockArr)[n];
        if ( pDock->pWin )
            pDock->pWin->FadeIn( pEmptyWin->bFadeIn );
    }
}

sal_Bool SfxSplitWindow::ActivateNextChild_Impl( sal_Bool bForward )
{
<<<<<<< HEAD
    // If no pActive, go to first and last window (!bForward is first
    // decremented in the loop)
    USHORT nCount = pDockArr->Count();
    USHORT n = bForward ? 0 : nCount;
=======
    // Wenn kein pActive, auf erstes bzw. letztes Fenster gehen ( bei !bForward wird erst in der loop dekrementiert )
    sal_uInt16 nCount = pDockArr->Count();
    sal_uInt16 n = bForward ? 0 : nCount;
>>>>>>> 224bd63b

    // if Focus is within, then move to a window forward or backwards
    // if possible
    if ( pActive )
    {
        // Determine the active window
        for ( n=0; n<nCount; n++ )
        {
            SfxDock_Impl *pD = (*pDockArr)[n];
            if ( pD->pWin && pD->pWin->HasChildPathFocus() )
                break;
        }

        if ( bForward )
            // up window counter (then when n>nCount, the loop below is
            // not entered)
            n++;
    }

    if ( bForward )
    {
<<<<<<< HEAD
        // Search for next window
        for ( USHORT nNext=n; nNext<nCount; nNext++ )
=======
        // N"achstes Fenster suchen
        for ( sal_uInt16 nNext=n; nNext<nCount; nNext++ )
>>>>>>> 224bd63b
        {
            SfxDock_Impl *pD = (*pDockArr)[nNext];
            if ( pD->pWin )
            {
                pD->pWin->GrabFocus();
                return sal_True;
            }
        }
    }
    else
    {
<<<<<<< HEAD
        // Search for previous window
        for ( USHORT nNext=n; nNext--; )
=======
        // Vorheriges Fenster suchen
        for ( sal_uInt16 nNext=n; nNext--; )
>>>>>>> 224bd63b
        {
            SfxDock_Impl *pD = (*pDockArr)[nNext];
            if ( pD->pWin )
            {
                pD->pWin->GrabFocus();
                return sal_True;
            }
        }
    }

    return sal_False;
}

void SfxSplitWindow::SetActiveWindow_Impl( SfxDockingWindow* pWin )
{
    pActive = pWin;
    pWorkWin->SetActiveChild_Impl( this );
}


/* vim:set shiftwidth=4 softtabstop=4 expandtab: */<|MERGE_RESOLUTION|>--- conflicted
+++ resolved
@@ -60,17 +60,10 @@
 
 struct SfxDock_Impl
 {
-<<<<<<< HEAD
-    USHORT              nType;
+    sal_uInt16              nType;
     SfxDockingWindow*  pWin;      // SplitWindow has this window
-    BOOL                bNewLine;
-    BOOL               bHide;     // SplitWindow had this window
-=======
-    sal_uInt16              nType;
-    SfxDockingWindow*   pWin;           // SplitWindow hat dieses Fenster
     sal_Bool                bNewLine;
-    sal_Bool                bHide;          // SplitWindow hatte dieses Fenster
->>>>>>> 224bd63b
+    sal_Bool               bHide;     // SplitWindow had this window
     long                nSize;
 };
 
@@ -270,13 +263,8 @@
                 pDock->nType = (sal_uInt16) aWinData.GetToken(i++, ',').ToInt32();
                 if ( !pDock->nType )
                 {
-<<<<<<< HEAD
-                  // could mean NewLine
-                    pDock->nType = (USHORT) aWinData.GetToken(i++, ',').ToInt32();
-=======
-                    // K"onnte NewLine bedeuten
+                    // could mean NewLine
                     pDock->nType = (sal_uInt16) aWinData.GetToken(i++, ',').ToInt32();
->>>>>>> 224bd63b
                     if ( !pDock->nType )
                     {
                         // Read error
@@ -448,19 +436,11 @@
     new one at the end.
 */
 {
-<<<<<<< HEAD
     short nLine = -1;  // so that the first window cab set nline to 0
-    USHORT nL;
-    USHORT nPos = 0;
-    BOOL bNewLine = TRUE;
-    BOOL bSaveConfig = FALSE;
-=======
-    short nLine = -1;       // damit erstes Fenster nLine auf 0 hochsetzen kann
     sal_uInt16 nL;
     sal_uInt16 nPos = 0;
     sal_Bool bNewLine = sal_True;
     sal_Bool bSaveConfig = sal_False;
->>>>>>> 224bd63b
     SfxDock_Impl *pFoundDock=0;
     sal_uInt16 nCount = pDockArr->Count();
     for ( sal_uInt16 n=0; n<nCount; n++ )
@@ -494,13 +474,8 @@
                 nPos++;
             }
 
-<<<<<<< HEAD
             // Line is opened
-            bNewLine = FALSE;
-=======
-            // Zeile ist schon er"offnet
             bNewLine = sal_False;
->>>>>>> 224bd63b
             if ( pFoundDock )
                 break;
         }
@@ -564,13 +539,8 @@
             if ( pDock->bNewLine && n<nCount-1 )
                 (*pDockArr)[n+1]->bNewLine = sal_True;
 
-<<<<<<< HEAD
             // Window has a position, this we forget
-            bFound = TRUE;
-=======
-            // Fenster hat schon eine Position, die vergessen wir
             bFound = sal_True;
->>>>>>> 224bd63b
             pDockArr->Remove(n);
             break;
         }
@@ -629,25 +599,14 @@
     if ( bNewLine )
         nPos = 0;
 
-<<<<<<< HEAD
     // The window must be inserted before the first window so that it has the
     // same or a greater position than pDockWin.
-    USHORT nCount = pDockArr->Count();
-    USHORT nLastWindowIdx(0);
-
-    // If no window is found, a first window is inserted
-    USHORT nInsertPos = 0;
-    for ( USHORT n=0; n<nCount; n++ )
-=======
-    // Das Fenster mu\s vor dem ersten Fenster eingef"ugt werden, das die
-    // gleiche oder eine gr"o\sere Position hat als pDockWin.
     sal_uInt16 nCount = pDockArr->Count();
     sal_uInt16 nLastWindowIdx(0);
 
-    // Wenn gar kein Fenster gefunden wird, wird als erstes eingef"ugt
+    // If no window is found, a first window is inserted
     sal_uInt16 nInsertPos = 0;
     for ( sal_uInt16 n=0; n<nCount; n++ )
->>>>>>> 224bd63b
     {
         SfxDock_Impl *pD = (*pDockArr)[n];
 
@@ -668,15 +627,9 @@
                 {
                     DBG_ASSERT(pD->bNewLine, "No new line?");
 
-<<<<<<< HEAD
                     // The posption is pushed to nPos==0
-                    pD->bNewLine = FALSE;
-                    pDock->bNewLine = TRUE;
-=======
-                    // Das Fenster wird auf nPos==0 eingeschoben
                     pD->bNewLine = sal_False;
                     pDock->bNewLine = sal_True;
->>>>>>> 224bd63b
                 }
 
                 nInsertPos = n != 0 ? nLastWindowIdx + 1 : 0;    // ignore all non-windows after the last window
@@ -741,13 +694,8 @@
                 nId = GetItemId(n)+1;
         }
 
-<<<<<<< HEAD
         // Create a new nLine:th line
-        USHORT nBits = nItemBits;
-=======
-        // Eine neue nLine-te Zeile erzeugen
         sal_uInt16 nBits = nItemBits;
->>>>>>> 224bd63b
         if ( GetAlign() == WINDOWALIGN_TOP || GetAlign() == WINDOWALIGN_BOTTOM )
             nBits |= SWIB_COLSET;
         InsertItem( nId, nSetSize, nLine, 0, nBits );
@@ -775,13 +723,8 @@
             pEmptyWin->bFadeIn = sal_False;
             SetPinned_Impl( sal_False );
             pEmptyWin->Actualize();
-<<<<<<< HEAD
             OSL_TRACE( "SfxSplitWindow::InsertWindow_Impl - registering empty Splitwindow" );
-            pWorkWin->RegisterChild_Impl( *GetSplitWindow(), eAlign, TRUE )->nVisible = CHILD_VISIBLE;
-=======
-            DBG_TRACE( "SfxSplitWindow::InsertWindow_Impl - registering empty Splitwindow" );
             pWorkWin->RegisterChild_Impl( *GetSplitWindow(), eAlign, sal_True )->nVisible = CHILD_VISIBLE;
->>>>>>> 224bd63b
             pWorkWin->ArrangeChilds_Impl();
             if ( bFadeIn )
                 FadeIn();
@@ -865,15 +808,9 @@
         }
     }
 
-<<<<<<< HEAD
     // Remove Windows, and if it was the last of the line, then also remove
     // the line (line = itemset)
-    BOOL bUpdateMode = IsUpdateMode();
-=======
-    // Fenster removen, und wenn es das letzte der Zeile war, auch die Zeile
-    // ( Zeile = ItemSet )
     sal_Bool bUpdateMode = IsUpdateMode();
->>>>>>> 224bd63b
     if ( bUpdateMode )
         SetUpdateMode( sal_False );
     bLocked = sal_True;
@@ -890,15 +827,9 @@
 
 //-------------------------------------------------------------------------
 
-<<<<<<< HEAD
-BOOL SfxSplitWindow::GetWindowPos( const SfxDockingWindow* pWindow,
-                                        USHORT& rLine, USHORT& rPos ) const
-/*  [Description]
-=======
 sal_Bool SfxSplitWindow::GetWindowPos( const SfxDockingWindow* pWindow,
                                         sal_uInt16& rLine, sal_uInt16& rPos ) const
-/*  [Beschreibung]
->>>>>>> 224bd63b
+/*  [Description]
 
     Returns the ID of the item sets and items for the DockingWindow in
     the position passed on the old row / column-name.
@@ -916,15 +847,9 @@
 
 //-------------------------------------------------------------------------
 
-<<<<<<< HEAD
-BOOL SfxSplitWindow::GetWindowPos( const Point& rTestPos,
-                                      USHORT& rLine, USHORT& rPos ) const
-/*  [Description]
-=======
 sal_Bool SfxSplitWindow::GetWindowPos( const Point& rTestPos,
                                       sal_uInt16& rLine, sal_uInt16& rPos ) const
-/*  [Beschreibung]
->>>>>>> 224bd63b
+/*  [Description]
 
     Returns the ID of the item sets and items for the DockingWindow in
     the position passed on the old row / column-name.
@@ -1007,15 +932,9 @@
 
     if ( CursorIsOverRect( sal_False ) || !pTimer )
     {
-<<<<<<< HEAD
         // If the cursor is within the window, display the SplitWindow and set
         // up the timer for close
-        pEmptyWin->bAutoHide = TRUE;
-=======
-        // Wenn der Mauszeiger innerhalb des Fensters liegt, SplitWindow anzeigen
-        // und Timer zum Schlie\sen aufsetzen
         pEmptyWin->bAutoHide = sal_True;
->>>>>>> 224bd63b
         if ( !IsVisible() )
             pEmptyWin->FadeIn();
 
@@ -1043,19 +962,11 @@
                   !PopupMenu::IsInExecute() &&
                   !pEmptyWin->bSplit && !HasChildPathFocus( sal_True ) )
             {
-<<<<<<< HEAD
                 // While a modal dialog or a popup menu is open or while the
                 // Splitting is done, in any case, do not close. Even as long
                 // as one of the Children has the focus, the window remains
                 // open.
-                pEmptyWin->bEndAutoHide = TRUE;
-=======
-                // W"ahrend ein modaler Dialog oder ein Popupmenu offen sind
-                // oder w"ahrend des Splittens auf keinen Fall zumachen; auch
-                // solange eines der Children den Focus hat, bleibt das
-                // das Fenster offen
                 pEmptyWin->bEndAutoHide = sal_True;
->>>>>>> 224bd63b
             }
 
             if ( pEmptyWin->bEndAutoHide )
@@ -1167,13 +1078,8 @@
             pWorkWin->ReleaseChild_Impl( *this );
             Hide();
             pEmptyWin->Actualize();
-<<<<<<< HEAD
             OSL_TRACE( "SfxSplitWindow::SetPinned_Impl - registering empty Splitwindow" );
-            pWorkWin->RegisterChild_Impl( *pEmptyWin, eAlign, TRUE )->nVisible = CHILD_VISIBLE;
-=======
-            DBG_TRACE( "SfxSplitWindow::SetPinned_Impl - registering empty Splitwindow" );
             pWorkWin->RegisterChild_Impl( *pEmptyWin, eAlign, sal_True )->nVisible = CHILD_VISIBLE;
->>>>>>> 224bd63b
         }
 
         Point aPos( GetPosPixel() );
@@ -1197,13 +1103,8 @@
             OSL_TRACE( "SfxSplitWindow::SetPinned_Impl - releasing empty Splitwindow" );
             pWorkWin->ReleaseChild_Impl( *pEmptyWin );
             pEmptyWin->Hide();
-<<<<<<< HEAD
             OSL_TRACE( "SfxSplitWindow::SetPinned_Impl - registering real Splitwindow" );
-            pWorkWin->RegisterChild_Impl( *this, eAlign, TRUE )->nVisible = CHILD_VISIBLE;
-=======
-            DBG_TRACE( "SfxSplitWindow::SetPinned_Impl - registering real Splitwindow" );
             pWorkWin->RegisterChild_Impl( *this, eAlign, sal_True )->nVisible = CHILD_VISIBLE;
->>>>>>> 224bd63b
         }
     }
 
@@ -1236,13 +1137,8 @@
             OSL_TRACE( "SfxSplitWindow::SetFadeIn_Impl - releasing empty Splitwindow" );
             pWorkWin->ReleaseChild_Impl( *pEmptyWin );
             pEmptyWin->Hide();
-<<<<<<< HEAD
             OSL_TRACE( "SfxSplitWindow::SetFadeIn_Impl - registering real Splitwindow" );
-            pWorkWin->RegisterChild_Impl( *this, eAlign, TRUE )->nVisible = CHILD_VISIBLE;
-=======
-            DBG_TRACE( "SfxSplitWindow::SetFadeIn_Impl - registering real Splitwindow" );
             pWorkWin->RegisterChild_Impl( *this, eAlign, sal_True )->nVisible = CHILD_VISIBLE;
->>>>>>> 224bd63b
             pWorkWin->ArrangeChilds_Impl();
             pWorkWin->ShowChilds_Impl();
         }
@@ -1258,13 +1154,8 @@
             pWorkWin->ReleaseChild_Impl( *this );
             Hide();
             pEmptyWin->Actualize();
-<<<<<<< HEAD
             OSL_TRACE( "SfxSplitWindow::SetFadeIn_Impl - registering empty Splitwindow" );
-            pWorkWin->RegisterChild_Impl( *pEmptyWin, eAlign, TRUE )->nVisible = CHILD_VISIBLE;
-=======
-            DBG_TRACE( "SfxSplitWindow::SetFadeIn_Impl - registering empty Splitwindow" );
             pWorkWin->RegisterChild_Impl( *pEmptyWin, eAlign, sal_True )->nVisible = CHILD_VISIBLE;
->>>>>>> 224bd63b
             pWorkWin->ArrangeChilds_Impl();
             pWorkWin->ShowChilds_Impl();
             pWorkWin->ArrangeAutoHideWindows( this );
@@ -1283,24 +1174,14 @@
     // either docked and should be displayed as floating, or vice versa
     if ( !bPinned )
     {
-<<<<<<< HEAD
         // It "floats", thus dock it again
-        SetPinned_Impl( TRUE );
-=======
-        // Es "schwebt", also wieder andocken
         SetPinned_Impl( sal_True );
->>>>>>> 224bd63b
         pWorkWin->ArrangeChilds_Impl();
     }
     else
     {
-<<<<<<< HEAD
         // In "limbo"
-        SetPinned_Impl( FALSE );
-=======
-        // In den "Schwebezustand" bringen
         SetPinned_Impl( sal_False );
->>>>>>> 224bd63b
         pWorkWin->ArrangeChilds_Impl();
         pWorkWin->ArrangeAutoHideWindows( this );
     }
@@ -1346,16 +1227,10 @@
 
 sal_Bool SfxSplitWindow::ActivateNextChild_Impl( sal_Bool bForward )
 {
-<<<<<<< HEAD
     // If no pActive, go to first and last window (!bForward is first
     // decremented in the loop)
-    USHORT nCount = pDockArr->Count();
-    USHORT n = bForward ? 0 : nCount;
-=======
-    // Wenn kein pActive, auf erstes bzw. letztes Fenster gehen ( bei !bForward wird erst in der loop dekrementiert )
     sal_uInt16 nCount = pDockArr->Count();
     sal_uInt16 n = bForward ? 0 : nCount;
->>>>>>> 224bd63b
 
     // if Focus is within, then move to a window forward or backwards
     // if possible
@@ -1377,13 +1252,8 @@
 
     if ( bForward )
     {
-<<<<<<< HEAD
         // Search for next window
-        for ( USHORT nNext=n; nNext<nCount; nNext++ )
-=======
-        // N"achstes Fenster suchen
         for ( sal_uInt16 nNext=n; nNext<nCount; nNext++ )
->>>>>>> 224bd63b
         {
             SfxDock_Impl *pD = (*pDockArr)[nNext];
             if ( pD->pWin )
@@ -1395,13 +1265,8 @@
     }
     else
     {
-<<<<<<< HEAD
         // Search for previous window
-        for ( USHORT nNext=n; nNext--; )
-=======
-        // Vorheriges Fenster suchen
         for ( sal_uInt16 nNext=n; nNext--; )
->>>>>>> 224bd63b
         {
             SfxDock_Impl *pD = (*pDockArr)[nNext];
             if ( pD->pWin )
