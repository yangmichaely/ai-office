/* -*- Mode: C++; tab-width: 4; indent-tabs-mode: nil; c-basic-offset: 4 -*- */
/*************************************************************************
 *
 * DO NOT ALTER OR REMOVE COPYRIGHT NOTICES OR THIS FILE HEADER.
 *
 * Copyright 2000, 2010 Oracle and/or its affiliates.
 *
 * OpenOffice.org - a multi-platform office productivity suite
 *
 * This file is part of OpenOffice.org.
 *
 * OpenOffice.org is free software: you can redistribute it and/or modify
 * it under the terms of the GNU Lesser General Public License version 3
 * only, as published by the Free Software Foundation.
 *
 * OpenOffice.org is distributed in the hope that it will be useful,
 * but WITHOUT ANY WARRANTY; without even the implied warranty of
 * MERCHANTABILITY or FITNESS FOR A PARTICULAR PURPOSE.  See the
 * GNU Lesser General Public License version 3 for more details
 * (a copy is included in the LICENSE file that accompanied this code).
 *
 * You should have received a copy of the GNU Lesser General Public License
 * version 3 along with OpenOffice.org.  If not, see
 * <http://www.openoffice.org/license.html>
 * for a copy of the LGPLv3 License.
 *
 ************************************************************************/

// MARKER(update_precomp.py): autogen include statement, do not remove
#include "precompiled_sfx2.hxx"
#include <com/sun/star/embed/EmbedStates.hpp>
#include <com/sun/star/uno/Reference.h>
#include <com/sun/star/awt/XWindow.hpp>
#include <com/sun/star/util/XURLTransformer.hpp>
#include <com/sun/star/util/XCloseable.hpp>
#include <com/sun/star/util/CloseVetoException.hpp>
#include <com/sun/star/lang/XComponent.hpp>
#include <com/sun/star/lang/DisposedException.hpp>
#include <com/sun/star/container/XChild.hpp>

#include <vcl/menu.hxx>
#include <svl/intitem.hxx>
#include <vcl/splitwin.hxx>
#include <svl/eitem.hxx>
#include <svl/stritem.hxx>
#include <toolkit/helper/vclunohelper.hxx>
#include <com/sun/star/awt/PosSize.hpp>
#include <comphelper/processfactory.hxx>
#include <vcl/msgbox.hxx>

// wg. pTopFrames
#include "appdata.hxx"
#include <sfx2/app.hxx>
#include <sfx2/event.hxx>
#include <sfx2/unoctitm.hxx>
#include <sfx2/frame.hxx>
#include "arrdecl.hxx"
#include <sfx2/objsh.hxx>
#include <sfx2/dispatch.hxx>
#include <sfx2/docfile.hxx>
#include <sfx2/docfilt.hxx>
#include <sfx2/frmdescr.hxx>
#include "openflag.hxx"
#include <sfx2/viewsh.hxx>
#include <sfx2/viewfrm.hxx>
#include <sfx2/request.hxx>
#include <sfx2/fcontnr.hxx>
#include "impframe.hxx"
#include <sfx2/appuno.hxx>
#include <sfx2/viewfrm.hxx>
#include "workwin.hxx"
#include <sfx2/sfxuno.hxx>
#include <sfx2/msgpool.hxx>
#include "objshimp.hxx"
#include <sfx2/ipclient.hxx>

#ifdef DBG_UTIL
#include <sfx2/frmhtmlw.hxx>
#endif

using namespace com::sun::star;

static SfxFrameArr_Impl* pFramesArr_Impl=0;

using namespace ::com::sun::star::uno;
using namespace ::com::sun::star::util;
using namespace ::com::sun::star::frame;
using namespace ::com::sun::star::container;

TYPEINIT1(SfxFrame, SfxListener);
TYPEINIT1_AUTOFACTORY(SfxFrameItem, SfxPoolItem);
TYPEINIT1(SfxUsrAnyItem, SfxPoolItem);
TYPEINIT1_AUTOFACTORY(SfxUnoFrameItem, SfxPoolItem);

SvCompatWeakHdl* SfxFrame::GetHdl()
{
    return pImp->GetHdl();
}

//--------------------------------------------------------------------
void SfxFrame::Construct_Impl()
{
    pImp = new SfxFrame_Impl( this );
    if ( !pFramesArr_Impl )
        pFramesArr_Impl = new SfxFrameArr_Impl;
    pFramesArr_Impl->Insert( this, pFramesArr_Impl->Count() );
}

//--------------------------------------------------------------------

SfxFrame::~SfxFrame()
{
    RemoveTopFrame_Impl( this );
    DELETEZ( pWindow );

    pFramesArr_Impl->Remove( pFramesArr_Impl->GetPos( this ) );

    if ( pParentFrame )
    {
        pParentFrame->RemoveChildFrame_Impl( this );
        pParentFrame = 0;
    }

    delete pImp->pDescr;

    if ( pChildArr )
    {
        DBG_ASSERT( !pChildArr->Count(), "Childs nicht entfernt!" );
        delete pChildArr;
    }

    delete pImp;
}

sal_Bool SfxFrame::DoClose()
{
    // Eigentlich wird noch ein PrepareClose gebraucht !!!
    sal_Bool bRet = sal_False;
    if ( !pImp->bClosing )
    {
        pImp->bClosing = sal_True;
        CancelTransfers();

        // now close frame; it will be deleted if this call is successful, so don't use any members after that!
        bRet = sal_True;
        try
        {
            Reference< XCloseable > xCloseable  ( pImp->xFrame, UNO_QUERY );
            if ( (!GetCurrentDocument() || !GetCurrentDocument()->Get_Impl()->bDisposing ) && xCloseable.is())
                xCloseable->close(sal_True);
            else if ( pImp->xFrame.is() )
            {
                Reference < XFrame > xFrame = pImp->xFrame;
                xFrame->setComponent( Reference < com::sun::star::awt::XWindow >(), Reference < XController >() );
                xFrame->dispose();
            }
            else
                bRet = DoClose_Impl();
        }
        catch( ::com::sun::star::util::CloseVetoException& )
        {
            pImp->bClosing = sal_False;
            bRet = sal_False;
        }
        catch( ::com::sun::star::lang::DisposedException& )
        {
        }
    }

    return bRet;
}

sal_Bool SfxFrame::DoClose_Impl()
{
    sal_Bool bRet = sal_True;
    SfxBindings* pBindings = NULL;
    if ( pImp->pCurrentViewFrame )
        pBindings = &pImp->pCurrentViewFrame->GetBindings();

    // Bei internen Tasks m"ussen Controller und Tools abger"aumt werden
    if ( pImp->pWorkWin )
        pImp->pWorkWin->DeleteControllers_Impl();

    if ( pImp->pCurrentViewFrame )
        bRet = pImp->pCurrentViewFrame->Close();

    if ( pImp->bOwnsBindings )
        DELETEZ( pBindings );

    bRet = Close();
    DBG_ASSERT( bRet, "Impossible state: frame closes, but controller refuses!");
    return bRet;
}

sal_Bool SfxFrame::DocIsModified_Impl()
{
    if ( pImp->pCurrentViewFrame && pImp->pCurrentViewFrame->GetObjectShell() &&
            pImp->pCurrentViewFrame->GetObjectShell()->IsModified() )
        return sal_True;
    for( sal_uInt16 nPos = GetChildFrameCount(); nPos--; )
        if( pChildArr->GetObject( nPos )->DocIsModified_Impl() )
            return sal_True;
    return sal_False;
}

sal_uInt16 SfxFrame::PrepareClose_Impl( sal_Bool bUI, sal_Bool bForBrowsing )
{
    sal_uInt16 nRet = RET_OK;

    // prevent recursive calls
    if( !pImp->bPrepClosing )
    {
        pImp->bPrepClosing = sal_True;

        SfxObjectShell* pCur = GetCurrentDocument() ;
        if( pCur )
        {
            // SFX components have a known behaviour
            // First check if this frame is the only view to its current document
            int bOther = sal_False;
            for ( const SfxViewFrame *pFrame = SfxViewFrame::GetFirst( pCur );
                    !bOther && pFrame; pFrame = SfxViewFrame::GetNext( *pFrame, pCur ) )
            {
                bOther = ( &pFrame->GetFrame() != this );
            }

            SFX_APP()->NotifyEvent( SfxViewEventHint(SFX_EVENT_PREPARECLOSEVIEW, GlobalEventConfig::GetEventName( STR_EVENT_PREPARECLOSEVIEW ), pCur, GetController() ) );

            if ( bOther )
                // if there are other views only the current view of this frame must be asked
                nRet = GetCurrentViewFrame()->GetViewShell()->PrepareClose( bUI, bForBrowsing );
            else
                // otherwise ask the document
                nRet = pCur->PrepareClose( bUI, bForBrowsing );
        }

        if ( nRet == RET_OK )
        {
            // if this frame has child frames, ask them too
            for( sal_uInt16 nPos = GetChildFrameCount(); nRet == RET_OK && nPos--; )
                nRet = pChildArr->GetObject( nPos )->PrepareClose_Impl( bUI, bForBrowsing );
        }

        pImp->bPrepClosing = sal_False;
    }

    if ( nRet == RET_OK && pImp->pWorkWin )
        // if closing was accepted by the component the UI subframes must be asked also
        nRet = pImp->pWorkWin->PrepareClose_Impl();

    return nRet;
}

//--------------------------------------------------------------------

SfxFrame* SfxFrame::GetChildFrame( sal_uInt16 nPos ) const
{
    if ( pChildArr && pChildArr->Count() > nPos )
    {
        DBG_ASSERT( nPos < pChildArr->Count(), "Falscher Index!");
        return (*pChildArr)[nPos];
    }

    return 0L;
}

void SfxFrame::RemoveChildFrame_Impl( SfxFrame* pFrame )
{
    DBG_ASSERT( pChildArr, "Unbekannter Frame!");
    sal_uInt16 nPos = pChildArr->GetPos(pFrame);
    pChildArr->Remove( nPos );
};

SfxFrame& SfxFrame::GetTopFrame() const
{
    const SfxFrame* pParent = this;
    while ( pParent->pParentFrame )
        pParent = pParent->pParentFrame;
    return *const_cast< SfxFrame* >( pParent );
}

sal_Bool SfxFrame::IsClosing_Impl() const
{
    return pImp->bClosing;
}

void SfxFrame::SetIsClosing_Impl()
{
    pImp->bClosing = sal_True;
}

sal_uInt16 SfxFrame::GetChildFrameCount() const
{
    return pChildArr ? pChildArr->Count() : 0;
}

void SfxFrame::CancelTransfers( sal_Bool /*bCancelLoadEnv*/ )
{
    if( !pImp->bInCancelTransfers )
    {
        pImp->bInCancelTransfers = sal_True;
        SfxObjectShell* pObj = GetCurrentDocument();
        if( pObj ) //&& !( pObj->Get_Impl()->nLoadedFlags & SFX_LOADED_ALL ))
        {
            SfxViewFrame* pFrm;
            for( pFrm = SfxViewFrame::GetFirst( pObj );
                 pFrm && &pFrm->GetFrame() == this;
                 pFrm = SfxViewFrame::GetNext( *pFrm, pObj ) ) ;
            // Keine anderer Frame mehr auf Doc -> Cancel
            if( !pFrm )
            {
                pObj->CancelTransfers();
                GetCurrentDocument()->Broadcast( SfxSimpleHint(SFX_HINT_TITLECHANGED) );
            }
        }

        // zuerst Nachladende Frames stoppen
        sal_uInt16 nCount = GetChildFrameCount();
        for( sal_uInt16 n = 0; n<nCount; n++ )
            GetChildFrame( n )->CancelTransfers();

        //  ggf. StarOne-Loader canceln
        SfxFrameWeak wFrame( this );
        if (wFrame.Is())
            pImp->bInCancelTransfers = sal_False;
    }
}

SfxViewFrame* SfxFrame::GetCurrentViewFrame() const
{
    return pImp->pCurrentViewFrame;
}

SfxDispatcher* SfxFrame::GetDispatcher_Impl() const
{
    if ( pImp->pCurrentViewFrame )
        return pImp->pCurrentViewFrame->GetDispatcher();
    return GetParentFrame()->GetDispatcher_Impl();
}

SfxObjectShell* SfxFrame::GetCurrentDocument() const
{
    return pImp->pCurrentViewFrame ?
            pImp->pCurrentViewFrame->GetObjectShell() :
            NULL;
}

void SfxFrame::SetCurrentViewFrame_Impl( SfxViewFrame *pFrame )
{
    pImp->pCurrentViewFrame = pFrame;
}

sal_uInt32 SfxFrame::GetFrameType() const
{
    return pImp->nType;
}

void SfxFrame::SetFrameType_Impl( sal_uInt32 n )
{
    pImp->nType = n;
}

void SfxFrame::GetViewData_Impl()
{
    // Alle zwischen Laden und Entfernen "anderbaren Daten aktualisieren; die
    // festen Daten werden nur einmal ( nach PrepareForDoc_Impl in UpdateDescriptor )
    // geholt, um Zeit zu sparen.
    SfxViewFrame* pViewFrame = GetCurrentViewFrame();
    if( pViewFrame && pViewFrame->GetViewShell() )
    {
        const SfxMedium *pMed = GetCurrentDocument()->GetMedium();
        sal_Bool bReadOnly = pMed->GetOpenMode() == SFX_STREAM_READONLY;
        GetDescriptor()->SetReadOnly( bReadOnly );

        SfxItemSet *pSet = GetDescriptor()->GetArgs();
        sal_Bool bGetViewData = sal_False;
        if ( GetController().is() && pSet->GetItemState( SID_VIEW_DATA ) != SFX_ITEM_SET )
        {
            ::com::sun::star::uno::Any aData = GetController()->getViewData();
            pSet->Put( SfxUsrAnyItem( SID_VIEW_DATA, aData ) );
            bGetViewData = sal_True;
        }

        if ( pViewFrame->GetCurViewId() )
            pSet->Put( SfxUInt16Item( SID_VIEW_ID, pViewFrame->GetCurViewId() ) );
        if ( pChildArr )
        {
            // Bei Framesets m"ussen auch die Daten der ChildViews geholt werden
            sal_uInt16 nCount = pChildArr->Count();
            for ( sal_uInt16 n=nCount; n>0; n--)
            {
                SfxFrame* pFrame = (*pChildArr)[n-1];
                if ( bGetViewData )
                    pFrame->GetDescriptor()->GetArgs()->ClearItem( SID_VIEW_DATA );
                pFrame->GetViewData_Impl();
            }
        }
    }
}

void SfxFrame::UpdateDescriptor( SfxObjectShell *pDoc )
{
    // Beim PrepareForDoc_Impl wird der Descriptor des Frames aktualisiert
    // und sein ItemSet neu initialisiert. Alle Daten, die f"ur ein sp"ateres
    // Restaurieren der View n"otig sind, sind damit festgehalten.
    // Soll das Dokument ersetzt werden, wird durch GetViewData_Impl (s.o.)
    // die neueste Information hinzugef"ugt. Alles zusammen wird dann in der
    // Browse-History gesichert. Beim Aktivieren eines solchen FramePickEntry
    // wird das komplette ItemSet und der Descriptor im OpenDoc mitgeschickt.
    // Hier werden nur die festen Eigenschaften gesichert; die "anderbaren werden
    // durch GetViewData geholt ( spart Zeit ).
    DBG_ASSERT( pDoc, "NULL-Document inserted ?!" );

    GetParentFrame();
    const SfxMedium *pMed = pDoc->GetMedium();
    GetDescriptor()->SetActualURL( pMed->GetOrigURL() );

    SFX_ITEMSET_ARG( pMed->GetItemSet(), pItem, SfxBoolItem, SID_EDITDOC, sal_False );
    sal_Bool bEditable = ( !pItem || pItem->GetValue() );

    GetDescriptor()->SetEditable( bEditable );

    // FileOpen-Parameter merken
    SfxItemSet* pItemSet = pMed->GetItemSet();
    String aMedName( pMed->GetName() );

    const SfxFilter* pFilter = pMed->GetOrigFilter();
    String aFilter;
    if ( pFilter )
        aFilter = pFilter->GetFilterName();

    SFX_ITEMSET_ARG( pItemSet, pRefererItem, SfxStringItem, SID_REFERER, sal_False);
    SFX_ITEMSET_ARG( pItemSet, pOptionsItem, SfxStringItem, SID_FILE_FILTEROPTIONS, sal_False);
    SFX_ITEMSET_ARG( pItemSet, pTitle1Item, SfxStringItem, SID_DOCINFO_TITLE, sal_False);

    SfxItemSet *pSet = GetDescriptor()->GetArgs();

    // Alle alten Items l"oschen
    pSet->ClearItem();

    if ( pRefererItem )
        pSet->Put( *pRefererItem );
    else
        pSet->Put( SfxStringItem( SID_REFERER, String() ) );

    if ( pOptionsItem )
        pSet->Put( *pOptionsItem );

    if ( pTitle1Item )
        pSet->Put( *pTitle1Item );

    pSet->Put( SfxStringItem( SID_FILTER_NAME, aFilter ));
}

//-------------------------------------------------------------------------

void SfxFrame::SetDescriptor( SfxFrameDescriptor *pD )
{
    DBG_ASSERT( pD, "Kein Descriptor!" );
    DBG_ASSERT( pD != pImp->pDescr, "Descriptor ist schon gesetzt!" );

    if ( pImp->pDescr )
    {
        // Nur TopLevel-Frames verwalten ihren Descriptor selbst, bei den
        // anderen tut es das Frameset
        if ( !pParentFrame )
            delete pImp->pDescr;
    }
    pImp->pDescr = pD;
}

//-------------------------------------------------------------------------

SfxFrameDescriptor* SfxFrame::GetDescriptor() const
{
    // On Demand einen FrameDescriptor anlegen; wenn es kein TopLevel-Frame
    // ist, f"uhrt es zu Fehlern, da keine g"ulige Verkettung hergestellt wird

    if ( !pImp->pDescr )
    {
        DBG_ASSERT( !GetParentFrame(), "Kein TopLevel-Frame, aber kein Descriptor!" );
        pImp->pDescr = new SfxFrameDescriptor;
        if ( GetCurrentDocument() )
            pImp->pDescr->SetURL( GetCurrentDocument()->GetMedium()->GetOrigURL() );
    }
    return pImp->pDescr;
}

//-------------------------------------------------------------------------

void SfxFrame::GetTargetList( TargetList& rList ) const
{
    if ( !GetParentFrame() )
    {
        // Einen Leerstring f"ur 'Kein Target'
        rList.push_back( new String() );
        rList.push_back( new String( DEFINE_CONST_UNICODE( "_top" ) ) );
        rList.push_back( new String( DEFINE_CONST_UNICODE( "_parent" ) ) );
        rList.push_back( new String( DEFINE_CONST_UNICODE( "_blank" ) ) );
        rList.push_back( new String( DEFINE_CONST_UNICODE( "_self" ) ) );
    }

    SfxViewFrame* pView = GetCurrentViewFrame();
    if( pView && pView->GetViewShell() && pChildArr )
    {
        sal_uInt16 nCount = pChildArr->Count();
        for ( sal_uInt16 n=0; n<nCount; n++)
        {
            SfxFrame* pFrame = (*pChildArr)[n];
            pFrame->GetTargetList( rList );
        }
    }
}

//-------------------------------------------------------------------------

SfxBroadcaster& SfxFrame::GetBroadcaster() const
{
    return *pImp;
}

sal_Bool SfxFrame::IsParent( SfxFrame *pFrame ) const
{
    SfxFrame *pParent = pParentFrame;
    while ( pParent )
    {
        if ( pParent == pFrame )
            return sal_True;
        pParent = pParent->pParentFrame;
    }

    return sal_False;
}

void SfxFrame::InsertTopFrame_Impl( SfxFrame* pFrame )
{
    SfxFrameArr_Impl& rArr = *SFX_APP()->Get_Impl()->pTopFrames;
    rArr.Insert( pFrame, rArr.Count() );
}

void SfxFrame::RemoveTopFrame_Impl( SfxFrame* pFrame )
{
    SfxFrameArr_Impl& rArr = *SFX_APP()->Get_Impl()->pTopFrames;
    rArr.Remove( rArr.GetPos( pFrame ) );
}

SfxFrameItem::SfxFrameItem( sal_uInt16 nWhichId, SfxViewFrame *p )
    : SfxPoolItem( nWhichId ), pFrame( p ? &p->GetFrame() : NULL )
{
    wFrame = pFrame;
}

SfxFrameItem::SfxFrameItem( sal_uInt16 nWhichId, SfxFrame *p ):
    SfxPoolItem( nWhichId ),
    pFrame( p ), wFrame( p )
{
}

SfxFrameItem::SfxFrameItem( SfxFrame *p ):
    SfxPoolItem( 0 ),
    pFrame( p ), wFrame( p )
{
}

int SfxFrameItem::operator==( const SfxPoolItem &rItem ) const
{
     return ((SfxFrameItem&)rItem).pFrame == pFrame &&
         ((SfxFrameItem&)rItem).wFrame == wFrame;
}

//--------------------------------------------------------------------

String SfxFrameItem::GetValueText() const
{
    return String();
}

SfxPoolItem* SfxFrameItem::Clone( SfxItemPool *) const
{
    SfxFrameItem* pNew = new SfxFrameItem( wFrame);
    pNew->SetFramePtr_Impl( pFrame );
    return pNew;
}

<<<<<<< HEAD
bool SfxFrameItem::QueryValue( com::sun::star::uno::Any& rVal, BYTE ) const
=======
sal_Bool SfxFrameItem::QueryValue( com::sun::star::uno::Any& rVal, sal_uInt8 ) const
>>>>>>> 4fba42e5
{
    if ( wFrame )
    {
        rVal <<= wFrame->GetFrameInterface();
        return sal_True;
    }

    return sal_False;
}

<<<<<<< HEAD
bool SfxFrameItem::PutValue( const com::sun::star::uno::Any& rVal, BYTE )
=======
sal_Bool SfxFrameItem::PutValue( const com::sun::star::uno::Any& rVal, sal_uInt8 )
>>>>>>> 4fba42e5
{
    Reference < XFrame > xFrame;
    if ( (rVal >>= xFrame) && xFrame.is() )
    {
        SfxFrame* pFr = SfxFrame::GetFirst();
        while ( pFr )
        {
            if ( pFr->GetFrameInterface() == xFrame )
            {
                wFrame = pFrame = pFr;
                return sal_True;
            }

            pFr = SfxFrame::GetNext( *pFr );
        }
        return sal_True;
    }

    return sal_False;
}


SfxUsrAnyItem::SfxUsrAnyItem( sal_uInt16 nWhichId, const ::com::sun::star::uno::Any& rAny )
    : SfxPoolItem( nWhichId )
{
    aValue = rAny;
}

int SfxUsrAnyItem::operator==( const SfxPoolItem& /*rItem*/ ) const
{
//   return rItem.ISA( SfxUsrAnyItem ) && ((SfxUsrAnyItem&)rItem).aValue == aValue;
    return sal_False;
}

SfxPoolItem* SfxUsrAnyItem::Clone( SfxItemPool *) const
{
    return new SfxUsrAnyItem( Which(), aValue );
}

<<<<<<< HEAD
bool SfxUsrAnyItem::QueryValue( com::sun::star::uno::Any& rVal, BYTE /*nMemberId*/ ) const
=======
sal_Bool SfxUsrAnyItem::QueryValue( com::sun::star::uno::Any& rVal, sal_uInt8 /*nMemberId*/ ) const
>>>>>>> 4fba42e5
{
    rVal = aValue;
    return sal_True;
}

<<<<<<< HEAD
bool SfxUsrAnyItem::PutValue( const com::sun::star::uno::Any& rVal, BYTE /*nMemberId*/ )
=======
sal_Bool SfxUsrAnyItem::PutValue( const com::sun::star::uno::Any& rVal, sal_uInt8 /*nMemberId*/ )
>>>>>>> 4fba42e5
{
    aValue = rVal;
    return sal_True;
}

SfxUnoFrameItem::SfxUnoFrameItem()
    : SfxPoolItem()
    , m_xFrame()
{
}

SfxUnoFrameItem::SfxUnoFrameItem( sal_uInt16 nWhichId, const ::com::sun::star::uno::Reference< ::com::sun::star::frame::XFrame >& i_rFrame )
    : SfxPoolItem( nWhichId )
    , m_xFrame( i_rFrame )
{
}

int SfxUnoFrameItem::operator==( const SfxPoolItem& i_rItem ) const
{
    return i_rItem.ISA( SfxUnoFrameItem ) && static_cast< const SfxUnoFrameItem& >( i_rItem ).m_xFrame == m_xFrame;
}

SfxPoolItem* SfxUnoFrameItem::Clone( SfxItemPool* ) const
{
    return new SfxUnoFrameItem( Which(), m_xFrame );
}

<<<<<<< HEAD
bool SfxUnoFrameItem::QueryValue( com::sun::star::uno::Any& rVal, BYTE /*nMemberId*/ ) const
=======
sal_Bool SfxUnoFrameItem::QueryValue( com::sun::star::uno::Any& rVal, sal_uInt8 /*nMemberId*/ ) const
>>>>>>> 4fba42e5
{
    rVal <<= m_xFrame;
    return sal_True;
}

<<<<<<< HEAD
bool SfxUnoFrameItem::PutValue( const com::sun::star::uno::Any& rVal, BYTE /*nMemberId*/ )
=======
sal_Bool SfxUnoFrameItem::PutValue( const com::sun::star::uno::Any& rVal, sal_uInt8 /*nMemberId*/ )
>>>>>>> 4fba42e5
{
    return ( rVal >>= m_xFrame );
}

SfxFrameIterator::SfxFrameIterator( const SfxFrame& rFrame, sal_Bool bRecur )
    : pFrame( &rFrame )
    , bRecursive( bRecur )
{}

SfxFrame* SfxFrameIterator::FirstFrame()
{
    // GetFirst beginnt die Iteration beim ersten ChildFrame
    return pFrame->GetChildFrame( 0 );
}

SfxFrame* SfxFrameIterator::NextFrame( SfxFrame& rPrev )
{
    // Zuerst auf Kinder testen, wenn Rekursion erw"unscht
    SfxFrame *pRet = NULL;
    if ( bRecursive )
        pRet = rPrev.GetChildFrame( 0 );
    if ( !pRet )
    {
        // Anderenfalls mit den Geschwistern von rPrev weitermachen
        pRet = NextSibling_Impl( rPrev );
    }

    return pRet;
}


SfxFrame* SfxFrameIterator::NextSibling_Impl( SfxFrame& rPrev )
{
    SfxFrame *pRet = NULL;
    if ( &rPrev != pFrame )
    {
        SfxFrameArr_Impl& rArr = *rPrev.pParentFrame->pChildArr;
        sal_uInt16 nPos = rArr.GetPos( &rPrev );
        if ( nPos+1 < rArr.Count() )
            pRet = rArr[nPos+1];

        if ( !pRet && rPrev.pParentFrame->pParentFrame )
            pRet = NextSibling_Impl( *rPrev.pParentFrame );
    }

    return pRet;
}

sal_Bool SfxFrame::IsTop() const
{
    return GetFrameInterface().is() ? GetFrameInterface()->isTop() : sal_False;
}

sal_Bool SfxFrame::HasComponent() const
{
    return sal_False;
}

::com::sun::star::uno::Reference< ::com::sun::star::frame::XController > SfxFrame::GetController() const
{
    if ( pImp->pCurrentViewFrame && pImp->pCurrentViewFrame->GetViewShell() )
        return pImp->pCurrentViewFrame->GetViewShell()->GetController();
    else
        return ::com::sun::star::uno::Reference< ::com::sun::star::frame::XController > ();
}

::com::sun::star::uno::Reference< ::com::sun::star::frame::XFrame >  SfxFrame::GetFrameInterface() const
{
    return pImp->xFrame;
}

void SfxFrame::SetFrameInterface_Impl( const ::com::sun::star::uno::Reference< ::com::sun::star::frame::XFrame >& rFrame )
{
    pImp->xFrame = rFrame;
    com::sun::star::uno::Reference< com::sun::star::frame::XDispatchRecorder > xRecorder;
    if ( !rFrame.is() && GetCurrentViewFrame() )
        GetCurrentViewFrame()->GetBindings().SetRecorder_Impl( xRecorder );
}

void SfxFrame::Appear()
{
    if ( GetCurrentViewFrame() )
    {
        GetCurrentViewFrame()->Show();
        GetWindow().Show();
        pImp->xFrame->getContainerWindow()->setVisible( sal_True );
        if ( pParentFrame )
            pParentFrame->Appear();
        Reference < ::com::sun::star::awt::XTopWindow > xTopWindow( pImp->xFrame->getContainerWindow(), UNO_QUERY );
        if ( xTopWindow.is() )
            xTopWindow->toFront();
    }
}

void SfxFrame::AppearWithUpdate()
{
    Appear();
    if ( GetCurrentViewFrame() )
        GetCurrentViewFrame()->GetDispatcher()->Update_Impl( sal_True );
}

void SfxFrame::SetOwnsBindings_Impl( sal_Bool bSet )
{
    pImp->bOwnsBindings = bSet;
}

sal_Bool SfxFrame::OwnsBindings_Impl() const
{
    return pImp->bOwnsBindings;
}

void SfxFrame::SetToolSpaceBorderPixel_Impl( const SvBorder& rBorder )
{
    pImp->aBorder = rBorder;
    SfxViewFrame *pF = GetCurrentViewFrame();
    if ( pF )
    {
        Point aPos ( rBorder.Left(), rBorder.Top() );
        Size aSize( GetWindow().GetOutputSizePixel() );
        long nDeltaX = rBorder.Left() + rBorder.Right();
        if ( aSize.Width() > nDeltaX )
            aSize.Width() -= nDeltaX;
        else
            aSize.Width() = 0;

        long nDeltaY = rBorder.Top() + rBorder.Bottom();
        if ( aSize.Height() > nDeltaY )
            aSize.Height() -= nDeltaY;
        else
            aSize.Height() = 0;

        if ( GetParentFrame() )
        {
            sal_Bool bHasTools = rBorder.Left() != rBorder.Right() || rBorder.Top() != rBorder.Bottom();
            pF->GetWindow().SetBorderStyle( bHasTools ? WINDOW_BORDER_NORMAL : WINDOW_BORDER_NOBORDER );
        }

        pF->GetWindow().SetPosSizePixel( aPos, aSize );
    }
}

Rectangle SfxFrame::GetTopOuterRectPixel_Impl() const
{
    Size aSize( GetWindow().GetOutputSizePixel() );
    Point aPoint;
    return ( Rectangle ( aPoint, aSize ) );
}

SfxWorkWindow* SfxFrame::GetWorkWindow_Impl() const
{
    if ( pImp->pWorkWin )
        return pImp->pWorkWin;
    else if ( pParentFrame )
        return pParentFrame->GetWorkWindow_Impl();
    else
        return NULL;
}

void SfxFrame::SetWorkWindow_Impl( SfxWorkWindow* pWorkwin )
{
    pImp->pWorkWin = pWorkwin;
}

void SfxFrame::CreateWorkWindow_Impl()
{
    SfxFrame* pFrame = this;

    if ( IsInPlace() )
    {
        // this makes sence only for inplace activated objects
        try
        {
            Reference < XChild > xChild( GetCurrentDocument()->GetModel(), UNO_QUERY );
            if ( xChild.is() )
            {
                Reference < XModel > xParent( xChild->getParent(), UNO_QUERY );
                if ( xParent.is() )
                {
                    Reference< XController > xParentCtrler = xParent->getCurrentController();
                    if ( xParentCtrler.is() )
                    {
                        Reference < XFrame > xFrame( xParentCtrler->getFrame() );
                        SfxFrame* pFr = SfxFrame::GetFirst();
                        while ( pFr )
                        {
                            if ( pFr->GetFrameInterface() == xFrame )
                            {
                                pFrame = pFr;
                                break;
                            }

                            pFr = SfxFrame::GetNext( *pFr );
                        }
                    }
                }
            }
        }
        catch(Exception&)
        {
            OSL_ENSURE(0,"SfxFrame::CreateWorkWindow_Impl: Exception cachted. Please try to submit a repoducable bug !");
        }
    }

    pImp->pWorkWin = new SfxFrameWorkWin_Impl( &pFrame->GetWindow(), this, pFrame );
}

void SfxFrame::GrabFocusOnComponent_Impl()
{
    if ( pImp->bReleasingComponent )
    {
        GetWindow().GrabFocus();
        return;
    }

    Window* pFocusWindow = &GetWindow();
    if ( GetCurrentViewFrame() && GetCurrentViewFrame()->GetViewShell() && GetCurrentViewFrame()->GetViewShell()->GetWindow() )
        pFocusWindow = GetCurrentViewFrame()->GetViewShell()->GetWindow();

    if( !pFocusWindow->HasChildPathFocus() )
        pFocusWindow->GrabFocus();
}

void SfxFrame::ReleasingComponent_Impl( sal_Bool bSet )
{
    pImp->bReleasingComponent = bSet;
}

sal_Bool SfxFrame::IsInPlace() const
{
    return pImp->bInPlace;
}

void SfxFrame::SetInPlace_Impl( sal_Bool bSet )
{
    pImp->bInPlace = bSet;
}

void SfxFrame::Resize()
{
    if ( IsClosing_Impl() )
        return;

    if ( OwnsBindings_Impl() )
    {
        if ( IsInPlace() )
        {
            SetToolSpaceBorderPixel_Impl( SvBorder() );
        }
        else
        {
            // check for IPClient that contains UIactive object or object that is currently UI activating
            SfxWorkWindow *pWork = GetWorkWindow_Impl();
            SfxInPlaceClient* pClient = GetCurrentViewFrame()->GetViewShell() ? GetCurrentViewFrame()->GetViewShell()->GetUIActiveIPClient_Impl() : 0;
            if ( pClient )
            {
                uno::Reference < lang::XUnoTunnel > xObj( pClient->GetObject()->getComponent(), uno::UNO_QUERY );
                uno::Sequence < sal_Int8 > aSeq( SvGlobalName( SFX_GLOBAL_CLASSID ).GetByteSequence() );
                sal_Int64 nHandle = (xObj.is()? xObj->getSomething( aSeq ): 0);
                if ( nHandle )
                {
                    SfxObjectShell* pDoc = reinterpret_cast< SfxObjectShell* >( sal::static_int_cast< sal_IntPtr >( nHandle ));
                    pWork = SfxViewFrame::GetFirst( pDoc )->GetFrame().GetWorkWindow_Impl();
                }
            }

            if ( pWork )
            {
                pWork->ArrangeChilds_Impl();
                pWork->ShowChilds_Impl();
            }

            // problem in presence of UIActive object: when the window is resized, but the toolspace border
            // remains the same, setting the toolspace border at the ContainerEnvironment doesn't force a
            // resize on the IPEnvironment; without that no resize is called for the SfxViewFrame. So always
            // set the window size of the SfxViewFrame explicit.
            SetToolSpaceBorderPixel_Impl( pImp->aBorder );
        }
    }
    else if ( pImp->pCurrentViewFrame )
    {
        pImp->pCurrentViewFrame->GetWindow().SetSizePixel( GetWindow().GetOutputSizePixel() );
    }

}

SfxFrame* SfxFrame::GetFirst()
{
    if ( !pFramesArr_Impl )
        return 0;
    return pFramesArr_Impl->Count() ? pFramesArr_Impl->GetObject(0) : 0;
}

SfxFrame* SfxFrame::GetNext( SfxFrame& rFrame )
{
    sal_uInt16 nPos = pFramesArr_Impl->GetPos( &rFrame );
    if ( nPos+1 < pFramesArr_Impl->Count() )
        return pFramesArr_Impl->GetObject(nPos+1);
    else
        return NULL;
}

const SfxPoolItem* SfxFrame::OpenDocumentSynchron( SfxItemSet& i_rSet, const Reference< XFrame >& i_rTargetFrame )
{
    i_rSet.Put( SfxUnoFrameItem( SID_FILLFRAME, i_rTargetFrame ) );
    i_rSet.ClearItem( SID_TARGETNAME );
    return SFX_APP()->GetDispatcher_Impl()->Execute( SID_OPENDOC, SFX_CALLMODE_SYNCHRON, i_rSet );
}

/* vim:set shiftwidth=4 softtabstop=4 expandtab: */<|MERGE_RESOLUTION|>--- conflicted
+++ resolved
@@ -582,11 +582,7 @@
     return pNew;
 }
 
-<<<<<<< HEAD
 bool SfxFrameItem::QueryValue( com::sun::star::uno::Any& rVal, BYTE ) const
-=======
-sal_Bool SfxFrameItem::QueryValue( com::sun::star::uno::Any& rVal, sal_uInt8 ) const
->>>>>>> 4fba42e5
 {
     if ( wFrame )
     {
@@ -597,11 +593,7 @@
     return sal_False;
 }
 
-<<<<<<< HEAD
 bool SfxFrameItem::PutValue( const com::sun::star::uno::Any& rVal, BYTE )
-=======
-sal_Bool SfxFrameItem::PutValue( const com::sun::star::uno::Any& rVal, sal_uInt8 )
->>>>>>> 4fba42e5
 {
     Reference < XFrame > xFrame;
     if ( (rVal >>= xFrame) && xFrame.is() )
@@ -641,21 +633,13 @@
     return new SfxUsrAnyItem( Which(), aValue );
 }
 
-<<<<<<< HEAD
-bool SfxUsrAnyItem::QueryValue( com::sun::star::uno::Any& rVal, BYTE /*nMemberId*/ ) const
-=======
-sal_Bool SfxUsrAnyItem::QueryValue( com::sun::star::uno::Any& rVal, sal_uInt8 /*nMemberId*/ ) const
->>>>>>> 4fba42e5
+bool SfxUsrAnyItem::QueryValue( com::sun::star::uno::Any& rVal, sal_uInt8 /*nMemberId*/ ) const
 {
     rVal = aValue;
     return sal_True;
 }
 
-<<<<<<< HEAD
-bool SfxUsrAnyItem::PutValue( const com::sun::star::uno::Any& rVal, BYTE /*nMemberId*/ )
-=======
-sal_Bool SfxUsrAnyItem::PutValue( const com::sun::star::uno::Any& rVal, sal_uInt8 /*nMemberId*/ )
->>>>>>> 4fba42e5
+bool SfxUsrAnyItem::PutValue( const com::sun::star::uno::Any& rVal, sal_uInt8 /*nMemberId*/ )
 {
     aValue = rVal;
     return sal_True;
@@ -683,21 +667,13 @@
     return new SfxUnoFrameItem( Which(), m_xFrame );
 }
 
-<<<<<<< HEAD
-bool SfxUnoFrameItem::QueryValue( com::sun::star::uno::Any& rVal, BYTE /*nMemberId*/ ) const
-=======
-sal_Bool SfxUnoFrameItem::QueryValue( com::sun::star::uno::Any& rVal, sal_uInt8 /*nMemberId*/ ) const
->>>>>>> 4fba42e5
+bool SfxUnoFrameItem::QueryValue( com::sun::star::uno::Any& rVal, sal_uInt8 /*nMemberId*/ ) const
 {
     rVal <<= m_xFrame;
     return sal_True;
 }
 
-<<<<<<< HEAD
-bool SfxUnoFrameItem::PutValue( const com::sun::star::uno::Any& rVal, BYTE /*nMemberId*/ )
-=======
-sal_Bool SfxUnoFrameItem::PutValue( const com::sun::star::uno::Any& rVal, sal_uInt8 /*nMemberId*/ )
->>>>>>> 4fba42e5
+bool SfxUnoFrameItem::PutValue( const com::sun::star::uno::Any& rVal, sal_uInt8 /*nMemberId*/ )
 {
     return ( rVal >>= m_xFrame );
 }
