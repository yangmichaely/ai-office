/* -*- Mode: C++; tab-width: 4; indent-tabs-mode: nil; c-basic-offset: 4 -*- */
/*************************************************************************
 *
 * DO NOT ALTER OR REMOVE COPYRIGHT NOTICES OR THIS FILE HEADER.
 *
 * Copyright 2000, 2010 Oracle and/or its affiliates.
 *
 * OpenOffice.org - a multi-platform office productivity suite
 *
 * This file is part of OpenOffice.org.
 *
 * OpenOffice.org is free software: you can redistribute it and/or modify
 * it under the terms of the GNU Lesser General Public License version 3
 * only, as published by the Free Software Foundation.
 *
 * OpenOffice.org is distributed in the hope that it will be useful,
 * but WITHOUT ANY WARRANTY; without even the implied warranty of
 * MERCHANTABILITY or FITNESS FOR A PARTICULAR PURPOSE.  See the
 * GNU Lesser General Public License version 3 for more details
 * (a copy is included in the LICENSE file that accompanied this code).
 *
 * You should have received a copy of the GNU Lesser General Public License
 * version 3 along with OpenOffice.org.  If not, see
 * <http://www.openoffice.org/license.html>
 * for a copy of the LGPLv3 License.
 *
 ************************************************************************/

// MARKER(update_precomp.py): autogen include statement, do not remove
#include "precompiled_sfx2.hxx"

#include <stdio.h>

#include <sfx2/viewfrm.hxx>
#include <com/sun/star/document/MacroExecMode.hpp>
#include <com/sun/star/frame/XLoadable.hpp>
#include <com/sun/star/frame/XLayoutManager.hpp>
#include <com/sun/star/frame/XComponentLoader.hpp>

#include <toolkit/unohlp.hxx>
#include <vcl/splitwin.hxx>
#include <unotools/moduleoptions.hxx>
#include <svl/intitem.hxx>
#include <svl/visitem.hxx>
#include <svl/stritem.hxx>
#include <svl/eitem.hxx>
#include <svl/slstitm.hxx>
#include <svl/whiter.hxx>
#include <svl/undo.hxx>
#include <vcl/msgbox.hxx>
#include <svtools/sfxecode.hxx>
#include <svtools/miscopt.hxx>
#include <svtools/ehdl.hxx>
#include <tools/diagnose_ex.h>
#include <com/sun/star/container/XIndexAccess.hpp>
#include <com/sun/star/frame/XFramesSupplier.hpp>
#include <com/sun/star/frame/FrameSearchFlag.hpp>
#include <com/sun/star/frame/XFrame.hpp>
#include <com/sun/star/frame/XFrames.hpp>
#include <com/sun/star/frame/XFramesSupplier.hpp>
#include <com/sun/star/awt/XWindow.hpp>
#include <com/sun/star/frame/XController.hpp>
#include <com/sun/star/frame/XModel2.hpp>
#include <com/sun/star/util/XURLTransformer.hpp>
#include <com/sun/star/util/XCloseable.hpp>
#include <com/sun/star/frame/XDispatchRecorderSupplier.hpp>
#include <com/sun/star/document/MacroExecMode.hpp>
#include <com/sun/star/document/UpdateDocMode.hpp>
#include <com/sun/star/beans/XPropertySet.hpp>
#include <com/sun/star/uri/XUriReferenceFactory.hpp>
#include <com/sun/star/uri/XVndSunStarScriptUrl.hpp>
#include <com/sun/star/embed/XStorage.hpp>
#include <com/sun/star/embed/EmbedStates.hpp>
#include <com/sun/star/document/XViewDataSupplier.hpp>
#include <com/sun/star/container/XIndexContainer.hpp>
#include <rtl/ustrbuf.hxx>

#include <unotools/localfilehelper.hxx>
#include <unotools/ucbhelper.hxx>
#include <comphelper/processfactory.hxx>
#include <comphelper/componentcontext.hxx>
#include <comphelper/namedvaluecollection.hxx>
#include <comphelper/configurationhelper.hxx>
#include <comphelper/docpasswordrequest.hxx>
#include <comphelper/docpasswordhelper.hxx>

#include <com/sun/star/uno/Reference.h>
#include <com/sun/star/ucb/XContent.hpp>

#include <basic/basmgr.hxx>
#include <basic/sbmod.hxx>
#include <basic/sbmeth.hxx>
#include <basic/sbx.hxx>
#include <comphelper/storagehelper.hxx>
#include <svtools/asynclink.hxx>
#include <svl/sharecontrolfile.hxx>
#include <svtools/svtools.hrc>
#include <svtools/svtdata.hxx>
#include <framework/framelistanalyzer.hxx>

#include <boost/optional.hpp>

using namespace ::com::sun::star;
using namespace ::com::sun::star::uno;
using namespace ::com::sun::star::ucb;
using namespace ::com::sun::star::frame;
using namespace ::com::sun::star::lang;
using ::com::sun::star::awt::XWindow;
using ::com::sun::star::beans::PropertyValue;
using ::com::sun::star::document::XViewDataSupplier;
using ::com::sun::star::container::XIndexContainer;
namespace css = ::com::sun::star;

// wg. ViewFrame::Current
#include "appdata.hxx"
#include <sfx2/taskpane.hxx>
#include <sfx2/app.hxx>
#include <sfx2/objface.hxx>
#include "openflag.hxx"
#include "objshimp.hxx"
#include <sfx2/viewsh.hxx>
#include <sfx2/objsh.hxx>
#include <sfx2/bindings.hxx>
#include <sfx2/dispatch.hxx>
#include "arrdecl.hxx"
#include "sfxtypes.hxx"
#include <sfx2/request.hxx>
#include <sfx2/docfac.hxx>
#include <sfx2/ipclient.hxx>
#include "sfx2/sfxresid.hxx"
#include "appbas.hxx"
#include <sfx2/objitem.hxx>
#include "sfx2/viewfac.hxx"
#include <sfx2/event.hxx>
#include "fltfnc.hxx"
#include <sfx2/docfile.hxx>
#include <sfx2/module.hxx>
#include <sfx2/msgpool.hxx>
#include <sfx2/viewfrm.hxx>
#include "viewimp.hxx"
#include <sfx2/sfxbasecontroller.hxx>
#include <sfx2/sfx.hrc>
#include "view.hrc"
#include <sfx2/frmdescr.hxx>
#include <sfx2/sfxuno.hxx>
#include <sfx2/progress.hxx>
#include "workwin.hxx"
#include "helper.hxx"
#include "macro.hxx"
#include "sfx2/minfitem.hxx"
#include "../appl/app.hrc"
#include "impviewframe.hxx"

//-------------------------------------------------------------------------
DBG_NAME(SfxViewFrame)

#define SfxViewFrame
#include "sfxslots.hxx"
#undef SfxViewFrame

//-------------------------------------------------------------------------

SFX_IMPL_INTERFACE(SfxViewFrame,SfxShell,SfxResId(0))
{
    SFX_CHILDWINDOW_REGISTRATION( SID_BROWSER );
    SFX_CHILDWINDOW_REGISTRATION( SID_RECORDING_FLOATWINDOW );

    SFX_OBJECTBAR_REGISTRATION( SFX_OBJECTBAR_FULLSCREEN | SFX_VISIBILITY_FULLSCREEN, SfxResId(RID_FULLSCREENTOOLBOX) );
    SFX_OBJECTBAR_REGISTRATION( SFX_OBJECTBAR_APPLICATION | SFX_VISIBILITY_STANDARD, SfxResId(RID_ENVTOOLBOX) );
}

TYPEINIT2(SfxViewFrame,SfxShell,SfxListener);
TYPEINIT1(SfxViewFrameItem, SfxPoolItem);

//-------------------------------------------------------------------------
namespace
{
    bool moduleHasToolPanels( SfxViewFrame_Impl& i_rViewFrameImpl )
    {
        if ( !i_rViewFrameImpl.aHasToolPanels )
        {
            i_rViewFrameImpl.aHasToolPanels.reset( ::sfx2::ModuleTaskPane::ModuleHasToolPanels(
                i_rViewFrameImpl.rFrame.GetFrameInterface() ) );
        }
        return *i_rViewFrameImpl.aHasToolPanels;
    }
}

//-------------------------------------------------------------------------
static sal_Bool AskPasswordToModify_Impl( const uno::Reference< task::XInteractionHandler >& xHandler, const ::rtl::OUString& aPath, const SfxFilter* pFilter, sal_uInt32 nPasswordHash, const uno::Sequence< beans::PropertyValue > aInfo )
{
    // TODO/LATER: In future the info should replace the direct hash completely
    sal_Bool bResult = ( !nPasswordHash && !aInfo.getLength() );

    OSL_ENSURE( pFilter && ( pFilter->GetFilterFlags() & SFX_FILTER_PASSWORDTOMODIFY ), "PasswordToModify feature is active for a filter that does not support it!" );

    if ( pFilter && xHandler.is() )
    {
        sal_Bool bCancel = sal_False;
        sal_Bool bFirstTime = sal_True;

        while ( !bResult && !bCancel )
        {
            sal_Bool bMSType = !pFilter->IsOwnFormat();

            ::rtl::Reference< ::comphelper::DocPasswordRequest > pPasswordRequest(
                 new ::comphelper::DocPasswordRequest(
                 bMSType ? ::comphelper::DocPasswordRequestType_MS : ::comphelper::DocPasswordRequestType_STANDARD,
                 bFirstTime ? ::com::sun::star::task::PasswordRequestMode_PASSWORD_ENTER : ::com::sun::star::task::PasswordRequestMode_PASSWORD_REENTER,
                 aPath,
                 sal_True ) );

            uno::Reference< com::sun::star::task::XInteractionRequest > rRequest( pPasswordRequest.get() );
            xHandler->handle( rRequest );

            if ( pPasswordRequest->isPassword() )
            {
                if ( aInfo.getLength() )
                {
                    bResult = ::comphelper::DocPasswordHelper::IsModifyPasswordCorrect( pPasswordRequest->getPasswordToModify(), aInfo );
                }
                else
                {
                    // the binary format
                    bResult = ( SfxMedium::CreatePasswordToModifyHash( pPasswordRequest->getPasswordToModify(), ::rtl::OUString( RTL_CONSTASCII_USTRINGPARAM( "com.sun.star.text.TextDocument" ) ).equals( pFilter->GetServiceName() ) ) == nPasswordHash );
                }
            }
            else
                bCancel = sal_True;

            bFirstTime = sal_False;
        }
    }

    return bResult;
}

//-------------------------------------------------------------------------
void SfxViewFrame::SetDowning_Impl()
{
    pImp->bIsDowning = sal_True;
}

//-------------------------------------------------------------------------
sal_Bool SfxViewFrame::IsDowning_Impl() const
{
    return pImp->bIsDowning;
}


//--------------------------------------------------------------------
class SfxViewNotificatedFrameList_Impl :
    public SfxListener, public SfxViewFrameArr_Impl
{
public:

    void InsertViewFrame( SfxViewFrame* pFrame )
    {
        StartListening( *pFrame );
        C40_INSERT( SfxViewFrame, pFrame, Count() );
    }
    void Notify( SfxBroadcaster& rBC, const SfxHint& rHint );
};

//-------------------------------------------------------------------------
void SfxViewNotificatedFrameList_Impl::Notify( SfxBroadcaster& rBC, const SfxHint& rHint )
{
    if ( rHint.IsA(TYPE(SfxSimpleHint)) )
    {
        switch( ( (SfxSimpleHint&) rHint ).GetId() )
        {
            case SFX_HINT_DYING:
                SfxViewFrame* pFrame = (SfxViewFrame*) &rBC;
                if( pFrame )
                {
                    sal_uInt16 nPos = C40_GETPOS( SfxViewFrame, pFrame );
                    if( nPos != USHRT_MAX )
                        Remove( nPos );
                }
                break;
        }
    }
}

//-------------------------------------------------------------------------

long ReloadDecouple_Impl( void* pObj, void* pArg )
{
    ((SfxViewFrame*) pObj)->ExecReload_Impl( *(SfxRequest*)pArg );
    return 0;
}

void SfxViewFrame::ExecReload_Impl( SfxRequest& rReq, sal_Bool bAsync )
{
    if( bAsync )
    {
        if( !pImp->pReloader )
            pImp->pReloader = new svtools::AsynchronLink(
                Link( this, ReloadDecouple_Impl ) );
        pImp->pReloader->Call( new SfxRequest( rReq ) );
    }
    else ExecReload_Impl( rReq );
}

void SfxViewFrame::ExecReload_Impl( SfxRequest& rReq )
{
    SfxFrame *pParent = GetFrame().GetParentFrame();
    if ( rReq.GetSlot() == SID_RELOAD )
    {
        // Bei CTRL-Reload den aktiven Frame reloaden
        SfxViewFrame* pActFrame = this;
        while ( pActFrame )
            pActFrame = pActFrame->GetActiveChildFrame_Impl();

        if ( pActFrame )
        {
            sal_uInt16 nModifier = rReq.GetModifier();
            if ( nModifier & KEY_MOD1 )
            {
                pActFrame->ExecReload_Impl( rReq );
                return;
            }
        }

        // Wenn nur ein Reload der Graphiken eines oder mehrerer ChildFrames
        // gemacht werden soll
        SfxFrame& rFrame = GetFrame();
        if ( pParent == &rFrame && rFrame.GetChildFrameCount() )
        {
            sal_Bool bReloadAvailable = sal_False;
            SfxFrameIterator aIter( rFrame, sal_False );
            SfxFrame *pChild = aIter.FirstFrame();
            while ( pChild )
            {
                SfxFrame *pNext = aIter.NextFrame( *pChild );
                SfxObjectShell *pShell = pChild->GetCurrentDocument();
                if( pShell && pShell->Get_Impl()->bReloadAvailable )
                {
                    bReloadAvailable = sal_True;
                    pChild->GetCurrentViewFrame()->ExecuteSlot( rReq );
                }
                pChild = pNext;
            }

            // Der TopLevel-Frame selbst het keine Graphiken!
            if ( bReloadAvailable )
                return;
        }
    }
    else
    {
        // Bei CTRL-Edit den TopFrame bearbeiten
        sal_uInt16 nModifier = rReq.GetModifier();

        if ( ( nModifier & KEY_MOD1 ) && pParent )
        {
            SfxViewFrame *pTop = GetTopViewFrame();
            pTop->ExecReload_Impl( rReq );
            return;
        }
    }

    SfxObjectShell* pSh = GetObjectShell();
    switch ( rReq.GetSlot() )
    {
        case SID_EDITDOC:
        {
            if ( GetFrame().HasComponent() )
                break;

            // Wg. Doppeltbelegung in Toolboxen (mit/ohne Ctrl) ist es auch
            // m"oglich, da\s der Slot zwar enabled ist, aber Ctrl-Click
            // trotzdem nicht geht!
            if( !pSh || !pSh->HasName() || !(pSh->Get_Impl()->nLoadedFlags & SFX_LOADED_MAINDOCUMENT ))
                break;

            SfxMedium* pMed = pSh->GetMedium();

            SFX_ITEMSET_ARG( pSh->GetMedium()->GetItemSet(), pItem, SfxBoolItem, SID_VIEWONLY, sal_False );
            if ( pItem && pItem->GetValue() )
            {
                SfxApplication* pApp = SFX_APP();
                SfxAllItemSet aSet( pApp->GetPool() );
                aSet.Put( SfxStringItem( SID_FILE_NAME, pMed->GetURLObject().GetMainURL(INetURLObject::NO_DECODE) ) );
                aSet.Put( SfxBoolItem( SID_TEMPLATE, sal_True ) );
                aSet.Put( SfxStringItem( SID_TARGETNAME, String::CreateFromAscii("_blank") ) );
                SFX_ITEMSET_ARG( pMed->GetItemSet(), pReferer, SfxStringItem, SID_REFERER, sal_False );
                if ( pReferer )
                    aSet.Put( *pReferer );
                SFX_ITEMSET_ARG( pSh->GetMedium()->GetItemSet(), pVersionItem, SfxInt16Item, SID_VERSION, sal_False );
                if ( pVersionItem )
                    aSet.Put( *pVersionItem );

                if( pMed->GetFilter() )
                {
                    aSet.Put( SfxStringItem( SID_FILTER_NAME, pMed->GetFilter()->GetFilterName() ) );
                    SFX_ITEMSET_ARG( pMed->GetItemSet(), pOptions, SfxStringItem, SID_FILE_FILTEROPTIONS, sal_False );
                    if ( pOptions )
                        aSet.Put( *pOptions );
                }

                GetDispatcher()->Execute( SID_OPENDOC, SFX_CALLMODE_ASYNCHRON, aSet );
                return;
            }

            sal_uInt16 nOpenMode;
            sal_Bool bNeedsReload = sal_False;
            if ( !pSh->IsReadOnly() )
            {
                // Speichern und Readonly Reloaden
                if( pSh->IsModified() )
                {
                    if ( pSh->PrepareClose() )
                    {
                        // the storing could let the medium be changed
                        pMed = pSh->GetMedium();
                        bNeedsReload = sal_True;
                    }
                    else
                    {
                        rReq.SetReturnValue( SfxBoolItem( rReq.GetSlot(), sal_False ) );
                        return;
                    }
                }
                nOpenMode = SFX_STREAM_READONLY;
            }
            else
            {
                if ( pSh->IsReadOnlyMedium()
                  && ( pSh->GetModifyPasswordHash() || pSh->GetModifyPasswordInfo().getLength() )
                  && !pSh->IsModifyPasswordEntered() )
                {
                    ::rtl::OUString aDocumentName = INetURLObject( pMed->GetOrigURL() ).GetMainURL( INetURLObject::DECODE_WITH_CHARSET );
                    if( !AskPasswordToModify_Impl( pMed->GetInteractionHandler(), aDocumentName, pMed->GetOrigFilter(), pSh->GetModifyPasswordHash(), pSh->GetModifyPasswordInfo() ) )
                    {
                        // this is a read-only document, if it has "Password to modify"
                        // the user should enter password before he can edit the document
                        rReq.SetReturnValue( SfxBoolItem( rReq.GetSlot(), sal_False ) );
                        return;
                    }

                    pSh->SetModifyPasswordEntered();
                }

                nOpenMode = SFX_STREAM_READWRITE;
                pSh->SetReadOnlyUI( sal_False );

                // if only the view was in the readonly mode then there is no need to do the reload
                if ( !pSh->IsReadOnly() )
                    return;
            }

            // Parameter auswerten
            // sal_Bool bReload = sal_True;
            if ( rReq.IsAPI() )
            {
                // per API steuern ob r/w oder r/o
                SFX_REQUEST_ARG(rReq, pEditItem, SfxBoolItem, SID_EDITDOC, sal_False);
                if ( pEditItem )
                    nOpenMode = pEditItem->GetValue() ? SFX_STREAM_READWRITE : SFX_STREAM_READONLY;
            }

            // doing

            String aTemp;
            utl::LocalFileHelper::ConvertPhysicalNameToURL( pMed->GetPhysicalName(), aTemp );
            INetURLObject aPhysObj( aTemp );
            SFX_ITEMSET_ARG( pSh->GetMedium()->GetItemSet(),
                             pVersionItem, SfxInt16Item, SID_VERSION, sal_False );

            INetURLObject aMedObj( pMed->GetName() );

            // the logic below is following, if the document seems not to need to be reloaded and the physical name is different
            // to the logical one, then on file system it can be checked that the copy is still newer than the original and no document reload is required
            if ( ( !bNeedsReload && ( (aMedObj.GetProtocol() == INET_PROT_FILE &&
                    aMedObj.getFSysPath(INetURLObject::FSYS_DETECT) != aPhysObj.getFSysPath(INetURLObject::FSYS_DETECT) &&
                    !::utl::UCBContentHelper::IsYounger( aMedObj.GetMainURL( INetURLObject::NO_DECODE ), aPhysObj.GetMainURL( INetURLObject::NO_DECODE ) ))
                  || pMed->IsRemote() ) )
               || pVersionItem )
            {
                sal_Bool bOK = sal_False;
                if ( !pVersionItem )
                {
                    sal_Bool bHasStorage = pMed->HasStorage_Impl();
                    // switching edit mode could be possible without reload
                    if ( bHasStorage && pMed->GetStorage() == pSh->GetStorage() )
                    {
                        // TODO/LATER: faster creation of copy
                        if ( !pSh->ConnectTmpStorage_Impl( pMed->GetStorage(), pMed ) )
                            return;
                    }

                    pMed->CloseAndRelease();
                    pMed->GetItemSet()->Put( SfxBoolItem( SID_DOC_READONLY, !( nOpenMode & STREAM_WRITE ) ) );
                    pMed->SetOpenMode( nOpenMode, pMed->IsDirect() );

                    pMed->CompleteReOpen();
                    if ( nOpenMode & STREAM_WRITE )
                        pMed->LockOrigFileOnDemand( sal_False, sal_True );

                    // LockOrigFileOnDemand might set the readonly flag itself, it should be set back
                    pMed->GetItemSet()->Put( SfxBoolItem( SID_DOC_READONLY, !( nOpenMode & STREAM_WRITE ) ) );

                    if ( !pMed->GetErrorCode() )
                        bOK = sal_True;
                }

                if( !bOK )
                {
                    ErrCode nErr = pMed->GetErrorCode();
                    if ( pVersionItem )
                        nErr = ERRCODE_IO_ACCESSDENIED;
                    else
                    {
                        pMed->ResetError();
                        pMed->SetOpenMode( SFX_STREAM_READONLY, pMed->IsDirect() );
                        pMed->ReOpen();
                        pSh->DoSaveCompleted( pMed );
                    }

                    // r/o-Doc kann nicht in Editmode geschaltet werden?
                    rReq.Done( sal_False );

                    if ( nOpenMode == SFX_STREAM_READWRITE && !rReq.IsAPI() )
                    {
                        // dem ::com::sun::star::sdbcx::User anbieten, als Vorlage zu oeffnen
                        QueryBox aBox( &GetWindow(), SfxResId(MSG_QUERY_OPENASTEMPLATE) );
                        if ( RET_YES == aBox.Execute() )
                        {
                            SfxApplication* pApp = SFX_APP();
                            SfxAllItemSet aSet( pApp->GetPool() );
                            aSet.Put( SfxStringItem( SID_FILE_NAME, pMed->GetName() ) );
                            SFX_ITEMSET_ARG( pMed->GetItemSet(), pReferer, SfxStringItem, SID_REFERER, sal_False );
                            if ( pReferer )
                                aSet.Put( *pReferer );
                            aSet.Put( SfxBoolItem( SID_TEMPLATE, sal_True ) );
                            if ( pVersionItem )
                                aSet.Put( *pVersionItem );

                            if( pMed->GetFilter() )
                            {
                                aSet.Put( SfxStringItem( SID_FILTER_NAME, pMed->GetFilter()->GetFilterName() ) );
                                SFX_ITEMSET_ARG( pMed->GetItemSet(), pOptions,
                                                 SfxStringItem, SID_FILE_FILTEROPTIONS, sal_False );
                                if ( pOptions )
                                    aSet.Put( *pOptions );
                            }

                            GetDispatcher()->Execute( SID_OPENDOC, SFX_CALLMODE_ASYNCHRON, aSet );
                            return;
                        }
                        else
                            nErr = 0;
                    }

                    ErrorHandler::HandleError( nErr );
                    rReq.SetReturnValue(
                        SfxBoolItem( rReq.GetSlot(), sal_False ) );
                    return;
                }
                else
                {
                    pSh->DoSaveCompleted( pMed );
                    pSh->Broadcast( SfxSimpleHint(SFX_HINT_MODECHANGED) );
                    rReq.SetReturnValue( SfxBoolItem( rReq.GetSlot(), sal_True ) );
                    rReq.Done( sal_True );
                    // if( nOpenMode == SFX_STREAM_READONLY )
                    //    pMed->Close();
                    return;
                }
            }

            rReq.AppendItem( SfxBoolItem( SID_FORCERELOAD, sal_True) );
            rReq.AppendItem( SfxBoolItem( SID_SILENT, sal_True ));
        }

        case SID_RELOAD:
        {
            // Wg. Doppeltbelegung in Toolboxen (mit/ohne Ctrl) ist es auch
            // m"oglich, da\s der Slot zwar enabled ist, aber Ctrl-Click
            // trotzdem nicht geht!
            if ( !pSh || !pSh->CanReload_Impl() )
                break;
            SfxApplication* pApp = SFX_APP();
            SFX_REQUEST_ARG(rReq, pForceReloadItem, SfxBoolItem,
                            SID_FORCERELOAD, sal_False);
            if(  pForceReloadItem && !pForceReloadItem->GetValue() &&
                !pSh->GetMedium()->IsExpired() )
                return;
            if( pImp->bReloading || pSh->IsInModalMode() )
                return;

            // AutoLoad ist ggf. verboten
            SFX_REQUEST_ARG(rReq, pAutoLoadItem, SfxBoolItem, SID_AUTOLOAD, sal_False);
            if ( pAutoLoadItem && pAutoLoadItem->GetValue() &&
                 GetFrame().IsAutoLoadLocked_Impl() )
                return;

            SfxObjectShellLock xOldObj( pSh );
            pImp->bReloading = sal_True;
            SFX_REQUEST_ARG(rReq, pURLItem, SfxStringItem,
                            SID_FILE_NAME, sal_False);
            // editierbar "offnen?
            sal_Bool bForEdit = !pSh->IsReadOnly();
            if ( rReq.GetSlot() == SID_EDITDOC )
                bForEdit = !bForEdit;

            // ggf. beim User nachfragen
            sal_Bool bDo = ( GetViewShell()->PrepareClose() != sal_False );
            SFX_REQUEST_ARG(rReq, pSilentItem, SfxBoolItem, SID_SILENT, sal_False);
            if ( bDo && GetFrame().DocIsModified_Impl() &&
                 !rReq.IsAPI() && ( !pSilentItem || !pSilentItem->GetValue() ) )
            {
                QueryBox aBox( &GetWindow(), SfxResId(MSG_QUERY_LASTVERSION) );
                bDo = ( RET_YES == aBox.Execute() );
            }

            if ( bDo )
            {
                SfxMedium *pMedium = xOldObj->GetMedium();

                // Frameset abziehen, bevor FramesetView evtl. verschwindet
                String aURL = pURLItem ? pURLItem->GetValue() :
                                pMedium->GetName();

                sal_Bool bHandsOff =
                    ( pMedium->GetURLObject().GetProtocol() == INET_PROT_FILE && !xOldObj->IsDocShared() );

                // bestehende SfxMDIFrames f"ur dieses Doc leeren
                // eigenes Format oder R/O jetzt editierbar "offnen?
                SfxObjectShellLock xNewObj;

                // collect the views of the document
                // TODO: when UNO ViewFactories are available for SFX-based documents, the below code should
                // be UNOized, too
                typedef ::std::pair< Reference< XFrame >, sal_uInt16 >  ViewDescriptor;
                ::std::list< ViewDescriptor > aViewFrames;
                SfxViewFrame *pView = GetFirst( xOldObj );
                while ( pView )
                {
                    Reference< XFrame > xFrame( pView->GetFrame().GetFrameInterface() );
                    OSL_ENSURE( xFrame.is(), "SfxViewFrame::ExecReload_Impl: no XFrame?!" );
                    aViewFrames.push_back( ViewDescriptor( xFrame, pView->GetCurViewId() ) );

                    pView = GetNext( *pView, xOldObj );
                }

                DELETEZ( xOldObj->Get_Impl()->pReloadTimer );

                SfxItemSet* pNewSet = 0;
                const SfxFilter *pFilter = pMedium->GetFilter();
                if( pURLItem )
                {
                    pNewSet = new SfxAllItemSet( pApp->GetPool() );
                    pNewSet->Put( *pURLItem );

                    // Filter Detection
                    SfxMedium aMedium( pURLItem->GetValue(), SFX_STREAM_READWRITE );
                    SfxFilterMatcher().GuessFilter( aMedium, &pFilter );
                    if ( pFilter )
                        pNewSet->Put( SfxStringItem( SID_FILTER_NAME, pFilter->GetName() ) );
                    pNewSet->Put( *aMedium.GetItemSet() );
                }
                else
                {
                    pNewSet = new SfxAllItemSet( *pMedium->GetItemSet() );
                    pNewSet->ClearItem( SID_VIEW_ID );
                    pNewSet->ClearItem( SID_STREAM );
                    pNewSet->ClearItem( SID_INPUTSTREAM );
                    pNewSet->Put( SfxStringItem( SID_FILTER_NAME, pMedium->GetFilter()->GetName() ) );

                    // let the current security settings be checked again
                    pNewSet->Put( SfxUInt16Item( SID_MACROEXECMODE, document::MacroExecMode::USE_CONFIG ) );

                    if ( rReq.GetSlot() == SID_EDITDOC || !bForEdit )
                        // edit mode is switched or reload of readonly document
                        pNewSet->Put( SfxBoolItem( SID_DOC_READONLY, !bForEdit ) );
                    else
                        // Reload of file opened for writing
                        pNewSet->ClearItem( SID_DOC_READONLY );
                }

                // Falls eine salvagede Datei vorliegt, nicht nochmals die
                // OrigURL mitschicken, denn die Tempdate ist nach Reload
                // ungueltig
                SFX_ITEMSET_ARG( pNewSet, pSalvageItem, SfxStringItem, SID_DOC_SALVAGE, sal_False);
                if( pSalvageItem )
                {
                    aURL = pSalvageItem->GetValue();
                    pNewSet->ClearItem( SID_DOC_SALVAGE );
                }

                // TODO/LATER: Temporary solution, the SfxMedium must know the original URL as aLogicName
                //             SfxMedium::Transfer_Impl() will be vorbidden then.
                if ( xOldObj->IsDocShared() )
                    pNewSet->Put( SfxStringItem( SID_FILE_NAME, xOldObj->GetSharedFileURL() ) );

                //pNewMedium = new SfxMedium( aURL, nMode, pMedium->IsDirect(), bUseFilter ? pMedium->GetFilter() : 0, pNewSet );
                //pNewSet = pNewMedium->GetItemSet();
                if ( pURLItem )
                    pNewSet->Put( SfxStringItem( SID_REFERER, pMedium->GetName() ) );
                else
                    pNewSet->Put( SfxStringItem( SID_REFERER, String() ) );

                xOldObj->CancelTransfers();

                // eigentliches Reload
                //pNewSet->Put( SfxFrameItem ( SID_DOCFRAME, GetFrame() ) );

                if ( pSilentItem && pSilentItem->GetValue() )
                    pNewSet->Put( SfxBoolItem( SID_SILENT, sal_True ) );

                SFX_ITEMSET_ARG(pNewSet, pInteractionItem, SfxUnoAnyItem, SID_INTERACTIONHANDLER, sal_False);
                SFX_ITEMSET_ARG(pNewSet, pMacroExecItem  , SfxUInt16Item, SID_MACROEXECMODE     , sal_False);
                SFX_ITEMSET_ARG(pNewSet, pDocTemplateItem, SfxUInt16Item, SID_UPDATEDOCMODE     , sal_False);

                if (!pInteractionItem)
                {
                    Reference < ::com::sun::star::task::XInteractionHandler > xHdl( ::comphelper::getProcessServiceFactory()->createInstance(::rtl::OUString(RTL_CONSTASCII_USTRINGPARAM("com.sun.star.comp.uui.UUIInteractionHandler"))), UNO_QUERY );
                    if (xHdl.is())
                        pNewSet->Put( SfxUnoAnyItem(SID_INTERACTIONHANDLER,::com::sun::star::uno::makeAny(xHdl)) );
                }

                if (!pMacroExecItem)
                    pNewSet->Put( SfxUInt16Item(SID_MACROEXECMODE,::com::sun::star::document::MacroExecMode::USE_CONFIG) );
                if (!pDocTemplateItem)
                    pNewSet->Put( SfxUInt16Item(SID_UPDATEDOCMODE,::com::sun::star::document::UpdateDocMode::ACCORDING_TO_CONFIG) );

                xOldObj->SetModified( sal_False );
                // Altes Dok nicht cachen! Gilt nicht, wenn anderes
                // Doc geladen wird.

                SFX_ITEMSET_ARG( pMedium->GetItemSet(), pSavedOptions, SfxStringItem, SID_FILE_FILTEROPTIONS, sal_False);
                SFX_ITEMSET_ARG( pMedium->GetItemSet(), pSavedReferer, SfxStringItem, SID_REFERER, sal_False);

                sal_Bool bHasStorage = pMedium->HasStorage_Impl();
                if( bHandsOff )
                {
                    if ( bHasStorage && pMedium->GetStorage() == xOldObj->GetStorage() )
                    {
                        // TODO/LATER: faster creation of copy
                        if ( !xOldObj->ConnectTmpStorage_Impl( pMedium->GetStorage(), pMedium ) )
                            return;
                    }

                    pMedium->CloseAndRelease();
                }

                xNewObj = SfxObjectShell::CreateObject( pFilter->GetServiceName(), SFX_CREATE_MODE_STANDARD );

                if ( xOldObj->IsModifyPasswordEntered() )
                    xNewObj->SetModifyPasswordEntered();

                uno::Sequence < beans::PropertyValue > aLoadArgs;
                TransformItems( SID_OPENDOC, *pNewSet, aLoadArgs );
                try
                {
                    uno::Reference < frame::XLoadable > xLoad( xNewObj->GetModel(), uno::UNO_QUERY );
                    xLoad->load( aLoadArgs );
                }
                catch ( uno::Exception& )
                {
                    xNewObj->DoClose();
                    xNewObj = 0;
                }

                DELETEZ( pNewSet );

                if( !xNewObj.Is() )
                {
                    if( bHandsOff )
                    {
                        // back to old medium
                        pMedium->ReOpen();
                        pMedium->LockOrigFileOnDemand( sal_False, sal_True );

                        xOldObj->DoSaveCompleted( pMedium );
                    }

                    // r/o-Doc couldn't be switched to writing mode
                    if ( bForEdit && SID_EDITDOC == rReq.GetSlot() )
                    {
                        // ask user for opening as template
                        QueryBox aBox( &GetWindow(), SfxResId(MSG_QUERY_OPENASTEMPLATE) );
                        if ( RET_YES == aBox.Execute() )
                        {
                            SfxAllItemSet aSet( pApp->GetPool() );
                            aSet.Put( SfxStringItem( SID_FILE_NAME, pMedium->GetName() ) );
                            aSet.Put( SfxStringItem( SID_TARGETNAME, String::CreateFromAscii("_blank") ) );
                            if ( pSavedOptions )
                                aSet.Put( *pSavedOptions );
                            if ( pSavedReferer )
                                aSet.Put( *pSavedReferer );
                            aSet.Put( SfxBoolItem( SID_TEMPLATE, sal_True ) );
                            if( pFilter )
                                aSet.Put( SfxStringItem( SID_FILTER_NAME, pFilter->GetFilterName() ) );
                            GetDispatcher()->Execute( SID_OPENDOC, SFX_CALLMODE_ASYNCHRON, aSet );
                        }
                    }
                    else
                    {
                        // an error handling should be done here?!
                        // if ( !pSilentItem || !pSilentItem->GetValue() )
                        //    ErrorHandler::HandleError( nLoadError );
                    }
                }
                else
                {
                    if ( xNewObj->GetModifyPasswordHash() && xNewObj->GetModifyPasswordHash() != xOldObj->GetModifyPasswordHash() )
                    {
                        xNewObj->SetModifyPasswordEntered( sal_False );
                        xNewObj->SetReadOnly();
                    }
                    else if ( rReq.GetSlot() == SID_EDITDOC && bForEdit && !xNewObj->IsReadOnlyMedium() )
                    {
                        // the filter might request setting of the document to readonly state
                        // but in case of SID_EDITDOC it should not happen if the document
                        // can be opened for editing
                        xNewObj->SetReadOnlyUI( sal_False );
                    }

                    if ( xNewObj->IsDocShared() )
                    {
                        // the file is shared but the closing can change the sharing control file
                        xOldObj->DoNotCleanShareControlFile();
                    }

                    // the Reload and Silent items were only temporary, remove them
                    xNewObj->GetMedium()->GetItemSet()->ClearItem( SID_RELOAD );
                    xNewObj->GetMedium()->GetItemSet()->ClearItem( SID_SILENT );
                    TransformItems( SID_OPENDOC, *xNewObj->GetMedium()->GetItemSet(), aLoadArgs );

                    UpdateDocument_Impl();

                    try
                    {
                        while ( !aViewFrames.empty() )
                        {
                            LoadViewIntoFrame_Impl( *xNewObj, aViewFrames.front().first, aLoadArgs, aViewFrames.front().second, false );
                            aViewFrames.pop_front();
                        }
                    }
                    catch( const Exception& )
                    {
                        // close the remaining frames
                        // Don't catch exceptions herein, if this fails, then we're left in an indetermined state, and
                        // crashing is better than trying to proceed
                        while ( !aViewFrames.empty() )
                        {
                            Reference< util::XCloseable > xClose( aViewFrames.front().first, UNO_QUERY_THROW );
                            xClose->close( sal_True );
                            aViewFrames.pop_front();
                        }
                    }

                    // Propagate document closure.
                    SFX_APP()->NotifyEvent( SfxEventHint( SFX_EVENT_CLOSEDOC, GlobalEventConfig::GetEventName( STR_EVENT_CLOSEDOC ), xOldObj ) );
                }

                // als erledigt recorden
                rReq.Done( sal_True );
                rReq.SetReturnValue(SfxBoolItem(rReq.GetSlot(), sal_True));
                return;
            }
            else
            {
                // als nicht erledigt recorden
                rReq.Done();
                rReq.SetReturnValue(SfxBoolItem(rReq.GetSlot(), sal_False));
                pImp->bReloading = sal_False;
                return;
            }
        }
    }
}

//-------------------------------------------------------------------------
void SfxViewFrame::StateReload_Impl( SfxItemSet& rSet )
{
    SfxObjectShell* pSh = GetObjectShell();
    if ( !pSh )
        // Ich bin gerade am Reloaden und Yielde so vor mich hin ...
        return;

    GetFrame().GetParentFrame();
    SfxWhichIter aIter( rSet );
    for ( sal_uInt16 nWhich = aIter.FirstWhich(); nWhich; nWhich = aIter.NextWhich() )
    {
        if ( GetFrame().HasComponent() )
        {
            // Wenn die Komponente es nicht selbst dispatched, dann
            // macht es auch keinen Sinn!
            rSet.DisableItem( nWhich );
            continue;
        }

        switch ( nWhich )
        {
            case SID_EDITDOC:
            {
                if ( !pSh || !pSh->HasName() || !( pSh->Get_Impl()->nLoadedFlags &  SFX_LOADED_MAINDOCUMENT )
                  || pSh->GetCreateMode() == SFX_CREATE_MODE_EMBEDDED )
                    rSet.DisableItem( SID_EDITDOC );
                else
                {
                    SFX_ITEMSET_ARG( pSh->GetMedium()->GetItemSet(), pItem, SfxBoolItem, SID_EDITDOC, sal_False );
                    if ( pItem && !pItem->GetValue() )
                        rSet.DisableItem( SID_EDITDOC );
                    else
                        rSet.Put( SfxBoolItem( nWhich, !pSh->IsReadOnly() ) );
                }
                break;
            }

            case SID_RELOAD:
            {
                SfxFrame* pFrame = &GetTopFrame();

                if ( !pSh || !pSh->CanReload_Impl() || pSh->GetCreateMode() == SFX_CREATE_MODE_EMBEDDED )
                    rSet.DisableItem(nWhich);
                else
                {
                    // Wenn irgendein ChildFrame reloadable ist, wird der Slot
                    // enabled, damit man CTRL-Reload machen kann
                    sal_Bool bReloadAvailable = sal_False;
                    SfxFrameIterator aFrameIter( *pFrame, sal_True );
                    for( SfxFrame* pNextFrame = aFrameIter.FirstFrame();
                            pFrame;
                            pNextFrame = pNextFrame ?
                                aFrameIter.NextFrame( *pNextFrame ) : 0 )
                    {
                        SfxObjectShell *pShell = pFrame->GetCurrentDocument();
                        if( pShell && pShell->Get_Impl()->bReloadAvailable )
                        {
                            bReloadAvailable = sal_True;
                            break;
                        }
                        pFrame = pNextFrame;
                    }

                    rSet.Put( SfxBoolItem( nWhich, bReloadAvailable));
                }

                break;
            }
        }
    }
}


//--------------------------------------------------------------------
void SfxViewFrame::ExecHistory_Impl( SfxRequest &rReq )
{
    // gibt es an der obersten Shell einen Undo-Manager?
    SfxShell *pSh = GetDispatcher()->GetShell(0);
    ::svl::IUndoManager* pShUndoMgr = pSh->GetUndoManager();
    sal_Bool bOK = sal_False;
    if ( pShUndoMgr )
    {
        switch ( rReq.GetSlot() )
        {
            case SID_CLEARHISTORY:
                pShUndoMgr->Clear();
                bOK = sal_True;
                break;

            case SID_UNDO:
                pShUndoMgr->Undo();
                GetBindings().InvalidateAll(sal_False);
                bOK = sal_True;
                break;

            case SID_REDO:
                pShUndoMgr->Redo();
                GetBindings().InvalidateAll(sal_False);
                bOK = sal_True;
                break;

            case SID_REPEAT:
                if ( pSh->GetRepeatTarget() )
                    pShUndoMgr->Repeat( *pSh->GetRepeatTarget() );
                bOK = sal_True;
                break;
        }
    }
    else if ( GetViewShell() )
    {
        // der SW hat eigenes Undo an der View
        const SfxPoolItem *pRet = GetViewShell()->ExecuteSlot( rReq );
        if ( pRet )
            bOK = ((SfxBoolItem*)pRet)->GetValue();
    }

    rReq.SetReturnValue( SfxBoolItem( rReq.GetSlot(), bOK ) );
    rReq.Done();
}

//--------------------------------------------------------------------
void SfxViewFrame::StateHistory_Impl( SfxItemSet &rSet )
{
    // Undo-Manager suchen
    SfxShell *pSh = GetDispatcher()->GetShell(0);
    if ( !pSh )
        // Ich bin gerade am Reloaden und Yielde so vor mich hin ...
        return;

    ::svl::IUndoManager *pShUndoMgr = pSh->GetUndoManager();
    if ( !pShUndoMgr )
    {
        // der SW hat eigenes Undo an der View
        SfxWhichIter aIter( rSet );
        SfxViewShell *pViewSh = GetViewShell();
        if( !pViewSh ) return;
        for ( sal_uInt16 nSID = aIter.FirstWhich(); nSID; nSID = aIter.NextWhich() )
            pViewSh->GetSlotState( nSID, 0, &rSet );
        return;
    }

    if ( pShUndoMgr->GetUndoActionCount() == 0 &&
         pShUndoMgr->GetRedoActionCount() == 0 &&
         pShUndoMgr->GetRepeatActionCount() == 0 )
        rSet.DisableItem( SID_CLEARHISTORY );

    if ( pShUndoMgr && pShUndoMgr->GetUndoActionCount() )
    {
        String aTmp( SvtResId( STR_UNDO ) );
        aTmp+= pShUndoMgr->GetUndoActionComment(0);
        rSet.Put( SfxStringItem( SID_UNDO, aTmp ) );
    }
    else
        rSet.DisableItem( SID_UNDO );

    if ( pShUndoMgr && pShUndoMgr->GetRedoActionCount() )
    {
        String aTmp( SvtResId(STR_REDO) );
        aTmp += pShUndoMgr->GetRedoActionComment(0);
        rSet.Put( SfxStringItem( SID_REDO, aTmp ) );
    }
    else
        rSet.DisableItem( SID_REDO );
    SfxRepeatTarget *pTarget = pSh->GetRepeatTarget();
    if ( pShUndoMgr && pTarget && pShUndoMgr->GetRepeatActionCount() &&
         pShUndoMgr->CanRepeat(*pTarget) )
    {
        String aTmp( SvtResId(STR_REPEAT) );
        aTmp += pShUndoMgr->GetRepeatActionComment(*pTarget);
        rSet.Put( SfxStringItem( SID_REPEAT, aTmp ) );
    }
    else
        rSet.DisableItem( SID_REPEAT );
}

//--------------------------------------------------------------------
void SfxViewFrame::PopShellAndSubShells_Impl( SfxViewShell& i_rViewShell )
{
    i_rViewShell.PopSubShells_Impl();
    sal_uInt16 nLevel = pDispatcher->GetShellLevel( i_rViewShell );
    if ( nLevel != USHRT_MAX )
    {
        if ( nLevel )
        {
            // more sub shells on the stack, which were not affected by PopSubShells_Impl
            SfxShell *pSubShell = pDispatcher->GetShell( nLevel-1 );
            if ( pSubShell == i_rViewShell.GetSubShell() )
                // "real" sub shells will be deleted elsewhere
                pDispatcher->Pop( *pSubShell, SFX_SHELL_POP_UNTIL );
            else
                pDispatcher->Pop( *pSubShell, SFX_SHELL_POP_UNTIL | SFX_SHELL_POP_DELETE );
        }
        pDispatcher->Pop( i_rViewShell );
        pDispatcher->Flush();
    }

}

//--------------------------------------------------------------------
void SfxViewFrame::ReleaseObjectShell_Impl()

/*  [Beschreibung]

    Diese Methode entleert den SfxViewFrame, d.h. nimmt die <SfxObjectShell>
    vom Dispatcher und beendet seine <SfxListener>-Beziehung zu dieser
    SfxObjectShell (wodurch sie sich ggf. selbst zerst"ort).

    Somit kann durch Aufruf von ReleaseObjectShell() und SetObjectShell()
    die SfxObjectShell ausgetauscht werden.

    Zwischen RealeaseObjectShell() und SetObjectShell() darf die Kontrolle
    nicht an das System abgegeben werden.


    [Querverweise]

    <SfxViewFrame::SetObjectShell(SfxObjectShell&)>
*/
{
    DBG_CHKTHIS(SfxViewFrame, 0);
    DBG_ASSERT( xObjSh.Is(), "no SfxObjectShell to release!" );

    GetFrame().ReleasingComponent_Impl( sal_True );
    if ( GetWindow().HasChildPathFocus( sal_True ) )
    {
        DBG_ASSERT( !GetActiveChildFrame_Impl(), "Wrong active child frame!" );
        GetWindow().GrabFocus();
    }

    SfxViewShell *pDyingViewSh = GetViewShell();
    if ( pDyingViewSh )
    {
        PopShellAndSubShells_Impl( *pDyingViewSh );
        pDyingViewSh->DisconnectAllClients();
        SetViewShell_Impl(0);
        delete pDyingViewSh;
    }
#ifdef DBG_UTIL
    else
        OSL_FAIL("Keine Shell");
#endif

    if ( xObjSh.Is() )
    {
         pImp->aLastType = xObjSh->Type();
        pDispatcher->Pop( *xObjSh );
        SfxModule* pModule = xObjSh->GetModule();
        if( pModule )
            pDispatcher->RemoveShell_Impl( *pModule );
        pDispatcher->Flush();
        EndListening( *xObjSh );

        Notify( *xObjSh, SfxSimpleHint(SFX_HINT_TITLECHANGED) );
        Notify( *xObjSh, SfxSimpleHint(SFX_HINT_DOCCHANGED) );

        if ( 1 == xObjSh->GetOwnerLockCount() && pImp->bObjLocked && xObjSh->GetCreateMode() == SFX_CREATE_MODE_EMBEDDED )
            xObjSh->DoClose();
        SfxObjectShellRef xDyingObjSh = xObjSh;
        xObjSh.Clear();
        if( ( GetFrameType() & SFXFRAME_HASTITLE ) && pImp->nDocViewNo )
            xDyingObjSh->GetNoSet_Impl().ReleaseIndex(pImp->nDocViewNo-1);
        if ( pImp->bObjLocked )
        {
            xDyingObjSh->OwnerLock( sal_False );
            pImp->bObjLocked = sal_False;
        }
    }

    GetDispatcher()->SetDisableFlags( 0 );
}

//--------------------------------------------------------------------
sal_Bool SfxViewFrame::Close()
{
    DBG_CHKTHIS(SfxViewFrame, 0);

    DBG_ASSERT( GetFrame().IsClosing_Impl() || !GetFrame().GetFrameInterface().is(), "ViewFrame closed too early!" );

    // Wenn bis jetzt noch nicht gespeichert wurde, sollen eingebettete Objekte
    // auch nicht mehr automatisch gespeichert werden!
    if ( GetViewShell() )
        GetViewShell()->DiscardClients_Impl();
    Broadcast( SfxSimpleHint( SFX_HINT_DYING ) );

    if (SfxViewFrame::Current() == this)
        SfxViewFrame::SetViewFrame( NULL );

    // Da der Dispatcher leer ger"aumt wird, kann man ihn auch nicht mehr
    // vern"unftig verwenden - also besser still legen
    GetDispatcher()->Lock(sal_True);
    delete this;

    return sal_True;
}

//--------------------------------------------------------------------

void SfxViewFrame::DoActivate( sal_Bool bUI, SfxViewFrame* pOldFrame )
{
    DBG_CHKTHIS(SfxViewFrame, 0);
    SFX_APP();

    pDispatcher->DoActivate_Impl( bUI, pOldFrame );

    // Wenn ich einen parent habe und dieser ist kein parent des alten
    // ViewFrames, erh"alt er ein ParentActivate
    if ( bUI )
    {
        SfxViewFrame *pFrame = GetParentViewFrame();
        while ( pFrame )
        {
            if ( !pOldFrame || !pOldFrame->GetFrame().IsParent( &pFrame->GetFrame() ) )
                pFrame->pDispatcher->DoParentActivate_Impl();
            pFrame = pFrame->GetParentViewFrame();
        }
    }
}

//--------------------------------------------------------------------
void SfxViewFrame::DoDeactivate(sal_Bool bUI, SfxViewFrame* pNewFrame )
{
    DBG_CHKTHIS(SfxViewFrame, 0);
    SFX_APP();
    pDispatcher->DoDeactivate_Impl( bUI, pNewFrame );

    // Wenn ich einen parent habe und dieser ist kein parent des neuen
    // ViewFrames, erh"alt er ein ParentDeactivate
    if ( bUI )
    {
        SfxViewFrame *pFrame = GetParentViewFrame();
        while ( pFrame )
        {
            if ( !pNewFrame || !pNewFrame->GetFrame().IsParent( &pFrame->GetFrame() ) )
                pFrame->pDispatcher->DoParentDeactivate_Impl();
            pFrame = pFrame->GetParentViewFrame();
        }
    }
}

//------------------------------------------------------------------------
void SfxViewFrame::InvalidateBorderImpl( const SfxViewShell* pSh )
{
    if( pSh && !nAdjustPosPixelLock )
    {
        if ( GetViewShell() && GetWindow().IsVisible() )
        {
            if ( GetFrame().IsInPlace() )
            {
                return;
            }

            DoAdjustPosSizePixel( (SfxViewShell *) GetViewShell(), Point(),
                                            GetWindow().GetOutputSizePixel() );
        }
    }
}

//------------------------------------------------------------------------
sal_Bool SfxViewFrame::SetBorderPixelImpl
(
    const SfxViewShell* pVSh,
    const SvBorder&     rBorder
)

{
    pImp->aBorder = rBorder;

    if ( IsResizeInToOut_Impl() && !GetFrame().IsInPlace() )
    {
        Size aSize = pVSh->GetWindow()->GetOutputSizePixel();
        if ( aSize.Width() && aSize.Height() )
        {
            aSize.Width() += rBorder.Left() + rBorder.Right();
            aSize.Height() += rBorder.Top() + rBorder.Bottom();

            Size aOldSize = GetWindow().GetOutputSizePixel();
            GetWindow().SetOutputSizePixel( aSize );
            Window* pParent = &GetWindow();
            while ( pParent->GetParent() )
                pParent = pParent->GetParent();
            Size aOuterSize = pParent->GetOutputSizePixel();
            aOuterSize.Width() += ( aSize.Width() - aOldSize.Width() );
            aOuterSize.Height() += ( aSize.Height() - aOldSize.Height() );
            pParent->SetOutputSizePixel( aOuterSize );
        }
    }
    else
    {
        Point aPoint;
        Rectangle aEditArea( aPoint, GetWindow().GetOutputSizePixel() );
        aEditArea.Left() += rBorder.Left();
        aEditArea.Right() -= rBorder.Right();
        aEditArea.Top() += rBorder.Top();
        aEditArea.Bottom() -= rBorder.Bottom();
        pVSh->GetWindow()->SetPosSizePixel( aEditArea.TopLeft(), aEditArea.GetSize() );
    }

    return sal_True;
}

//------------------------------------------------------------------------
const SvBorder& SfxViewFrame::GetBorderPixelImpl
(
    const SfxViewShell* /*pSh*/
)   const

{
    return pImp->aBorder;
}

//--------------------------------------------------------------------
void SfxViewFrame::Notify( SfxBroadcaster& /*rBC*/, const SfxHint& rHint )
{
    {DBG_CHKTHIS(SfxViewFrame, 0);}

    if( IsDowning_Impl())
        return;

    // we know only SimpleHints
    if ( rHint.IsA(TYPE(SfxSimpleHint)) )
    {
        switch( ( (SfxSimpleHint&) rHint ).GetId() )
        {
            case SFX_HINT_MODECHANGED:
            {
                UpdateTitle();

                if ( !xObjSh.Is() )
                    break;

                // r/o Umschaltung?
                SfxBindings& rBind = GetBindings();
                rBind.Invalidate( SID_RELOAD );
                SfxDispatcher *pDispat = GetDispatcher();
                sal_Bool bWasReadOnly = pDispat->GetReadOnly_Impl();
                sal_Bool bIsReadOnly = xObjSh->IsReadOnly();
                if ( !bWasReadOnly != !bIsReadOnly )
                {
                    // Dann auch TITLE_CHANGED
                    UpdateTitle();
                    rBind.Invalidate( SID_FILE_NAME );
                    rBind.Invalidate( SID_DOCINFO_TITLE );
                    rBind.Invalidate( SID_EDITDOC );

                    pDispat->GetBindings()->InvalidateAll(sal_True);
                    pDispat->SetReadOnly_Impl( bIsReadOnly );

                    // Dispatcher-Update nur erzwingen, wenn es nicht sowieso
                    // demn"achst kommt, anderenfalls ist Zappelei oder gar
                    // GPF m"oglich, da Writer z.B. gerne mal im Resize irgendwelche
                    // Aktionen t"atigt, die ein SetReadOnlyUI am Dispatcher zur
                    // Folge haben!
                    if ( pDispat->IsUpdated_Impl() )
                        pDispat->Update_Impl(sal_True);
                }

                Enable( !xObjSh->IsInModalMode() );
                break;
            }

            case SFX_HINT_TITLECHANGED:
            {
                UpdateTitle();
                SfxBindings& rBind = GetBindings();
                rBind.Invalidate( SID_FILE_NAME );
                rBind.Invalidate( SID_DOCINFO_TITLE );
                rBind.Invalidate( SID_EDITDOC );
                rBind.Invalidate( SID_RELOAD );
                break;
            }

            case SFX_HINT_DEINITIALIZING:
                GetFrame().DoClose();
                break;
            case SFX_HINT_DYING:
                // when the Object is being deleted, destroy the view too
                if ( xObjSh.Is() )
                    ReleaseObjectShell_Impl();
                else
                    GetFrame().DoClose();
                break;

        }
    }
    else if ( rHint.IsA(TYPE(SfxEventHint)) )
    {
        // Wenn das Document asynchron geladen wurde, wurde der Dispatcher
        // auf ReadOnly gesetzt, was zur"?ckgenommen werden mu\s, wenn
        // das Document selbst nicht ReadOnly ist und das Laden fertig ist.
        switch ( ((SfxEventHint&)rHint).GetEventId() )
        {
            case SFX_EVENT_MODIFYCHANGED:
            {
                SfxBindings& rBind = GetBindings();
                rBind.Invalidate( SID_DOC_MODIFIED );
                rBind.Invalidate( SID_SAVEDOC );
                rBind.Invalidate( SID_RELOAD );
                rBind.Invalidate( SID_EDITDOC );
                break;
            }

            case SFX_EVENT_OPENDOC:
            case SFX_EVENT_CREATEDOC:
            {
                if ( !xObjSh.Is() )
                    break;

                SfxBindings& rBind = GetBindings();
                rBind.Invalidate( SID_RELOAD );
                rBind.Invalidate( SID_EDITDOC );
                if ( !xObjSh->IsReadOnly() )
                {
                    // Im Gegensatz zu oben (TITLE_CHANGED) mu\s das UI nicht
                    // upgedated werden, da es nicht gehidet war!

                    // #i21560# InvalidateAll() causes the assertion
                    // 'SfxBindings::Invalidate while in update" when
                    // the sfx slot SID_BASICIDE_APPEAR is executed
                    // via API from another thread (Java).
                    // According to MBA this call is not necessary anymore,
                    // because each document has its own SfxBindings.
                    //
                    //GetDispatcher()->GetBindings()->InvalidateAll(sal_True);
                }

                break;
            }

            case SFX_EVENT_TOGGLEFULLSCREENMODE:
            {
                if ( GetFrame().OwnsBindings_Impl() )
                    GetBindings().GetDispatcher_Impl()->Update_Impl( sal_True );
                break;
            }
        }
    }
}

//------------------------------------------------------------------------
void SfxViewFrame::Construct_Impl( SfxObjectShell *pObjSh )
{
    pImp->bResizeInToOut = sal_True;
    pImp->bDontOverwriteResizeInToOut = sal_False;
    pImp->bObjLocked = sal_False;
    pImp->pFocusWin = 0;
    pImp->pActiveChild = NULL;
    pImp->nCurViewId = 0;
    pImp->bReloading = sal_False;
    pImp->bIsDowning = sal_False;
    pImp->bModal = sal_False;
    pImp->bEnabled = sal_True;
    pImp->nDocViewNo = 0;
    pImp->aMargin = Size( -1, -1 );
    pImp->pWindow = 0;

    SetPool( &SFX_APP()->GetPool() );
    pDispatcher = new SfxDispatcher(this);
    if ( !GetBindings().GetDispatcher() )
        GetBindings().SetDispatcher( pDispatcher );

    xObjSh = pObjSh;
    if ( xObjSh.Is() && xObjSh->IsPreview() )
        SetQuietMode_Impl( sal_True );

    if ( pObjSh )
    {
        pDispatcher->Push( *SFX_APP() );
        SfxModule* pModule = xObjSh->GetModule();
        if( pModule )
            pDispatcher->Push( *pModule );
        pDispatcher->Push( *this );
        pDispatcher->Push( *pObjSh );
        pDispatcher->Flush();
        StartListening( *pObjSh );
        pObjSh->ViewAssigned();
        Notify( *pObjSh, SfxSimpleHint(SFX_HINT_TITLECHANGED) );
        Notify( *pObjSh, SfxSimpleHint(SFX_HINT_DOCCHANGED) );
        pDispatcher->SetReadOnly_Impl( pObjSh->IsReadOnly() );
    }
    else
    {
        pDispatcher->Push( *SFX_APP() );
        pDispatcher->Push( *this );
        pDispatcher->Flush();
    }

    SfxViewFrame *pThis = this; // wegen der kranken Array-Syntax
    SfxViewFrameArr_Impl &rViewArr = SFX_APP()->GetViewFrames_Impl();
    rViewArr.C40_INSERT(SfxViewFrame, pThis, rViewArr.Count() );
}

SfxViewFrame::SfxViewFrame
(
    SfxFrame&           rFrame,
    SfxObjectShell*     pObjShell
)

/*  [Beschreibung]

    Ctor des SfxViewFrame f"ur eine <SfxObjectShell> aus der Ressource.
    Die 'nViewId' der zu erzeugenden <SfxViewShell> kann angegeben werden
    (default ist die zuerst registrierte SfxViewShell-Subklasse).
*/

    : pImp( new SfxViewFrame_Impl( rFrame ) )
    , pDispatcher(0)
    , pBindings( new SfxBindings )
    , nAdjustPosPixelLock( 0 )
{
    DBG_CTOR( SfxViewFrame, NULL );

    rFrame.SetCurrentViewFrame_Impl( this );
    rFrame.SetFrameType_Impl( GetFrameType() | SFXFRAME_HASTITLE );
    Construct_Impl( pObjShell );

    pImp->pWindow = new SfxFrameViewWindow_Impl( this, rFrame.GetWindow() );
    pImp->pWindow->SetSizePixel( rFrame.GetWindow().GetOutputSizePixel() );
    rFrame.SetOwnsBindings_Impl( sal_True );
    rFrame.CreateWorkWindow_Impl();
}

//------------------------------------------------------------------------
SfxViewFrame::~SfxViewFrame()
{
    DBG_DTOR(SfxViewFrame, 0);

    SetDowning_Impl();

    if ( SfxViewFrame::Current() == this )
        SfxViewFrame::SetViewFrame( NULL );

    ReleaseObjectShell_Impl();

    if ( GetFrame().OwnsBindings_Impl() )
        // Die Bindings l"oscht der Frame!
        KillDispatcher_Impl();

    delete pImp->pWindow;

    if ( GetFrame().GetCurrentViewFrame() == this )
        GetFrame().SetCurrentViewFrame_Impl( NULL );

    // von Frame-Liste abmelden
    SfxApplication *pSfxApp = SFX_APP();
    SfxViewFrameArr_Impl &rFrames = pSfxApp->GetViewFrames_Impl();
    const SfxViewFrame *pThis = this;
    rFrames.Remove( rFrames.GetPos(pThis) );

    // Member l"oschen
    KillDispatcher_Impl();

    delete pImp;
}

//------------------------------------------------------------------------
void SfxViewFrame::KillDispatcher_Impl()

// Dispatcher abr"aumen und l"oschen

{
    DBG_CHKTHIS(SfxViewFrame, 0);

    SfxModule* pModule = xObjSh.Is() ? xObjSh->GetModule() : 0;
    if ( xObjSh.Is() )
        ReleaseObjectShell_Impl();
    if ( pDispatcher )
    {
        if( pModule )
            pDispatcher->Pop( *pModule, SFX_SHELL_POP_UNTIL );
        else
            pDispatcher->Pop( *this );
        DELETEZ(pDispatcher);
    }
}

//------------------------------------------------------------------------
SfxViewFrame* SfxViewFrame::Current()
{
    return SfxApplication::Get() ? SFX_APP()->Get_Impl()->pViewFrame : NULL;
}

//--------------------------------------------------------------------
sal_uInt16 SfxViewFrame::Count()

/*  [Beschreibung]

    Liefert die Anzahl der sichtbaren <SfxViewFrame>-Instanzen.
*/

{
    SfxApplication *pSfxApp = SFX_APP();
    SfxViewFrameArr_Impl& rFrames = pSfxApp->GetViewFrames_Impl();
    const sal_uInt16 nCount = rFrames.Count();
    sal_uInt16 nFound = 0;
    for ( sal_uInt16 i = 0; i < nCount; ++i )
    {
        SfxViewFrame *pFrame = rFrames[i];
        if ( pFrame->IsVisible() )
            ++nFound;
    }
    return nFound;
}

//--------------------------------------------------------------------
// returns the first window of spec. type viewing the specified doc.
SfxViewFrame* SfxViewFrame::GetFirst
(
    const SfxObjectShell*   pDoc,
    sal_Bool                    bOnlyIfVisible
)
{
    SfxApplication *pSfxApp = SFX_APP();
    SfxViewFrameArr_Impl &rFrames = pSfxApp->GetViewFrames_Impl();

    // search for a SfxDocument of the specified type
    for ( sal_uInt16 nPos = 0; nPos < rFrames.Count(); ++nPos )
    {
        SfxViewFrame *pFrame = rFrames.GetObject(nPos);
        if  (   ( !pDoc || pDoc == pFrame->GetObjectShell() )
            &&  ( !bOnlyIfVisible || pFrame->IsVisible() )
            )
            return pFrame;
    }

    return 0;
}
//--------------------------------------------------------------------

// returns thenext window of spec. type viewing the specified doc.
SfxViewFrame* SfxViewFrame::GetNext
(
    const SfxViewFrame&     rPrev,
    const SfxObjectShell*   pDoc,
    sal_Bool                    bOnlyIfVisible
)
{
    SfxApplication *pSfxApp = SFX_APP();
    SfxViewFrameArr_Impl &rFrames = pSfxApp->GetViewFrames_Impl();

    // refind the specified predecessor
    sal_uInt16 nPos;
    for ( nPos = 0; nPos < rFrames.Count(); ++nPos )
        if ( rFrames.GetObject(nPos) == &rPrev )
            break;

    // search for a Frame of the specified type
    for ( ++nPos; nPos < rFrames.Count(); ++nPos )
    {
        SfxViewFrame *pFrame = rFrames.GetObject(nPos);
        if  (   ( !pDoc || pDoc == pFrame->GetObjectShell() )
            &&  ( !bOnlyIfVisible || pFrame->IsVisible() )
            )
            return pFrame;
    }
    return 0;
}

void SfxViewFrame::CloseHiddenFrames_Impl()
{
    SfxApplication *pSfxApp = SFX_APP();
    SfxViewFrameArr_Impl &rFrames = pSfxApp->GetViewFrames_Impl();
    for ( sal_uInt16 nPos=0; nPos<rFrames.Count(); )
    {
        SfxViewFrame *pFrame = rFrames.GetObject(nPos);
        if ( !pFrame->IsVisible() )
            pFrame->DoClose();
        else
            nPos++;
    }
}

//--------------------------------------------------------------------
SfxProgress* SfxViewFrame::GetProgress() const
{
    SfxObjectShell *pObjSh = GetObjectShell();
    return pObjSh ? pObjSh->GetProgress() : 0;
}

//--------------------------------------------------------------------
void SfxViewFrame::ShowStatusText( const String& /*rText*/)
{
}

//--------------------------------------------------------------------
void SfxViewFrame::HideStatusText()
{
}

//--------------------------------------------------------------------
#ifdef ENABLE_INIMANAGER//MUSTINI
SfxIniManager* SfxViewFrame::GetIniManager() const
{
        return SFX_APP()->GetAppIniManager();
}
#endif

//--------------------------------------------------------------------
void SfxViewFrame::DoAdjustPosSizePixel //! teilen in Inner.../Outer...
(
    SfxViewShell*   pSh,
    const Point&    rPos,
    const Size&     rSize
)
{
    DBG_CHKTHIS(SfxViewFrame, 0);

    // Components benutzen diese Methode nicht!
    if( pSh && pSh->GetWindow() && !nAdjustPosPixelLock )
    {
        nAdjustPosPixelLock++;
        if ( pImp->bResizeInToOut )
            pSh->InnerResizePixel( rPos, rSize );
        else
            pSh->OuterResizePixel( rPos, rSize );
        nAdjustPosPixelLock--;
    }
}

//========================================================================

int SfxViewFrameItem::operator==( const SfxPoolItem &rItem ) const
{
     return PTR_CAST(SfxViewFrameItem, &rItem)->pFrame== pFrame;
}

//--------------------------------------------------------------------
String SfxViewFrameItem::GetValueText() const
{
    return String();
}

//--------------------------------------------------------------------
SfxPoolItem* SfxViewFrameItem::Clone( SfxItemPool *) const
{
    return new SfxViewFrameItem( pFrame);
}

//--------------------------------------------------------------------
void SfxViewFrame::SetViewShell_Impl( SfxViewShell *pVSh )

/*  [Beschreibung]

    Interne Methode zum setzen der jeweils aktuellen <SfxViewShell>-Instanz,
    die in diesem SfxViewFrame aktiv ist.
*/

{
    SfxShell::SetViewShell_Impl( pVSh );

    // Hack: InPlaceMode
    if ( pVSh )
        pImp->bResizeInToOut = sal_False;
}

//--------------------------------------------------------------------
/*
    Beschreibung:
    Der ParentViewFrame ist der ViewFrame des Containers bei internem InPlace
*/

//TODO/LATER: is it still necessary? is there a replacement for GetParentViewFrame_Impl?
SfxViewFrame* SfxViewFrame::GetParentViewFrame_Impl() const
{
    return NULL;
}

//--------------------------------------------------------------------
void SfxViewFrame::ForceOuterResize_Impl(sal_Bool bOn)
{
    if ( !pImp->bDontOverwriteResizeInToOut )
        pImp->bResizeInToOut = !bOn;
}

void SfxViewFrame::ForceInnerResize_Impl(sal_Bool bOn)
{
    pImp->bDontOverwriteResizeInToOut = bOn;
}

//--------------------------------------------------------------------
sal_Bool SfxViewFrame::IsResizeInToOut_Impl() const
{
    return pImp->bResizeInToOut;
}
//--------------------------------------------------------------------
void SfxViewFrame::DoAdjustPosSize( SfxViewShell *pSh,
                                const Point rPos, const Size &rSize )
{
    DBG_CHKTHIS(SfxViewFrame, 0);
    if( pSh && !nAdjustPosPixelLock )
    {
        Window *pWindow = pSh->GetWindow();
        Point aPos = pWindow->LogicToPixel(rPos);
        Size aSize = pWindow->LogicToPixel(rSize);
        DoAdjustPosSizePixel(pSh, aPos, aSize);
    }
}

//--------------------------------------------------------------------
void SfxViewFrame::GetDocNumber_Impl()
{
    DBG_ASSERT( GetObjectShell(), "Kein Dokument!" );
    GetObjectShell()->SetNamedVisibility_Impl();
    pImp->nDocViewNo = GetObjectShell()->GetNoSet_Impl().GetFreeIndex()+1;
}

//--------------------------------------------------------------------

void SfxViewFrame::Enable( sal_Bool bEnable )
{
    if ( bEnable != pImp->bEnabled )
    {
        pImp->bEnabled = bEnable;

        // e.g. InPlace-Frames have a parent...
        SfxViewFrame *pParent = GetParentViewFrame_Impl();
        if ( pParent )
        {
            pParent->Enable( bEnable );
        }
        else
        {
            Window *pWindow = &GetFrame().GetTopFrame().GetWindow();
            if ( !bEnable )
                pImp->bWindowWasEnabled = pWindow->IsInputEnabled();
            if ( !bEnable || pImp->bWindowWasEnabled )
                pWindow->EnableInput( bEnable, sal_True );
        }

        // cursor and focus
        SfxViewShell* pViewSh = GetViewShell();
        if ( bEnable )
        {
            // show cursor
            if ( pViewSh )
                pViewSh->ShowCursor();
        }
        else
        {
            // hide cursor
            if ( pViewSh )
                pViewSh->ShowCursor(sal_False);
        }
    }
}

//--------------------------------------------------------------------
void SfxViewFrame::Show()

/*  [Beschreibung]

    Diese Methode macht das Frame-Window sichtbar und ermittelt vorher
    den Fenstername. Au\serdem wird das Dokument festgehalten. Man darf
    i.d.R. nie das Window direkt showen!
*/

{
    // zuerst locken damit in UpdateTitle() gilt: IsVisible() == sal_True (:#)
    if ( xObjSh.Is() )
    {
        xObjSh->GetMedium()->GetItemSet()->ClearItem( SID_HIDDEN );
        if ( !pImp->bObjLocked )
            LockObjectShell_Impl( sal_True );

        // Doc-Shell Titel-Nummer anpassen, get unique view-no
        if ( 0 == pImp->nDocViewNo  )
        {
            GetDocNumber_Impl();
            UpdateTitle();
        }
    }
    else
        UpdateTitle();

    // Frame-Window anzeigen, aber nur wenn der ViewFrame kein eigenes Window
    // hat oder wenn er keine Component enth"alt
    if ( &GetWindow() == &GetFrame().GetWindow() || !GetFrame().HasComponent() )
        GetWindow().Show();
    GetFrame().GetWindow().Show();

<<<<<<< HEAD
=======
/*    SfxViewFrame* pCurrent = SfxViewFrame::Current();
    if ( GetFrame().GetFrameInterface()->isActive() &&
            pCurrent != this &&
            ( !pCurrent || pCurrent->GetParentViewFrame_Impl() != this ) &&
            !GetActiveChildFrame_Impl() )
        MakeActive_Impl( sal_False );*/
>>>>>>> 4fba42e5
    if ( xObjSh.Is() && xObjSh->Get_Impl()->bHiddenLockedByAPI )
    {
        xObjSh->Get_Impl()->bHiddenLockedByAPI = sal_False;
        xObjSh->OwnerLock(sal_False);
    }
}

//--------------------------------------------------------------------
sal_Bool SfxViewFrame::IsVisible() const
{
    return pImp->bObjLocked;
}

//--------------------------------------------------------------------
void SfxViewFrame::Hide()
{
    GetWindow().Hide();
    if ( pImp->bObjLocked )
        LockObjectShell_Impl( sal_False );
}

//--------------------------------------------------------------------
void SfxViewFrame::LockObjectShell_Impl( sal_Bool bLock )
{
    DBG_ASSERT( pImp->bObjLocked != bLock, "Falscher Locked-Status!" );

    DBG_ASSERT( GetObjectShell(), "Kein Dokument!" );
    GetObjectShell()->OwnerLock(bLock);
    pImp->bObjLocked = bLock;
}

//--------------------------------------------------------------------
void SfxViewFrame::MakeActive_Impl( sal_Bool bGrabFocus )
{
    if ( GetViewShell() && !GetFrame().IsClosing_Impl() )
    {
        if ( IsVisible() )
        {
            if ( GetViewShell() )
            {
                sal_Bool bPreview = sal_False;
                if ( GetObjectShell()->IsPreview() )
                {
                    bPreview = sal_True;
                }
                else
                {
                    SfxViewFrame* pParent = GetParentViewFrame();
                    if ( pParent )
                        pParent->SetActiveChildFrame_Impl( this );
                }

                SfxViewFrame* pCurrent = SfxViewFrame::Current();
                css::uno::Reference< css::frame::XFrame > xFrame = GetFrame().GetFrameInterface();
                if ( !bPreview )
                {
                    SetViewFrame( this );
                    GetBindings().SetActiveFrame( css::uno::Reference< css::frame::XFrame >() );
                    uno::Reference< frame::XFramesSupplier > xSupp( xFrame, uno::UNO_QUERY );
                    if ( xSupp.is() )
                        xSupp->setActiveFrame( uno::Reference < frame::XFrame >() );

                    css::uno::Reference< css::awt::XWindow > xContainerWindow = xFrame->getContainerWindow();
                    Window* pWindow = VCLUnoHelper::GetWindow(xContainerWindow);
                    if (pWindow && pWindow->HasChildPathFocus() && bGrabFocus)
                    {
                        SfxInPlaceClient *pCli = GetViewShell()->GetUIActiveClient();
                        if ( ( !pCli || !pCli->IsObjectUIActive() ) &&
                            ( !pCurrent || pCurrent->GetParentViewFrame_Impl() != this ) )
                                GetFrame().GrabFocusOnComponent_Impl();
                    }
                }
                else
                {
                    GetBindings().SetDispatcher( GetDispatcher() );
                    GetBindings().SetActiveFrame( ::com::sun::star::uno::Reference< ::com::sun::star::frame::XFrame > () );
                    GetDispatcher()->Update_Impl( sal_False );
                }
            }
        }
    }
}

//-------------------------------------------------------------------------

void SfxViewFrame::SetQuietMode_Impl( sal_Bool bOn )
{
    GetDispatcher()->SetQuietMode_Impl( bOn );
}

//-------------------------------------------------------------------------

SfxObjectShell* SfxViewFrame::GetObjectShell()
{
    return xObjSh;
}

const Size& SfxViewFrame::GetMargin_Impl() const
{
    return pImp->aMargin;
}

void SfxViewFrame::SetActiveChildFrame_Impl( SfxViewFrame *pViewFrame )
{
    if ( pViewFrame != pImp->pActiveChild )
    {
        if ( !pImp->pActiveChild )
            GetDispatcher()->LockUI_Impl( sal_False );

        pImp->pActiveChild = pViewFrame;

        Reference< XFramesSupplier > xFrame( GetFrame().GetFrameInterface(), UNO_QUERY );
        Reference< XFrame >  xActive;
        if ( pViewFrame )
            xActive = pViewFrame->GetFrame().GetFrameInterface();

        if ( xFrame.is() )  // PB: #74432# xFrame cann be NULL
            xFrame->setActiveFrame( xActive );
    }
}

SfxViewFrame* SfxViewFrame::GetActiveChildFrame_Impl() const
{
    SfxViewFrame *pViewFrame = pImp->pActiveChild;
    return pViewFrame;
}

//--------------------------------------------------------------------
SfxViewFrame* SfxViewFrame::LoadViewIntoFrame_Impl_NoThrow( const SfxObjectShell& i_rDoc, const Reference< XFrame >& i_rFrame,
                                                   const sal_uInt16 i_nViewId, const bool i_bHidden )
{
    Reference< XFrame > xFrame( i_rFrame );
    bool bOwnFrame = false;
    SfxViewShell* pSuccessView = NULL;
    try
    {
        if ( !xFrame.is() )
        {
            ::comphelper::ComponentContext aContext( ::comphelper::getProcessServiceFactory() );
            Reference < XFrame > xDesktop( aContext.createComponent( "com.sun.star.frame.Desktop" ), UNO_QUERY_THROW );

            if ( !i_bHidden )
            {
                try
                {
                    // if there is a backing component, use it
                    Reference< XFramesSupplier > xTaskSupplier( xDesktop , css::uno::UNO_QUERY_THROW );
                    ::framework::FrameListAnalyzer aAnalyzer( xTaskSupplier, Reference< XFrame >(), ::framework::FrameListAnalyzer::E_BACKINGCOMPONENT );

                    if ( aAnalyzer.m_xBackingComponent.is() )
                        xFrame = aAnalyzer.m_xBackingComponent;
                }
                catch( uno::Exception& )
                {}
            }

            if ( !xFrame.is() )
                xFrame.set( xDesktop->findFrame( DEFINE_CONST_UNICODE("_blank"), 0 ), UNO_SET_THROW );

            bOwnFrame = true;
        }

        pSuccessView = LoadViewIntoFrame_Impl(
            i_rDoc,
            xFrame,
            Sequence< PropertyValue >(),    // means "reuse existing model's args"
            i_nViewId,
            i_bHidden
        );

        if ( bOwnFrame && !i_bHidden )
        {
            // ensure the frame/window is visible
            Reference< XWindow > xContainerWindow( xFrame->getContainerWindow(), UNO_SET_THROW );
            xContainerWindow->setVisible( sal_True );
        }
    }
    catch( const Exception& )
    {
        DBG_UNHANDLED_EXCEPTION();
    }

    if ( pSuccessView )
        return pSuccessView->GetViewFrame();

    if ( bOwnFrame )
    {
        try
        {
            xFrame->dispose();
        }
        catch( const Exception& )
        {
            DBG_UNHANDLED_EXCEPTION();
        }
    }

    return NULL;
}

//--------------------------------------------------------------------
SfxViewShell* SfxViewFrame::LoadViewIntoFrame_Impl( const SfxObjectShell& i_rDoc, const Reference< XFrame >& i_rFrame,
                                           const Sequence< PropertyValue >& i_rLoadArgs, const sal_uInt16 i_nViewId,
                                           const bool i_bHidden )
{
    Reference< XModel > xDocument( i_rDoc.GetModel(), UNO_SET_THROW );

    ::comphelper::NamedValueCollection aTransformLoadArgs( i_rLoadArgs.getLength() ? i_rLoadArgs : xDocument->getArgs() );
    aTransformLoadArgs.put( "Model", xDocument );
    if ( i_nViewId )
        aTransformLoadArgs.put( "ViewId", sal_Int16( i_nViewId ) );
    if ( i_bHidden )
        aTransformLoadArgs.put( "Hidden", i_bHidden );
    else
        aTransformLoadArgs.remove( "Hidden" );

    ::rtl::OUString sURL( RTL_CONSTASCII_USTRINGPARAM( "private:object" ) );
    if ( !sURL.getLength() )
        sURL = i_rDoc.GetFactory().GetFactoryURL();

    Reference< XComponentLoader > xLoader( i_rFrame, UNO_QUERY_THROW );
    xLoader->loadComponentFromURL( sURL, ::rtl::OUString(RTL_CONSTASCII_USTRINGPARAM("_self")), 0,
        aTransformLoadArgs.getPropertyValues() );

    SfxViewShell* pViewShell = SfxViewShell::Get( i_rFrame->getController() );
    ENSURE_OR_THROW( pViewShell,
        "SfxViewFrame::LoadViewIntoFrame_Impl: loading an SFX doc into a frame resulted in a non-SFX view - quite impossible" );
    return pViewShell;
}

//--------------------------------------------------------------------

SfxViewFrame* SfxViewFrame::LoadHiddenDocument( SfxObjectShell& i_rDoc, const sal_uInt16 i_nViewId )
{
    return LoadViewIntoFrame_Impl_NoThrow( i_rDoc, Reference< XFrame >(), i_nViewId, true );
}

//--------------------------------------------------------------------

SfxViewFrame* SfxViewFrame::LoadDocument( SfxObjectShell& i_rDoc, const sal_uInt16 i_nViewId )
{
    return LoadViewIntoFrame_Impl_NoThrow( i_rDoc, Reference< XFrame >(), i_nViewId, false );
}

//--------------------------------------------------------------------

SfxViewFrame* SfxViewFrame::LoadDocumentIntoFrame( SfxObjectShell& i_rDoc, const Reference< XFrame >& i_rTargetFrame, const sal_uInt16 i_nViewId )
{
    return LoadViewIntoFrame_Impl_NoThrow( i_rDoc, i_rTargetFrame, i_nViewId, false );
}

//--------------------------------------------------------------------

SfxViewFrame* SfxViewFrame::LoadDocumentIntoFrame( SfxObjectShell& i_rDoc, const SfxFrameItem* i_pFrameItem, const sal_uInt16 i_nViewId )
{
    return LoadViewIntoFrame_Impl_NoThrow( i_rDoc, i_pFrameItem && i_pFrameItem->GetFrame() ? i_pFrameItem->GetFrame()->GetFrameInterface() : NULL, i_nViewId, false );
}

//--------------------------------------------------------------------
SfxViewFrame* SfxViewFrame::DisplayNewDocument( SfxObjectShell& i_rDoc, const SfxRequest& i_rCreateDocRequest, const sal_uInt16 i_nViewId )
{
    SFX_REQUEST_ARG( i_rCreateDocRequest, pFrameItem, SfxUnoFrameItem, SID_FILLFRAME, sal_False );
    SFX_REQUEST_ARG( i_rCreateDocRequest, pHiddenItem, SfxBoolItem, SID_HIDDEN, sal_False );

    return LoadViewIntoFrame_Impl_NoThrow(
        i_rDoc,
        pFrameItem ? pFrameItem->GetFrame() : NULL,
        i_nViewId,
        pHiddenItem ? pHiddenItem->GetValue() : false
    );
}

//--------------------------------------------------------------------

SfxViewFrame* SfxViewFrame::Get( const Reference< XController>& i_rController, const SfxObjectShell* i_pDoc )
{
    if ( !i_rController.is() )
        return NULL;

    const SfxObjectShell* pDoc = i_pDoc;
    if ( !pDoc )
    {
        Reference< XModel > xDocument( i_rController->getModel() );
        for (   pDoc = SfxObjectShell::GetFirst( 0, false );
                pDoc;
                pDoc = SfxObjectShell::GetNext( *pDoc, 0, false )
            )
        {
            if ( pDoc->GetModel() == xDocument )
                break;
        }
    }

    SfxViewFrame* pViewFrame = NULL;
    for (   pViewFrame = SfxViewFrame::GetFirst( pDoc, sal_False );
            pViewFrame;
            pViewFrame = SfxViewFrame::GetNext( *pViewFrame, pDoc, sal_False )
        )
    {
        if ( pViewFrame->GetViewShell()->GetController() == i_rController )
            break;
    }

    return pViewFrame;
}

//--------------------------------------------------------------------

void SfxViewFrame::SaveCurrentViewData_Impl( const sal_uInt16 i_nNewViewId )
{
    SfxViewShell* pCurrentShell = GetViewShell();
    ENSURE_OR_RETURN_VOID( pCurrentShell != NULL, "SfxViewFrame::SaveCurrentViewData_Impl: no current view shell -> no current view data!" );

    // determine the logical (API) view name
    const SfxObjectFactory& rDocFactory( pCurrentShell->GetObjectShell()->GetFactory() );
    const sal_uInt16 nCurViewNo = rDocFactory.GetViewNo_Impl( GetCurViewId(), 0 );
    const String sCurrentViewName = rDocFactory.GetViewFactory( nCurViewNo ).GetAPIViewName();
    const sal_uInt16 nNewViewNo = rDocFactory.GetViewNo_Impl( i_nNewViewId, 0 );
    const String sNewViewName = rDocFactory.GetViewFactory( nNewViewNo ).GetAPIViewName();
    if ( ( sCurrentViewName.Len() == 0 ) || ( sNewViewName.Len() == 0 ) )
    {
        // can't say anything about the view, the respective application did not yet migrate its code to
        // named view factories => bail out
        OSL_ENSURE( false, "SfxViewFrame::SaveCurrentViewData_Impl: views without API names? Shouldn't happen anymore?" );
        return;
    }
    OSL_ENSURE( !sNewViewName.Equals( sCurrentViewName ), "SfxViewFrame::SaveCurrentViewData_Impl: suspicious: new and old view name are identical!" );

    // save the view data only when we're moving from a non-print-preview to the print-preview view
    if ( !sNewViewName.EqualsAscii( "PrintPreview" ) )
        return;

    // retrieve the view data from the view
    Sequence< PropertyValue > aViewData;
    pCurrentShell->WriteUserDataSequence( aViewData );

    try
    {
        // retrieve view data (for *all* views) from the model
        const Reference< XController > xController( pCurrentShell->GetController(), UNO_SET_THROW );
        const Reference< XViewDataSupplier > xViewDataSupplier( xController->getModel(), UNO_QUERY_THROW );
        const Reference< XIndexContainer > xViewData( xViewDataSupplier->getViewData(), UNO_QUERY_THROW );

        // look up the one view data item which corresponds to our current view, and remove it
        const sal_Int32 nCount = xViewData->getCount();
        for ( sal_Int32 i=0; i<nCount; ++i )
        {
            const ::comphelper::NamedValueCollection aCurViewData( xViewData->getByIndex(i) );
            ::rtl::OUString sViewId( aCurViewData.getOrDefault( "ViewId", ::rtl::OUString() ) );
            if ( sViewId.getLength() == 0 )
                continue;

            const SfxViewFactory* pViewFactory = rDocFactory.GetViewFactoryByViewName( sViewId );
            if ( pViewFactory == NULL )
                continue;

            if ( pViewFactory->GetOrdinal() == GetCurViewId() )
            {
                xViewData->removeByIndex(i);
                break;
            }
        }

        // then replace it with the most recent view data we just obtained
        xViewData->insertByIndex( 0, makeAny( aViewData ) );
    }
    catch( const Exception& )
    {
        DBG_UNHANDLED_EXCEPTION();
    }
}

//--------------------------------------------------------------------

sal_Bool SfxViewFrame::SwitchToViewShell_Impl
(
    sal_uInt16  nViewIdOrNo,    /*  > 0
                                Registrierungs-Id der View, auf die umge-
                                schaltet werden soll, bzw. die erstmalig
                                erzeugt werden soll.

                                == 0
                                Es soll die Default-View verwendet werden. */

    sal_Bool    bIsIndex        /*  sal_True
                                'nViewIdOrNo' ist keine Registrations-Id sondern
                                ein Index in die f"ur die in diesem
                                <SfxViewFrame> dargestellte <SfxObjectShell>.
                                */
)

/*  [Beschreibung]

    Interne Methode zum Umschalten auf eine andere <SfxViewShell>-Subklasse,
    die in diesem SfxMDIFrame erzeugt werden soll. Existiert noch
    keine SfxViewShell in diesem SfxMDIFrame, so wird erstmalig eine
    erzeugt.


    [R"uckgabewert]

    sal_Bool                        sal_True
                                die angeforderte SfxViewShell wurde erzeugt
                                und eine ggf. bestehende gel"oscht

                                sal_False
                                die angeforderte SfxViewShell konnte nicht
                                erzeugt werden, die bestehende SfxViewShell
                                existiert daher weiterhin
*/

{
    try
    {
        ENSURE_OR_THROW( GetObjectShell() != NULL, "not possible without a document" );

        // if we already have a view shell, remove it
        SfxViewShell* pOldSh = GetViewShell();
        OSL_PRECOND( pOldSh, "SfxViewFrame::SwitchToViewShell_Impl: that's called *switch* (not for *initial-load*) for a reason" );
        if ( pOldSh )
        {
            // ask wether it can be closed
            if ( !pOldSh->PrepareClose( sal_True ) )
                return sal_False;

            // remove sub shells from Dispatcher before switching to new ViewShell
            PopShellAndSubShells_Impl( *pOldSh );
        }

        GetBindings().ENTERREGISTRATIONS();
        LockAdjustPosSizePixel();

        // ID of the new view
        SfxObjectFactory& rDocFact = GetObjectShell()->GetFactory();
        const sal_uInt16 nViewId = ( bIsIndex || !nViewIdOrNo ) ? rDocFact.GetViewFactory( nViewIdOrNo ).GetOrdinal() : nViewIdOrNo;

        // save the view data of the old view, so it can be restored later on (when needed)
        SaveCurrentViewData_Impl( nViewId );

        // create and load new ViewShell
        SfxViewShell* pNewSh = LoadViewIntoFrame_Impl(
            *GetObjectShell(),
            GetFrame().GetFrameInterface(),
            Sequence< PropertyValue >(),    // means "reuse existing model's args"
            nViewId,
            false
        );

        // allow resize events to be processed
        UnlockAdjustPosSizePixel();

        if ( GetWindow().IsReallyVisible() )
            DoAdjustPosSizePixel( pNewSh, Point(), GetWindow().GetOutputSizePixel() );

        GetBindings().LEAVEREGISTRATIONS();
        delete pOldSh;
    }
    catch ( const com::sun::star::uno::Exception& )
    {
        // the SfxCode is not able to cope with exceptions thrown while creating views
        // the code will crash in the stack unwinding procedure, so we shouldn't let exceptions go through here
        DBG_UNHANDLED_EXCEPTION();
        return sal_False;
    }

    DBG_ASSERT( SFX_APP()->GetViewFrames_Impl().Count() == SFX_APP()->GetViewShells_Impl().Count(), "Inconsistent view arrays!" );
    return sal_True;
}

//-------------------------------------------------------------------------
void SfxViewFrame::SetCurViewId_Impl( const sal_uInt16 i_nID )
{
    pImp->nCurViewId = i_nID;
}

//-------------------------------------------------------------------------
sal_uInt16 SfxViewFrame::GetCurViewId() const
{
    return pImp->nCurViewId;
}

//-------------------------------------------------------------------------
void SfxViewFrame::ExecView_Impl
(
    SfxRequest& rReq        // der auszuf"uhrende <SfxRequest>
)

/*  [Beschreibung]

    Interne Methode zum Ausf"uhren der f"ur die <SfxShell> Subklasse
    SfxViewFrame in der <SVIDL> beschriebenen Slots.
*/

{
    DBG_CHKTHIS(SfxViewFrame, 0);

    // Wenn gerade die Shells ausgetauscht werden...
    if ( !GetObjectShell() || !GetViewShell() )
        return;

    switch ( rReq.GetSlot() )
    {
        case SID_TERMINATE_INPLACEACTIVATION :
        {
            SfxInPlaceClient* pClient = GetViewShell()->GetUIActiveClient();
            if ( pClient )
                pClient->DeactivateObject();
            break;
        }

        case SID_VIEWSHELL:
        {
            const SfxPoolItem *pItem = 0;
            if  (   rReq.GetArgs()
                &&  SFX_ITEM_SET == rReq.GetArgs()->GetItemState( SID_VIEWSHELL, sal_False, &pItem )
                )
            {
                const sal_uInt16 nViewId = static_cast< const SfxUInt16Item* >( pItem )->GetValue();
                sal_Bool bSuccess = SwitchToViewShell_Impl( nViewId );
                rReq.SetReturnValue( SfxBoolItem( 0, bSuccess ) );
            }
            break;
        }

        case SID_VIEWSHELL0:
        case SID_VIEWSHELL1:
        case SID_VIEWSHELL2:
        case SID_VIEWSHELL3:
        case SID_VIEWSHELL4:
        {
            const sal_uInt16 nViewNo = rReq.GetSlot() - SID_VIEWSHELL0;
            sal_Bool bSuccess = SwitchToViewShell_Impl( nViewNo, sal_True );
            rReq.SetReturnValue( SfxBoolItem( 0, bSuccess ) );
            break;
        }

        case SID_NEWWINDOW:
        {
            // Hack. demnaechst virtuelle Funktion
            if ( !GetViewShell()->NewWindowAllowed() )
            {
                OSL_ENSURE( false, "You should have disabled the 'Window/New Window' slot!" );
                return;
            }

            // ViewData bei FrameSets rekursiv holen
            GetFrame().GetViewData_Impl();
            SfxMedium* pMed = GetObjectShell()->GetMedium();

            // do not open the new window hidden
            pMed->GetItemSet()->ClearItem( SID_HIDDEN );

            // the view ID (optional arg. TODO: this is currently not supported in the slot definition ...)
            SFX_REQUEST_ARG( rReq, pViewIdItem, SfxUInt16Item, SID_VIEW_ID, sal_False );
            const sal_uInt16 nViewId = pViewIdItem ? pViewIdItem->GetValue() : GetCurViewId();

            Reference < XFrame > xFrame;
            // the frame (optional arg. TODO: this is currently not supported in the slot definition ...)
            SFX_REQUEST_ARG( rReq, pFrameItem, SfxUnoFrameItem, SID_FILLFRAME, sal_False );
            if ( pFrameItem )
                xFrame = pFrameItem->GetFrame();

            LoadViewIntoFrame_Impl_NoThrow( *GetObjectShell(), xFrame, nViewId, false );

            rReq.Done();
            break;
        }

        case SID_OBJECT:
        {
            SFX_REQUEST_ARG( rReq, pItem, SfxUInt16Item, SID_OBJECT, sal_False );

            SfxViewShell *pViewShell = GetViewShell();
            if ( pViewShell && pItem )
            {
                pViewShell->DoVerb( pItem->GetValue() );
                rReq.Done();
                break;;
            }
        }
    }
}

//-------------------------------------------------------------------------
/* TODO as96863:
        This method try to collect informations about the count of currently open documents.
        But the algorithm is implemented very simple ...
        E.g. hidden documents should be ignored here ... but they are counted.
        TODO: export special helper "framework::FrameListAnalyzer" within the framework module
        and use it here.
*/
sal_Bool impl_maxOpenDocCountReached()
{
    static ::rtl::OUString SERVICE_DESKTOP(RTL_CONSTASCII_USTRINGPARAM("com.sun.star.frame.Desktop"));

    try
    {
        css::uno::Reference< css::lang::XMultiServiceFactory > xSMGR = ::comphelper::getProcessServiceFactory();
        css::uno::Any aVal = ::comphelper::ConfigurationHelper::readDirectKey(
                                xSMGR,
                                ::rtl::OUString(RTL_CONSTASCII_USTRINGPARAM("org.openoffice.Office.Common/")),
                                ::rtl::OUString(RTL_CONSTASCII_USTRINGPARAM("Misc")),
                                ::rtl::OUString(RTL_CONSTASCII_USTRINGPARAM("MaxOpenDocuments")),
                                ::comphelper::ConfigurationHelper::E_READONLY);

        // NIL means: count of allowed documents = infinite !
        if ( ! aVal.hasValue())
            return sal_False;

        sal_Int32 nOpenDocs = 0;
        sal_Int32 nMaxDocs  = 0;
        aVal >>= nMaxDocs;

        css::uno::Reference< css::frame::XFramesSupplier >  xDesktop(xSMGR->createInstance(SERVICE_DESKTOP), css::uno::UNO_QUERY_THROW);
        css::uno::Reference< css::container::XIndexAccess > xCont   (xDesktop->getFrames()                 , css::uno::UNO_QUERY_THROW);

        sal_Int32 c = xCont->getCount();
        sal_Int32 i = 0;

        for (i=0; i<c; ++i)
        {
            try
            {
                css::uno::Reference< css::frame::XFrame > xFrame;
                xCont->getByIndex(i) >>= xFrame;
                if ( ! xFrame.is())
                    continue;

                // a) do not count the help window
                if (xFrame->getName().equalsAsciiL(RTL_CONSTASCII_STRINGPARAM("OFFICE_HELP_TASK")))
                    continue;

                // b) count all other frames
                ++nOpenDocs;
            }
            catch(const css::uno::Exception&)
                // A IndexOutOfBoundException can happen in multithreaded environments,
                // where any other thread can change this container !
                { continue; }
        }

        return (nOpenDocs >= nMaxDocs);
    }
    catch(const css::uno::Exception&)
        {}

    // Any internal error is no reason to stop opening documents !
    // Limitation of opening documents is a special "nice to  have" feature.
    // Otherwhise it can happen, that NO document will be opened ...
    return sal_False;
}

//-------------------------------------------------------------------------
void SfxViewFrame::StateView_Impl
(
    SfxItemSet&     rSet            /*  leeres <SfxItemSet> mit <Which-Ranges>,
                                        welche die Ids der zu erfragenden
                                        Slots beschreiben. */
)

/*  [Beschreibung]

    Diese interne Methode liefert in 'rSet' die Status der f"ur die
    <SfxShell> Subklasse SfxViewFrame in der <SVIDL> beschriebenen <Slots>.

    In 'rSet' sind dabei genau die vom SFx als ung"ultig erkannten
    Slot-Ids als Which-ranges enthalten. Falls der an dieser Shell gesetzte
    <SfxItemPool> f"ur einzelne Slot-Ids ein Mapping hat, werden die
    entsprechenden Which-Ids verwendet, so da\s Items ggf. direkt mit
    einer mit Which-Ids arbeitenden Core-::com::sun::star::script::Engine ausgetauscht werden
    k"onnen.
*/

{
    DBG_CHKTHIS(SfxViewFrame, 0);

    SfxObjectShell *pDocSh = GetObjectShell();

    if ( !pDocSh )
        // Ich bin gerade am Reloaden und Yielde so vor mich hin ...
        return;

    const sal_uInt16 *pRanges = rSet.GetRanges();
    DBG_ASSERT(pRanges, "Set ohne Bereich");
    while ( *pRanges )
    {
        for ( sal_uInt16 nWhich = *pRanges++; nWhich <= *pRanges; ++nWhich )
        {
            switch(nWhich)
            {
                case SID_VIEWSHELL:
                {
                    rSet.Put( SfxUInt16Item( nWhich, pImp->nCurViewId ) );
                    break;
                }

                case SID_VIEWSHELL0:
                case SID_VIEWSHELL1:
                case SID_VIEWSHELL2:
                case SID_VIEWSHELL3:
                case SID_VIEWSHELL4:
                {
                    sal_uInt16 nViewNo = nWhich - SID_VIEWSHELL0;
                    if ( GetObjectShell()->GetFactory().GetViewFactoryCount() >
                         nViewNo && !GetObjectShell()->IsInPlaceActive() )
                    {
                        SfxViewFactory &rViewFactory =
                            GetObjectShell()->GetFactory().GetViewFactory(nViewNo);
                        rSet.Put( SfxBoolItem(
                            nWhich, pImp->nCurViewId == rViewFactory.GetOrdinal() ) );
                    }
                    else
                        rSet.DisableItem( nWhich );
                    break;
                }
                case SID_FRAMETITLE:
                {
                    if( GetFrameType() & SFXFRAME_HASTITLE )
                        rSet.Put( SfxStringItem(
                            SID_FRAMETITLE, pImp->aFrameTitle) );
                    else
                        rSet.DisableItem( nWhich );
                    break;
                }

                case SID_NEWWINDOW:
                {
                    if  (   !GetViewShell()->NewWindowAllowed()
                        ||  impl_maxOpenDocCountReached()
                        )
                        rSet.DisableItem( nWhich );
                    break;
                }
            }
        }
    }
}

//-------------------------------------------------------------------------
void SfxViewFrame::ToTop()
{
    GetFrame().Appear();
}

//-------------------------------------------------------------------------
SfxViewFrame* SfxViewFrame::GetParentViewFrame() const
/*
    Beschreibung:
    Der ParentViewFrame ist der ViewFrame des ParentFrames
*/
{
    SfxFrame *pFrame = GetFrame().GetParentFrame();
    return pFrame ? pFrame->GetCurrentViewFrame() : NULL;
}

//-------------------------------------------------------------------------
SfxFrame& SfxViewFrame::GetFrame() const
/*
    Beschreibung:
    GetFrame liefert den Frame, in dem sich der ViewFrame befindet
*/
{
    return pImp->rFrame;
}

//-------------------------------------------------------------------------
SfxViewFrame* SfxViewFrame::GetTopViewFrame() const
{
    return GetFrame().GetTopFrame().GetCurrentViewFrame();
}

Window& SfxViewFrame::GetWindow() const
{
    return pImp->pWindow ? *pImp->pWindow : GetFrame().GetWindow();
}

sal_Bool SfxViewFrame::DoClose()
{
    return GetFrame().DoClose();
}

String SfxViewFrame::GetActualPresentationURL_Impl() const
{
    if ( xObjSh.Is() )
        return xObjSh->GetMedium()->GetName();
    return String();
}

void SfxViewFrame::SetModalMode( sal_Bool bModal )
{
    pImp->bModal = bModal;
    if ( xObjSh.Is() )
    {
        for ( SfxViewFrame* pFrame = SfxViewFrame::GetFirst( xObjSh );
              !bModal && pFrame; pFrame = SfxViewFrame::GetNext( *pFrame, xObjSh ) )
            bModal = pFrame->pImp->bModal;
        xObjSh->SetModalMode_Impl( bModal );
    }
}

sal_Bool SfxViewFrame::IsInModalMode() const
{
    return pImp->bModal || GetFrame().GetWindow().IsInModalMode();
}

void SfxViewFrame::Resize( sal_Bool bForce )
{
    Size aSize = GetWindow().GetOutputSizePixel();
    if ( bForce || aSize != pImp->aSize )
    {
        pImp->aSize = aSize;
        SfxViewShell *pShell = GetViewShell();
        if ( pShell )
        {
            if ( GetFrame().IsInPlace() )
            {
                Point aPoint = GetWindow().GetPosPixel();
                DoAdjustPosSizePixel( pShell, aPoint, aSize );
            }
            else
            {
                DoAdjustPosSizePixel( pShell, Point(), aSize );
            }
        }
    }
}

#define LINE_SEP 0x0A

void CutLines( ::rtl::OUString& rStr, sal_Int32 nStartLine, sal_Int32 nLines, sal_Bool bEraseTrailingEmptyLines )
{
    sal_Int32 nStartPos = 0;
    sal_Int32 nLine = 0;
    while ( nLine < nStartLine )
    {
        nStartPos = rStr.indexOf( LINE_SEP, nStartPos );
        if( nStartPos == -1 )
            break;
        nStartPos++;    // nicht das \n.
        nLine++;
    }

    DBG_ASSERTWARNING( nStartPos != STRING_NOTFOUND, "CutLines: Startzeile nicht gefunden!" );

    if ( nStartPos != -1 )
    {
        sal_Int32 nEndPos = nStartPos;
        for ( sal_Int32 i = 0; i < nLines; i++ )
            nEndPos = rStr.indexOf( LINE_SEP, nEndPos+1 );

        if ( nEndPos == -1 ) // kann bei letzter Zeile passieren
            nEndPos = rStr.getLength();
        else
            nEndPos++;

        ::rtl::OUString aEndStr = rStr.copy( nEndPos );
        rStr = rStr.copy( 0, nStartPos );
        rStr += aEndStr;
    }
    if ( bEraseTrailingEmptyLines )
    {
        sal_Int32 n = nStartPos;
        sal_Int32 nLen = rStr.getLength();
        while ( ( n < nLen ) && ( rStr.getStr()[ n ] == LINE_SEP ) )
            n++;

        if ( n > nStartPos )
        {
            ::rtl::OUString aEndStr = rStr.copy( n );
            rStr = rStr.copy( 0, nStartPos );
            rStr += aEndStr;
        }
    }
}

/*
    add new recorded dispatch macro script into the application global basic lib container
    It generates a new unique id for it and insert the macro by using this number as name for
    the modul
 */
void SfxViewFrame::AddDispatchMacroToBasic_Impl( const ::rtl::OUString& sMacro )
{
    if ( !sMacro.getLength() )
        return;

    SfxApplication* pSfxApp = SFX_APP();
    SfxRequest aReq( SID_BASICCHOOSER, SFX_CALLMODE_SYNCHRON, pSfxApp->GetPool() );
    aReq.AppendItem( SfxBoolItem(SID_RECORDMACRO,sal_True) );
    const SfxPoolItem* pRet = SFX_APP()->ExecuteSlot( aReq );
    String aScriptURL;
    if ( pRet )
        aScriptURL = ((SfxStringItem*)pRet)->GetValue();
    if ( aScriptURL.Len() )
    {
        // parse scriptURL
        String aLibName;
        String aModuleName;
        String aMacroName;
        String aLocation;
        Reference< XMultiServiceFactory > xSMgr = ::comphelper::getProcessServiceFactory();
        Reference< com::sun::star::uri::XUriReferenceFactory > xFactory( xSMgr->createInstance(
            ::rtl::OUString(RTL_CONSTASCII_USTRINGPARAM("com.sun.star.uri.UriReferenceFactory")) ), UNO_QUERY );
        if ( xFactory.is() )
        {
            Reference< com::sun::star::uri::XVndSunStarScriptUrl > xUrl( xFactory->parse( aScriptURL ), UNO_QUERY );
            if ( xUrl.is() )
            {
                // get name
                ::rtl::OUString aName = xUrl->getName();
                sal_Unicode cTok = '.';
                sal_Int32 nIndex = 0;
                aLibName = aName.getToken( 0, cTok, nIndex );
                if ( nIndex != -1 )
                    aModuleName = aName.getToken( 0, cTok, nIndex );
                if ( nIndex != -1 )
                    aMacroName = aName.getToken( 0, cTok, nIndex );

                // get location
                ::rtl::OUString aLocKey(RTL_CONSTASCII_USTRINGPARAM("location"));
                if ( xUrl->hasParameter( aLocKey ) )
                    aLocation = xUrl->getParameter( aLocKey );
            }
        }

        BasicManager* pBasMgr = 0;
        if ( aLocation.EqualsIgnoreCaseAscii( "application" ) )
        {
            // application basic
            pBasMgr = pSfxApp->GetBasicManager();
        }
        else if ( aLocation.EqualsIgnoreCaseAscii( "document" ) )
        {
            pBasMgr = GetObjectShell()->GetBasicManager();
        }

        ::rtl::OUString aOUSource;
        if ( pBasMgr)
        {
            StarBASIC* pBasic = pBasMgr->GetLib( aLibName );
            if ( pBasic )
            {
                SbModule* pModule = pBasic->FindModule( aModuleName );
                if ( pModule )
                {
                    SbMethod* pMethod = (SbMethod*)pModule->GetMethods()->Find( aMacroName, SbxCLASS_METHOD );
                    aOUSource = pModule->GetSource32();
                    sal_uInt16 nStart, nEnd;
                    pMethod->GetLineRange( nStart, nEnd );
                    sal_uIntPtr nlStart = nStart;
                    sal_uIntPtr nlEnd = nEnd;
                    CutLines( aOUSource, nlStart-1, nlEnd-nlStart+1, sal_True );
                }
            }
        }

        // open lib container and break operation if it couldn't be opened
        com::sun::star::uno::Reference< com::sun::star::script::XLibraryContainer > xLibCont;
        if ( aLocation.EqualsIgnoreCaseAscii( "application" ) )
        {
            xLibCont = SFX_APP()->GetBasicContainer();
        }
        else if ( aLocation.EqualsIgnoreCaseAscii( "document" ) )
        {
            xLibCont = GetObjectShell()->GetBasicContainer();
        }

        if(!xLibCont.is())
        {
            DBG_ERRORFILE("couldn't get access to the basic lib container. Adding of macro isn't possible.");
            return;
        }

        // get LibraryContainer
        com::sun::star::uno::Any aTemp;
        com::sun::star::uno::Reference< com::sun::star::container::XNameAccess > xRoot(
                xLibCont,
                com::sun::star::uno::UNO_QUERY);

        ::rtl::OUString sLib( aLibName );
        com::sun::star::uno::Reference< com::sun::star::container::XNameAccess > xLib;
        if(xRoot->hasByName(sLib))
        {
            // library must be loaded
            aTemp = xRoot->getByName(sLib);
            xLibCont->loadLibrary(sLib);
            aTemp >>= xLib;
        }
        else
        {
            xLib = com::sun::star::uno::Reference< com::sun::star::container::XNameAccess >(
                        xLibCont->createLibrary(sLib),
                        com::sun::star::uno::UNO_QUERY);
        }

        // pack the macro as direct usable "sub" routine
        ::rtl::OUString sCode;
        ::rtl::OUStringBuffer sRoutine(10000);
        ::rtl::OUString sMacroName( aMacroName );
        sal_Bool bReplace = sal_False;

        // get module
        ::rtl::OUString sModule( aModuleName );
        if(xLib->hasByName(sModule))
        {
            if ( aOUSource.getLength() )
            {
                sRoutine.append( aOUSource );
            }
            else
            {
                aTemp = xLib->getByName(sModule);
                aTemp >>= sCode;
                sRoutine.append( sCode );
            }

            bReplace = sal_True;
        }

        // append new method
        sRoutine.appendAscii("\nsub "     );
        sRoutine.append     (sMacroName   );
        sRoutine.appendAscii("\n"         );
        sRoutine.append     (sMacro       );
        sRoutine.appendAscii("\nend sub\n");

        // create the modul inside the library and insert the macro routine
        aTemp <<= sRoutine.makeStringAndClear();
        if ( bReplace )
        {
            com::sun::star::uno::Reference< com::sun::star::container::XNameContainer > xModulCont(
                xLib,
                com::sun::star::uno::UNO_QUERY);
            xModulCont->replaceByName(sModule,aTemp);
        }
        else
        {
            com::sun::star::uno::Reference< com::sun::star::container::XNameContainer > xModulCont(
                xLib,
                com::sun::star::uno::UNO_QUERY);
            xModulCont->insertByName(sModule,aTemp);
        }

        // #i17355# update the Basic IDE
        for ( SfxViewShell* pViewShell = SfxViewShell::GetFirst(); pViewShell; pViewShell = SfxViewShell::GetNext( *pViewShell ) )
        {
            if ( pViewShell->GetName().EqualsAscii( "BasicIDE" ) )
            {
                SfxViewFrame* pViewFrame = pViewShell->GetViewFrame();
                SfxDispatcher* pDispat = pViewFrame ? pViewFrame->GetDispatcher() : NULL;
                if ( pDispat )
                {
                    SfxMacroInfoItem aInfoItem( SID_BASICIDE_ARG_MACROINFO, pBasMgr, aLibName, aModuleName, String(), String() );
                    pDispat->Execute( SID_BASICIDE_UPDATEMODULESOURCE, SFX_CALLMODE_SYNCHRON, &aInfoItem, 0L );
                }
            }
        }
    }
    else
    {
        // add code for "session only" macro
    }
}

void SfxViewFrame::MiscExec_Impl( SfxRequest& rReq )
{
    DBG_MEMTEST();
<<<<<<< HEAD
    bool bDone = false;
=======
>>>>>>> 4fba42e5
    switch ( rReq.GetSlot() )
    {
        case SID_STOP_RECORDING :
        case SID_RECORDMACRO :
        {
            // try to find any active recorder on this frame
            ::rtl::OUString sProperty(RTL_CONSTASCII_USTRINGPARAM("DispatchRecorderSupplier"));
            com::sun::star::uno::Reference< com::sun::star::frame::XFrame > xFrame(
                    GetFrame().GetFrameInterface(),
                    com::sun::star::uno::UNO_QUERY);

            com::sun::star::uno::Reference< com::sun::star::beans::XPropertySet > xSet(xFrame,com::sun::star::uno::UNO_QUERY);
            com::sun::star::uno::Any aProp = xSet->getPropertyValue(sProperty);
            com::sun::star::uno::Reference< com::sun::star::frame::XDispatchRecorderSupplier > xSupplier;
            aProp >>= xSupplier;
            com::sun::star::uno::Reference< com::sun::star::frame::XDispatchRecorder > xRecorder;
            if (xSupplier.is())
                xRecorder = xSupplier->getDispatchRecorder();

            sal_Bool bIsRecording = xRecorder.is();
            SFX_REQUEST_ARG( rReq, pItem, SfxBoolItem, SID_RECORDMACRO, sal_False);
            if ( pItem && pItem->GetValue() == bIsRecording )
                return;

            if ( xRecorder.is() )
            {
                // disable active recording
                aProp <<= com::sun::star::uno::Reference< com::sun::star::frame::XDispatchRecorderSupplier >();
                xSet->setPropertyValue(sProperty,aProp);

                SFX_REQUEST_ARG( rReq, pRecordItem, SfxBoolItem, FN_PARAM_1, sal_False);
                if ( !pRecordItem || !pRecordItem->GetValue() )
                    // insert script into basic library container of application
                    AddDispatchMacroToBasic_Impl(xRecorder->getRecordedMacro());

                xRecorder->endRecording();
                xRecorder = NULL;
                GetBindings().SetRecorder_Impl( xRecorder );

                SetChildWindow( SID_RECORDING_FLOATWINDOW, sal_False );
                if ( rReq.GetSlot() != SID_RECORDMACRO )
                    GetBindings().Invalidate( SID_RECORDMACRO );
            }
            else if ( rReq.GetSlot() == SID_RECORDMACRO )
            {
                // enable recording
                com::sun::star::uno::Reference< com::sun::star::lang::XMultiServiceFactory > xFactory(
                        ::comphelper::getProcessServiceFactory(),
                        com::sun::star::uno::UNO_QUERY);

                xRecorder = com::sun::star::uno::Reference< com::sun::star::frame::XDispatchRecorder >(
                        xFactory->createInstance(rtl::OUString(RTL_CONSTASCII_USTRINGPARAM("com.sun.star.frame.DispatchRecorder"))),
                        com::sun::star::uno::UNO_QUERY);

                xSupplier = com::sun::star::uno::Reference< com::sun::star::frame::XDispatchRecorderSupplier >(
                        xFactory->createInstance(rtl::OUString(RTL_CONSTASCII_USTRINGPARAM("com.sun.star.frame.DispatchRecorderSupplier"))),
                        com::sun::star::uno::UNO_QUERY);

                xSupplier->setDispatchRecorder(xRecorder);
                xRecorder->startRecording(xFrame);
                aProp <<= xSupplier;
                xSet->setPropertyValue(sProperty,aProp);
                GetBindings().SetRecorder_Impl( xRecorder );
                SetChildWindow( SID_RECORDING_FLOATWINDOW, sal_True );
            }

            rReq.Done();
            break;
        }

        case SID_TOGGLESTATUSBAR:
        {
            com::sun::star::uno::Reference< com::sun::star::frame::XFrame > xFrame(
                    GetFrame().GetFrameInterface(),
                    com::sun::star::uno::UNO_QUERY);

            Reference< com::sun::star::beans::XPropertySet > xPropSet( xFrame, UNO_QUERY );
            Reference< ::com::sun::star::frame::XLayoutManager > xLayoutManager;
            if ( xPropSet.is() )
            {
                try
                {
                    Any aValue = xPropSet->getPropertyValue( rtl::OUString( RTL_CONSTASCII_USTRINGPARAM( "LayoutManager" )));
                    aValue >>= xLayoutManager;
                }
                catch ( Exception& )
                {
                }
            }

            if ( xLayoutManager.is() )
            {
                rtl::OUString aStatusbarResString( RTL_CONSTASCII_USTRINGPARAM( "private:resource/statusbar/statusbar" ));
                // Parameter auswerten
                SFX_REQUEST_ARG(rReq, pShowItem, SfxBoolItem, rReq.GetSlot(), sal_False);
                sal_Bool bShow( sal_True );
                if ( !pShowItem )
                    bShow = xLayoutManager->isElementVisible( aStatusbarResString );
                else
                    bShow = pShowItem->GetValue();

                if ( bShow )
                {
                    xLayoutManager->createElement( aStatusbarResString );
                    xLayoutManager->showElement( aStatusbarResString );
                }
                else
                    xLayoutManager->hideElement( aStatusbarResString );

                if ( !pShowItem )
                    rReq.AppendItem( SfxBoolItem( SID_TOGGLESTATUSBAR, bShow ) );
            }
            rReq.Done();
            break;
        }

        // - - - - - - - - - - - - - - - - - - - - - - - - - - - - - -
        case SID_WIN_FULLSCREEN:
        {
            SFX_REQUEST_ARG(rReq, pItem, SfxBoolItem, rReq.GetSlot(), sal_False);
            SfxViewFrame *pTop = GetTopViewFrame();
            if ( pTop )
            {
                WorkWindow* pWork = (WorkWindow*) pTop->GetFrame().GetTopWindow_Impl();
                if ( pWork )
                {
                    com::sun::star::uno::Reference< com::sun::star::frame::XFrame > xFrame(
                            GetFrame().GetFrameInterface(),
                            com::sun::star::uno::UNO_QUERY);

                    Reference< ::com::sun::star::beans::XPropertySet > xPropSet( xFrame, UNO_QUERY );
                    Reference< ::com::sun::star::frame::XLayoutManager > xLayoutManager;
                    if ( xPropSet.is() )
                    {
                        try
                        {
                            Any aValue = xPropSet->getPropertyValue( rtl::OUString( RTL_CONSTASCII_USTRINGPARAM( "LayoutManager" )));
                            aValue >>= xLayoutManager;
                        }
                        catch ( Exception& )
                        {
                        }
                    }

                    sal_Bool bNewFullScreenMode = pItem ? pItem->GetValue() : !pWork->IsFullScreenMode();
                    if ( bNewFullScreenMode != pWork->IsFullScreenMode() )
                    {
                        Reference< ::com::sun::star::beans::XPropertySet > xLMPropSet( xLayoutManager, UNO_QUERY );
                        if ( xLMPropSet.is() )
                        {
                            try
                            {
                                xLMPropSet->setPropertyValue(
                                    ::rtl::OUString( RTL_CONSTASCII_USTRINGPARAM( "HideCurrentUI" )),
                                    makeAny( bNewFullScreenMode ));
                            }
                            catch ( ::com::sun::star::beans::UnknownPropertyException& )
                            {
                            }
                        }
                        pWork->ShowFullScreenMode( bNewFullScreenMode );
                        pWork->SetMenuBarMode( bNewFullScreenMode ? MENUBAR_MODE_HIDE : MENUBAR_MODE_NORMAL );
                        GetFrame().GetWorkWindow_Impl()->SetFullScreen_Impl( bNewFullScreenMode );
                        if ( !pItem )
                            rReq.AppendItem( SfxBoolItem( SID_WIN_FULLSCREEN, bNewFullScreenMode ) );
                        rReq.Done();
                    }
                    else
                        rReq.Ignore();
                }
            }
            else
                rReq.Ignore();

            GetDispatcher()->Update_Impl( sal_True );
            break;
        }
    }
}

void SfxViewFrame::MiscState_Impl(SfxItemSet &rSet)
{
    DBG_MEMTEST();

    const sal_uInt16 *pRanges = rSet.GetRanges();
    DBG_ASSERT(pRanges && *pRanges, "Set ohne Bereich");
    while ( *pRanges )
    {
        for(sal_uInt16 nWhich = *pRanges++; nWhich <= *pRanges; ++nWhich)
        {
            switch(nWhich)
            {
                case SID_CURRENT_URL:
                {
                    // Bei internem InPlace den ContainerFrame nehmen
                    SfxViewFrame *pFrame = this;
                    if ( pFrame->GetParentViewFrame_Impl() )
                        pFrame = pFrame->GetParentViewFrame_Impl();
                    rSet.Put( SfxStringItem( nWhich, pFrame->GetActualPresentationURL_Impl() ) );
                    break;
                }

                case SID_RECORDMACRO :
                {
                    SvtMiscOptions aMiscOptions;
                    const char* pName = GetObjectShell()->GetFactory().GetShortName();
                    if ( !aMiscOptions.IsExperimentalMode() ||
                         ( strcmp(pName,"swriter") && strcmp(pName,"scalc") ) )
                    {
                        rSet.DisableItem( nWhich );
                        break;
                    }

                    ::rtl::OUString sProperty(RTL_CONSTASCII_USTRINGPARAM("DispatchRecorderSupplier"));
                    com::sun::star::uno::Reference< com::sun::star::beans::XPropertySet > xSet(
                            GetFrame().GetFrameInterface(),
                            com::sun::star::uno::UNO_QUERY);

                    com::sun::star::uno::Any aProp = xSet->getPropertyValue(sProperty);
                    com::sun::star::uno::Reference< com::sun::star::frame::XDispatchRecorderSupplier > xSupplier;
                    if ( aProp >>= xSupplier )
                        rSet.Put( SfxBoolItem( nWhich, xSupplier.is() ) );
                    else
                        rSet.DisableItem( nWhich );
                    break;
                }

                case SID_STOP_RECORDING :
                {
                    SvtMiscOptions aMiscOptions;
                    const char* pName = GetObjectShell()->GetFactory().GetShortName();
                    if ( !aMiscOptions.IsExperimentalMode() ||
                         ( strcmp(pName,"swriter") && strcmp(pName,"scalc") ) )
                    {
                        rSet.DisableItem( nWhich );
                        break;
                    }

                    ::rtl::OUString sProperty(RTL_CONSTASCII_USTRINGPARAM("DispatchRecorderSupplier"));
                    com::sun::star::uno::Reference< com::sun::star::beans::XPropertySet > xSet(
                            GetFrame().GetFrameInterface(),
                            com::sun::star::uno::UNO_QUERY);

                    com::sun::star::uno::Any aProp = xSet->getPropertyValue(sProperty);
                    com::sun::star::uno::Reference< com::sun::star::frame::XDispatchRecorderSupplier > xSupplier;
                    if ( !(aProp >>= xSupplier) || !xSupplier.is() )
                        rSet.DisableItem( nWhich );
                    break;
                }

                case SID_TOGGLESTATUSBAR:
                {
                    com::sun::star::uno::Reference< ::com::sun::star::frame::XLayoutManager > xLayoutManager;
                    com::sun::star::uno::Reference< com::sun::star::beans::XPropertySet > xSet(
                            GetFrame().GetFrameInterface(),
                            com::sun::star::uno::UNO_QUERY);
                    com::sun::star::uno::Any aProp = xSet->getPropertyValue(
                        rtl::OUString( RTL_CONSTASCII_USTRINGPARAM( "LayoutManager" )) );

                    if ( !( aProp >>= xLayoutManager ))
                        rSet.Put( SfxBoolItem( nWhich, sal_False ));
                    else
                    {
                        rtl::OUString aStatusbarResString( RTL_CONSTASCII_USTRINGPARAM( "private:resource/statusbar/statusbar" ));
                        sal_Bool bShow = xLayoutManager->isElementVisible( aStatusbarResString );
                        rSet.Put( SfxBoolItem( nWhich, bShow ));
                    }
                    break;
                }

                case SID_WIN_FULLSCREEN:
                {
                    SfxViewFrame* pTop = GetTopViewFrame();
                    if ( pTop )
                    {
                        WorkWindow* pWork = (WorkWindow*) pTop->GetFrame().GetTopWindow_Impl();
                        if ( pWork )
                        {
                            rSet.Put( SfxBoolItem( nWhich, pWork->IsFullScreenMode() ) );
                            break;
                        }
                    }

                    rSet.DisableItem( nWhich );
                    break;
                }

                case SID_FORMATMENUSTATE :
                {
                    OSL_FAIL("Outdated slot!");
                    rSet.DisableItem( nWhich );
                    break;
                }

                default:
                    //! DBG_ASSERT(FALSE, "Falscher Server fuer GetState");
                    break;
            }
        }

        ++pRanges;
    }
}

void SfxViewFrame::ChildWindowExecute( SfxRequest &rReq )

/*  [Beschreibung]

    Diese Methode kann in der Execute-Methode f"ur das ein- und ausschalten
    von Child-Windows eingesetzt werden, um dieses inkl. API-Anbindung zu
    implementieren.

    Einfach in der IDL als 'ExecuteMethod' eintragen.
*/

{
    // Parameter auswerten
    sal_uInt16 nSID = rReq.GetSlot();

    SFX_REQUEST_ARG(rReq, pShowItem, SfxBoolItem, nSID, sal_False);
    if ( nSID == SID_VIEW_DATA_SOURCE_BROWSER )
    {
        if (!SvtModuleOptions().IsModuleInstalled(SvtModuleOptions::E_SDATABASE))
            return;
        Reference < XFrame > xFrame = GetFrame().GetTopFrame().GetFrameInterface();
        Reference < XFrame > xBeamer( xFrame->findFrame( DEFINE_CONST_UNICODE("_beamer"), FrameSearchFlag::CHILDREN ) );
        sal_Bool bShow = sal_False;
        sal_Bool bHasChild = xBeamer.is();
        bShow = pShowItem ? pShowItem->GetValue() : !bHasChild;
        if ( pShowItem )
        {
            if( bShow == bHasChild )
                return;
        }
        else
            rReq.AppendItem( SfxBoolItem( nSID, bShow ) );

        if ( !bShow )
        {
            SetChildWindow( SID_BROWSER, sal_False );
        }
        else
        {
            ::com::sun::star::util::URL aTargetURL;
            aTargetURL.Complete = ::rtl::OUString(RTL_CONSTASCII_USTRINGPARAM(".component:DB/DataSourceBrowser"));
            Reference < ::com::sun::star::util::XURLTransformer > xTrans( ::comphelper::getProcessServiceFactory()->createInstance( rtl::OUString(RTL_CONSTASCII_USTRINGPARAM("com.sun.star.util.URLTransformer"))), UNO_QUERY );
            xTrans->parseStrict( aTargetURL );

            Reference < XDispatchProvider > xProv( xFrame, UNO_QUERY );
            Reference < ::com::sun::star::frame::XDispatch > xDisp;
            if ( xProv.is() )
                xDisp = xProv->queryDispatch( aTargetURL, ::rtl::OUString(RTL_CONSTASCII_USTRINGPARAM("_beamer")), 31 );
            if ( xDisp.is() )
            {
                Sequence < ::com::sun::star::beans::PropertyValue > aArgs(1);
                ::com::sun::star::beans::PropertyValue* pArg = aArgs.getArray();
                pArg[0].Name = rtl::OUString(RTL_CONSTASCII_USTRINGPARAM("Referer"));
                pArg[0].Value <<= ::rtl::OUString(RTL_CONSTASCII_USTRINGPARAM("private:user"));
                xDisp->dispatch( aTargetURL, aArgs );
            }
        }

        rReq.Done();
        return;
    }

    sal_Bool bShow = sal_False;
    sal_Bool bHasChild = HasChildWindow(nSID);
    bShow = pShowItem ? pShowItem->GetValue() : !bHasChild;

    // ausf"uhren
    if ( !pShowItem || bShow != bHasChild )
        ToggleChildWindow( nSID );

    GetBindings().Invalidate( nSID );
    GetDispatcher()->Update_Impl( sal_True );

    // ggf. recorden
    if ( nSID == SID_HYPERLINK_DIALOG || nSID == SID_SEARCH_DLG )
    {
        rReq.Ignore();
    }
    else
    {
        rReq.AppendItem( SfxBoolItem( nSID, bShow ) );
        rReq.Done();
    }
}

//--------------------------------------------------------------------

void SfxViewFrame::ChildWindowState( SfxItemSet& rState )

/*  [Beschreibung]

    Diese Methode kann in der Status-Methode f"ur das Ein- und Ausschalt-
    Zustand von Child-Windows eingesetzt werden, um dieses zu implementieren.

    Einfach in der IDL als 'StateMethod' eintragen.
*/

{
    SfxWhichIter aIter( rState );
    for ( sal_uInt16 nSID = aIter.FirstWhich(); nSID; nSID = aIter.NextWhich() )
    {
        if ( nSID == SID_VIEW_DATA_SOURCE_BROWSER )
        {
            rState.Put( SfxBoolItem( nSID, HasChildWindow( SID_BROWSER ) ) );
        }
        else if ( nSID == SID_HYPERLINK_DIALOG )
        {
            const SfxPoolItem* pDummy = NULL;
            SfxItemState eState = GetDispatcher()->QueryState( SID_HYPERLINK_SETLINK, pDummy );
            if ( SFX_ITEM_DISABLED == eState )
                rState.DisableItem(nSID);
            else
            {
                if ( KnowsChildWindow(nSID) )
                    rState.Put( SfxBoolItem( nSID, HasChildWindow(nSID)) );
                else
                    rState.DisableItem(nSID);
            }
        }
        else if ( nSID == SID_BROWSER )
        {
            Reference < XFrame > xFrame = GetFrame().GetTopFrame().GetFrameInterface()->
                            findFrame( DEFINE_CONST_UNICODE("_beamer"), FrameSearchFlag::CHILDREN );
            if ( !xFrame.is() )
                rState.DisableItem( nSID );
            else if ( KnowsChildWindow(nSID) )
                rState.Put( SfxBoolItem( nSID, HasChildWindow(nSID) ) );
        }
        else if ( nSID == SID_TASKPANE )
        {
            if  ( !KnowsChildWindow( nSID ) )
            {
                OSL_ENSURE( false, "SID_TASKPANE state requested, but no task pane child window exists for this ID!" );
                rState.DisableItem( nSID );
            }
            else if ( !moduleHasToolPanels( *pImp ) )
            {
                rState.Put( SfxVisibilityItem( nSID, sal_False ) );
            }
            else
            {
                rState.Put( SfxBoolItem( nSID, HasChildWindow( nSID ) ) );
            }
        }
        else if ( KnowsChildWindow(nSID) )
            rState.Put( SfxBoolItem( nSID, HasChildWindow(nSID) ) );
        else
            rState.DisableItem(nSID);
    }
}

//--------------------------------------------------------------------
SfxWorkWindow* SfxViewFrame::GetWorkWindow_Impl( sal_uInt16 /*nId*/ )
{
    SfxWorkWindow* pWork = 0;
    pWork = GetFrame().GetWorkWindow_Impl();
    return pWork;
}

<<<<<<< HEAD
void SfxViewFrame::SetChildWindow(USHORT nId, BOOL bOn, BOOL bSetFocus )
=======
/*
void SfxViewFrame::SetChildWindow(sal_uInt16 nId, sal_Bool bOn)
{
    SetChildWindow( nId, bOn, sal_True );
}*/

void SfxViewFrame::SetChildWindow(sal_uInt16 nId, sal_Bool bOn, sal_Bool bSetFocus )
>>>>>>> 4fba42e5
{
    SfxWorkWindow* pWork = GetWorkWindow_Impl( nId );
    if ( pWork )
        pWork->SetChildWindow_Impl( nId, bOn, bSetFocus );
}

//--------------------------------------------------------------------

void SfxViewFrame::ToggleChildWindow(sal_uInt16 nId)
{
    SfxWorkWindow* pWork = GetWorkWindow_Impl( nId );
    if ( pWork )
        pWork->ToggleChildWindow_Impl( nId, sal_True );
}

//--------------------------------------------------------------------

sal_Bool SfxViewFrame::HasChildWindow( sal_uInt16 nId )
{
    SfxWorkWindow* pWork = GetWorkWindow_Impl( nId );
    return pWork ? pWork->HasChildWindow_Impl(nId) : sal_False;
}

//--------------------------------------------------------------------

sal_Bool SfxViewFrame::KnowsChildWindow( sal_uInt16 nId )
{
    SfxWorkWindow* pWork = GetWorkWindow_Impl( nId );
    return pWork ? pWork->KnowsChildWindow_Impl(nId) : sal_False;
}

//--------------------------------------------------------------------

void SfxViewFrame::ShowChildWindow( sal_uInt16 nId, sal_Bool bVisible )
{
    SfxWorkWindow* pWork = GetWorkWindow_Impl( nId );
    if ( pWork )
    {
        GetDispatcher()->Update_Impl(sal_True);
        pWork->ShowChildWindow_Impl(nId, bVisible, sal_True );
    }
}

//--------------------------------------------------------------------

SfxChildWindow* SfxViewFrame::GetChildWindow(sal_uInt16 nId)
{
    SfxWorkWindow* pWork = GetWorkWindow_Impl( nId );
    return pWork ? pWork->GetChildWindow_Impl(nId) : NULL;
}

void SfxViewFrame::UpdateDocument_Impl()
{
    SfxObjectShell* pDoc = GetObjectShell();
    if ( pDoc->IsLoadingFinished() )
        pDoc->CheckSecurityOnLoading_Impl();

    // check if document depends on a template
    pDoc->UpdateFromTemplate_Impl();
}

void SfxViewFrame::SetViewFrame( SfxViewFrame* pFrame )
{
    SFX_APP()->SetViewFrame_Impl( pFrame );
}

// ---------------------------------------------------------------------------------------------------------------------
void SfxViewFrame::ActivateToolPanel( const ::com::sun::star::uno::Reference< ::com::sun::star::frame::XFrame >& i_rFrame, const ::rtl::OUString& i_rPanelURL )
{
    SolarMutexGuard aGuard;

    // look up the SfxFrame for the given XFrame
    SfxFrame* pFrame = NULL;
    for ( pFrame = SfxFrame::GetFirst(); pFrame; pFrame = SfxFrame::GetNext( *pFrame ) )
    {
        if ( pFrame->GetFrameInterface() == i_rFrame )
            break;
    }
    SfxViewFrame* pViewFrame = pFrame ? pFrame->GetCurrentViewFrame() : NULL;
    ENSURE_OR_RETURN_VOID( pViewFrame != NULL, "SfxViewFrame::ActivateToolPanel: did not find an SfxFrame for the given XFrame!" );

    pViewFrame->ActivateToolPanel_Impl( i_rPanelURL );
}

// ---------------------------------------------------------------------------------------------------------------------
void SfxViewFrame::ActivateToolPanel_Impl( const ::rtl::OUString& i_rPanelURL )
{
    // ensure the task pane is visible
    ENSURE_OR_RETURN_VOID( KnowsChildWindow( SID_TASKPANE ), "SfxViewFrame::ActivateToolPanel: this frame/module does not allow for a task pane!" );
    if ( !HasChildWindow( SID_TASKPANE ) )
        ToggleChildWindow( SID_TASKPANE );

    SfxChildWindow* pTaskPaneChildWindow = GetChildWindow( SID_TASKPANE );
    ENSURE_OR_RETURN_VOID( pTaskPaneChildWindow, "SfxViewFrame::ActivateToolPanel_Impl: just switched it on, but it is not there!" );

    ::sfx2::ITaskPaneToolPanelAccess* pPanelAccess = dynamic_cast< ::sfx2::ITaskPaneToolPanelAccess* >( pTaskPaneChildWindow );
    ENSURE_OR_RETURN_VOID( pPanelAccess, "SfxViewFrame::ActivateToolPanel_Impl: task pane child window does not implement a required interface!" );
    pPanelAccess->ActivateToolPanel( i_rPanelURL );
}

/* vim:set shiftwidth=4 softtabstop=4 expandtab: */<|MERGE_RESOLUTION|>--- conflicted
+++ resolved
@@ -1854,15 +1854,6 @@
         GetWindow().Show();
     GetFrame().GetWindow().Show();
 
-<<<<<<< HEAD
-=======
-/*    SfxViewFrame* pCurrent = SfxViewFrame::Current();
-    if ( GetFrame().GetFrameInterface()->isActive() &&
-            pCurrent != this &&
-            ( !pCurrent || pCurrent->GetParentViewFrame_Impl() != this ) &&
-            !GetActiveChildFrame_Impl() )
-        MakeActive_Impl( sal_False );*/
->>>>>>> 4fba42e5
     if ( xObjSh.Is() && xObjSh->Get_Impl()->bHiddenLockedByAPI )
     {
         xObjSh->Get_Impl()->bHiddenLockedByAPI = sal_False;
@@ -2929,10 +2920,7 @@
 void SfxViewFrame::MiscExec_Impl( SfxRequest& rReq )
 {
     DBG_MEMTEST();
-<<<<<<< HEAD
     bool bDone = false;
-=======
->>>>>>> 4fba42e5
     switch ( rReq.GetSlot() )
     {
         case SID_STOP_RECORDING :
@@ -3396,17 +3384,7 @@
     return pWork;
 }
 
-<<<<<<< HEAD
-void SfxViewFrame::SetChildWindow(USHORT nId, BOOL bOn, BOOL bSetFocus )
-=======
-/*
-void SfxViewFrame::SetChildWindow(sal_uInt16 nId, sal_Bool bOn)
-{
-    SetChildWindow( nId, bOn, sal_True );
-}*/
-
 void SfxViewFrame::SetChildWindow(sal_uInt16 nId, sal_Bool bOn, sal_Bool bSetFocus )
->>>>>>> 4fba42e5
 {
     SfxWorkWindow* pWork = GetWorkWindow_Impl( nId );
     if ( pWork )
