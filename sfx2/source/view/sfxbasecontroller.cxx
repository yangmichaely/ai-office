/*************************************************************************
 *
 * DO NOT ALTER OR REMOVE COPYRIGHT NOTICES OR THIS FILE HEADER.
 *
 * Copyright 2008 by Sun Microsystems, Inc.
 *
 * OpenOffice.org - a multi-platform office productivity suite
 *
 * $RCSfile: sfxbasecontroller.cxx,v $
 * $Revision: 1.76 $
 *
 * This file is part of OpenOffice.org.
 *
 * OpenOffice.org is free software: you can redistribute it and/or modify
 * it under the terms of the GNU Lesser General Public License version 3
 * only, as published by the Free Software Foundation.
 *
 * OpenOffice.org is distributed in the hope that it will be useful,
 * but WITHOUT ANY WARRANTY; without even the implied warranty of
 * MERCHANTABILITY or FITNESS FOR A PARTICULAR PURPOSE.  See the
 * GNU Lesser General Public License version 3 for more details
 * (a copy is included in the LICENSE file that accompanied this code).
 *
 * You should have received a copy of the GNU Lesser General Public License
 * version 3 along with OpenOffice.org.  If not, see
 * <http://www.openoffice.org/license.html>
 * for a copy of the LGPLv3 License.
 *
 ************************************************************************/

// MARKER(update_precomp.py): autogen include statement, do not remove
#include "precompiled_sfx2.hxx"

//________________________________________________________________________________________________________
//  my own includes
//________________________________________________________________________________________________________

#include <time.h>
#include <sfx2/sfxbasecontroller.hxx>

//________________________________________________________________________________________________________
//  include of other projects
//________________________________________________________________________________________________________
#include <com/sun/star/awt/KeyEvent.hpp>
#include <com/sun/star/awt/KeyModifier.hpp>
#include <com/sun/star/awt/MouseEvent.hpp>
#include <com/sun/star/awt/MouseButton.hpp>
#include <com/sun/star/util/XCloseable.hpp>
#include <com/sun/star/util/XCloseBroadcaster.hpp>
#include <com/sun/star/util/XCloseListener.hpp>
#include <com/sun/star/util/CloseVetoException.hpp>
#include <com/sun/star/document/XViewDataSupplier.hpp>
#include <cppuhelper/implbase1.hxx>
#include <cppuhelper/implbase2.hxx>
#include <com/sun/star/frame/FrameActionEvent.hpp>
#include <com/sun/star/frame/FrameAction.hpp>
#include <com/sun/star/frame/CommandGroup.hpp>
#include <com/sun/star/frame/XFrame.hpp>
#include <com/sun/star/frame/XBorderResizeListener.hpp>
#include <com/sun/star/lang/DisposedException.hpp>
#include <com/sun/star/lang/EventObject.hpp>
#include <com/sun/star/lang/XEventListener.hpp>
#include <com/sun/star/lang/XComponent.hpp>
#include <com/sun/star/container/XIndexAccess.hpp>
#include <cppuhelper/interfacecontainer.hxx>
#include <cppuhelper/typeprovider.hxx>
#include <cppuhelper/implbase1.hxx>
#include <basic/sbstar.hxx>
#include <uno/mapping.hxx>
#include <sfx2/viewsh.hxx>
#include <sfx2/docfac.hxx>
#include <sfx2/viewfrm.hxx>
#include <sfx2/objsh.hxx>
#include <sfx2/app.hxx>
#include <sfx2/msgpool.hxx>
#include <sfx2/dispatch.hxx>
#include <sfx2/userinputinterception.hxx>

#include <viewimp.hxx>
#include <sfx2/unoctitm.hxx>
#include <sfx2/childwin.hxx>
#include <sfx2/sfxsids.hrc>
#include <workwin.hxx>
#include <sfx2/objface.hxx>

#include <vos/mutex.hxx>
#include <osl/mutex.hxx>
#include <tools/diagnose_ex.h>
#include <comphelper/sequence.hxx>
#include <rtl/ustrbuf.hxx>
#include <toolkit/helper/convert.hxx>
#include <framework/titlehelper.hxx>
#include <comphelper/processfactory.hxx>
#include <tools/diagnose_ex.h>

#include <hash_map>

#include <sfx2/event.hxx>
#include "viewfac.hxx"

#define OMULTITYPEINTERFACECONTAINERHELPER      ::cppu::OMultiTypeInterfaceContainerHelper
#define OINTERFACECONTAINERHELPER               ::cppu::OInterfaceContainerHelper
#define XFRAMEACTIONLISTENER                    ::com::sun::star::frame::XFrameActionListener
#define XCLOSELISTENER                          ::com::sun::star::util::XCloseListener
#define FRAMEACTIONEVENT                        ::com::sun::star::frame::FrameActionEvent
#define EVENTOBJECT                             ::com::sun::star::lang::EventObject
#define OTYPECOLLECTION                         ::cppu::OTypeCollection
#define OIMPLEMENTATIONID                       ::cppu::OImplementationId
#define MUTEXGUARD                              ::osl::MutexGuard
#define UNOQUERY                                ::com::sun::star::uno::UNO_QUERY
#define MAPPING                                 ::com::sun::star::uno::Mapping
#define XSTATUSINDICATORSUPPLIER                ::com::sun::star::task::XStatusIndicatorSupplier
#define XCOMPONENT                              ::com::sun::star::lang::XComponent
#define XINTERFACE                              ::com::sun::star::uno::XInterface
#define XKEYHANDLER                             ::com::sun::star::awt::XKeyHandler
#define XMOUSECLICKHANDLER                      ::com::sun::star::awt::XMouseClickHandler

#define TIMEOUT_START_RESCHEDULE    10L /* 10th s */

using namespace ::com::sun::star;
using ::com::sun::star::uno::Reference;
using ::com::sun::star::uno::RuntimeException;
using ::com::sun::star::uno::UNO_QUERY_THROW;
using ::com::sun::star::lang::DisposedException;
using ::com::sun::star::awt::XWindow;
using ::com::sun::star::frame::XController;
using ::com::sun::star::frame::XDispatchProvider;
using ::com::sun::star::document::XViewDataSupplier;
using ::com::sun::star::container::XIndexAccess;
using ::com::sun::star::beans::PropertyValue;
using ::com::sun::star::uno::Sequence;
using ::com::sun::star::uno::UNO_QUERY;
using ::com::sun::star::uno::Exception;
using ::com::sun::star::frame::XFrame;
using ::com::sun::star::frame::XFrameActionListener;
using ::com::sun::star::util::XCloseListener;
using ::com::sun::star::task::XStatusIndicator;
using ::com::sun::star::frame::XTitle;
namespace css = ::com::sun::star;

struct GroupIDToCommandGroup
{
    sal_Int16   nGroupID;
    sal_Int16   nCommandGroup;
};

// Please update when a new command group is added
const sal_Int16 MAX_COMMANDGROUP = com::sun::star::frame::CommandGroup::CONTROLS;

static sal_Bool                 bGroupIDMapInitialized = sal_False;
static GroupIDToCommandGroup    GroupIDCommandGroupMap[] =
{
    { GID_INTERN        ,   com::sun::star::frame::CommandGroup::INTERNAL       },
    { GID_APPLICATION   ,   com::sun::star::frame::CommandGroup::APPLICATION    },
    { GID_DOCUMENT      ,   com::sun::star::frame::CommandGroup::DOCUMENT       },
    { GID_VIEW          ,   com::sun::star::frame::CommandGroup::VIEW           },
    { GID_EDIT          ,   com::sun::star::frame::CommandGroup::EDIT           },
    { GID_MACRO         ,   com::sun::star::frame::CommandGroup::MACRO          },
    { GID_OPTIONS       ,   com::sun::star::frame::CommandGroup::OPTIONS        },
    { GID_MATH          ,   com::sun::star::frame::CommandGroup::MATH           },
    { GID_NAVIGATOR     ,   com::sun::star::frame::CommandGroup::NAVIGATOR      },
    { GID_INSERT        ,   com::sun::star::frame::CommandGroup::INSERT         },
    { GID_FORMAT        ,   com::sun::star::frame::CommandGroup::FORMAT         },
    { GID_TEMPLATE      ,   com::sun::star::frame::CommandGroup::TEMPLATE       },
    { GID_TEXT          ,   com::sun::star::frame::CommandGroup::TEXT           },
    { GID_FRAME         ,   com::sun::star::frame::CommandGroup::FRAME          },
    { GID_GRAPHIC       ,   com::sun::star::frame::CommandGroup::GRAPHIC        },
    { GID_TABLE         ,   com::sun::star::frame::CommandGroup::TABLE          },
    { GID_ENUMERATION   ,   com::sun::star::frame::CommandGroup::ENUMERATION    },
    { GID_DATA          ,   com::sun::star::frame::CommandGroup::DATA           },
    { GID_SPECIAL       ,   com::sun::star::frame::CommandGroup::SPECIAL        },
    { GID_IMAGE         ,   com::sun::star::frame::CommandGroup::IMAGE          },
    { GID_CHART         ,   com::sun::star::frame::CommandGroup::CHART          },
    { GID_EXPLORER      ,   com::sun::star::frame::CommandGroup::EXPLORER       },
    { GID_CONNECTOR     ,   com::sun::star::frame::CommandGroup::CONNECTOR      },
    { GID_MODIFY        ,   com::sun::star::frame::CommandGroup::MODIFY         },
    { GID_DRAWING       ,   com::sun::star::frame::CommandGroup::DRAWING        },
    { GID_CONTROLS      ,   com::sun::star::frame::CommandGroup::CONTROLS       },
    { 0                 ,   0                                                   }
};

typedef std::hash_map< sal_Int16, sal_Int16 > GroupHashMap;


sal_Int16 MapGroupIDToCommandGroup( sal_Int16 nGroupID )
{
    static GroupHashMap mHashMap;

    if ( !bGroupIDMapInitialized )
    {
        sal_Int32 i = 0;
        while ( GroupIDCommandGroupMap[i].nGroupID != 0 )
        {
            mHashMap.insert( GroupHashMap::value_type(
                GroupIDCommandGroupMap[i].nGroupID,
                GroupIDCommandGroupMap[i].nCommandGroup ));
            ++i;
        }
    }

    GroupHashMap::const_iterator pIter = mHashMap.find( nGroupID );
    if ( pIter != mHashMap.end() )
        return pIter->second;
    else
        return com::sun::star::frame::CommandGroup::INTERNAL;
}

sal_Int16 MapCommandGroupToGroupID( sal_Int16 nCommandGroup )
{
    sal_Int32 i = 0;
    while ( GroupIDCommandGroupMap[i].nGroupID != 0 )
    {
        if ( GroupIDCommandGroupMap[i].nCommandGroup == nCommandGroup )
            return GroupIDCommandGroupMap[i].nGroupID;
        ++i;
    }

    return -1;
}

sal_Bool SupportsCommandGroup( sal_Int16 nCommandGroup )
{
    if (( nCommandGroup >= 0 ) && ( nCommandGroup <= MAX_COMMANDGROUP ))
        return sal_True;
    else
        return sal_False;
}

sal_uInt32 Get10ThSec()
{
    sal_uInt32 n10Ticks = 10 * (sal_uInt32)clock();
    return n10Ticks / CLOCKS_PER_SEC;
}

sal_Int32 m_nInReschedule = 0;  /// static counter for rescheduling

void reschedule()
{
    if ( m_nInReschedule == 0 )
    {
        ++m_nInReschedule;
        Application::Reschedule();
        --m_nInReschedule;
    }
}

class SfxStatusIndicator : public ::cppu::WeakImplHelper2< ::com::sun::star::task::XStatusIndicator, ::com::sun::star::lang::XEventListener >
{
friend class SfxBaseController;
    ::com::sun::star::uno::Reference < XController > xOwner;
    ::com::sun::star::uno::Reference < ::com::sun::star::task::XStatusIndicator > xProgress;
    SfxWorkWindow*          pWorkWindow;
    sal_Int32               _nRange;
    sal_Int32               _nValue;
    long                    _nStartTime;
public:
                            SfxStatusIndicator(SfxBaseController* pController, SfxWorkWindow* pWork)
                                : xOwner( pController )
                                , pWorkWindow( pWork )
                            {
                                ++m_refCount;
                                ::com::sun::star::uno::Reference< ::com::sun::star::lang::XComponent > xComponent(
                                    SAL_STATIC_CAST(::cppu::OWeakObject*, pController ), ::com::sun::star::uno::UNO_QUERY );
                                if (xComponent.is())
                                    xComponent->addEventListener(this);
                                --m_refCount;
                            }

    virtual void SAL_CALL   start(const ::rtl::OUString& aText, sal_Int32 nRange) throw(::com::sun::star::uno::RuntimeException);
    virtual void SAL_CALL   end(void) throw(::com::sun::star::uno::RuntimeException);
    virtual void SAL_CALL   setText(const ::rtl::OUString& aText) throw(::com::sun::star::uno::RuntimeException);
    virtual void SAL_CALL   setValue(sal_Int32 nValue) throw(::com::sun::star::uno::RuntimeException);
    virtual void SAL_CALL   reset() throw(::com::sun::star::uno::RuntimeException);

    virtual void SAL_CALL   disposing( const com::sun::star::lang::EventObject& Source ) throw(::com::sun::star::uno::RuntimeException);
};

void SAL_CALL SfxStatusIndicator::start(const ::rtl::OUString& aText, sal_Int32 nRange) throw(::com::sun::star::uno::RuntimeException)
{
    ::vos::OGuard aGuard( Application::GetSolarMutex() );
    if ( xOwner.is() )
    {
        _nRange = nRange;
        _nValue = 0;

        if ( !xProgress.is() )
            xProgress = pWorkWindow->GetStatusIndicator();

        if ( xProgress.is() )
            xProgress->start( aText, nRange );

        _nStartTime = Get10ThSec();
        reschedule();
    }
}

void SAL_CALL SfxStatusIndicator::end(void) throw(::com::sun::star::uno::RuntimeException)
{
    ::vos::OGuard aGuard( Application::GetSolarMutex() );
    if ( xOwner.is() )
    {
        if ( !xProgress.is() )
            xProgress = pWorkWindow->GetStatusIndicator();

        if ( xProgress.is() )
            xProgress->end();

        reschedule();
    }
}

void SAL_CALL SfxStatusIndicator::setText(const ::rtl::OUString& aText) throw(::com::sun::star::uno::RuntimeException)
{
    ::vos::OGuard aGuard( Application::GetSolarMutex() );
    if ( xOwner.is() )
    {
        if ( !xProgress.is() )
            xProgress = pWorkWindow->GetStatusIndicator();

        if ( xProgress.is() )
            xProgress->setText( aText );

        reschedule();
    }
}

void SAL_CALL SfxStatusIndicator::setValue( sal_Int32 nValue ) throw(::com::sun::star::uno::RuntimeException)
{
    ::vos::OGuard aGuard( Application::GetSolarMutex() );
    if ( xOwner.is() )
    {
        _nValue = nValue;

        if ( !xProgress.is() )
            xProgress = pWorkWindow->GetStatusIndicator();

        if ( xProgress.is() )
            xProgress->setValue( nValue );

        sal_Bool bReschedule = (( Get10ThSec() - _nStartTime ) > TIMEOUT_START_RESCHEDULE );
        if ( bReschedule )
            reschedule();
    }
}

void SAL_CALL SfxStatusIndicator::reset() throw(::com::sun::star::uno::RuntimeException)
{
    ::vos::OGuard aGuard( Application::GetSolarMutex() );
    if ( xOwner.is() )
    {
        if ( !xProgress.is() )
            xProgress = pWorkWindow->GetStatusIndicator();

        if ( xProgress.is() )
            xProgress->reset();

        reschedule();
    }
}

void SAL_CALL SfxStatusIndicator::disposing( const com::sun::star::lang::EventObject& /*Source*/ ) throw(::com::sun::star::uno::RuntimeException)
{
    ::vos::OGuard aGuard( Application::GetSolarMutex() );
    xOwner = 0;
    xProgress.clear();
}

//________________________________________________________________________________________________________
//________________________________________________________________________________________________________
//  declaration IMPL_SfxBaseController_ListenerHelper
//________________________________________________________________________________________________________

class IMPL_SfxBaseController_ListenerHelper : public ::cppu::WeakImplHelper1< ::com::sun::star::frame::XFrameActionListener >
{
public:
    IMPL_SfxBaseController_ListenerHelper(  MUTEX&              aMutex      ,
                                            SfxBaseController*  pController ) ;
    virtual ~IMPL_SfxBaseController_ListenerHelper() ;
    virtual void SAL_CALL frameAction( const FRAMEACTIONEVENT& aEvent ) throw (RUNTIMEEXCEPTION) ;
    virtual void SAL_CALL disposing( const EVENTOBJECT& aEvent ) throw (RUNTIMEEXCEPTION) ;

private:

    MUTEX&                  m_aMutex        ;
    SfxBaseController*      m_pController   ;

} ; // class IMPL_SfxBaseController_ListenerContainer

class IMPL_SfxBaseController_CloseListenerHelper : public ::cppu::WeakImplHelper1< ::com::sun::star::util::XCloseListener >
{
public:
    IMPL_SfxBaseController_CloseListenerHelper( MUTEX&              aMutex      ,
                                            SfxBaseController*  pController ) ;
    virtual ~IMPL_SfxBaseController_CloseListenerHelper() ;
    virtual void SAL_CALL queryClosing( const EVENTOBJECT& aEvent, sal_Bool bDeliverOwnership )
        throw (RUNTIMEEXCEPTION, com::sun::star::util::CloseVetoException) ;
    virtual void SAL_CALL notifyClosing( const EVENTOBJECT& aEvent ) throw (RUNTIMEEXCEPTION) ;
    virtual void SAL_CALL disposing( const EVENTOBJECT& aEvent ) throw (RUNTIMEEXCEPTION) ;

private:

    MUTEX&                  m_aMutex;
    SfxBaseController*      m_pController;

} ; // class IMPL_SfxBaseController_ListenerContainer

IMPL_SfxBaseController_CloseListenerHelper::IMPL_SfxBaseController_CloseListenerHelper( MUTEX&              aMutex      ,
                                                                                SfxBaseController*  pController )
        : m_aMutex      ( aMutex        )
        , m_pController ( pController   )
{
}

IMPL_SfxBaseController_CloseListenerHelper::~IMPL_SfxBaseController_CloseListenerHelper()
{
}

void SAL_CALL IMPL_SfxBaseController_CloseListenerHelper::disposing( const EVENTOBJECT& /*aEvent*/ ) throw( ::com::sun::star::uno::RuntimeException )
{
}

void SAL_CALL IMPL_SfxBaseController_CloseListenerHelper::queryClosing( const EVENTOBJECT& aEvent, sal_Bool bDeliverOwnership )
    throw (RUNTIMEEXCEPTION, com::sun::star::util::CloseVetoException)
{
    ::vos::OGuard aGuard( Application::GetSolarMutex() );
    SfxViewShell* pShell = m_pController->GetViewShell_Impl();
    if  ( m_pController !=  NULL &&  pShell )
    {
        BOOL bCanClose = (BOOL) pShell->PrepareClose( FALSE );
        if ( !bCanClose )
        {
            if ( bDeliverOwnership && ( !pShell->GetWindow() || !pShell->GetWindow()->IsReallyVisible() ) )
            {
                // ignore OwnerShip in case of visible frame (will be closed by user)
                uno::Reference < frame::XModel > xModel( aEvent.Source, uno::UNO_QUERY );
                if ( xModel.is() )
                    pShell->TakeOwnerShip_Impl();
                else
                    pShell->TakeFrameOwnerShip_Impl();
            }

            throw com::sun::star::util::CloseVetoException(::rtl::OUString::createFromAscii("Controller disagree ..."),static_cast< ::cppu::OWeakObject*>(this));
        }
    }
}

void SAL_CALL IMPL_SfxBaseController_CloseListenerHelper::notifyClosing( const EVENTOBJECT& /*aEvent*/ ) throw (RUNTIMEEXCEPTION)
{
}

//________________________________________________________________________________________________________
//  declaration IMPL_SfxBaseController_DataContainer
//________________________________________________________________________________________________________

struct IMPL_SfxBaseController_DataContainer
{
    Reference< XFrame >                     m_xFrame                ;
    Reference< XFrameActionListener >       m_xListener             ;
    Reference< XCloseListener >             m_xCloseListener        ;
    ::sfx2::UserInputInterception           m_aUserInputInterception;
    OMULTITYPEINTERFACECONTAINERHELPER      m_aListenerContainer    ;
    OINTERFACECONTAINERHELPER               m_aInterceptorContainer ;
    Reference< XStatusIndicator >           m_xIndicator            ;
    SfxViewShell*                           m_pViewShell            ;
    SfxBaseController*                      m_pController           ;
    sal_Bool                                m_bDisposing            ;
    sal_Bool                                m_bSuspendState         ;
    Reference< XTitle >                     m_xTitleHelper          ;
    Sequence< PropertyValue >               m_aCreationArgs         ;

    IMPL_SfxBaseController_DataContainer(   MUTEX&              aMutex      ,
                                            SfxViewShell*       pViewShell  ,
                                            SfxBaseController*  pController )
            :   m_xListener                     ( new IMPL_SfxBaseController_ListenerHelper( aMutex, pController ) )
            ,   m_xCloseListener                ( new IMPL_SfxBaseController_CloseListenerHelper( aMutex, pController ) )
            ,   m_aUserInputInterception        ( *pController, aMutex                                  )
            ,   m_aListenerContainer            ( aMutex                                                )
            ,   m_aInterceptorContainer         ( aMutex                                                )
            ,   m_pViewShell            ( pViewShell                                            )
            ,   m_pController           ( pController                                           )
            ,   m_bDisposing            ( sal_False                                             )
            ,   m_bSuspendState                 ( sal_False                                              )
    {
    }

} ; // struct IMPL_SfxBaseController_DataContainer

//________________________________________________________________________________________________________
//  IMPL_SfxBaseController_ListenerHelper constructor
//________________________________________________________________________________________________________

IMPL_SfxBaseController_ListenerHelper::IMPL_SfxBaseController_ListenerHelper(   MUTEX&              aMutex      ,
                                                                                SfxBaseController*  pController )
        : m_aMutex      ( aMutex        )
        , m_pController ( pController   )
{
}

//________________________________________________________________________________________________________
//  IMPL_SfxBaseController_ListenerHelper destructor
//________________________________________________________________________________________________________

IMPL_SfxBaseController_ListenerHelper::~IMPL_SfxBaseController_ListenerHelper()
{
}

void SAL_CALL IMPL_SfxBaseController_ListenerHelper::frameAction( const FRAMEACTIONEVENT& aEvent ) throw( RUNTIMEEXCEPTION )
{
    ::vos::OGuard aGuard( Application::GetSolarMutex() );
    if  (
            ( m_pController !=  NULL ) &&
            ( aEvent.Frame  ==  m_pController->getFrame() ) &&
            ( m_pController->GetViewShell_Impl() && m_pController->GetViewShell_Impl()->GetWindow() !=  NULL                                                    )
        )
    {
        if ( aEvent.Action == ::com::sun::star::frame::FrameAction_FRAME_UI_ACTIVATED )
        {
            if ( !m_pController->GetViewShell_Impl()->GetUIActiveIPClient_Impl() )
                m_pController->GetViewShell_Impl()->GetViewFrame()->MakeActive_Impl( FALSE );
        }
        else if ( aEvent.Action == ::com::sun::star::frame::FrameAction_CONTEXT_CHANGED )
        {
            m_pController->GetViewShell_Impl()->GetViewFrame()->GetBindings().ContextChanged_Impl();
        }
    }
}

//________________________________________________________________________________________________________
//  IMPL_SfxBaseController_ListenerHelper -> XEventListener
//________________________________________________________________________________________________________

void SAL_CALL IMPL_SfxBaseController_ListenerHelper::disposing( const EVENTOBJECT& /*aEvent*/ ) throw( ::com::sun::star::uno::RuntimeException )
{
    ::vos::OGuard aGuard( Application::GetSolarMutex() );
    if ( m_pController && m_pController->getFrame().is() )
        m_pController->getFrame()->removeFrameActionListener( this ) ;
}

//________________________________________________________________________________________________________
//  SfxBaseController -> constructor
//________________________________________________________________________________________________________
DBG_NAME(sfx2_SfxBaseController)
SfxBaseController::SfxBaseController( SfxViewShell* pViewShell )
    :   m_pData ( new IMPL_SfxBaseController_DataContainer( m_aMutex, pViewShell, this ))
{
    DBG_CTOR(sfx2_SfxBaseController,NULL);
    m_pData->m_pViewShell->SetController( this );
}

//________________________________________________________________________________________________________
//  SfxBaseController -> destructor
//________________________________________________________________________________________________________

SfxBaseController::~SfxBaseController()
{
    DBG_DTOR(sfx2_SfxBaseController,NULL);
    delete m_pData;
}

//________________________________________________________________________________________________________
//  SfxBaseController -> XController2
//________________________________________________________________________________________________________

Reference< XWindow > SAL_CALL SfxBaseController::getComponentWindow() throw (RuntimeException)
{
    ::vos::OGuard aGuard( Application::GetSolarMutex() );
    if ( !m_pData->m_pViewShell )
        throw DisposedException();

    return Reference< XWindow >( GetViewFrame_Impl().GetFrame().GetWindow().GetComponentInterface(), UNO_QUERY_THROW );
}

::rtl::OUString SAL_CALL SfxBaseController::getViewControllerName() throw (RuntimeException)
{
    ::vos::OGuard aGuard( Application::GetSolarMutex() );
    if ( !m_pData->m_pViewShell || !m_pData->m_pViewShell->GetObjectShell() )
        throw DisposedException();

    const SfxObjectFactory& rDocFac( m_pData->m_pViewShell->GetObjectShell()->GetFactory() );
    sal_uInt16 nViewNo = rDocFac.GetViewNo_Impl( GetViewFrame_Impl().GetCurViewId(), rDocFac.GetViewFactoryCount() );
    OSL_ENSURE( nViewNo < rDocFac.GetViewFactoryCount(), "SfxBaseController::getViewControllerName: view ID not found in view factories!" );

    ::rtl::OUString sViewName;
    if ( nViewNo < rDocFac.GetViewFactoryCount() )
        sViewName = rDocFac.GetViewFactory( nViewNo ).GetViewName();

    return sViewName;
}

Sequence< PropertyValue > SAL_CALL SfxBaseController::getCreationArguments() throw (RuntimeException)
{
    ::vos::OGuard aGuard( Application::GetSolarMutex() );
    if ( !m_pData->m_pViewShell || !m_pData->m_pViewShell->GetObjectShell() )
        throw DisposedException();

    return m_pData->m_aCreationArgs;
}

void SfxBaseController::SetCreationArguments_Impl( const Sequence< PropertyValue >& i_rCreationArgs )
{
    OSL_ENSURE( m_pData->m_aCreationArgs.getLength() == 0, "SfxBaseController::SetCreationArguments_Impl: not intended to be called twice!" );
    m_pData->m_aCreationArgs = i_rCreationArgs;
}

SfxViewFrame& SfxBaseController::GetViewFrame_Impl() const
{
    ENSURE_OR_THROW( m_pData->m_pViewShell, "not to be called without a view shell" );
    SfxViewFrame* pActFrame = m_pData->m_pViewShell->GetFrame();
    ENSURE_OR_THROW( pActFrame, "a view shell without a view frame is pretty pathological" );
    return *pActFrame;
}

//________________________________________________________________________________________________________
//  SfxBaseController -> XController2 -> XController
//________________________________________________________________________________________________________

void SAL_CALL SfxBaseController::attachFrame( const REFERENCE< XFRAME >& xFrame ) throw( ::com::sun::star::uno::RuntimeException )
{
    REFERENCE< XFRAME > xTemp( getFrame() ) ;

    ::vos::OGuard aGuard( Application::GetSolarMutex() );
    if ( xTemp.is() )
    {
        xTemp->removeFrameActionListener( m_pData->m_xListener ) ;
        REFERENCE < ::com::sun::star::util::XCloseBroadcaster > xCloseable( xTemp, com::sun::star::uno::UNO_QUERY );
        if ( xCloseable.is() )
            xCloseable->removeCloseListener( m_pData->m_xCloseListener );
    }

    m_pData->m_xFrame = xFrame;

    if ( xFrame.is() )
    {
        xFrame->addFrameActionListener( m_pData->m_xListener ) ;
        REFERENCE < ::com::sun::star::util::XCloseBroadcaster > xCloseable( xFrame, com::sun::star::uno::UNO_QUERY );
        if ( xCloseable.is() )
            xCloseable->addCloseListener( m_pData->m_xCloseListener );

        if ( m_pData->m_pViewShell )
        {
<<<<<<< HEAD
            SfxViewFrame* pActFrame = m_pData->m_pViewShell->GetFrame() ;
            pActFrame->Enable( TRUE );
            pActFrame->GetDispatcher()->Lock( FALSE );

            if  (   ( m_pData->m_pViewShell->GetObjectShell() != NULL )
                &&  ( m_pData->m_pViewShell->GetObjectShell()->GetCreateMode() == SFX_CREATE_MODE_EMBEDDED )
                )
            {
                SfxViewFrame* pViewFrm = m_pData->m_pViewShell->GetViewFrame();
                if ( !pViewFrm->GetFrame()->IsInPlace() )
                {
                    // for outplace embedded objects, we want the layout manager to keep the content window
                    // size constant, if possible
                    try
                    {
                        uno::Reference< beans::XPropertySet > xFrameProps( m_pData->m_xFrame, uno::UNO_QUERY_THROW );
                        uno::Reference< beans::XPropertySet > xLayouterProps(
                            xFrameProps->getPropertyValue( ::rtl::OUString( RTL_CONSTASCII_USTRINGPARAM( "LayoutManager" ) ) ), uno::UNO_QUERY_THROW );
                        xLayouterProps->setPropertyValue( ::rtl::OUString( RTL_CONSTASCII_USTRINGPARAM( "PreserveContentSize" ) ), uno::makeAny( sal_True ) );
                    }
                    catch( const uno::Exception& )
                    {
                        DBG_UNHANDLED_EXCEPTION();
                    }
                }
            }
=======
            ConnectSfxFrame_Impl( E_CONNECT );

            // attaching the frame to the controller is the last step in the creation of a new view, so notify this
            SfxEventHint aHint( SFX_EVENT_VIEWCREATED, GlobalEventConfig::GetEventName( STR_EVENT_VIEWCREATED ), m_pData->m_pViewShell->GetObjectShell() );
            SFX_APP()->NotifyEvent( aHint );
>>>>>>> 4380167e
        }
    }
}

//________________________________________________________________________________________________________
//  SfxBaseController -> XController
//________________________________________________________________________________________________________

sal_Bool SAL_CALL SfxBaseController::attachModel( const REFERENCE< XMODEL >& xModel ) throw( ::com::sun::star::uno::RuntimeException )
{
    if ( m_pData->m_pViewShell && xModel.is() && xModel != m_pData->m_pViewShell->GetObjectShell()->GetModel() )
    {
        // don't allow to reattach a model!
        DBG_ERROR("Can't reattach model!");
        return sal_False;
    }

    REFERENCE < ::com::sun::star::util::XCloseBroadcaster > xCloseable( xModel, com::sun::star::uno::UNO_QUERY );
    if ( xCloseable.is() )
        xCloseable->addCloseListener( m_pData->m_xCloseListener );
    return sal_True;
}

//________________________________________________________________________________________________________
//  SfxBaseController -> XController
//________________________________________________________________________________________________________

sal_Bool SAL_CALL SfxBaseController::suspend( sal_Bool bSuspend ) throw( ::com::sun::star::uno::RuntimeException )
{
    ::vos::OGuard aGuard( Application::GetSolarMutex() );

    // ignore dublicate calls, which doesnt change anything real
    if (bSuspend == m_pData->m_bSuspendState)
       return sal_True;

    if ( bSuspend == sal_True )
    {
        if ( !m_pData->m_pViewShell )
        {
            m_pData->m_bSuspendState = sal_True;
            return sal_True;
        }

        if ( !m_pData->m_pViewShell->PrepareClose() )
            return sal_False;

        if ( getFrame().is() )
            getFrame()->removeFrameActionListener( m_pData->m_xListener ) ;
        SfxViewFrame* pActFrame = m_pData->m_pViewShell->GetFrame() ;

        // weitere View auf dasselbe Doc?
        SfxObjectShell* pDocShell   =   m_pData->m_pViewShell->GetObjectShell() ;
        sal_Bool        bOther      =   sal_False                               ;

        for ( const SfxViewFrame* pFrame = SfxViewFrame::GetFirst( pDocShell ); !bOther && pFrame; pFrame = SfxViewFrame::GetNext( *pFrame, pDocShell ) )
            bOther = (pFrame != pActFrame);

        BOOL bRet = bOther || pDocShell->PrepareClose();
        if ( bRet )
        {
            ConnectSfxFrame_Impl( E_DISCONNECT );
            m_pData->m_bSuspendState = sal_True;
        }

        return bRet;
    }
    else
    {
        if ( getFrame().is() )
            getFrame()->addFrameActionListener( m_pData->m_xListener ) ;

        if ( m_pData->m_pViewShell )
        {
            ConnectSfxFrame_Impl( E_RECONNECT );
        }

        m_pData->m_bSuspendState = sal_False;
        return sal_True ;
    }
}

//________________________________________________________________________________________________________
//  SfxBaseController -> XController
//________________________________________________________________________________________________________

ANY SfxBaseController::getViewData() throw( ::com::sun::star::uno::RuntimeException )
{
    ANY         aAny;
    String      sData1;
    ::vos::OGuard aGuard( Application::GetSolarMutex() );
    if ( m_pData->m_pViewShell )
    {
        m_pData->m_pViewShell->WriteUserData( sData1 ) ;
        OUSTRING    sData( sData1 );
        aAny <<= sData ;
    }

    return aAny ;
}

//________________________________________________________________________________________________________
//  SfxBaseController -> XController
//________________________________________________________________________________________________________

void SAL_CALL SfxBaseController::restoreViewData( const ANY& aValue ) throw( ::com::sun::star::uno::RuntimeException )
{
    ::vos::OGuard aGuard( Application::GetSolarMutex() );
    if ( m_pData->m_pViewShell )
    {
        OUSTRING sData;
        aValue >>= sData ;
        m_pData->m_pViewShell->ReadUserData( sData ) ;
    }
}

//________________________________________________________________________________________________________
//  SfxBaseController -> XController
//________________________________________________________________________________________________________

REFERENCE< XFRAME > SAL_CALL SfxBaseController::getFrame() throw( ::com::sun::star::uno::RuntimeException )
{
    ::vos::OGuard aGuard( Application::GetSolarMutex() );
    return m_pData->m_xFrame;
}

//________________________________________________________________________________________________________
//  SfxBaseController -> XController
//________________________________________________________________________________________________________

REFERENCE< XMODEL > SAL_CALL SfxBaseController::getModel() throw( ::com::sun::star::uno::RuntimeException )
{
    ::vos::OGuard aGuard( Application::GetSolarMutex() );
    return m_pData->m_pViewShell ? m_pData->m_pViewShell->GetObjectShell()->GetModel() : REFERENCE < XMODEL > () ;
}

//________________________________________________________________________________________________________
//  SfxBaseController -> XDispatchProvider
//________________________________________________________________________________________________________

REFERENCE< XDISPATCH > SAL_CALL SfxBaseController::queryDispatch(   const   UNOURL&             aURL            ,
                                                                    const   OUSTRING&           sTargetFrameName,
                                                                            sal_Int32           eSearchFlags    ) throw( RUNTIMEEXCEPTION )
{
    ::vos::OGuard aGuard( Application::GetSolarMutex() );
    REFERENCE< XDISPATCH >  xDisp;
    if ( m_pData->m_pViewShell )
    {
        SfxViewFrame*           pAct    = m_pData->m_pViewShell->GetViewFrame() ;
        if ( !m_pData->m_bDisposing )
        {
            if ( sTargetFrameName.compareToAscii( "_beamer" ) == COMPARE_EQUAL )
            {
                SfxViewFrame *pFrame = m_pData->m_pViewShell->GetViewFrame();
                if ( eSearchFlags & ( ::com::sun::star::frame::FrameSearchFlag::CREATE ))
                    pFrame->SetChildWindow( SID_BROWSER, TRUE );
                SfxChildWindow* pChildWin = pFrame->GetChildWindow( SID_BROWSER );
                REFERENCE < XFRAME > xFrame;
                if ( pChildWin )
                    xFrame = ( pChildWin->GetFrame() );
                if ( xFrame.is() )
                    xFrame->setName( sTargetFrameName );

                Reference< XDispatchProvider > xProv( xFrame, ::com::sun::star::uno::UNO_QUERY );
                if ( xProv.is() )
                    return xProv->queryDispatch( aURL, sTargetFrameName, ::com::sun::star::frame::FrameSearchFlag::SELF );
            }

            if ( aURL.Protocol.compareToAscii( ".uno:" ) == COMPARE_EQUAL )
            {
                rtl::OUString aMasterCommand = SfxOfficeDispatch::GetMasterUnoCommand( aURL );
                sal_Bool      bMasterCommand( aMasterCommand.getLength() > 0 );

                pAct = m_pData->m_pViewShell->GetViewFrame() ;
                SfxSlotPool& rSlotPool = SfxSlotPool::GetSlotPool( pAct );

                const SfxSlot* pSlot( 0 );
                if ( bMasterCommand )
                    pSlot = rSlotPool.GetUnoSlot( aMasterCommand );
                else
                    pSlot = rSlotPool.GetUnoSlot( aURL.Path );
                if ( pSlot && ( !pAct->GetFrame().IsInPlace() || !pSlot->IsMode( SFX_SLOT_CONTAINER ) ) )
                    return pAct->GetBindings().GetDispatch( pSlot, aURL, bMasterCommand );
                else
                {
                    // try to find parent SfxViewFrame
                    uno::Reference< frame::XFrame > xParentFrame;
                    uno::Reference< frame::XFrame > xOwnFrame = pAct->GetFrame().GetFrameInterface();
                    if ( xOwnFrame.is() )
                        xParentFrame = uno::Reference< frame::XFrame >( xOwnFrame->getCreator(), uno::UNO_QUERY );

                    if ( xParentFrame.is() )
                    {
                        // TODO/LATER: in future probably SfxViewFrame hirarchy should be the same as XFrame hirarchy
                        // SfxViewFrame* pParentFrame = pAct->GetParentViewFrame();

                        // search the related SfxViewFrame
                        SfxViewFrame* pParentFrame = NULL;
                        for ( SfxViewFrame* pFrame = SfxViewFrame::GetFirst();
                                pFrame;
                                pFrame = SfxViewFrame::GetNext( *pFrame ) )
                        {
                            if ( pFrame->GetFrame().GetFrameInterface() == xParentFrame )
                            {
                                pParentFrame = pFrame;
                                break;
                            }
                        }

                        if ( pParentFrame )
                        {
                            SfxSlotPool& rFrameSlotPool = SfxSlotPool::GetSlotPool( pParentFrame );
                            const SfxSlot* pSlot2( 0 );
                            if ( bMasterCommand )
                                pSlot2 = rFrameSlotPool.GetUnoSlot( aMasterCommand );
                            else
                                pSlot2 = rFrameSlotPool.GetUnoSlot( aURL.Path );

                            if ( pSlot2 )
                                return pParentFrame->GetBindings().GetDispatch( pSlot2, aURL, bMasterCommand );
                        }
                    }
                }
            }
            else if ( aURL.Protocol.compareToAscii( "slot:" ) == COMPARE_EQUAL )
            {
                USHORT nId = (USHORT) aURL.Path.toInt32();

                pAct = m_pData->m_pViewShell->GetViewFrame() ;
                if (nId >= SID_VERB_START && nId <= SID_VERB_END)
                {
                    const SfxSlot* pSlot = m_pData->m_pViewShell->GetVerbSlot_Impl(nId);
                    if ( pSlot )
                        return pAct->GetBindings().GetDispatch( pSlot, aURL, sal_False );
                }

                SfxSlotPool& rSlotPool = SfxSlotPool::GetSlotPool( pAct );
                const SfxSlot* pSlot = rSlotPool.GetSlot( nId );
                if ( pSlot && ( !pAct->GetFrame().IsInPlace() || !pSlot->IsMode( SFX_SLOT_CONTAINER ) ) )
                    return pAct->GetBindings().GetDispatch( pSlot, aURL, sal_False );
                else
                {
                    // try to find parent SfxViewFrame
                    uno::Reference< frame::XFrame > xParentFrame;
                    uno::Reference< frame::XFrame > xOwnFrame = pAct->GetFrame().GetFrameInterface();
                    if ( xOwnFrame.is() )
                        xParentFrame = uno::Reference< frame::XFrame >( xOwnFrame->getCreator(), uno::UNO_QUERY );

                    if ( xParentFrame.is() )
                    {
                        // TODO/LATER: in future probably SfxViewFrame hirarchy should be the same as XFrame hirarchy
                        // SfxViewFrame* pParentFrame = pAct->GetParentViewFrame();

                        // search the related SfxViewFrame
                        SfxViewFrame* pParentFrame = NULL;
                        for ( SfxViewFrame* pFrame = SfxViewFrame::GetFirst();
                                pFrame;
                                pFrame = SfxViewFrame::GetNext( *pFrame ) )
                        {
                            if ( pFrame->GetFrame().GetFrameInterface() == xParentFrame )
                            {
                                pParentFrame = pFrame;
                                break;
                            }
                        }

                        if ( pParentFrame )
                        {
                            SfxSlotPool& rSlotPool2 = SfxSlotPool::GetSlotPool( pParentFrame );
                            const SfxSlot* pSlot2 = rSlotPool2.GetUnoSlot( aURL.Path );
                            if ( pSlot2 )
                                return pParentFrame->GetBindings().GetDispatch( pSlot2, aURL, sal_False );
                        }
                    }
                }
            }
            else if( sTargetFrameName.compareToAscii( "_self" )==COMPARE_EQUAL || sTargetFrameName.getLength()==0 )
            {
                // check for already loaded URL ... but with additional jumpmark!
                REFERENCE< XMODEL > xModel = getModel();
                if( xModel.is() && aURL.Mark.getLength() )
                {
                    SfxSlotPool& rSlotPool = SfxSlotPool::GetSlotPool( pAct );
                    const SfxSlot* pSlot = rSlotPool.GetSlot( SID_JUMPTOMARK );
                    if( aURL.Main.getLength() && aURL.Main == xModel->getURL() && pSlot )
                        return REFERENCE< XDISPATCH >( new SfxOfficeDispatch( pAct->GetBindings(), pAct->GetDispatcher(), pSlot, aURL) );
                }
            }
        }
    }

    return xDisp;
}

//________________________________________________________________________________________________________
//  SfxBaseController -> XDispatchProvider
//________________________________________________________________________________________________________

SEQUENCE< REFERENCE< XDISPATCH > > SAL_CALL SfxBaseController::queryDispatches( const SEQUENCE< DISPATCHDESCRIPTOR >& seqDescripts ) throw( ::com::sun::star::uno::RuntimeException )
{
    // Create return list - which must have same size then the given descriptor
    // It's not allowed to pack it!
    sal_Int32 nCount = seqDescripts.getLength();
    SEQUENCE< REFERENCE< XDISPATCH > > lDispatcher( nCount );

    for( sal_Int32 i=0; i<nCount; ++i )
    {
        lDispatcher[i] = queryDispatch( seqDescripts[i].FeatureURL  ,
                                        seqDescripts[i].FrameName   ,
                                        seqDescripts[i].SearchFlags );
    }

    return lDispatcher;
}

//________________________________________________________________________________________________________
//  SfxBaseController -> XControllerBorder
//________________________________________________________________________________________________________

frame::BorderWidths SAL_CALL SfxBaseController::getBorder()
    throw ( uno::RuntimeException )
{
    frame::BorderWidths aResult;

    ::vos::OGuard aGuard( Application::GetSolarMutex() );
    if ( m_pData->m_pViewShell )
    {
        SvBorder aBorder = m_pData->m_pViewShell->GetBorderPixel();
        aResult.Left = aBorder.Left();
        aResult.Top = aBorder.Top();
        aResult.Right = aBorder.Right();
        aResult.Bottom = aBorder.Bottom();
    }

    return aResult;
}

void SAL_CALL SfxBaseController::addBorderResizeListener( const uno::Reference< frame::XBorderResizeListener >& xListener )
    throw ( uno::RuntimeException )
{
    m_pData->m_aListenerContainer.addInterface( ::getCppuType((const uno::Reference< frame::XBorderResizeListener >*)0),
                                                xListener );
}

void SAL_CALL SfxBaseController::removeBorderResizeListener( const uno::Reference< frame::XBorderResizeListener >& xListener )
    throw ( uno::RuntimeException )
{
    m_pData->m_aListenerContainer.removeInterface( ::getCppuType((const uno::Reference< frame::XBorderResizeListener >*)0),
                                                xListener );
}

awt::Rectangle SAL_CALL SfxBaseController::queryBorderedArea( const awt::Rectangle& aPreliminaryRectangle )
    throw ( uno::RuntimeException )
{
    ::vos::OGuard aGuard( Application::GetSolarMutex() );
    if ( m_pData->m_pViewShell )
    {
        Rectangle aTmpRect = VCLRectangle( aPreliminaryRectangle );
        m_pData->m_pViewShell->QueryObjAreaPixel( aTmpRect );
        return AWTRectangle( aTmpRect );
    }

    return aPreliminaryRectangle;
}

void SfxBaseController::BorderWidthsChanged_Impl()
{
       ::cppu::OInterfaceContainerHelper* pContainer = m_pData->m_aListenerContainer.getContainer(
                        ::getCppuType( ( const uno::Reference< frame::XBorderResizeListener >*) NULL ) );
    if ( pContainer )
    {
        frame::BorderWidths aBWidths = getBorder();
        uno::Reference< uno::XInterface > xThis( static_cast< ::cppu::OWeakObject* >(this), uno::UNO_QUERY );

        ::cppu::OInterfaceIteratorHelper pIterator(*pContainer);
        while (pIterator.hasMoreElements())
        {
            try
            {
                ((frame::XBorderResizeListener*)pIterator.next())->borderWidthsChanged( xThis, aBWidths );
            }
            catch( uno::RuntimeException& )
            {
                pIterator.remove();
            }
        }
    }
}

//________________________________________________________________________________________________________
//  SfxBaseController -> XComponent
//________________________________________________________________________________________________________

void SAL_CALL SfxBaseController::dispose() throw( ::com::sun::star::uno::RuntimeException )
{
    ::vos::OGuard aGuard( Application::GetSolarMutex() );
    Reference< XController > xTmp( this );
    m_pData->m_bDisposing = sal_True ;

    EVENTOBJECT aEventObject;
    aEventObject.Source = *this ;
    m_pData->m_aListenerContainer.disposeAndClear( aEventObject ) ;

    if ( m_pData->m_pController && m_pData->m_pController->getFrame().is() )
        m_pData->m_pController->getFrame()->removeFrameActionListener( m_pData->m_xListener ) ;

    if ( m_pData->m_pViewShell )
    {
        SfxViewFrame* pFrame = m_pData->m_pViewShell->GetViewFrame() ;
        if ( pFrame && pFrame->GetViewShell() == m_pData->m_pViewShell )
            pFrame->GetFrame().SetIsClosing_Impl();
        m_pData->m_pViewShell->DiscardClients_Impl();
        m_pData->m_pViewShell->pImp->bControllerSet = sal_False ;

        if ( pFrame )
        {
            EVENTOBJECT aObject;
            aObject.Source = *this ;

            SfxObjectShell* pDoc = pFrame->GetObjectShell() ;
            SfxViewFrame *pView = SfxViewFrame::GetFirst(pDoc);
            while( pView )
            {
                // if there is another ViewFrame or currently the ViewShell in my ViewFrame is switched (PagePreview)
                if ( pView != pFrame || pView->GetViewShell() != m_pData->m_pViewShell )
                    break;
                pView = SfxViewFrame::GetNext( *pView, pDoc );
            }

            SFX_APP()->NotifyEvent( SfxEventHint(SFX_EVENT_CLOSEVIEW, GlobalEventConfig::GetEventName( STR_EVENT_CLOSEVIEW ), pDoc ) );
            if ( !pView )
                SFX_APP()->NotifyEvent( SfxEventHint(SFX_EVENT_CLOSEDOC, GlobalEventConfig::GetEventName( STR_EVENT_CLOSEDOC ), pDoc) );

            REFERENCE< XMODEL > xModel = pDoc->GetModel();
            REFERENCE < ::com::sun::star::util::XCloseable > xCloseable( xModel, com::sun::star::uno::UNO_QUERY );
            if ( xModel.is() )
            {
                xModel->disconnectController( this );
                if ( xCloseable.is() )
                    xCloseable->removeCloseListener( m_pData->m_xCloseListener );
            }

            REFERENCE < XFRAME > aXFrame;
            attachFrame( aXFrame );

            m_pData->m_xListener->disposing( aObject );
            SfxViewShell *pShell = m_pData->m_pViewShell;
            m_pData->m_pViewShell = NULL;
            if ( pFrame->GetViewShell() == pShell )
            {
                // Enter registrations only allowed if we are the owner!
                if ( pFrame->GetFrame().OwnsBindings_Impl() )
                    pFrame->GetBindings().ENTERREGISTRATIONS();
                pFrame->GetFrame().SetFrameInterface_Impl(  aXFrame );
                pFrame->GetFrame().DoClose_Impl();
            }
        }
    }
}

//________________________________________________________________________________________________________
//  SfxBaseController -> XComponent
//________________________________________________________________________________________________________

void SAL_CALL SfxBaseController::addEventListener( const REFERENCE< XEVENTLISTENER >& aListener ) throw( ::com::sun::star::uno::RuntimeException )
{
    m_pData->m_aListenerContainer.addInterface( ::getCppuType((const REFERENCE< XEVENTLISTENER >*)0), aListener );
}

//________________________________________________________________________________________________________
//  SfxBaseController -> XComponent
//________________________________________________________________________________________________________

void SAL_CALL SfxBaseController::removeEventListener( const REFERENCE< XEVENTLISTENER >& aListener ) throw( ::com::sun::star::uno::RuntimeException )
{
    m_pData->m_aListenerContainer.removeInterface( ::getCppuType((const REFERENCE< XEVENTLISTENER >*)0), aListener );
}

void SfxBaseController::ReleaseShell_Impl()
{
    ::vos::OGuard aGuard( Application::GetSolarMutex() );
    if ( m_pData->m_pViewShell )
    {
        SfxObjectShell* pDoc = m_pData->m_pViewShell->GetObjectShell() ;
        REFERENCE< XMODEL > xModel = pDoc->GetModel();
        REFERENCE < ::com::sun::star::util::XCloseable > xCloseable( xModel, com::sun::star::uno::UNO_QUERY );
        if ( xModel.is() )
        {
            xModel->disconnectController( this );
            if ( xCloseable.is() )
                xCloseable->removeCloseListener( m_pData->m_xCloseListener );
        }
        m_pData->m_pViewShell = 0;

        REFERENCE < XFRAME > aXFrame;
        attachFrame( aXFrame );
    }
}

SfxViewShell* SfxBaseController::GetViewShell_Impl() const
{
    return m_pData->m_pViewShell;
}

::com::sun::star::uno::Reference< ::com::sun::star::task::XStatusIndicator > SAL_CALL SfxBaseController::getStatusIndicator(  ) throw (::com::sun::star::uno::RuntimeException)
{
    ::vos::OGuard aGuard( Application::GetSolarMutex() );
    if ( m_pData->m_pViewShell && !m_pData->m_xIndicator.is() )
        m_pData->m_xIndicator = new SfxStatusIndicator( this, m_pData->m_pViewShell->GetViewFrame()->GetFrame().GetWorkWindow_Impl() );
    return m_pData->m_xIndicator;
}

void SAL_CALL SfxBaseController::registerContextMenuInterceptor( const REFERENCE< XCONTEXTMENUINTERCEPTOR >& xInterceptor ) throw( RUNTIMEEXCEPTION )

{
    m_pData->m_aInterceptorContainer.addInterface( xInterceptor );

    ::vos::OGuard aGuard( Application::GetSolarMutex() );
    if ( m_pData->m_pViewShell )
        m_pData->m_pViewShell->AddContextMenuInterceptor_Impl( xInterceptor );
}

void SAL_CALL SfxBaseController::releaseContextMenuInterceptor( const REFERENCE< XCONTEXTMENUINTERCEPTOR >& xInterceptor ) throw( RUNTIMEEXCEPTION )

{
    m_pData->m_aInterceptorContainer.removeInterface( xInterceptor );

    ::vos::OGuard aGuard( Application::GetSolarMutex() );
    if ( m_pData->m_pViewShell )
        m_pData->m_pViewShell->RemoveContextMenuInterceptor_Impl( xInterceptor );
}

void SAL_CALL SfxBaseController::addKeyHandler( const ::com::sun::star::uno::Reference< XKEYHANDLER >& xHandler ) throw (::com::sun::star::uno::RuntimeException)
{
    ::vos::OGuard aGuard( Application::GetSolarMutex() );
    m_pData->m_aUserInputInterception.addKeyHandler( xHandler );
}

void SAL_CALL SfxBaseController::removeKeyHandler( const ::com::sun::star::uno::Reference< XKEYHANDLER >& xHandler ) throw (::com::sun::star::uno::RuntimeException)
{
    ::vos::OGuard aGuard( Application::GetSolarMutex() );
    m_pData->m_aUserInputInterception.removeKeyHandler( xHandler );
}

void SAL_CALL SfxBaseController::addMouseClickHandler( const ::com::sun::star::uno::Reference< ::com::sun::star::awt::XMouseClickHandler >& xHandler ) throw (::com::sun::star::uno::RuntimeException)
{
    ::vos::OGuard aGuard( Application::GetSolarMutex() );
    m_pData->m_aUserInputInterception.addMouseClickHandler( xHandler );
}

void SAL_CALL SfxBaseController::removeMouseClickHandler( const ::com::sun::star::uno::Reference< ::com::sun::star::awt::XMouseClickHandler >& xHandler ) throw (::com::sun::star::uno::RuntimeException)
{
    ::vos::OGuard aGuard( Application::GetSolarMutex() );
    m_pData->m_aUserInputInterception.removeMouseClickHandler( xHandler );
}

::com::sun::star::uno::Sequence< sal_Int16 > SAL_CALL SfxBaseController::getSupportedCommandGroups()
throw (::com::sun::star::uno::RuntimeException)
{
    ::vos::OGuard aGuard( Application::GetSolarMutex() );

    std::list< sal_Int16 > aGroupList;
    SfxViewFrame* pViewFrame( m_pData->m_pViewShell->GetFrame() );
    SfxSlotPool*  pPool = &SfxSlotPool::GetSlotPool( pViewFrame );

    SfxSlotPool* pSlotPool = pPool ? pPool : &SFX_SLOTPOOL();
    const ULONG nMode( SFX_SLOT_TOOLBOXCONFIG|SFX_SLOT_ACCELCONFIG|SFX_SLOT_MENUCONFIG );

    // Gruppe anw"ahlen ( Gruppe 0 ist intern )
    for ( USHORT i=0; i<pSlotPool->GetGroupCount(); i++ )
    {
        String aName = pSlotPool->SeekGroup( i );
        const SfxSlot* pSfxSlot = pSlotPool->FirstSlot();
        while ( pSfxSlot )
        {
            if ( pSfxSlot->GetMode() & nMode )
            {
                sal_Int16 nCommandGroup = MapGroupIDToCommandGroup( pSfxSlot->GetGroupId() );
                aGroupList.push_back( nCommandGroup );
                break;
            }
            pSfxSlot = pSlotPool->NextSlot();
        }
    }

    ::com::sun::star::uno::Sequence< sal_Int16 > aSeq =
        comphelper::containerToSequence< sal_Int16 >( aGroupList );
    return aSeq;
}

::com::sun::star::uno::Sequence< ::com::sun::star::frame::DispatchInformation > SAL_CALL SfxBaseController::getConfigurableDispatchInformation( sal_Int16 nCmdGroup )
throw (::com::sun::star::uno::RuntimeException)
{
    std::list< ::com::sun::star::frame::DispatchInformation > aCmdList;

    ::vos::OGuard aGuard( Application::GetSolarMutex() );
    if ( m_pData->m_pViewShell )
    {
        const ULONG nMode( SFX_SLOT_TOOLBOXCONFIG|SFX_SLOT_ACCELCONFIG|SFX_SLOT_MENUCONFIG );

        SfxViewFrame* pViewFrame( m_pData->m_pViewShell->GetFrame() );
        SfxSlotPool*  pPool( &SfxSlotPool::GetSlotPool( pViewFrame ));
        rtl::OUString aCmdPrefix( RTL_CONSTASCII_USTRINGPARAM( ".uno:" ));

        SfxSlotPool* pSlotPool = pPool ? pPool : &SFX_SLOTPOOL();
        for ( USHORT i=0; i<pSlotPool->GetGroupCount(); i++ )
        {
            String aName = pSlotPool->SeekGroup( i );
            const SfxSlot* pSfxSlot = pSlotPool->FirstSlot();
            if ( pSfxSlot )
            {
                sal_Int16 nCommandGroup = MapGroupIDToCommandGroup( pSfxSlot->GetGroupId() );
                if ( nCommandGroup == nCmdGroup )
                {
                    while ( pSfxSlot )
                    {
                        if ( pSfxSlot->GetMode() & nMode )
                        {
                            ::com::sun::star::frame::DispatchInformation aCmdInfo;
                            ::rtl::OUStringBuffer aBuf( aCmdPrefix );
                            aBuf.appendAscii( pSfxSlot->GetUnoName() );
                            aCmdInfo.Command = aBuf.makeStringAndClear();
                            aCmdInfo.GroupId = nCommandGroup;
                            aCmdList.push_back( aCmdInfo );
                        }
                        pSfxSlot = pSlotPool->NextSlot();
                    }
                }
            }
        }
    }

    ::com::sun::star::uno::Sequence< ::com::sun::star::frame::DispatchInformation > aSeq =
        comphelper::containerToSequence< ::com::sun::star::frame::DispatchInformation, std::list< ::com::sun::star::frame::DispatchInformation > >( aCmdList );

    return aSeq;
}

BOOL SfxBaseController::HandleEvent_Impl( NotifyEvent& rEvent )
{
    return m_pData->m_aUserInputInterception.handleNotifyEvent( rEvent );
}

BOOL SfxBaseController::HasKeyListeners_Impl()
{
    return m_pData->m_aUserInputInterception.hasKeyHandlers();
}

BOOL SfxBaseController::HasMouseClickListeners_Impl()
{
    return m_pData->m_aUserInputInterception.hasMouseClickListeners();
}

void SfxBaseController::ConnectSfxFrame_Impl( const ConnectSfxFrame i_eConnect )
{
    ENSURE_OR_THROW( m_pData->m_pViewShell, "not to be called without a view shell" );
    SfxViewFrame* pViewFrame = m_pData->m_pViewShell->GetFrame();
    ENSURE_OR_THROW( pViewFrame, "a view shell without a view frame is pretty pathological" );

    const bool bConnect = ( i_eConnect != E_DISCONNECT );

    // disable window and dispatcher
    pViewFrame->Enable( bConnect );
    pViewFrame->GetDispatcher()->Lock( !bConnect );

    if ( bConnect )
    {
        // upon DISCONNECT, we did *not* pop the shells from the stack (this is done elsewhere), so upon
        // RECONNECT, we're not allowed to push them
        if ( i_eConnect != E_RECONNECT )
        {
            pViewFrame->GetDispatcher()->Push( *m_pData->m_pViewShell );
            if ( m_pData->m_pViewShell->GetSubShell() )
                pViewFrame->GetDispatcher()->Push( *m_pData->m_pViewShell->GetSubShell() );
            m_pData->m_pViewShell->PushSubShells_Impl();
            pViewFrame->GetDispatcher()->Flush();
        }

        Window* pEditWin = m_pData->m_pViewShell->GetWindow();
        if ( pEditWin && m_pData->m_pViewShell->IsShowView_Impl() )
            pEditWin->Show();

        if ( SfxViewFrame::Current() == pViewFrame )
            pViewFrame->GetDispatcher()->Update_Impl( sal_True );

        Window* pFrameWin = &pViewFrame->GetWindow();
        if ( pFrameWin != &pViewFrame->GetFrame().GetWindow() )
            pFrameWin->Show();

        if ( i_eConnect == E_CONNECT )
        {
            ::comphelper::NamedValueCollection aDocumentArgs( getModel()->getArgs() );

            const sal_Int16 nPluginMode = aDocumentArgs.getOrDefault( "PluginMode", sal_Int16( 0 ) );
            const bool bHasPluginMode = ( nPluginMode != 0 );

            SfxFrame& rFrame = pViewFrame->GetFrame();
            SfxObjectShell& rDoc = *m_pData->m_pViewShell->GetObjectShell();
            if ( !rFrame.IsMarkedHidden_Impl() )
            {
                if ( rDoc.IsHelpDocument() || ( nPluginMode == 2 ) )
                    pViewFrame->GetDispatcher()->HideUI( TRUE );
                else
                    pViewFrame->GetDispatcher()->HideUI( FALSE );

                if ( rFrame.IsInPlace() )
                    pViewFrame->LockAdjustPosSizePixel();

                if ( nPluginMode == 3 )
                    rFrame.GetWorkWindow_Impl()->SetInternalDockingAllowed( FALSE );

                if ( !rFrame.IsInPlace() )
                    pViewFrame->GetDispatcher()->Update_Impl();
                pViewFrame->Show();
                rFrame.GetWindow().Show();
                if ( !rFrame.IsInPlace() || ( nPluginMode == 3 ) )
                    pViewFrame->MakeActive_Impl( rFrame.GetFrameInterface()->isActive() );

                if ( rFrame.IsInPlace() )
                {
                    pViewFrame->UnlockAdjustPosSizePixel();
                    // force resize for OLE server to fix layout problems of writer and math
                    // see i53651
                    if ( nPluginMode == 3 )
                        pViewFrame->Resize( TRUE );
                }
            }
            else
            {
                DBG_ASSERT( !rFrame.IsInPlace() && !bHasPluginMode, "Special modes not compatible with hidden mode!" );
                rFrame.GetWindow().Show();
            }

            // Jetzt UpdateTitle, hidden TopFrames haben sonst keinen Namen!
            pViewFrame->UpdateTitle();

            if ( !rFrame.IsInPlace() )
                pViewFrame->Resize( TRUE );

            // if there's a JumpMark given, then, well, jump to it
            ::comphelper::NamedValueCollection aViewArgs( getCreationArguments() );
            const ::rtl::OUString sJumpMark = aViewArgs.getOrDefault( "JumpMark", ::rtl::OUString() );
            const bool bHasJumpMark = ( sJumpMark.getLength() > 0 );
            OSL_ENSURE( ( !m_pData->m_pViewShell->GetObjectShell()->IsLoading() )
                    ||  ( !sJumpMark.getLength() ),
                "SfxBaseController::ConnectSfxFrame_Impl: so this code wasn't dead?" );
                // Before CWS autorecovery, there was code which postponed jumping to the Mark to a later time
                // (SfxObjectShell::PositionView_Impl), but it seems this branch was never used, since this method
                // here is never called before the load process finished. At least not with a non-empty jump mark
            if ( sJumpMark.getLength() )
                m_pData->m_pViewShell->JumpToMark( sJumpMark );

            // if no plugin mode and no jump mark was supplied, check whether the document itself can provide view data, and
            // if so, forward it to the view/shell.
            if ( !bHasPluginMode && !bHasJumpMark )
            {
                try
                {
                    Reference< XViewDataSupplier > xViewDataSupplier( getModel(), UNO_QUERY );
                    Reference< XIndexAccess > xViewData;
                    if ( xViewDataSupplier.is() )
                        xViewData = xViewDataSupplier->getViewData();
                    if ( xViewData.is() && xViewData->getCount() > 0 )
                    {
                        Sequence< PropertyValue > aViewData;
                        if ( ( xViewData->getByIndex( 0 ) >>= aViewData ) && ( aViewData.getLength() ) )
                        {
                            m_pData->m_pViewShell->ReadUserDataSequence( aViewData, TRUE );
                        }
                    }
                }
                catch( const Exception& )
                {
                    DBG_UNHANDLED_EXCEPTION();
                }
            }
        }
    }

    // invalidate slot corresponding to the view shell
    const sal_uInt16 nViewNo = m_pData->m_pViewShell->GetObjectShell()->GetFactory().GetViewNo_Impl( pViewFrame->GetCurViewId(), USHRT_MAX );
    DBG_ASSERT( nViewNo != USHRT_MAX, "view shell id not found" );
    if ( nViewNo != USHRT_MAX )
        pViewFrame->GetBindings().Invalidate( nViewNo + SID_VIEWSHELL0 );
}

//=============================================================================
css::uno::Reference< css::frame::XTitle > SfxBaseController::impl_getTitleHelper ()
{
    ::vos::OGuard aGuard( Application::GetSolarMutex() );

    if ( ! m_pData->m_xTitleHelper.is ())
    {
        css::uno::Reference< css::frame::XModel >           xModel           = getModel ();
        css::uno::Reference< css::frame::XUntitledNumbers > xUntitledProvider(xModel                                       , css::uno::UNO_QUERY      );
        css::uno::Reference< css::frame::XController >      xThis            (static_cast< css::frame::XController* >(this), css::uno::UNO_QUERY_THROW);

        ::framework::TitleHelper* pHelper                 = new ::framework::TitleHelper(::comphelper::getProcessServiceFactory());
                                  m_pData->m_xTitleHelper = css::uno::Reference< css::frame::XTitle >(static_cast< ::cppu::OWeakObject* >(pHelper), css::uno::UNO_QUERY_THROW);

        pHelper->setOwner                   (xThis            );
        pHelper->connectWithUntitledNumbers (xUntitledProvider);
    }

    return m_pData->m_xTitleHelper;
}

//=============================================================================
// css::frame::XTitle
::rtl::OUString SAL_CALL SfxBaseController::getTitle()
    throw (css::uno::RuntimeException)
{
    return impl_getTitleHelper()->getTitle ();
}

//=============================================================================
// css::frame::XTitle
void SAL_CALL SfxBaseController::setTitle(const ::rtl::OUString& sTitle)
    throw (css::uno::RuntimeException)
{
    impl_getTitleHelper()->setTitle (sTitle);
}

//=============================================================================
// css::frame::XTitleChangeBroadcaster
void SAL_CALL SfxBaseController::addTitleChangeListener(const css::uno::Reference< css::frame::XTitleChangeListener >& xListener)
    throw (css::uno::RuntimeException)
{
    css::uno::Reference< css::frame::XTitleChangeBroadcaster > xBroadcaster(impl_getTitleHelper(), css::uno::UNO_QUERY);
    if (xBroadcaster.is ())
        xBroadcaster->addTitleChangeListener (xListener);
}

//=============================================================================
// css::frame::XTitleChangeBroadcaster
void SAL_CALL SfxBaseController::removeTitleChangeListener(const css::uno::Reference< css::frame::XTitleChangeListener >& xListener)
    throw (css::uno::RuntimeException)
{
    css::uno::Reference< css::frame::XTitleChangeBroadcaster > xBroadcaster(impl_getTitleHelper(), css::uno::UNO_QUERY);
    if (xBroadcaster.is ())
        xBroadcaster->removeTitleChangeListener (xListener);
}<|MERGE_RESOLUTION|>--- conflicted
+++ resolved
@@ -638,40 +638,11 @@
 
         if ( m_pData->m_pViewShell )
         {
-<<<<<<< HEAD
-            SfxViewFrame* pActFrame = m_pData->m_pViewShell->GetFrame() ;
-            pActFrame->Enable( TRUE );
-            pActFrame->GetDispatcher()->Lock( FALSE );
-
-            if  (   ( m_pData->m_pViewShell->GetObjectShell() != NULL )
-                &&  ( m_pData->m_pViewShell->GetObjectShell()->GetCreateMode() == SFX_CREATE_MODE_EMBEDDED )
-                )
-            {
-                SfxViewFrame* pViewFrm = m_pData->m_pViewShell->GetViewFrame();
-                if ( !pViewFrm->GetFrame()->IsInPlace() )
-                {
-                    // for outplace embedded objects, we want the layout manager to keep the content window
-                    // size constant, if possible
-                    try
-                    {
-                        uno::Reference< beans::XPropertySet > xFrameProps( m_pData->m_xFrame, uno::UNO_QUERY_THROW );
-                        uno::Reference< beans::XPropertySet > xLayouterProps(
-                            xFrameProps->getPropertyValue( ::rtl::OUString( RTL_CONSTASCII_USTRINGPARAM( "LayoutManager" ) ) ), uno::UNO_QUERY_THROW );
-                        xLayouterProps->setPropertyValue( ::rtl::OUString( RTL_CONSTASCII_USTRINGPARAM( "PreserveContentSize" ) ), uno::makeAny( sal_True ) );
-                    }
-                    catch( const uno::Exception& )
-                    {
-                        DBG_UNHANDLED_EXCEPTION();
-                    }
-                }
-            }
-=======
             ConnectSfxFrame_Impl( E_CONNECT );
 
             // attaching the frame to the controller is the last step in the creation of a new view, so notify this
             SfxEventHint aHint( SFX_EVENT_VIEWCREATED, GlobalEventConfig::GetEventName( STR_EVENT_VIEWCREATED ), m_pData->m_pViewShell->GetObjectShell() );
             SFX_APP()->NotifyEvent( aHint );
->>>>>>> 4380167e
         }
     }
 }
@@ -1338,6 +1309,32 @@
 
     if ( bConnect )
     {
+        if ( i_eConnect == E_CONNECT )
+        {
+            if  (   ( m_pData->m_pViewShell->GetObjectShell() != NULL )
+                &&  ( m_pData->m_pViewShell->GetObjectShell()->GetCreateMode() == SFX_CREATE_MODE_EMBEDDED )
+                )
+            {
+                SfxViewFrame* pViewFrm = m_pData->m_pViewShell->GetViewFrame();
+                if ( !pViewFrm->GetFrame().IsInPlace() )
+                {
+                    // for outplace embedded objects, we want the layout manager to keep the content window
+                    // size constant, if possible
+                    try
+                    {
+                        uno::Reference< beans::XPropertySet > xFrameProps( m_pData->m_xFrame, uno::UNO_QUERY_THROW );
+                        uno::Reference< beans::XPropertySet > xLayouterProps(
+                            xFrameProps->getPropertyValue( ::rtl::OUString( RTL_CONSTASCII_USTRINGPARAM( "LayoutManager" ) ) ), uno::UNO_QUERY_THROW );
+                        xLayouterProps->setPropertyValue( ::rtl::OUString( RTL_CONSTASCII_USTRINGPARAM( "PreserveContentSize" ) ), uno::makeAny( sal_True ) );
+                    }
+                    catch( const uno::Exception& )
+                    {
+                        DBG_UNHANDLED_EXCEPTION();
+                    }
+                }
+            }
+        }
+
         // upon DISCONNECT, we did *not* pop the shells from the stack (this is done elsewhere), so upon
         // RECONNECT, we're not allowed to push them
         if ( i_eConnect != E_RECONNECT )
