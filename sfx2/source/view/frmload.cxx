--- conflicted
+++ resolved
@@ -263,28 +263,6 @@
 }
 
 // --------------------------------------------------------------------------------------------------------------------
-<<<<<<< HEAD
-void SfxFrameLoader_Impl::impl_lockHiddenDocument( SfxObjectShell& i_rDocument, const ::comphelper::NamedValueCollection& i_rDescriptor ) const
-{
-    const sal_Bool bHidden = i_rDescriptor.getOrDefault( "Hidden", sal_False );
-    if ( !bHidden )
-        return;
-
-    const SfxViewFrame* pExistingViewFrame = SfxViewFrame::GetFirst( &i_rDocument );
-    if ( pExistingViewFrame )
-        return;
-
-    // the document is to be loaded hidden, and it is not yet displayed in any other frame
-    // To prevent it from being closed when the loader returns, increase its OwnerLock
-    // (the OwnerLock is normally increased by every frame in which the document is displayed, and by this loader)
-    i_rDocument.RestoreNoDelete();
-    i_rDocument.OwnerLock( sal_True );
-    i_rDocument.Get_Impl()->bHiddenLockedByAPI = sal_True;
-}
-
-// --------------------------------------------------------------------------------------------------------------------
-=======
->>>>>>> d646413d
 void SfxFrameLoader_Impl::impl_determineFilter( ::comphelper::NamedValueCollection& io_rDescriptor ) const
 {
     const ::rtl::OUString     sURL         = io_rDescriptor.getOrDefault( "URL",                ::rtl::OUString() );
