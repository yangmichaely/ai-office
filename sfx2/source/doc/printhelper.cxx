/*************************************************************************
 *
 * DO NOT ALTER OR REMOVE COPYRIGHT NOTICES OR THIS FILE HEADER.
 *
 * Copyright 2000, 2010 Oracle and/or its affiliates.
 *
 * OpenOffice.org - a multi-platform office productivity suite
 *
 * This file is part of OpenOffice.org.
 *
 * OpenOffice.org is free software: you can redistribute it and/or modify
 * it under the terms of the GNU Lesser General Public License version 3
 * only, as published by the Free Software Foundation.
 *
 * OpenOffice.org is distributed in the hope that it will be useful,
 * but WITHOUT ANY WARRANTY; without even the implied warranty of
 * MERCHANTABILITY or FITNESS FOR A PARTICULAR PURPOSE.  See the
 * GNU Lesser General Public License version 3 for more details
 * (a copy is included in the LICENSE file that accompanied this code).
 *
 * You should have received a copy of the GNU Lesser General Public License
 * version 3 along with OpenOffice.org.  If not, see
 * <http://www.openoffice.org/license.html>
 * for a copy of the LGPLv3 License.
 *
 ************************************************************************/

// MARKER(update_precomp.py): autogen include statement, do not remove
#include "precompiled_sfx2.hxx"

#include "printhelper.hxx"

#include <com/sun/star/view/XPrintJob.hpp>
#include <com/sun/star/awt/Size.hpp>
#include <com/sun/star/lang/IllegalArgumentException.hpp>
#include <com/sun/star/view/PaperFormat.hpp>
#include <com/sun/star/view/PaperOrientation.hpp>
#include <com/sun/star/ucb/NameClash.hpp>
#include <com/sun/star/lang/XUnoTunnel.hpp>
#include <com/sun/star/frame/XModel.hpp>
#include <com/sun/star/lang/EventObject.hpp>
#include <com/sun/star/view/DuplexMode.hpp>

#include <svl/lstner.hxx>
#include <svl/stritem.hxx>
#include <svl/intitem.hxx>
#include <svl/eitem.hxx>
#include <unotools/tempfile.hxx>
#include <unotools/localfilehelper.hxx>
#include <osl/file.hxx>
#include <osl/thread.hxx>
#include <tools/urlobj.hxx>
#include <ucbhelper/content.hxx>
#include <cppuhelper/interfacecontainer.hxx>
#include <vos/mutex.hxx>
#include <svtools/printdlg.hxx>
#include <cppuhelper/implbase1.hxx>

#include <sfx2/viewfrm.hxx>
#include <sfx2/viewsh.hxx>
#include <sfx2/dispatch.hxx>
#include <sfx2/request.hxx>
#include <sfx2/printer.hxx>
#include <sfx2/app.hxx>
#include <sfx2/objsh.hxx>
#include <sfx2/event.hxx>

using namespace ::com::sun::star;
using namespace ::com::sun::star::uno;

struct IMPL_PrintListener_DataContainer : public SfxListener
{
    SfxObjectShellRef                               m_pObjectShell;
    ::cppu::OMultiTypeInterfaceContainerHelper      m_aInterfaceContainer;
    uno::Reference< com::sun::star::view::XPrintJob>     m_xPrintJob;
    ::com::sun::star::uno::Sequence< ::com::sun::star::beans::PropertyValue > m_aPrintOptions;

    IMPL_PrintListener_DataContainer( ::osl::Mutex& aMutex)
            :   m_pObjectShell          ( 0 )
            ,   m_aInterfaceContainer   ( aMutex )
    {
    }


    void Notify(            SfxBroadcaster& aBC     ,
                    const   SfxHint&        aHint   ) ;
};

awt::Size impl_Size_Object2Struct( const Size& aSize )
{
    awt::Size aReturnValue;
    aReturnValue.Width  = aSize.Width()  ;
    aReturnValue.Height = aSize.Height() ;
    return aReturnValue ;
}

Size impl_Size_Struct2Object( const awt::Size& aSize )
{
    Size aReturnValue;
    aReturnValue.Width()  = aSize.Width  ;
    aReturnValue.Height() = aSize.Height ;
    return aReturnValue ;
}

class SfxPrintJob_Impl : public cppu::WeakImplHelper1
<
    com::sun::star::view::XPrintJob
>
{
        IMPL_PrintListener_DataContainer* m_pData;

public:
        SfxPrintJob_Impl( IMPL_PrintListener_DataContainer* pData );
        virtual Sequence< ::com::sun::star::beans::PropertyValue > SAL_CALL getPrintOptions(  ) throw (RuntimeException);
        virtual Sequence< ::com::sun::star::beans::PropertyValue > SAL_CALL getPrinter(  ) throw (RuntimeException);
        virtual Reference< ::com::sun::star::view::XPrintable > SAL_CALL getPrintable(  ) throw (RuntimeException);
        virtual void SAL_CALL cancelJob() throw (RuntimeException);
};

SfxPrintJob_Impl::SfxPrintJob_Impl( IMPL_PrintListener_DataContainer* pData )
    : m_pData( pData )
{
}

Sequence< ::com::sun::star::beans::PropertyValue > SAL_CALL SfxPrintJob_Impl::getPrintOptions() throw (RuntimeException)
{
    return m_pData->m_aPrintOptions;
}

Sequence< ::com::sun::star::beans::PropertyValue > SAL_CALL SfxPrintJob_Impl::getPrinter() throw (RuntimeException)
{
    if( m_pData->m_pObjectShell.Is() )
    {
        Reference < view::XPrintable > xPrintable( m_pData->m_pObjectShell->GetModel(), UNO_QUERY );
        if ( xPrintable.is() )
            return xPrintable->getPrinter();
    }
    return Sequence< ::com::sun::star::beans::PropertyValue >();
}

Reference< ::com::sun::star::view::XPrintable > SAL_CALL SfxPrintJob_Impl::getPrintable() throw (RuntimeException)
{
    Reference < view::XPrintable > xPrintable( m_pData->m_pObjectShell.Is() ? m_pData->m_pObjectShell->GetModel() : NULL, UNO_QUERY );
    return xPrintable;
}

void SAL_CALL SfxPrintJob_Impl::cancelJob() throw (RuntimeException)
{
    // FIXME: how to cancel PrintJob via API?!
    if( m_pData->m_pObjectShell.Is() )
        m_pData->m_pObjectShell->Broadcast( SfxPrintingHint( -2 ) );
}

SfxPrintHelper::SfxPrintHelper()
{
    m_pData = new IMPL_PrintListener_DataContainer(m_aMutex);
}

void SAL_CALL SfxPrintHelper::initialize( const ::com::sun::star::uno::Sequence< ::com::sun::star::uno::Any >& aArguments ) throw (::com::sun::star::uno::Exception, ::com::sun::star::uno::RuntimeException)
{
    if ( aArguments.getLength() )
    {
        com::sun::star::uno::Reference < com::sun::star::frame::XModel > xModel;
        aArguments[0] >>= xModel;
        uno::Reference < lang::XUnoTunnel > xObj( xModel, uno::UNO_QUERY );
        uno::Sequence < sal_Int8 > aSeq( SvGlobalName( SFX_GLOBAL_CLASSID ).GetByteSequence() );
        sal_Int64 nHandle = xObj->getSomething( aSeq );
        if ( nHandle )
        {
            m_pData->m_pObjectShell = reinterpret_cast< SfxObjectShell* >( sal::static_int_cast< sal_IntPtr >( nHandle ));
            m_pData->StartListening(*m_pData->m_pObjectShell);
        }
    }
}

SfxPrintHelper::~SfxPrintHelper()
{
    delete m_pData;
}

namespace
{
    view::PaperFormat convertToPaperFormat(Paper eFormat)
    {
        view::PaperFormat eRet;
        switch (eFormat)
        {
            case PAPER_A3:
                eRet = view::PaperFormat_A3;
                break;
            case PAPER_A4:
                eRet = view::PaperFormat_A4;
                break;
            case PAPER_A5:
                eRet = view::PaperFormat_A5;
                break;
            case PAPER_B4_ISO:
                eRet = view::PaperFormat_B4;
                break;
            case PAPER_B5_ISO:
                eRet = view::PaperFormat_B5;
                break;
            case PAPER_LETTER:
                eRet = view::PaperFormat_LETTER;
                break;
            case PAPER_LEGAL:
                eRet = view::PaperFormat_LEGAL;
                break;
            case PAPER_TABLOID:
                eRet = view::PaperFormat_TABLOID;
                break;
            case PAPER_USER:
            default:
                eRet = view::PaperFormat_USER;
                break;
        }
        return eRet;
    }

    Paper convertToPaper(view::PaperFormat eFormat)
    {
        Paper eRet(PAPER_USER);
        switch (eFormat)
        {
            case view::PaperFormat_A3:
                eRet = PAPER_A3;
                break;
            case view::PaperFormat_A4:
                eRet = PAPER_A4;
                break;
            case view::PaperFormat_A5:
                eRet = PAPER_A5;
                break;
            case view::PaperFormat_B4:
                eRet = PAPER_B4_ISO;
                break;
            case view::PaperFormat_B5:
                eRet = PAPER_B5_ISO;
                break;
            case view::PaperFormat_LETTER:
                eRet = PAPER_LETTER;
                break;
            case view::PaperFormat_LEGAL:
                eRet = PAPER_LEGAL;
                break;
            case view::PaperFormat_TABLOID:
                eRet = PAPER_TABLOID;
                break;
            case view::PaperFormat_USER:
                eRet = PAPER_USER;
                break;
            case view::PaperFormat_MAKE_FIXED_SIZE:
                break;
            //deliberate no default to force warn on a new papersize
        }
        return eRet;
    }
}

//________________________________________________________________________________________________________
//  XPrintable
//________________________________________________________________________________________________________

uno::Sequence< beans::PropertyValue > SAL_CALL SfxPrintHelper::getPrinter() throw(::com::sun::star::uno::RuntimeException)
{
    // object already disposed?
    ::vos::OGuard aGuard( Application::GetSolarMutex() );

<<<<<<< HEAD
    // Printer beschaffen
    SfxViewFrame *pViewFrm = m_pData->m_pObjectShell.Is() ?
                                SfxViewFrame::GetFirst( m_pData->m_pObjectShell, sal_False ) : 0;
    if ( !pViewFrm )
        return uno::Sequence< beans::PropertyValue >();
=======
    // search for any view of this document that is currently printing
    const Printer *pPrinter = NULL;
    SfxViewFrame *pViewFrm = m_pData->m_pObjectShell.Is() ? SfxViewFrame::GetFirst( m_pData->m_pObjectShell, 0, sal_False ) : 0;
    SfxViewFrame* pFirst = pViewFrm;
    while ( pViewFrm && !pPrinter )
    {
        pPrinter = pViewFrm->GetViewShell()->GetActivePrinter();
        pViewFrm = SfxViewFrame::GetNext( *pViewFrm, m_pData->m_pObjectShell, 0, sal_False );
    }

    // if no view is printing currently, use the permanent SfxPrinter instance
    if ( !pPrinter && pFirst )
        pPrinter = pFirst->GetViewShell()->GetPrinter(sal_True);
>>>>>>> 28efc7e7

    if ( !pPrinter )
        return uno::Sequence< beans::PropertyValue >();

    uno::Sequence< beans::PropertyValue > aPrinter(8);

    aPrinter.getArray()[7].Name = DEFINE_CONST_UNICODE( "CanSetPaperSize" );
    aPrinter.getArray()[7].Value <<= ( pPrinter->HasSupport( SUPPORT_SET_PAPERSIZE ) );

    aPrinter.getArray()[6].Name = DEFINE_CONST_UNICODE( "CanSetPaperFormat" );
    aPrinter.getArray()[6].Value <<= ( pPrinter->HasSupport( SUPPORT_SET_PAPER ) );

    aPrinter.getArray()[5].Name = DEFINE_CONST_UNICODE( "CanSetPaperOrientation" );
    aPrinter.getArray()[5].Value <<= ( pPrinter->HasSupport( SUPPORT_SET_ORIENTATION ) );

    aPrinter.getArray()[4].Name = DEFINE_CONST_UNICODE( "IsBusy" );
    aPrinter.getArray()[4].Value <<= ( pPrinter->IsPrinting() );

    aPrinter.getArray()[3].Name = DEFINE_CONST_UNICODE( "PaperSize" );
    awt::Size aSize = impl_Size_Object2Struct(pPrinter->GetPaperSize() );
    aPrinter.getArray()[3].Value <<= aSize;

    aPrinter.getArray()[2].Name = DEFINE_CONST_UNICODE( "PaperFormat" );
    view::PaperFormat eFormat = convertToPaperFormat(pPrinter->GetPaper());
    aPrinter.getArray()[2].Value <<= eFormat;

    aPrinter.getArray()[1].Name = DEFINE_CONST_UNICODE( "PaperOrientation" );
    view::PaperOrientation eOrient = (view::PaperOrientation)pPrinter->GetOrientation();
    aPrinter.getArray()[1].Value <<= eOrient;

    aPrinter.getArray()[0].Name = DEFINE_CONST_UNICODE( "Name" );
    String sStringTemp = pPrinter->GetName() ;
    aPrinter.getArray()[0].Value <<= ::rtl::OUString( sStringTemp );

    return aPrinter;
}

//________________________________________________________________________________________________________
//  XPrintable
//________________________________________________________________________________________________________

void SfxPrintHelper::impl_setPrinter(const uno::Sequence< beans::PropertyValue >& rPrinter,SfxPrinter*& pPrinter,sal_uInt16& nChangeFlags,SfxViewShell*& pViewSh)

{
    // alten Printer beschaffen
    SfxViewFrame *pViewFrm = m_pData->m_pObjectShell.Is() ?
                                SfxViewFrame::GetFirst( m_pData->m_pObjectShell, sal_False ) : 0;
    if ( !pViewFrm )
        return;

    pViewSh = pViewFrm->GetViewShell();
    pPrinter = pViewSh->GetPrinter(sal_True);
    if ( !pPrinter )
        return;

    // new Printer-Name available?
    nChangeFlags = 0;
    sal_Int32 lDummy = 0;
    for ( int n = 0; n < rPrinter.getLength(); ++n )
    {
        // get Property-Value from printer description
        const beans::PropertyValue &rProp = rPrinter.getConstArray()[n];

        // Name-Property?
        if ( rProp.Name.compareToAscii( "Name" ) == 0 )
        {
            OUSTRING sTemp;
            if ( ( rProp.Value >>= sTemp ) == sal_False )
                throw ::com::sun::star::lang::IllegalArgumentException();

            String aPrinterName( sTemp ) ;
            if ( aPrinterName != pPrinter->GetName() )
            {
                pPrinter = new SfxPrinter( pPrinter->GetOptions().Clone(), aPrinterName );
                nChangeFlags = SFX_PRINTER_PRINTER;
            }
            break;
        }
    }

    Size aSetPaperSize( 0, 0);
    view::PaperFormat nPaperFormat = view::PaperFormat_USER;

    // other properties
    for ( int i = 0; i < rPrinter.getLength(); ++i )
    {
        // get Property-Value from printer description
        const beans::PropertyValue &rProp = rPrinter.getConstArray()[i];

        // PaperOrientation-Property?
        if ( rProp.Name.compareToAscii( "PaperOrientation" ) == 0 )
        {
            view::PaperOrientation eOrient;
            if ( ( rProp.Value >>= eOrient ) == sal_False )
            {
                if ( ( rProp.Value >>= lDummy ) == sal_False )
                    throw ::com::sun::star::lang::IllegalArgumentException();
                eOrient = ( view::PaperOrientation) lDummy;
            }

            if ( (Orientation) eOrient != pPrinter->GetOrientation() )
            {
                pPrinter->SetOrientation( (Orientation) eOrient );
                nChangeFlags |= SFX_PRINTER_CHG_ORIENTATION;
            }
        }

        // PaperFormat-Property?
        else if ( rProp.Name.compareToAscii( "PaperFormat" ) == 0 )
        {
            if ( ( rProp.Value >>= nPaperFormat ) == sal_False )
            {
                if ( ( rProp.Value >>= lDummy ) == sal_False )
                    throw ::com::sun::star::lang::IllegalArgumentException();
                nPaperFormat = ( view::PaperFormat ) lDummy;
            }

            if ( convertToPaper(nPaperFormat) != pPrinter->GetPaper() )
            {
                pPrinter->SetPaper( convertToPaper(nPaperFormat) );
                nChangeFlags |= SFX_PRINTER_CHG_SIZE;
            }
        }

        // PaperSize-Property?
        else if ( rProp.Name.compareToAscii( "PaperSize" ) == 0 )
        {
            awt::Size aTempSize ;
            if ( ( rProp.Value >>= aTempSize ) == sal_False )
            {
                throw ::com::sun::star::lang::IllegalArgumentException();
            }
            else
            {
                aSetPaperSize = impl_Size_Struct2Object(aTempSize);
            }
        }

        // PrinterTray-Property
        else if ( rProp.Name.compareToAscii( "PrinterPaperTray" ) == 0 )
        {
            rtl::OUString aTmp;
            if ( ( rProp.Value >>= aTmp ) == sal_False )
                throw ::com::sun::star::lang::IllegalArgumentException();
            USHORT nCount = pPrinter->GetPaperBinCount();
            for (USHORT nBin=0; nBin<nCount; nBin++)
            {
                ::rtl::OUString aName( pPrinter->GetPaperBinName(nBin) );
                if ( aName == aTmp )
                {
                    pPrinter->SetPaperBin(nBin);
                    break;
                }
            }
        }
    }

    //os 12.11.98: die PaperSize darf nur gesetzt werden, wenn tatsaechlich
    //PAPER_USER gilt, sonst koennte vom Treiber ein falsches Format gewaehlt werden
    if(nPaperFormat == view::PaperFormat_USER && aSetPaperSize.Width())
    {
        //JP 23.09.98 - Bug 56929 - MapMode von 100mm in die am
        //          Device gesetzten umrechnen. Zusaetzlich nur dann
        //          setzen, wenn sie wirklich veraendert wurden.
        aSetPaperSize = pPrinter->LogicToPixel( aSetPaperSize, MAP_100TH_MM );
        if( aSetPaperSize != pPrinter->GetPaperSizePixel() )
        {
            pPrinter->SetPaperSizeUser( pPrinter->PixelToLogic( aSetPaperSize ) );
            nChangeFlags |= SFX_PRINTER_CHG_SIZE;
        }
    }

    // #96772#: wait until printing is done
    SfxPrinter* pDocPrinter = pViewSh->GetPrinter();
    while ( pDocPrinter->IsPrinting() )
        Application::Yield();
}

void SAL_CALL SfxPrintHelper::setPrinter(const uno::Sequence< beans::PropertyValue >& rPrinter)
        throw (::com::sun::star::lang::IllegalArgumentException, ::com::sun::star::uno::RuntimeException)
{
    // object already disposed?
    ::vos::OGuard aGuard( Application::GetSolarMutex() );

    SfxViewShell* pViewSh = NULL;
    SfxPrinter* pPrinter = NULL;
    sal_uInt16 nChangeFlags = 0;
    impl_setPrinter(rPrinter,pPrinter,nChangeFlags,pViewSh);
    // set new printer
    if ( pViewSh && pPrinter )
        pViewSh->SetPrinter( pPrinter, nChangeFlags, false );
}

//________________________________________________________________________________________________________
//  ImplPrintWatch thread for asynchronous printing with moving temp. file to ucb location
//________________________________________________________________________________________________________

/* This implements a thread which will be started to wait for asynchronous
   print jobs to temp. localy files. If they finish we move the temp. files
   to her right locations by using the ucb.
 */
class ImplUCBPrintWatcher : public ::osl::Thread
{
    private:
        /// of course we must know the printer which execute the job
        SfxPrinter* m_pPrinter;
        /// this describes the target location for the printed temp file
        String m_sTargetURL;
        /// it holds the temp file alive, till the print job will finish and remove it from disk automaticly if the object die
        ::utl::TempFile* m_pTempFile;

    public:
        /* initialize this watcher but don't start it */
        ImplUCBPrintWatcher( SfxPrinter* pPrinter, ::utl::TempFile* pTempFile, const String& sTargetURL )
                : m_pPrinter  ( pPrinter   )
                , m_sTargetURL( sTargetURL )
                , m_pTempFile ( pTempFile  )
        {}

        /* waits for finishing of the print job and moves the temp file afterwards
           Note: Starting of the job is done outside this thread!
           But we have to free some of the given ressources on heap!
         */
        void SAL_CALL run()
        {
            /* SAFE { */
            {
                ::vos::OGuard aGuard( Application::GetSolarMutex() );
                while( m_pPrinter->IsPrinting() )
                    Application::Yield();
                m_pPrinter = NULL; // don't delete it! It's borrowed only :-)
            }
            /* } SAFE */

            // lock for further using of our member isn't neccessary - because
            // we truns alone by defenition. Nobody join for us nor use us ...
            ImplUCBPrintWatcher::moveAndDeleteTemp(&m_pTempFile,m_sTargetURL);

            // finishing of this run() method will call onTerminate() automaticly
            // kill this thread there!
        }

        /* nobody wait for this thread. We must kill ourself ...
         */
        void SAL_CALL onTerminated()
        {
            delete this;
        }

        /* static helper to move the temp. file to the target location by using the ucb
           It's static to be useable from outside too. So it's not realy neccessary to start
           the thread, if finishing of the job was detected outside this thread.
           But it must be called without using a corresponding thread for the given parameter!
         */
        static void moveAndDeleteTemp( ::utl::TempFile** ppTempFile, const String& sTargetURL )
        {
            // move the file
            try
            {
                INetURLObject aSplitter(sTargetURL);
                String        sFileName = aSplitter.getName(
                                            INetURLObject::LAST_SEGMENT,
                                            true,
                                            INetURLObject::DECODE_WITH_CHARSET);
                if (aSplitter.removeSegment() && sFileName.Len()>0)
                {
                    ::ucbhelper::Content aSource(
                            ::rtl::OUString((*ppTempFile)->GetURL()),
                            ::com::sun::star::uno::Reference< ::com::sun::star::ucb::XCommandEnvironment >());

                    ::ucbhelper::Content aTarget(
                            ::rtl::OUString(aSplitter.GetMainURL(INetURLObject::NO_DECODE)),
                            ::com::sun::star::uno::Reference< ::com::sun::star::ucb::XCommandEnvironment >());

                    aTarget.transferContent(
                            aSource,
                            ::ucbhelper::InsertOperation_COPY,
                            ::rtl::OUString(sFileName),
                            ::com::sun::star::ucb::NameClash::OVERWRITE);
                }
            }
            catch( ::com::sun::star::ucb::ContentCreationException& ) { DBG_ERROR("content create exception"); }
            catch( ::com::sun::star::ucb::CommandAbortedException&  ) { DBG_ERROR("command abort exception"); }
            catch( ::com::sun::star::uno::RuntimeException&         ) { DBG_ERROR("runtime exception"); }
            catch( ::com::sun::star::uno::Exception&                ) { DBG_ERROR("unknown exception"); }

            // kill the temp file!
            delete *ppTempFile;
            *ppTempFile = NULL;
        }
};

//------------------------------------------------

//________________________________________________________________________________________________________
//  XPrintable
//________________________________________________________________________________________________________
void SAL_CALL SfxPrintHelper::print(const uno::Sequence< beans::PropertyValue >& rOptions)
        throw (::com::sun::star::lang::IllegalArgumentException, ::com::sun::star::uno::RuntimeException)
{
    if( Application::GetSettings().GetMiscSettings().GetDisablePrinting() )
        return;

    // object already disposed?
    // object already disposed?
    ::vos::OGuard aGuard( Application::GetSolarMutex() );

    // get view for sfx printing capabilities
    SfxViewFrame *pViewFrm = m_pData->m_pObjectShell.Is() ?
                                SfxViewFrame::GetFirst( m_pData->m_pObjectShell, sal_False ) : 0;
    if ( !pViewFrm )
        return;
    SfxViewShell* pView = pViewFrm->GetViewShell();
    if ( !pView )
        return;

//  SfxAllItemSet aArgs( pView->GetPool() );
    sal_Bool bMonitor = sal_False;
    // We need this information at the end of this method, if we start the vcl printer
    // by executing the slot. Because if it is a ucb relevant URL we must wait for
    // finishing the print job and move the temporary local file by using the ucb
    // to the right location. But in case of no file name is given or it is already
    // a local one we can supress this special handling. Because then vcl makes all
    // right for us.
    String sUcbUrl;
    ::utl::TempFile* pUCBPrintTempFile = NULL;

    uno::Sequence < beans::PropertyValue > aCheckedArgs( rOptions.getLength() );
    sal_Int32 nProps = 0;
    sal_Bool  bWaitUntilEnd = sal_False;
    sal_Int16 nDuplexMode = ::com::sun::star::view::DuplexMode::UNKNOWN;
    for ( int n = 0; n < rOptions.getLength(); ++n )
    {
        // get Property-Value from options
        const beans::PropertyValue &rProp = rOptions.getConstArray()[n];

        // FileName-Property?
        if ( rProp.Name.compareToAscii( "FileName" ) == 0 )
        {
            // unpack th URL and check for a valid and well known protocol
            OUSTRING sTemp;
            if (
                ( rProp.Value.getValueType()!=::getCppuType((const OUSTRING*)0))  ||
                (!(rProp.Value>>=sTemp))
               )
            {
                throw ::com::sun::star::lang::IllegalArgumentException();
            }

            String        sPath        ;
            String        sURL  (sTemp);
            INetURLObject aCheck(sURL );
            if (aCheck.GetProtocol()==INET_PROT_NOT_VALID)
            {
                // OK - it's not a valid URL. But may it's a simple
                // system path directly. It will be supported for historical
                // reasons. Otherwhise we break to much external code ...
                // We try to convert it to a file URL. If its possible
                // we put the system path to the item set and let vcl work with it.
                // No ucb or thread will be neccessary then. In case it couldnt be
                // converted its not an URL nor a system path. Then we can't accept
                // this parameter and have to throw an exception.
                ::rtl::OUString sSystemPath(sTemp);
                ::rtl::OUString sFileURL;
                if (::osl::FileBase::getFileURLFromSystemPath(sSystemPath,sFileURL)!=::osl::FileBase::E_None)
                    throw ::com::sun::star::lang::IllegalArgumentException();
                aCheckedArgs[nProps].Name = rProp.Name;
                aCheckedArgs[nProps++].Value <<= sFileURL;
                // and append the local filename
                aCheckedArgs.realloc( aCheckedArgs.getLength()+1 );
                aCheckedArgs[nProps].Name = rtl::OUString::createFromAscii("LocalFileName");
                aCheckedArgs[nProps++].Value <<= ::rtl::OUString( sTemp );
            }
            else
            // It's a valid URL. but now we must know, if it is a local one or not.
            // It's a question of using ucb or not!
            if (::utl::LocalFileHelper::ConvertURLToSystemPath(sURL,sPath))
            {
                // it's a local file, we can use vcl without special handling
                // And we have to use the system notation of the incoming URL.
                // But it into the descriptor and let the slot be executed at
                // the end of this method.
                aCheckedArgs[nProps].Name = rProp.Name;
                aCheckedArgs[nProps++].Value <<= sTemp;
                // and append the local filename
                aCheckedArgs.realloc( aCheckedArgs.getLength()+1 );
                aCheckedArgs[nProps].Name = rtl::OUString::createFromAscii("LocalFileName");
                aCheckedArgs[nProps++].Value <<= ::rtl::OUString( sPath );
            }
            else
            {
                // it's an ucb target. So we must use a temp. file for vcl
                // and move it after printing by using the ucb.
                // Create a temp file on the heap (because it must delete the
                // real file on disk automaticly if it die - bt we have to share it with
                // some other sources ... e.g. the ImplUCBPrintWatcher).
                // And we put the name of this temp file to the descriptor instead
                // of the URL. The URL we save for later using seperatly.
                // Execution of the print job will be done later by executing
                // a slot ...
                pUCBPrintTempFile = new ::utl::TempFile();
                pUCBPrintTempFile->EnableKillingFile();

                //FIXME: does it work?
                aCheckedArgs[nProps].Name = rtl::OUString::createFromAscii("LocalFileName");
                aCheckedArgs[nProps++].Value <<= ::rtl::OUString( pUCBPrintTempFile->GetFileName() );
                sUcbUrl = sURL;
            }
        }

        // CopyCount-Property
        else if ( rProp.Name.compareToAscii( "CopyCount" ) == 0 )
        {
            sal_Int32 nCopies = 0;
            if ( ( rProp.Value >>= nCopies ) == sal_False )
                throw ::com::sun::star::lang::IllegalArgumentException();

            aCheckedArgs[nProps].Name = rProp.Name;
            aCheckedArgs[nProps++].Value <<= nCopies;
        }

        // Collate-Property
        // Sort-Property (deprecated)
        else if ( rProp.Name.compareToAscii( "Collate" ) == 0 ||
                ( rProp.Name.compareToAscii( "Sort" ) == 0 ) )
        {
            sal_Bool bTemp = sal_Bool();
            if ( rProp.Value >>= bTemp )
            {
                aCheckedArgs[nProps].Name = rtl::OUString::createFromAscii("Collate");
                aCheckedArgs[nProps++].Value <<= bTemp;
            }
            else
                throw ::com::sun::star::lang::IllegalArgumentException();
        }

        // Pages-Property
        else if ( rProp.Name.compareToAscii( "Pages" ) == 0 )
        {
            OUSTRING sTemp;
            if( rProp.Value >>= sTemp )
            {
                aCheckedArgs[nProps].Name = rProp.Name;
                aCheckedArgs[nProps++].Value <<= sTemp;
            }
            else
                throw ::com::sun::star::lang::IllegalArgumentException();
        }

        // MonitorVisible
        else if ( rProp.Name.compareToAscii( "MonitorVisible" ) == 0 )
        {
            if( !(rProp.Value >>= bMonitor) )
                throw ::com::sun::star::lang::IllegalArgumentException();
            aCheckedArgs[nProps].Name = rProp.Name;
            aCheckedArgs[nProps++].Value <<= bMonitor;
        }

        // Wait
        else if ( rProp.Name.compareToAscii( "Wait" ) == 0 )
        {
            if ( !(rProp.Value >>= bWaitUntilEnd) )
                throw ::com::sun::star::lang::IllegalArgumentException();
            aCheckedArgs[nProps].Name = rProp.Name;
            aCheckedArgs[nProps++].Value <<= bWaitUntilEnd;
        }

        else if ( rProp.Name.compareToAscii( "DuplexMode" ) == 0 )
        {
            if ( !(rProp.Value >>= nDuplexMode ) )
                throw ::com::sun::star::lang::IllegalArgumentException();
            aCheckedArgs[nProps].Name = rProp.Name;
            aCheckedArgs[nProps++].Value <<= nDuplexMode;
        }
    }

    if ( nProps != aCheckedArgs.getLength() )
        aCheckedArgs.realloc(nProps);

    // Execute the print request every time.
    // It doesn'tmatter if it is a real printer used or we print to a local file
    // nor if we print to a temp file and move it afterwards by using the ucb.
    // That will be handled later. see pUCBPrintFile below!
    pView->ExecPrint( aCheckedArgs, sal_True, sal_False );

    // Ok - may be execution before has finished (or started!) printing.
    // And may it was a printing to a file.
    // Now we have to check if we can move the file (if neccessary) via ucb to his right location.
    // Cases:
    //  a) printing finished                        => move the file directly and forget the watcher thread
    //  b) printing is asynchron and runs currently => start watcher thread and exit this method
    //                                                 This thread make all neccessary things by itself.
    if (pUCBPrintTempFile!=NULL)
    {
        // a)
        SfxPrinter* pPrinter = pView->GetPrinter();
        if ( ! pPrinter->IsPrinting() )
            ImplUCBPrintWatcher::moveAndDeleteTemp(&pUCBPrintTempFile,sUcbUrl);
        // b)
        else
        {
            // Note: we create(d) some ressource on the heap. (thread and tep file)
            // They will be delected by the thread automaticly if he finish his run() method.
            ImplUCBPrintWatcher* pWatcher = new ImplUCBPrintWatcher( pPrinter, pUCBPrintTempFile, sUcbUrl );
            pWatcher->create();
        }
    }
}

void IMPL_PrintListener_DataContainer::Notify( SfxBroadcaster& rBC, const SfxHint& rHint )
{
    if ( &rBC == m_pObjectShell )
    {
        SfxPrintingHint* pPrintHint = PTR_CAST( SfxPrintingHint, &rHint );
        if ( pPrintHint )
        {
            if ( pPrintHint->GetWhich() == com::sun::star::view::PrintableState_JOB_STARTED )
            {
                if ( !m_xPrintJob.is() )
                    m_xPrintJob = new SfxPrintJob_Impl( this );
/*
                PrintDialog* pDlg = pPrintHint->GetPrintDialog();
                Printer* pPrinter = pPrintHint->GetPrinter();
                ::rtl::OUString aPrintFile ( ( pPrinter && pPrinter->IsPrintFileEnabled() ) ? pPrinter->GetPrintFile() : String() );
                ::rtl::OUString aRangeText ( ( pDlg && pDlg->IsRangeChecked(PRINTDIALOG_RANGE) ) ? pDlg->GetRangeText() : String() );
                sal_Bool bSelectionOnly = ( ( pDlg && pDlg->IsRangeChecked(PRINTDIALOG_SELECTION) ) ? sal_True : sal_False );

                sal_Int32 nArgs = 2;
                if ( aPrintFile.getLength() )
                    nArgs++;
                if ( aRangeText.getLength() )
                    nArgs++;
                else if ( bSelectionOnly )
                    nArgs++;

                m_aPrintOptions.realloc(nArgs);
                m_aPrintOptions[0].Name = DEFINE_CONST_UNICODE("CopyCount");
                m_aPrintOptions[0].Value <<= (sal_Int16) (pPrinter ? pPrinter->GetCopyCount() : 1 );
                m_aPrintOptions[1].Name = DEFINE_CONST_UNICODE("Collate");
                m_aPrintOptions[1].Value <<= (sal_Bool) (pDlg ? pDlg->IsCollateChecked() : sal_False );

                if ( bSelectionOnly )
                {
                    m_aPrintOptions[2].Name = DEFINE_CONST_UNICODE("Selection");
                    m_aPrintOptions[2].Value <<= bSelectionOnly;
                }
                else if ( aRangeText.getLength() )
                {
                    m_aPrintOptions[2].Name = DEFINE_CONST_UNICODE("Pages");
                    m_aPrintOptions[2].Value <<= aRangeText;
                }

                if ( aPrintFile.getLength() )
                {
                    m_aPrintOptions[nArgs-1].Name = DEFINE_CONST_UNICODE("FileName");
                    m_aPrintOptions[nArgs-1].Value <<= aPrintFile;
                }
*/
                m_aPrintOptions = pPrintHint->GetOptions();
            }
/*
            else if ( pPrintHint->GetWhich() == -3 )    // -3 : AdditionalPrintOptions
            {
                    uno::Sequence < beans::PropertyValue >& lOldOpts = m_aPrintOptions;
                    const uno::Sequence < beans::PropertyValue >& lNewOpts = pPrintHint->GetAdditionalOptions();
                    sal_Int32 nOld = lOldOpts.getLength();
                    sal_Int32 nAdd = lNewOpts.getLength();
                    lOldOpts.realloc( nOld + nAdd );

                    // assume that all new elements are overwriting old ones and so don't need to be added
                    sal_Int32 nTotal = nOld;
                    for ( sal_Int32 n=0; n<nAdd; n++ )
                    {
                        sal_Int32 m;
                        for ( m=0; m<nOld; m++ )
                            if ( lNewOpts[n].Name == lOldOpts[m].Name )
                                // new option overwrites old one
                                break;

                        if ( m == nOld )
                        {
                            // this is a new option, so add it to the resulting sequence - counter must be incremented
                            lOldOpts[nTotal].Name = lNewOpts[n].Name;
                            lOldOpts[nTotal++].Value = lNewOpts[n].Value;
                        }
                        else
                            // overwrite old option with new value, counter stays unmodified
                            lOldOpts[m].Value = lNewOpts[n].Value;
                    }

                    if ( nTotal != lOldOpts.getLength() )
                        // at least one new options has overwritten an old one, so we allocated too much
                        lOldOpts.realloc(  nTotal );
            }
*/
            else if ( pPrintHint->GetWhich() != -2 )    // -2 : CancelPrintJob
            {
                view::PrintJobEvent aEvent;
                aEvent.Source = m_xPrintJob;
                aEvent.State = (com::sun::star::view::PrintableState) pPrintHint->GetWhich();
                ::cppu::OInterfaceContainerHelper* pContainer = m_aInterfaceContainer.getContainer( ::getCppuType( ( const uno::Reference< view::XPrintJobListener >*) NULL ) );
                if ( pContainer!=NULL )
                {
                    ::cppu::OInterfaceIteratorHelper pIterator(*pContainer);
                    while (pIterator.hasMoreElements())
                        ((view::XPrintJobListener*)pIterator.next())->printJobEvent( aEvent );
                }
            }
        }
    }
}

void SAL_CALL SfxPrintHelper::addPrintJobListener( const ::com::sun::star::uno::Reference< ::com::sun::star::view::XPrintJobListener >& xListener ) throw (::com::sun::star::uno::RuntimeException)
{
    ::vos::OGuard aGuard( Application::GetSolarMutex() );
    m_pData->m_aInterfaceContainer.addInterface( ::getCppuType((const uno::Reference < view::XPrintJobListener>*)0), xListener );
}

void SAL_CALL SfxPrintHelper::removePrintJobListener( const ::com::sun::star::uno::Reference< ::com::sun::star::view::XPrintJobListener >& xListener ) throw (::com::sun::star::uno::RuntimeException)
{
    ::vos::OGuard aGuard( Application::GetSolarMutex() );
    m_pData->m_aInterfaceContainer.removeInterface( ::getCppuType((const uno::Reference < view::XPrintJobListener>*)0), xListener );
}

<|MERGE_RESOLUTION|>--- conflicted
+++ resolved
@@ -266,16 +266,9 @@
     // object already disposed?
     ::vos::OGuard aGuard( Application::GetSolarMutex() );
 
-<<<<<<< HEAD
-    // Printer beschaffen
-    SfxViewFrame *pViewFrm = m_pData->m_pObjectShell.Is() ?
-                                SfxViewFrame::GetFirst( m_pData->m_pObjectShell, sal_False ) : 0;
-    if ( !pViewFrm )
-        return uno::Sequence< beans::PropertyValue >();
-=======
     // search for any view of this document that is currently printing
     const Printer *pPrinter = NULL;
-    SfxViewFrame *pViewFrm = m_pData->m_pObjectShell.Is() ? SfxViewFrame::GetFirst( m_pData->m_pObjectShell, 0, sal_False ) : 0;
+    SfxViewFrame *pViewFrm = m_pData->m_pObjectShell.Is() ? SfxViewFrame::GetFirst( m_pData->m_pObjectShell, sal_False ) : 0;
     SfxViewFrame* pFirst = pViewFrm;
     while ( pViewFrm && !pPrinter )
     {
@@ -286,7 +279,6 @@
     // if no view is printing currently, use the permanent SfxPrinter instance
     if ( !pPrinter && pFirst )
         pPrinter = pFirst->GetViewShell()->GetPrinter(sal_True);
->>>>>>> 28efc7e7
 
     if ( !pPrinter )
         return uno::Sequence< beans::PropertyValue >();
