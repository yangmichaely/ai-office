/* -*- Mode: C++; tab-width: 4; indent-tabs-mode: nil; c-basic-offset: 4 -*- */
/*************************************************************************
 *
 * DO NOT ALTER OR REMOVE COPYRIGHT NOTICES OR THIS FILE HEADER.
 *
 * Copyright 2000, 2010 Oracle and/or its affiliates.
 *
 * OpenOffice.org - a multi-platform office productivity suite
 *
 * This file is part of OpenOffice.org.
 *
 * OpenOffice.org is free software: you can redistribute it and/or modify
 * it under the terms of the GNU Lesser General Public License version 3
 * only, as published by the Free Software Foundation.
 *
 * OpenOffice.org is distributed in the hope that it will be useful,
 * but WITHOUT ANY WARRANTY; without even the implied warranty of
 * MERCHANTABILITY or FITNESS FOR A PARTICULAR PURPOSE.  See the
 * GNU Lesser General Public License version 3 for more details
 * (a copy is included in the LICENSE file that accompanied this code).
 *
 * You should have received a copy of the GNU Lesser General Public License
 * version 3 along with OpenOffice.org.  If not, see
 * <http://www.openoffice.org/license.html>
 * for a copy of the LGPLv3 License.
 *
 ************************************************************************/

// MARKER(update_precomp.py): autogen include statement, do not remove
#include "precompiled_sfx2.hxx"
#include <com/sun/star/embed/XStorage.hpp>
#include <com/sun/star/embed/ElementModes.hpp>
#include <com/sun/star/beans/XPropertySet.hpp>
#include "com/sun/star/ui/dialogs/TemplateDescription.hpp"

#include <stdio.h>

#include <svtools/prnsetup.hxx>
#include <vcl/cmdevt.hxx>
#include <vcl/menubtn.hxx>
#include <vcl/msgbox.hxx>
#include <vcl/print.hxx>
#include <svl/style.hxx>
#include <svl/stritem.hxx>
#include <svl/eitem.hxx>
#include <svtools/sfxecode.hxx>
#include <svtools/ehdl.hxx>
#include <svtools/imagemgr.hxx>
#include <vcl/waitobj.hxx>
#include <tools/urlobj.hxx>
#include <tools/color.hxx>
#include <unotools/pathoptions.hxx>
#include <unotools/moduleoptions.hxx>
#include <sot/exchange.hxx>
#include <comphelper/storagehelper.hxx>

#include "helpid.hrc"
#include "docvor.hxx"
#include <sfx2/docfac.hxx>
#include "orgmgr.hxx"
#include <sfx2/doctempl.hxx>
#include <sfx2/templdlg.hxx>
#include "sfxtypes.hxx"
#include <sfx2/app.hxx>
#include <sfx2/dispatch.hxx>
#include "sfx2/sfxresid.hxx"
#include "doc.hrc"
#include <sfx2/sfx.hrc>
#include "docvor.hrc"
#include <sfx2/docfilt.hxx>
#include <sfx2/filedlghelper.hxx>
#include <sfx2/docfilt.hxx>
#include <sfx2/fcontnr.hxx>
#include <svtools/localresaccess.hxx>
#include <svtools/addresstemplate.hxx>
#include <comphelper/processfactory.hxx>
#define _SVSTDARR_STRINGSDTOR
#include <svl/svstdarr.hxx>

static const char cDelim = ':';
sal_Bool SfxOrganizeListBox_Impl::bDropMoveOk = sal_True;

using namespace ::com::sun::star;

//=========================================================================

class SuspendAccel
{
public:
    Accelerator*    pAccel;

    SuspendAccel( Accelerator* pA )
    {
        pAccel=pA;
        GetpApp()->RemoveAccel( pAccel );
    }
    ~SuspendAccel()
    {
        GetpApp()->InsertAccel( pAccel );
    }
};

//=========================================================================


inline void SfxOrganizeListBox_Impl::SetBitmaps(
    const Image &rOFolder, const Image &rCFolder, const Image &rODoc, const Image &rCDoc )
{
    aOpenedFolderBmp = rOFolder;
    aClosedFolderBmp = rCFolder;
    aOpenedDocBmp = rODoc;
    aClosedDocBmp = rCDoc;

}

//=========================================================================

#define NO_DROP_ACTION  ((sal_Int8)-1)

class SfxOrganizeDlg_Impl
{
friend class SfxTemplateOrganizeDlg;
friend class SfxOrganizeListBox_Impl;

    SuspendAccel*           pSuspend;
    SfxTemplateOrganizeDlg* pDialog;

    SfxOrganizeListBox_Impl* pFocusBox;
    Printer*                 pPrt;

    // save pointer for asynchronous D&D
    SvLBox*                 pSourceView;
    SvLBoxEntry*            pTargetEntry;
    SfxOrganizeListBox_Impl* pFinishedBox;
    sal_Int8                nDropAction;
    bool                    bExecDropFinished;

    // save some variables for the asynchronous file dialog
    sal_uInt16                  m_nRegion;
    sal_uInt16                  m_nIndex;
    String                  m_sExtension4Save;

    SfxOrganizeListBox_Impl aLeftLb;
    ListBox                 aLeftTypLb;

    SfxOrganizeListBox_Impl aRightLb;
    ListBox                 aRightTypLb;

    OKButton                aOkBtn;
    MenuButton              aEditBtn;
    HelpButton              aHelpBtn;
    PushButton              aAddressTemplateBtn;
    PushButton              aFilesBtn;

    Accelerator             aEditAcc;

    String                  aLastDir;
    SfxOrganizeMgr          aMgr;
    sfx2::FileDialogHelper* pFileDlg;

    SvStringsDtor*          GetAllFactoryURLs_Impl() const;
    sal_Bool                GetServiceName_Impl( String& rFactoryURL, String& rFileURL ) const;
    long                    Dispatch_Impl( sal_uInt16 nId, Menu* _pMenu );
    String                  GetPath_Impl( sal_Bool bOpen, const String& rFileName );
    ::com::sun::star::uno::Sequence< ::rtl::OUString >
                            GetPaths_Impl( const String& rFileName );
    void                    InitBitmaps( void );

    DECL_LINK( GetFocus_Impl, SfxOrganizeListBox_Impl * );
    DECL_LINK( LeftListBoxSelect_Impl, ListBox * );
    DECL_LINK( RightListBoxSelect_Impl, ListBox * );
    DECL_LINK( AccelSelect_Impl, Accelerator * );
    DECL_LINK( MenuSelect_Impl, Menu * );
    DECL_LINK( MenuActivate_Impl, Menu * );
    DECL_LINK( AddFiles_Impl, Button * );
    DECL_LINK( OnAddressTemplateClicked, Button * );

    DECL_LINK( ImportHdl, sfx2::FileDialogHelper* );
    DECL_LINK( ExportHdl, sfx2::FileDialogHelper* );
    DECL_LINK( AddFilesHdl, sfx2::FileDialogHelper* );

    sal_Bool        DontDelete_Impl( SvLBoxEntry* pEntry );
    void        OkHdl( Button* );

public:
    SfxOrganizeDlg_Impl( SfxTemplateOrganizeDlg* pParent, SfxDocumentTemplates* pTempl );
    ~SfxOrganizeDlg_Impl();
};

//-------------------------------------------------------------------------

SfxOrganizeDlg_Impl::SfxOrganizeDlg_Impl( SfxTemplateOrganizeDlg* pParent,
                                          SfxDocumentTemplates* pTempl ) :

    pSuspend            ( NULL ),
    pDialog             ( pParent ),
    pFocusBox           ( NULL ),
    pPrt                ( NULL ),
    pSourceView         ( NULL ),
    pTargetEntry        ( NULL ),
    pFinishedBox        ( NULL ),
    nDropAction         ( NO_DROP_ACTION ),
    bExecDropFinished   ( true ),

    aLeftLb     ( this, pParent, WB_BORDER | WB_TABSTOP | WB_HSCROLL, SfxOrganizeListBox_Impl::VIEW_TEMPLATES ),
    aLeftTypLb  (  pParent, SfxResId( LB_LEFT_TYP ) ),

    aRightLb    ( this, pParent, WB_BORDER | WB_TABSTOP | WB_HSCROLL, SfxOrganizeListBox_Impl::VIEW_FILES ),
    aRightTypLb ( pParent, SfxResId( LB_RIGHT_TYP ) ),

    aOkBtn              ( pParent, SfxResId( BTN_OK ) ),
    aEditBtn            ( pParent, SfxResId( BTN_EDIT ) ),
    aHelpBtn            ( pParent, SfxResId( BTN_HELP ) ),
    aAddressTemplateBtn ( pParent, SfxResId( BTN_ADDRESSTEMPLATE ) ),
    aFilesBtn           ( pParent, SfxResId( BTN_FILES ) ),

    aEditAcc    ( SfxResId( ACC_EDIT ) ),
    aMgr        ( &aLeftLb, &aRightLb, pTempl ),
    pFileDlg    ( NULL )

{
    // update the SfxDocumentTemplates the manager works with
    if ( aMgr.GetTemplates() )  // should never fail, but who knows ....
    {
        // for this, show a wait cursor (it may take a while)
        Window* pWaitObjectRange = pDialog ? pDialog->GetParent() : NULL;
        if ( !pWaitObjectRange )
            pWaitObjectRange = pDialog;

        WaitObject aWaitCursor( pWaitObjectRange );
        const_cast< SfxDocumentTemplates* >( aMgr.GetTemplates() )->Update( sal_True /* be smart */ );
            // this const_cast is a hack - but the alternative would be to
            // * have a method which returns the templates non-const
            // * use a new SfxDocumentTemplates instance for the update
            //   (knowing that they all share the same implementation class)
            // * always work with an own instance, even if we get only NULL in this ctor
    }

    aLeftLb.SetHelpId( HID_CTL_ORGANIZER_LEFT );
    aRightLb.SetHelpId( HID_CTL_ORGANIZER_RIGHT );

    String aWorkPath = SvtPathOptions().GetWorkPath();
    if ( aWorkPath.Len() )
    {
        INetURLObject aObj( aWorkPath );
        DBG_ASSERT( aObj.GetProtocol() != INET_PROT_NOT_VALID, "Illegal URL !" );
        aObj.setFinalSlash();
        aLastDir = aObj.GetMainURL( INetURLObject::DECODE_TO_IURI );
    }
    else
    {
        // fallback
        String aProgURL = SvtPathOptions().SubstituteVariable( String::CreateFromAscii("$(PROGURL)") );
        INetURLObject aObj( aProgURL );
        DBG_ASSERT( aObj.GetProtocol() != INET_PROT_NOT_VALID, "Illegal URL !" );
        aLastDir = aObj.GetMainURL( INetURLObject::DECODE_TO_IURI );
    }

    InitBitmaps();

    aEditBtn.GetPopupMenu()->SetSelectHdl( LINK( this, SfxOrganizeDlg_Impl, MenuSelect_Impl ) );
    aEditBtn.GetPopupMenu()->SetActivateHdl( LINK( this, SfxOrganizeDlg_Impl, MenuActivate_Impl ) );
    aEditAcc.SetSelectHdl( LINK( this, SfxOrganizeDlg_Impl, AccelSelect_Impl ) );
    GetpApp()->InsertAccel( &aEditAcc );

    aFilesBtn.SetClickHdl(
        LINK(this,SfxOrganizeDlg_Impl, AddFiles_Impl));
    aAddressTemplateBtn.SetClickHdl(
        LINK(this,SfxOrganizeDlg_Impl, OnAddressTemplateClicked));
    aLeftTypLb.SetSelectHdl(
        LINK(this, SfxOrganizeDlg_Impl, LeftListBoxSelect_Impl));
    aRightTypLb.SetSelectHdl(
        LINK(this, SfxOrganizeDlg_Impl, RightListBoxSelect_Impl));
    aLeftLb.SetGetFocusHdl(
        LINK(this, SfxOrganizeDlg_Impl, GetFocus_Impl));
    aRightLb.SetGetFocusHdl(
        LINK(this, SfxOrganizeDlg_Impl, GetFocus_Impl));
    aLeftLb.SetPosSizePixel(pParent->LogicToPixel(Point(3, 6), MAP_APPFONT),
                            pParent->LogicToPixel(Size(94, 132), MAP_APPFONT));
    aRightLb.SetPosSizePixel(pParent->LogicToPixel(Point(103, 6), MAP_APPFONT),
                             pParent->LogicToPixel(Size(94, 132), MAP_APPFONT));

    if ( !SvtModuleOptions().IsModuleInstalled(SvtModuleOptions::E_SDATABASE) )
        aAddressTemplateBtn.Hide();
    Font aFont(aLeftLb.GetFont());
    aFont.SetWeight(WEIGHT_NORMAL);
    aLeftLb.SetFont(aFont);
    aRightLb.SetFont(aFont);
    const long nIndent = aLeftLb.GetIndent() / 2;
    aLeftLb.SetIndent( (short)nIndent );
    aRightLb.SetIndent( (short)nIndent );

    aLeftLb.SetMgr(&aMgr);
    aRightLb.SetMgr(&aMgr);
    aLeftLb.Reset();
    aRightLb.Reset();//SetModel(aLeftLb.GetModel());

    aLeftLb.Show();
    aRightLb.Show();

    aLeftLb.SelectAll( sal_False );
    aRightLb.SelectAll( sal_False );
    aRightLb.GrabFocus();
}

//-------------------------------------------------------------------------

SfxOrganizeDlg_Impl::~SfxOrganizeDlg_Impl()
{
    delete pFileDlg;
}

//-------------------------------------------------------------------------

void SfxOrganizeDlg_Impl::InitBitmaps( void )
{
    Image   aOpenedFolderBmp( SfxResId( IMG_OPENED_FOLDER ) );
    Image   aClosedFolderBmp( SfxResId( IMG_CLOSED_FOLDER ) );
    Image   aOpenedDocBmp( SfxResId( IMG_OPENED_DOC ) );
    Image   aClosedDocBmp( SfxResId( IMG_CLOSED_DOC ) );

    aLeftLb.SetBitmaps( aOpenedFolderBmp, aClosedFolderBmp, aOpenedDocBmp, aClosedDocBmp );
    aRightLb.SetBitmaps( aOpenedFolderBmp, aClosedFolderBmp, aOpenedDocBmp, aClosedDocBmp );
}

//=========================================================================

<<<<<<< HEAD
BOOL QueryDelete_Impl(Window *pParent,      // Parent to QueryBox
                             USHORT nId,            // Resource Id
                             const String &rTemplateName)   // Name of template to be deleted
/*  [Description]
=======
sal_Bool QueryDelete_Impl(Window *pParent,      // Parent der QueryBox
                             sal_uInt16 nId,            // Resource Id
                             const String &rTemplateName)   // Name der zu l"oschenden Vorlage
/*  [Beschreibung]
>>>>>>> 224bd63b

    Delete Query

*/
{
    SfxResId aResId( nId );
    String aEntryText( aResId );
    aEntryText.SearchAndReplaceAscii( "$1", rTemplateName );
    QueryBox aBox( pParent, WB_YES_NO | WB_DEF_NO, aEntryText );
    return RET_NO != aBox.Execute();
}

//-------------------------------------------------------------------------

void ErrorDelete_Impl(Window *pParent, const String &rName, sal_Bool bFolder = sal_False )

/*  [Description]

    User information that the template rName could not be deleted.
*/
{
    if ( bFolder )
    {
        String aText( SfxResId( STR_ERROR_DELETE_TEMPLATE_DIR ) );
        ErrorBox( pParent, WB_OK, aText ).Execute();
    }
    else
    {
        String aText( SfxResId( STR_ERROR_DELETE_TEMPLATE ) );
        aText.SearchAndReplaceAscii( "$1", rName );
        ErrorBox( pParent, WB_OK, aText ).Execute();
    }
}


//=========================================================================

/*  [Description]

    Implementation class, the benchmark for USHORT-Array
*/

struct ImpPath_Impl
{
    SvUShorts   aUS;
    sal_uInt16      nRef;

    ImpPath_Impl();
    ImpPath_Impl( const ImpPath_Impl& rCopy );
};

//-------------------------------------------------------------------------

ImpPath_Impl::ImpPath_Impl() : aUS(5), nRef(1)
{
}

//-------------------------------------------------------------------------

ImpPath_Impl::ImpPath_Impl( const ImpPath_Impl& rCopy ) :

    aUS ( (sal_uInt8)rCopy.aUS.Count() ),
    nRef( 1 )

{
    const sal_uInt16 nCount = rCopy.aUS.Count();

    for ( sal_uInt16 i = 0; i < nCount; ++i )
        aUS.Insert( rCopy.aUS[i], i );
}

//==========================================================================

<<<<<<< HEAD
/*  [Description]
=======
/*  [Beschreibung]

    Implementierungsklasse; Darstellung einer Position in der Outline-
    Listbox als sal_uInt16-Array; dieses beschreibt die Position jeweil
    als relative Postion zum "ubergeordneten Eintrag
>>>>>>> 224bd63b

    Implementation class, presentation of a position in the Outline-
    Listbox ass USHORT-Array, this describes the position of each as
    Postions relative to the parent entry
*/
class Path
{
    ImpPath_Impl *pData;
public:
    Path(SvLBox *pBox, SvLBoxEntry *pEntry);
    Path(const Path &rPath):
        pData(rPath.pData)
    {
        ++pData->nRef;
    }
    const Path &operator=(const Path &rPath)
    {
        if(&rPath != this)
        {
            if(!--pData->nRef)
                delete pData;
            pData = rPath.pData;
            pData->nRef++;
        }
        return *this;
    }
    ~Path()
    {
        if(!--pData->nRef)
            delete pData;
    }
    sal_uInt16 Count() const { return pData->aUS.Count(); }
    sal_uInt16 operator[]( sal_uInt16 i ) const
    {
        return i < Count()? pData->aUS[i]: INDEX_IGNORE;
    }
};

//-------------------------------------------------------------------------

Path::Path(SvLBox *pBox, SvLBoxEntry *pEntry) :
    pData(new ImpPath_Impl)
{
    DBG_ASSERT(pEntry != 0, "EntryPtr ist NULL");
    if(!pEntry)
        return;
    SvLBoxEntry *pParent = pBox->GetParent(pEntry);
    do {
        pData->aUS.Insert((sal_uInt16)pBox->GetModel()->GetRelPos(pEntry), 0);
        if(0 == pParent)
            break;
        pEntry = pParent;
        pParent = pBox->GetParent(pEntry);
    } while(1);
}

//-------------------------------------------------------------------------

SvLBoxEntry *GetIndices_Impl(SvLBox *pBox,
                               SvLBoxEntry *pEntry,
<<<<<<< HEAD
                               USHORT &rRegion,
                               USHORT &rOffset)
/*  [Description]
=======
                               sal_uInt16 &rRegion,
                               sal_uInt16 &rOffset)
/*  [Beschreibung]
>>>>>>> 224bd63b

    Region and position within a range for a template is determined.

    [Parameter]

<<<<<<< HEAD
    SvLBox *pBox            Listbox where the event occurred
    SvLBoxEntry *pEntry     Entry whose position is to be determined
    USHORT &rRegion         the region within the region of the
                            document template (Out-Parameter)
    USHORT &rOffset         the position within the region of the
                            document template (Out-Parameter)
=======
    SvLBox *pBox            Listbox, an der das Ereignis auftrat
    SvLBoxEntry *pEntry     Eintrag, dessen Position ermittelt werden soll
    sal_uInt16 &rRegion         der Bereich innerhalb der Bereiche der
                            Dokumentvorlagen (Out-Parameter)
    sal_uInt16 &rOffset         die Position innerhalb des Bereiches
                            Dokumentvorlagen (Out-Parameter)
>>>>>>> 224bd63b


    [Cross-references]

    <class Path>    (in certain circumstances this function can also be
                     dispensed in favor of the Path)
*/

{
    if(!pEntry)
    {
        rRegion = rOffset = 0;
        return pEntry;
    }
    if(0 == pBox->GetModel()->GetDepth(pEntry))
    {
        rRegion = (sal_uInt16)pBox->GetModel()->GetRelPos(pEntry);
        rOffset = USHRT_MAX;
        return pEntry;
    }
    SvLBoxEntry *pParent = pBox->GetParent(pEntry);
    rRegion = (sal_uInt16)pBox->GetModel()->GetRelPos(pParent);
    rOffset = (sal_uInt16)pBox->GetModel()->GetRelPos(pEntry);
    return pEntry;
}

//-------------------------------------------------------------------------

sal_Bool SfxOrganizeListBox_Impl::Select( SvLBoxEntry* pEntry, sal_Bool bSelect )
{
    if(!bSelect)
        return SvTreeListBox::Select(pEntry,bSelect);
    sal_uInt16 nLevel = GetDocLevel();
    if(GetModel()->GetDepth(pEntry)+nLevel<3)
        return SvTreeListBox::Select(pEntry,bSelect);

    Path aPath(this, pEntry);

    // it is ok to use the SfxObjectShellRef here since the object that
    // provides it ( GetObjectShell() calls CreateObjectShell() ) has a lock on it
    GetObjectShell(aPath)->TriggerHelpPI(
        aPath[nLevel+1], aPath[nLevel+2]);
    return SvTreeListBox::Select(pEntry,bSelect);
}

//-------------------------------------------------------------------------

sal_Bool SfxOrganizeListBox_Impl::MoveOrCopyTemplates(SvLBox *pSourceBox,
                                            SvLBoxEntry *pSource,
                                            SvLBoxEntry* pTarget,
                                            SvLBoxEntry *&pNewParent,
<<<<<<< HEAD
                                            ULONG &rIdx,
                                            BOOL bCopy)
/*  [Description]
=======
                                            sal_uIntPtr &rIdx,
                                            sal_Bool bCopy)
/*  [Beschreibung]
>>>>>>> 224bd63b

    Move or copy a document templates

    [Parameter]

<<<<<<< HEAD
    SvLBox *pSourceBox          Source Listbox, at which the event occurred
    SvLBoxEntry* pTarget        Target entry, to where it will be moved
    SvLBoxEntry *pSource        Source entry, to be copied / moved
    SvLBoxEntry *&pNewParent    the parent of the target position generated
                                at entry (out parameter)
    ULONG &rIdx                 Index of the target entry
    BOOL bCopy                  Flag for Copy / Move


    [Return value]              BOOL: Success or failure
=======
    SvLBox *pSourceBox          Quell-Listbox, an der das Ereignis auftrat
    SvLBoxEntry *pSource        Quell-Eintrag, der kopiert / verschoben werden soll
    SvLBoxEntry* pTarget        Ziel-Eintrag, auf den verschoben werden soll
    SvLBoxEntry *&pNewParent    der Parent der an der Zielposition erzeugten
                                Eintrags (Out-Parameter)
    sal_uIntPtr &rIdx                 Index des Zieleintrags
    sal_Bool bCopy                  Flag f"ur Kopieren / Verschieben


    [Returnwert]                sal_Bool: Erfolg oder Mi"serfolg
>>>>>>> 224bd63b

    [Cross-references]

    <SfxOrganizeListBox_Impl::MoveOrCopyContents(SvLBox *pSourceBox,
                                            SvLBoxEntry *pSource,
                                            SvLBoxEntry* pTarget,
                                            SvLBoxEntry *&pNewParent,
                                            sal_uIntPtr &rIdx,
                                            sal_Bool bCopy)>
    <sal_Bool SfxOrganizeListBox_Impl::NotifyMoving(SvLBoxEntry *pTarget,
                                            SvLBoxEntry* pSource,
                                            SvLBoxEntry *&pNewParent,
                                            sal_uIntPtr &rIdx)>
    <sal_Bool SfxOrganizeListBox_Impl::NotifyCopying(SvLBoxEntry *pTarget,
                                            SvLBoxEntry* pSource,
                                            SvLBoxEntry *&pNewParent,
                                            sal_uIntPtr &rIdx)>
*/

{
    sal_Bool bOk = sal_False;

    if(pSource)
    {
        sal_uInt16 nTargetRegion = 0, nTargetIndex = 0;
        GetIndices_Impl(this, pTarget, nTargetRegion, nTargetIndex);

        sal_uInt16 nSourceRegion = 0, nSourceIndex = 0;
        GetIndices_Impl(pSourceBox, pSource, nSourceRegion, nSourceIndex);

        bOk =  bCopy ?
            pMgr->Copy(nTargetRegion, nTargetIndex+1,
                       nSourceRegion, nSourceIndex):
            pMgr->Move(nTargetRegion, nTargetIndex+1,
                       nSourceRegion, nSourceIndex);

        if(bOk)
        {
            if(pSourceBox->GetModel()->GetDepth(pSource) == GetModel()->GetDepth(pTarget))
            {
                pNewParent = GetParent(pTarget);
                rIdx = GetModel()->GetRelPos(pTarget)+1;
            }
            else
            {
                if(nTargetIndex == USHRT_MAX)
                {
                    pNewParent = pTarget;
                    rIdx = 0;
                }
                else
                    SvLBox::NotifyCopying(
                        pTarget, pSource, pNewParent, rIdx);
            }
        }
        else if ( bCopy )
        {
            // the template organizer always tries copy after the move, so no error is required for move case
            String aText( SfxResId( bCopy ? STR_ERROR_COPY_TEMPLATE : STR_ERROR_MOVE_TEMPLATE ) );
            aText.SearchAndReplaceAscii( "$1",
                                         ( (SvTreeListBox *)pSourceBox )->GetEntryText( pSource ) );
            ErrorBox( this, WB_OK, aText ).Execute();
        }
    }
    return bOk;
}

//-------------------------------------------------------------------------

sal_Bool SfxOrganizeListBox_Impl::MoveOrCopyContents(SvLBox *pSourceBox,
                                            SvLBoxEntry *pSource,
                                            SvLBoxEntry* pTarget,
                                            SvLBoxEntry *&pNewParent,
<<<<<<< HEAD
                                            ULONG &rIdx,
                                            BOOL bCopy)
/*  [Description]
=======
                                            sal_uIntPtr &rIdx,
                                            sal_Bool bCopy)
/*  [Beschreibung]
>>>>>>> 224bd63b

    Move or copy document contents

    [Parameter]

<<<<<<< HEAD
    SvLBox *pSourceBox          Source Listbox, at which the event occurred
    SvLBoxEntry* pTarget        Target entry, to where it will be moved
    SvLBoxEntry *pSource        Source entry, to be copied / moved
    SvLBoxEntry *&pNewParent    the parent of the target position generated
                                at entry (out parameter)
    ULONG &rIdx                 Index of the target entry
    BOOL bCopy                  Flag for Copy / Move


    [Return value]              BOOL: Success or failure
=======
    SvLBox *pSourceBox          Quell-Listbox, an der das Ereignis auftrat
    SvLBoxEntry *pSource        Quell-Eintrag, der kopiert / verschoben werden soll
    SvLBoxEntry* pTarget        Ziel-Eintrag, auf den verschoben werden soll
    SvLBoxEntry *&pNewParent    der Parent der an der Zielposition erzeugten
                                Eintrags (Out-Parameter)
    sal_uIntPtr &rIdx                 Index des Zieleintrags
    sal_Bool bCopy                  Flag f"ur Kopieren / Verschieben


    [Returnwert]                sal_Bool: Erfolg oder Mi"serfolg
>>>>>>> 224bd63b

    [Cross-references]

    <SfxOrganizeListBox_Impl::MoveOrCopyTemplates(SvLBox *pSourceBox,
                                            SvLBoxEntry *pSource,
                                            SvLBoxEntry* pTarget,
                                            SvLBoxEntry *&pNewParent,
                                            sal_uIntPtr &rIdx,
                                            sal_Bool bCopy)>
    <sal_Bool SfxOrganizeListBox_Impl::NotifyMoving(SvLBoxEntry *pTarget,
                                            SvLBoxEntry* pSource,
                                            SvLBoxEntry *&pNewParent,
                                            sal_uIntPtr &rIdx)>
    <sal_Bool SfxOrganizeListBox_Impl::NotifyCopying(SvLBoxEntry *pTarget,
                                            SvLBoxEntry* pSource,
                                            SvLBoxEntry *&pNewParent,
                                            sal_uIntPtr &rIdx)>
*/

{
    SfxErrorContext aEc( ERRCTX_SFX_MOVEORCOPYCONTENTS, this);
    sal_Bool bOk = sal_False, bKeepExpansion = sal_False;
    sal_Bool bRemovedFromSource = sal_False;
    Path aSource(pSourceBox, pSource);
    Path aTarget(this, pTarget);

    // it is ok to use the SfxObjectShellRef here since the object that
    // provides it ( GetObjectShell() calls CreateObjectShell() ) has a lock on it
    SfxObjectShellRef aSourceDoc = ((SfxOrganizeListBox_Impl *)pSourceBox)->GetObjectShell(aSource);
    SfxObjectShellRef aTargetDoc = GetObjectShell(aTarget);

    const sal_uInt16 nSLevel =
        ((SfxOrganizeListBox_Impl *)pSourceBox)->GetDocLevel();
    const sal_uInt16 nTLevel = GetDocLevel();

    if(aSourceDoc.Is() && aTargetDoc.Is())
    {
        if (aSourceDoc->GetStyleSheetPool())
            aSourceDoc->GetStyleSheetPool()->SetSearchMask(
                SFX_STYLE_FAMILY_ALL, SFXSTYLEBIT_USERDEF | SFXSTYLEBIT_USED);

        if (aTargetDoc->GetStyleSheetPool())
            aTargetDoc->GetStyleSheetPool()->SetSearchMask(
                SFX_STYLE_FAMILY_ALL, SFXSTYLEBIT_USERDEF | SFXSTYLEBIT_USED);
        sal_uInt16 p[3];
        sal_uInt16 nIdxDeleted = INDEX_IGNORE;
        p[0]=aTarget[nTLevel+1];
        p[1]=aTarget[nTLevel+2];
        if(p[1]!=INDEX_IGNORE)p[1]++;
        p[2]=aTarget[nTLevel+3];

        bOk = aTargetDoc->Insert(
            *aSourceDoc, aSource[nSLevel+1],
            aSource[nSLevel+2], aSource[nSLevel+3],
            p[0], p[1], p[2],  nIdxDeleted);
        // Evaluate Position correction
        // a = Document content
        // b = Position Sub-content 1
        // c = Position Sub-content 2
        // Delete duplicate entries
        if(bOk)
        {
            SvLBoxEntry *pParentIter = pTarget;
            // Up to the document level as
            // the general reference point
            while(GetModel()->GetDepth(pParentIter) != nTLevel)
                pParentIter = GetParent(pParentIter);
            if(pParentIter->HasChildsOnDemand() &&
                !GetModel()->HasChilds(pParentIter))
                RequestingChilds(pParentIter);
            SvLBoxEntry *pChildIter = 0;

            sal_uInt16 i = 0;
            while(i < 2 && p[i+1] != INDEX_IGNORE)
            {
                pChildIter = FirstChild(pParentIter);
<<<<<<< HEAD
                // To the index of the current level
                for(USHORT j = 0; j < p[i]; ++j)
=======
                // bis zum Index der aktuellen Ebene
                for(sal_uInt16 j = 0; j < p[i]; ++j)
>>>>>>> 224bd63b
                    pChildIter = NextSibling(pChildIter);
                // If possible, fill in Items onDemand
                ++i;
                if(p[i+1] != INDEX_IGNORE &&
                   pChildIter->HasChildsOnDemand() &&
                   !GetModel()->HasChilds(pChildIter))
                    RequestingChilds(pChildIter);
                pParentIter = pChildIter;
            }
            rIdx = p[i];
            pNewParent = pParentIter;
            if(!IsExpanded(pNewParent) &&
               pNewParent->HasChildsOnDemand() &&
               !GetModel()->HasChilds(pNewParent))
            {
                bOk = sal_False;
                if(!bCopy)
                    pSourceBox->GetModel()->Remove(pSource);
            }
            // Remove deleted items
            // (can be done by overwriting)
            if(nIdxDeleted != INDEX_IGNORE)
            {
                pChildIter = FirstChild(pParentIter);
                for(sal_uInt16 j = 0; j < nIdxDeleted; ++j)
                    pChildIter = NextSibling(pChildIter);
                if( pChildIter && pChildIter != pSource )
                {
                    bKeepExpansion = IsExpanded(pParentIter);
                    GetModel()->Remove(pChildIter);
                }
                else
                    bOk = sal_False;
            }
            if(!bCopy && &aSourceDoc != &aTargetDoc)
            {
                //pool styles that are moved produce
                //an rIdx == INDEX_IGNORE
                //the method has to return true to keep the box content consistent
                bRemovedFromSource = aSourceDoc->Remove(aSource[nSLevel+1],
                                     aSource[nSLevel+2],
                                     aSource[nSLevel+3]);
            }
        }
    }
    return (((rIdx != INDEX_IGNORE)|| bRemovedFromSource) && bOk )
        ? bKeepExpansion? (sal_Bool)2: sal_True: sal_False;
}

//-------------------------------------------------------------------------

sal_Bool SfxOrganizeListBox_Impl::NotifyMoving(SvLBoxEntry *pTarget,
                                        SvLBoxEntry* pSource,
                                        SvLBoxEntry *&pNewParent,
                                        sal_uIntPtr &rIdx)

/*  [Description]

    Notification that an item will be moved.
    (SV-Handler)

    [Parameter]

<<<<<<< HEAD
    SvLBoxEntry* pTarget        Target entry, to where it will be moved
    SvLBoxEntry *pSource        Source entry, to be moved
    SvLBoxEntry *&pNewParent    the parent of the target position generated
                                at entry (out parameter)
    ULONG &rIdx                 Index of the target entry


    [Return value]              BOOL: Sucess or failure
=======
    SvLBoxEntry* pTarget        Ziel-Eintrag, auf den verschoben werden soll
    SvLBoxEntry *pSource        Quell-Eintrag, der verschoben werden soll
    SvLBoxEntry *&pNewParent    der Parent der an der Zielposition erzeugten
                                Eintrags (Out-Parameter)
    sal_uIntPtr &rIdx                 Index des Zieleintrags


    [Returnwert]                sal_Bool: Erfolg oder Mi"serfolg
>>>>>>> 224bd63b

    [Cross-references]

    <SfxOrganizeListBox_Impl::MoveOrCopyTemplates(SvLBox *pSourceBox,
                                            SvLBoxEntry *pSource,
                                            SvLBoxEntry* pTarget,
                                            SvLBoxEntry *&pNewParent,
                                            sal_uIntPtr &rIdx,
                                            sal_Bool bCopy)>
    <SfxOrganizeListBox_Impl::MoveOrCopyContents(SvLBox *pSourceBox,
                                            SvLBoxEntry *pSource,
                                            SvLBoxEntry* pTarget,
                                            SvLBoxEntry *&pNewParent,
                                            sal_uIntPtr &rIdx,
                                            sal_Bool bCopy)>
    <sal_Bool SfxOrganizeListBox_Impl::NotifyCopying(SvLBoxEntry *pTarget,
                                            SvLBoxEntry* pSource,
                                            SvLBoxEntry *&pNewParent,
                                            sal_uIntPtr &rIdx)>
*/

{
    sal_Bool bOk =  sal_False;
    SvLBox* pSourceBox = GetSourceView();
    if ( !pSourceBox )
        pSourceBox = pDlg->pSourceView;
    DBG_ASSERT( pSourceBox, "no source view" );
    if ( !pTarget )
        pTarget = pDlg->pTargetEntry;

    if ( pSourceBox->GetModel()->GetDepth( pSource ) <= GetDocLevel() &&
                      GetModel()->GetDepth( pTarget ) <= GetDocLevel() )
        bOk = MoveOrCopyTemplates( pSourceBox, pSource, pTarget, pNewParent, rIdx, sal_False );
    else
        bOk = MoveOrCopyContents(pSourceBox, pSource, pTarget, pNewParent, rIdx, sal_False );

    return bOk;
}

//-------------------------------------------------------------------------

sal_Bool SfxOrganizeListBox_Impl::NotifyCopying(SvLBoxEntry *pTarget,
                                        SvLBoxEntry* pSource,
                                        SvLBoxEntry *&pNewParent,
<<<<<<< HEAD
                                        ULONG &rIdx)
/*  [Description]
=======
                                        sal_uIntPtr &rIdx)
/*  [Beschreibung]
>>>>>>> 224bd63b

    Notification that an item will be moved.
    (SV-Handler)

    [Parameter]

<<<<<<< HEAD
    SvLBoxEntry* pTarget        Target entry, to where it will be copied
    SvLBoxEntry *pSource        Source entry, to be copied
    SvLBoxEntry *&pNewParent    the parent of the target position generated
                                at entry (out parameter)
    ULONG &rIdx                 Index of the target entry

    [Return value]              BOOL: Sucess or failure
=======
    SvLBoxEntry* pTarget        Ziel-Eintrag, auf den kopiert werden soll
    SvLBoxEntry *pSource        Quell-Eintrag, der kopiert werden soll
    SvLBoxEntry *&pNewParent    der Parent der an der Zielposition erzeugten
                                Eintrags (Out-Parameter)
    sal_uIntPtr &rIdx                 Index des Zieleintrags


    [Returnwert]                sal_Bool: Erfolg oder Mi"serfolg
>>>>>>> 224bd63b

    [Cross-references]

    <SfxOrganizeListBox_Impl::MoveOrCopyTemplates(SvLBox *pSourceBox,
                                            SvLBoxEntry *pSource,
                                            SvLBoxEntry* pTarget,
                                            SvLBoxEntry *&pNewParent,
                                            sal_uIntPtr &rIdx,
                                            sal_Bool bCopy)>
    <SfxOrganizeListBox_Impl::MoveOrCopyContents(SvLBox *pSourceBox,
                                            SvLBoxEntry *pSource,
                                            SvLBoxEntry* pTarget,
                                            SvLBoxEntry *&pNewParent,
                                            sal_uIntPtr &rIdx,
                                            sal_Bool bCopy)>
    <sal_Bool SfxOrganizeListBox_Impl::NotifyMoving(SvLBoxEntry *pTarget,
                                            SvLBoxEntry* pSource,
                                            SvLBoxEntry *&pNewParent,
                                            sal_uIntPtr &rIdx)>
*/
{
    sal_Bool bOk =  sal_False;
    SvLBox* pSourceBox = GetSourceView();
    if ( !pSourceBox )
        pSourceBox = pDlg->pSourceView;
    DBG_ASSERT( pSourceBox, "no source view" );
    if ( !pTarget )
        pTarget = pDlg->pTargetEntry;
    if ( pSourceBox->GetModel()->GetDepth( pSource ) <= GetDocLevel() &&
                     GetModel()->GetDepth( pTarget ) <= GetDocLevel() )
        bOk = MoveOrCopyTemplates( pSourceBox, pSource, pTarget, pNewParent, rIdx, sal_True );
    else
        bOk = MoveOrCopyContents( pSourceBox, pSource, pTarget, pNewParent, rIdx, sal_True );

    return bOk;
}

//-------------------------------------------------------------------------

sal_Bool SfxOrganizeListBox_Impl::EditingEntry( SvLBoxEntry* pEntry, Selection&  )

/*  [Description]

    Check whether an item can be edited
    (SV-Handler)

    [Cross-references]
    <SfxOrganizeListBox_Impl::EditedEntry(SvLBoxEntry* pEntry, const String& rText)>
*/

{
    if( VIEW_TEMPLATES == eViewType &&
        GetModel()->GetDepth(pEntry) < 2 )
    {
        pDlg->pSuspend = new SuspendAccel( &pDlg->aEditAcc );
        return sal_True;
    }
    return sal_False;
}

//-------------------------------------------------------------------------

sal_Bool SfxOrganizeListBox_Impl::EditedEntry(SvLBoxEntry* pEntry, const String& rText)

/*  [Description]

    The name of an entry has been processed, if the name you entered is a
    valid name (length> 0) then the model is updated.
    (SV-Handler)

    [Return value]

<<<<<<< HEAD
    BOOL                TRUE:  The name in the display should be changed
                        FALSE: The name should not be changed
=======
    sal_Bool                sal_True: der Name soll in der Anzeige ge"andert werden
                            sal_False:der Name soll nicht ge"andert werden
>>>>>>> 224bd63b

    [Cross-references]
    <SfxOrganizeListBox_Impl::EditingEntry(SvLBoxEntry* pEntry, const String& rText)>
*/

{
    DBG_ASSERT(pEntry, "No Entry selected");
    delete pDlg->pSuspend;
    pDlg->pSuspend = NULL;
    SvLBoxEntry* pParent = GetParent(pEntry);
    if( !rText.Len() )
    {
        ErrorBox aBox( this, SfxResId( MSG_ERROR_EMPTY_NAME ) );
        aBox.GrabFocus();
        aBox.Execute();
        return sal_False;
    }
    if ( !IsUniqName_Impl( rText, pParent, pEntry ) )
    {
        ErrorBox aBox( this, SfxResId( MSG_ERROR_UNIQ_NAME ) );
        aBox.GrabFocus();
        aBox.Execute();
        return sal_False;
    }
    sal_uInt16 nRegion = 0, nIndex = 0;
    GetIndices_Impl( this, pEntry, nRegion, nIndex );
    String aOldName;
    if ( USHRT_MAX != nIndex )
        aOldName = pMgr->GetTemplates()->GetName( nRegion, nIndex );
    else
        aOldName = pMgr->GetTemplates()->GetRegionName( nRegion );

    if ( !pMgr->SetName( rText, nRegion, nIndex ) )
    {
        SfxResId aResId( USHRT_MAX != nIndex ? MSG_ERROR_RENAME_TEMPLATE
                                             : MSG_ERROR_RENAME_TEMPLATE_REGION );
        ErrorBox( this, aResId ).Execute();
        return sal_False;
    }

    return sal_True;
}

//-------------------------------------------------------------------------

DragDropMode SfxOrganizeListBox_Impl::NotifyStartDrag( TransferDataContainer&, SvLBoxEntry* pEntry )
{
    sal_uInt16 nSourceLevel = GetModel()->GetDepth( pEntry );
    if ( VIEW_FILES == GetViewType() )
        ++nSourceLevel;
    if ( nSourceLevel >= 2 )
        bDropMoveOk = sal_False;
    else
        bDropMoveOk = sal_True;

    return GetDragDropMode();
}

//-------------------------------------------------------------------------

sal_Bool SfxOrganizeListBox_Impl::NotifyAcceptDrop( SvLBoxEntry* pEntry )
{
    if(!pEntry)
        return sal_False;
    SvLBox *pSource = GetSourceView();
    SvLBoxEntry *pSourceEntry = pSource->FirstSelected();
    if(pEntry == pSourceEntry)
        return sal_False;
    sal_uInt16 nSourceLevel = pSource->GetModel()->GetDepth(pSourceEntry);
    if(VIEW_FILES == ((SfxOrganizeListBox_Impl *)pSource)->GetViewType())
        ++nSourceLevel;
    sal_uInt16 nTargetLevel = GetModel()->GetDepth(pEntry);
    if(VIEW_FILES == GetViewType())
        ++nTargetLevel;
    Path aSource(pSource, pSourceEntry);
    Path aTarget(this, pEntry);
    const sal_uInt16 SL = ((SfxOrganizeListBox_Impl *)pSource)->GetDocLevel();
    const sal_uInt16 TL = GetDocLevel();

    return( (nSourceLevel == 1 && nTargetLevel == 0 &&
            VIEW_TEMPLATES ==
            ((SfxOrganizeListBox_Impl *)pSource)->GetViewType()) ||
           (nSourceLevel == 1 && nTargetLevel == 1 &&
            VIEW_TEMPLATES ==
            ((SfxOrganizeListBox_Impl *)pSource)->GetViewType() &&
            VIEW_TEMPLATES == GetViewType()) ||
           (nSourceLevel == 3 && nTargetLevel == 1) ||
           (nSourceLevel == 3 && nTargetLevel == 2 &&
            aSource[1+SL] == aTarget[1+TL]) ||
           (nSourceLevel == 3 && nTargetLevel == 3 &&
            aSource[1+SL] == aTarget[1+TL]) ||
           (nSourceLevel == 4 && nTargetLevel == 3 &&
            aSource[1+SL] == aTarget[1+TL] &&
            aSource[2+SL] == aTarget[2+TL]) ||
           (nSourceLevel == 4 && nTargetLevel == 4 &&
            aSource[1+SL] == aTarget[1+TL] &&
            aSource[2+SL] == aTarget[2+TL]));
}

//-------------------------------------------------------------------------

sal_Int8 SfxOrganizeListBox_Impl::AcceptDrop( const AcceptDropEvent& rEvt )
{
    sal_Bool bAccept = ( eViewType == VIEW_FILES && IsDropFormatSupported( SOT_FORMAT_FILE ) );
    if ( bAccept )
        return rEvt.mnAction;
    else
        return SvTreeListBox::AcceptDrop( rEvt );
}

//-------------------------------------------------------------------------

sal_Int8 SfxOrganizeListBox_Impl::ExecuteDrop( const ExecuteDropEvent& rEvt )
{
    TransferableDataHelper aHelper( rEvt.maDropEvent.Transferable );
    sal_uInt32 nFormatCount = aHelper.GetFormatCount();
    sal_Bool bSuccess = sal_False;
    for ( sal_uInt32 i = 0; i < nFormatCount; ++i )
    {
        String aFileName;
        SotFormatStringId nId = aHelper.GetFormat(i);

        if ( SOT_FORMAT_FILE == nId && aHelper.GetString( nId, aFileName ) )
        {
            INetURLObject aObj( aFileName, INET_PROT_FILE );
            bSuccess |= pMgr->InsertFile( this, aObj.GetMainURL(INetURLObject::DECODE_TO_IURI) );
        }
    }
    bDropMoveOk = sal_True;
    sal_Int8 nRet = rEvt.mnAction;
    if ( !bSuccess )
    {
        // asynchronous, because of MessBoxes
        pDlg->pSourceView = GetSourceView();
        pDlg->pTargetEntry = pTargetEntry;
        pDlg->pFinishedBox = NULL;
        pDlg->nDropAction = NO_DROP_ACTION;
        PostUserEvent( LINK( this, SfxOrganizeListBox_Impl, OnAsyncExecuteDrop ),
                       new ExecuteDropEvent( rEvt ) );
    }

    return nRet;
}

//-------------------------------------------------------------------------

void SfxOrganizeListBox_Impl::DragFinished( sal_Int8 nDropAction )
{
    if ( pDlg->bExecDropFinished )
    {
        if ( pDlg->nDropAction != NO_DROP_ACTION )
            nDropAction = pDlg->nDropAction;
        SvTreeListBox::DragFinished( nDropAction );
        pDlg->nDropAction = NO_DROP_ACTION;
    }
    else
        pDlg->pFinishedBox = this;
}

//-------------------------------------------------------------------------

inline sal_uInt16 SfxOrganizeListBox_Impl::GetDocLevel() const

/*  [Description]

    Determines on which level there are documents (in the template view or
    the document view)

    [Return value]

<<<<<<< HEAD
    USHORT             Document level
=======
    sal_uInt16              Die Ebene der Dokumente
>>>>>>> 224bd63b

*/

{
    return eViewType == VIEW_FILES? 0: 1;
}

//-------------------------------------------------------------------------

SfxObjectShellRef SfxOrganizeListBox_Impl::GetObjectShell(const Path &rPath)

/*  [Description]

    Access to the ObjectShell to which the current entry is connected.

    [Parameter]

    const Path &rPath       Description of the current entry

    [Return value]

    SfxObjectShellRef       Reference to the ObjectShell

    [Cross-references]

    <class Path>

*/

{
    SfxObjectShellRef aDoc;
    if(eViewType == VIEW_FILES)
        aDoc = pMgr->CreateObjectShell(rPath[0]);
    else
        aDoc = pMgr->CreateObjectShell(rPath[0], rPath[1]);
    return aDoc;
}

//-------------------------------------------------------------------------

void SfxOrganizeListBox_Impl::RequestingChilds( SvLBoxEntry* pEntry )

/*  [Description]

    Sent to the Childs of an entry that is going to be inserted.
    (SV-Handler)

    [Parameter]

    SvLBoxEntry* pEntry     the entry whose Childs is requested
*/

{
    if ( !GetModel()->HasChilds( pEntry ) )
    {
        WaitObject aWaitCursor( this );

        // Choose the correct mask color dependent from eColorMode. This
        // must be adopted if we change the mask color for normal images, too!
        Color aMaskColor( COL_LIGHTMAGENTA );

        // Here are all the initial inserted
        SfxErrorContext aEc(ERRCTX_SFX_CREATEOBJSH, pDlg->pDialog);
        if(VIEW_TEMPLATES == GetViewType() && 0 == GetModel()->GetDepth(pEntry))
        {
            sal_uInt16 i = (sal_uInt16)GetModel()->GetRelPos(pEntry);
            const sal_uInt16 nEntryCount = pMgr->GetTemplates()->GetCount(i);
            for(sal_uInt16 j = 0; j < nEntryCount; ++j)
                InsertEntryByBmpType( pMgr->GetTemplates()->GetName( i, j ), BMPTYPE_DOC, pEntry, sal_True );
        }
        else
        {
            const sal_uInt16 nDocLevel = GetDocLevel();
            Path aPath(this, pEntry);

            // it is ok to use the SfxObjectShellRef here since the object that
            // provides it ( GetObjectShell() calls CreateObjectShell() ) has a lock on it
            SfxObjectShellRef aRef = GetObjectShell(aPath);
            if(aRef.Is())
            {
                const sal_uInt16 nCount = aRef->GetContentCount(aPath[nDocLevel+1]);
                String aText;
                Bitmap aClosedBmp, aOpenedBmp;
                const bool bCanHaveChilds =
                    aRef->CanHaveChilds(aPath[nDocLevel+1],
                                        aPath[nDocLevel+2]);
                for(sal_uInt16 i = 0; i < nCount; ++i)
                {
                    sal_Bool bDeletable;
                    aRef->GetContent(
                        aText, aClosedBmp, aOpenedBmp, bDeletable,
                        i, aPath[nDocLevel+1]);

                    // Create image with the correct mask color
                    Image aClosedImage( aClosedBmp, aMaskColor );
                    Image aOpenedImage( aOpenedBmp, aMaskColor );

                    SvLBoxEntry *pNew = SvTreeListBox::InsertEntry(
                        aText, aOpenedImage, aClosedImage,
                        pEntry, bCanHaveChilds);
                    pNew->SetUserData(bDeletable ? &bDeletable : 0);
                }
            }
        }
    }
}

//-------------------------------------------------------------------------

long SfxOrganizeListBox_Impl::ExpandingHdl()

/*  [Description]

    SV-handler, before and after the unfolding of an entry is called.
    Used if possibly to close the ObjectShell again, the entries with the
    contents of this shell are also removed.
*/

{
    if ( !(nImpFlags & SVLBOX_IS_EXPANDING) )
    {
        SvLBoxEntry* pEntry  = GetHdlEntry();
        const sal_uInt16 nLevel = GetModel()->GetDepth(pEntry);
        if((eViewType == VIEW_FILES && nLevel == 0) ||
           (eViewType == VIEW_TEMPLATES && nLevel == 1))
        {
            Path aPath(this, pEntry);
            // Release ObjectShell when closing the files
            if(eViewType == VIEW_FILES && nLevel == 0)
                pMgr->DeleteObjectShell(aPath[0]);
            else
                pMgr->DeleteObjectShell(aPath[0], aPath[1]);
            // Delete all SubEntries
            SvLBoxEntry *pToDel = SvLBox::GetEntry(pEntry, 0);
            while(pToDel)
            {
                GetModel()->Remove(pToDel);
                pToDel = SvLBox::GetEntry(pEntry, 0);
            }
        }
    }
    return sal_True;
}

//-------------------------------------------------------------------------

sal_Bool SfxOrganizeListBox_Impl::IsUniqName_Impl(const String &rText,
                                         SvLBoxEntry* pParent, SvLBoxEntry *pEntry) const

/*  [Description]

    Checks whether a name is unique at its level.

    [Parameter]

    const String &         Name of the search entry
    SvLBoxEntry* pSibling  Siblings (referred to the level)

    [Return value]

<<<<<<< HEAD
    BOOL                     TRUE, if the name is unique, otherwise FALSE
=======
    sal_Bool                     sal_True, wenn der Name eindeutig ist, sonst sal_False
>>>>>>> 224bd63b
*/

{
    SvLBoxEntry* pChild = FirstChild(pParent);
    while(pChild)  {
        const String aEntryText(GetEntryText(pChild));
        if(COMPARE_EQUAL == aEntryText.CompareIgnoreCaseToAscii(rText)&&(!pEntry || pEntry!=pChild))
            return sal_False;
        pChild = NextSibling(pChild);
    }
    return sal_True;
}

//-------------------------------------------------------------------------

sal_uInt16 SfxOrganizeListBox_Impl::GetLevelCount_Impl(SvLBoxEntry* pParent) const
{
    SvLBoxEntry* pChild = FirstChild(pParent);
    sal_uInt16 nCount = 0;
    while(pChild)  {
        pChild = NextSibling(pChild);
        ++nCount;
    }
    return nCount;
}

//-------------------------------------------------------------------------

SvLBoxEntry* SfxOrganizeListBox_Impl::InsertEntryByBmpType(
    const XubString& rText,
    BMPTYPE eBmpType,
    SvLBoxEntry* pParent,
    sal_Bool bChildsOnDemand,
    sal_uIntPtr nPos,
    void* pUserData
)
{
    SvLBoxEntry*    pEntry = NULL;
    const Image*    pExp = NULL;
    const Image*    pCol = NULL;

    switch( eBmpType )
    {
        case BMPTYPE_FOLDER:
            pExp = &aOpenedFolderBmp;
            pCol = &aClosedFolderBmp;
            break;

        case BMPTYPE_DOC:
            pExp = &aOpenedDocBmp;
            pCol = &aClosedDocBmp;
            break;

        default:
            OSL_FAIL( "SfxOrganizeListBox_Impl::InsertEntryByBmpType(): something forgotten?!" );
    }

    pEntry = SvTreeListBox::InsertEntry( rText, *pExp, *pCol, pParent, bChildsOnDemand, nPos, pUserData );

    return pEntry;
}

//-------------------------------------------------------------------------

SfxOrganizeListBox_Impl::SfxOrganizeListBox_Impl
(
    SfxOrganizeDlg_Impl* pArgDlg,
    Window* pParent,
    WinBits nBits,
    DataEnum eType
) :

    SvTreeListBox( pParent, nBits ),

    pMgr        ( NULL ),
    pDlg        ( pArgDlg ),
    eViewType   ( eType )

/*  [Description]

    Constructor SfxOrganizeListBox

*/

{
    SetDragDropMode(
        SV_DRAGDROP_CTRL_MOVE | SV_DRAGDROP_CTRL_COPY |
        SV_DRAGDROP_APP_MOVE  | SV_DRAGDROP_APP_COPY  | SV_DRAGDROP_APP_DROP );
    SetEntryHeight( 16 );
    SetSelectionMode( SINGLE_SELECTION );
    GetModel()->SetSortMode( SortNone );

    EnableContextMenuHandling();
}

//-------------------------------------------------------------------------

IMPL_LINK( SfxOrganizeListBox_Impl, OnAsyncExecuteDrop, ExecuteDropEvent*, pEvent )
{
    DBG_ASSERT( pEvent, "invalid DropEvent" );
    if ( pEvent )
    {
        SvLBox* pSourceView = GetSourceView();
        if ( !pSourceView )
            pSourceView = pDlg->pSourceView;
        pDlg->bExecDropFinished = false;
        // if a template can not be moved it should be copied
        if ( pEvent->mnAction == DND_ACTION_MOVE )
            pEvent->mnAction = DND_ACTION_COPYMOVE;
        pDlg->nDropAction = SvTreeListBox::ExecuteDrop( *pEvent, pSourceView );
        delete pEvent;
        pDlg->pSourceView = NULL;
        pDlg->pTargetEntry = NULL;
        pDlg->bExecDropFinished = true;
        if ( pDlg->pFinishedBox )
        {
            pDlg->pFinishedBox->DragFinished( pDlg->nDropAction );
            pDlg->pFinishedBox = NULL;
        }
    }
    return 0;
}

//-------------------------------------------------------------------------

void SfxOrganizeListBox_Impl::Reset()

/*  [Description]

    Paste the items in the ListBox
*/

{
<<<<<<< HEAD
    DBG_ASSERT( pMgr != 0, "No Manager" );
    // Delete contents
    SetUpdateMode(FALSE);
=======
    DBG_ASSERT( pMgr != 0, "kein Manager" );
    // Inhalte l"oschen
    SetUpdateMode(sal_False);
>>>>>>> 224bd63b
    Clear();
    if ( VIEW_TEMPLATES == eViewType )
    {
        const sal_uInt16 nCount = pMgr->GetTemplates()->GetRegionCount();
        for ( sal_uInt16 i = 0; i < nCount; ++i )
            InsertEntryByBmpType( pMgr->GetTemplates()->GetFullRegionName(i), BMPTYPE_FOLDER, 0, sal_True );
    }
    else
    {
        const SfxObjectList& rList = pMgr->GetObjectList();
        const sal_uInt16 nCount = rList.Count();
        for ( sal_uInt16 i = 0; i < nCount; ++i )
            InsertEntryByBmpType( rList.GetBaseName(i), BMPTYPE_DOC, 0, sal_True );

    }
    SetUpdateMode(sal_True);
    Invalidate();
    Update();
}

//-------------------------------------------------------------------------

const Image &SfxOrganizeListBox_Impl::GetClosedBmp(sal_uInt16 nLevel) const

/*  [Description]

    Access to the bitmap for a closed entry at each level

    [Parameter]

<<<<<<< HEAD
    USHORT nLevel       Indicator of the level, 2 levels are allowed
=======
    sal_uInt16 nLevel       Angabe der Ebene, 2 Ebenen sind erlaubt

    [Returnwert]
>>>>>>> 224bd63b

    [Return value]

    const Image &       The Image on level nLevel
*/

{
    const Image*    pRet = NULL;

    switch( nLevel )
    {
        default:    OSL_FAIL( "Bitmap index overflow" );

        case 0:     pRet = &aClosedFolderBmp;
            break;
        case 1:     pRet = &aClosedDocBmp;
            break;
    }

    return *pRet;
}

//-------------------------------------------------------------------------

const Image &SfxOrganizeListBox_Impl::GetOpenedBmp(sal_uInt16 nLevel) const

/*  [Description]

    Access to the bitmap for an open entry at each level

    [Parameter]

<<<<<<< HEAD
    USHORT nLevel       Indicator of the level, 2 levels are allowed
=======
    sal_uInt16 nLevel       Angabe der Ebene, 2 Ebenen sind erlaubt
>>>>>>> 224bd63b

    [Return value]

    const Image &       the image on the level nLevel

*/

{
    const Image* pRet = NULL;

    switch( nLevel )
    {
        case 0:
            pRet = &aOpenedFolderBmp; break;
        case 1:
            pRet = &aOpenedDocBmp; break;
        default:
            pRet = &aClosedFolderBmp; break;
    }

    return *pRet;
}

//-------------------------------------------------------------------------

PopupMenu* SfxOrganizeListBox_Impl::CreateContextMenu()
{
    return new PopupMenu( *( pDlg->aEditBtn.GetPopupMenu() ) );
}

//-------------------------------------------------------------------------

String SfxOrganizeDlg_Impl::GetPath_Impl( sal_Bool bOpen, const String& rFileName )

/*  [Description]

    Get path from FileDialog, for Import / Export of Templates

    [Parameter]

<<<<<<< HEAD
    BOOL bOpen                     Flag: Open / Save
    const String& rFileName        Current file name as default
=======
    sal_Bool bOpen                      Flag: "Offnen / Speichern
    const String& rFileName         aktueller Dateiname als Vorschlag
>>>>>>> 224bd63b

    [Return value]                 File name with path or empty string if
                                   users has pressed 'Cancel'
*/

{
    String aPath;
    m_sExtension4Save = DEFINE_CONST_UNICODE( "vor" );
    sal_Int16 nDialogType = bOpen
        ? com::sun::star::ui::dialogs::TemplateDescription::FILEOPEN_SIMPLE
        : com::sun::star::ui::dialogs::TemplateDescription::FILESAVE_SIMPLE;
    if ( pFileDlg )
        delete pFileDlg;
    pFileDlg = new sfx2::FileDialogHelper( nDialogType, 0L );

    // add "All" filter
    pFileDlg->AddFilter( String( SfxResId( STR_SFX_FILTERNAME_ALL ) ),
                         DEFINE_CONST_UNICODE( FILEDIALOG_FILTER_ALL ) );
    // add template filter
    String sFilterName( SfxResId( STR_TEMPLATE_FILTER ) );
    String sFilterExt;
    // add filters of modules which are installed
    SvtModuleOptions aModuleOpt;
    if ( aModuleOpt.IsModuleInstalled( SvtModuleOptions::E_SWRITER ) )
        sFilterExt += DEFINE_CONST_UNICODE( "*.ott;*.stw;*.oth" );
    if ( aModuleOpt.IsModuleInstalled( SvtModuleOptions::E_SCALC ) )
    {
        if ( sFilterExt.Len() > 0 )
            sFilterExt += ';';
        sFilterExt += DEFINE_CONST_UNICODE( "*.ots;*.stc" );
    }
    if ( aModuleOpt.IsModuleInstalled( SvtModuleOptions::E_SIMPRESS ) )
    {
        if ( sFilterExt.Len() > 0 )
            sFilterExt += ';';
        sFilterExt += DEFINE_CONST_UNICODE( "*.otp;*.sti" );
    }
    if ( aModuleOpt.IsModuleInstalled( SvtModuleOptions::E_SDRAW ) )
    {
        if ( sFilterExt.Len() > 0 )
            sFilterExt += ';';
        sFilterExt += DEFINE_CONST_UNICODE( "*.otg;*.std" );
    }
    if ( sFilterExt.Len() > 0 )
        sFilterExt += ';';
    sFilterExt += DEFINE_CONST_UNICODE( "*.vor" );

    sFilterName += DEFINE_CONST_UNICODE( " (" );
    sFilterName += sFilterExt;
    sFilterName += ')';
    pFileDlg->AddFilter( sFilterName, sFilterExt );
    pFileDlg->SetCurrentFilter( sFilterName );

    if ( aLastDir.Len() || rFileName.Len() )
    {
        INetURLObject aObj;
        if ( aLastDir.Len() )
        {
            aObj.SetURL( aLastDir );
            if ( rFileName.Len() )
                aObj.insertName( rFileName );
        }
        else
            aObj.SetURL( rFileName );

        if ( aObj.hasExtension() )
        {
            m_sExtension4Save = aObj.getExtension(
                INetURLObject::LAST_SEGMENT, true, INetURLObject::DECODE_WITH_CHARSET );
            aObj.removeExtension();
        }

        DBG_ASSERT( aObj.GetProtocol() != INET_PROT_NOT_VALID, "Invalid URL!" );
        pFileDlg->SetDisplayDirectory( aObj.GetMainURL( INetURLObject::NO_DECODE ) );
    }

    pFileDlg->StartExecuteModal( LINK( this, SfxOrganizeDlg_Impl, ImportHdl ) );

    return aPath;
}

//-------------------------------------------------------------------------

::com::sun::star::uno::Sequence< ::rtl::OUString >
    SfxOrganizeDlg_Impl::GetPaths_Impl( const String& rFileName )

/*  [Description]

   Query plural paths by FileDialog, for Import / Export from document
   templates

   [Parameter]

   const String& rFileName         The default file name when dialog executes

   [Return value]                 Empty sequence when users have clicked
                                  'Cancel', a sequence just containing one
                                  file name with path when they have
                                  choosed one file or a sequence containing
                                  path and file names without path
*/

{
    ::com::sun::star::uno::Sequence< ::rtl::OUString > aPaths;
    m_sExtension4Save = DEFINE_CONST_UNICODE( "vor" );
    if ( pFileDlg )
            delete pFileDlg;
    pFileDlg = new sfx2::FileDialogHelper(
        com::sun::star::ui::dialogs::TemplateDescription::FILEOPEN_SIMPLE, SFXWB_MULTISELECTION );

    // add "All" filter
    pFileDlg->AddFilter( String( SfxResId( STR_SFX_FILTERNAME_ALL ) ),
                         DEFINE_CONST_UNICODE( FILEDIALOG_FILTER_ALL ) );

    // add template filter
    String sFilterName( SfxResId( STR_TEMPLATE_FILTER ) );
    String sFilterExt;
    // add filters of modules which are installed
    SvtModuleOptions aModuleOpt;
    if ( aModuleOpt.IsModuleInstalled( SvtModuleOptions::E_SWRITER ) )
        sFilterExt += DEFINE_CONST_UNICODE( "*.ott;*.stw;*.oth" );
    if ( aModuleOpt.IsModuleInstalled( SvtModuleOptions::E_SCALC ) )
    {
        if ( sFilterExt.Len() > 0 )
            sFilterExt += ';';
        sFilterExt += DEFINE_CONST_UNICODE( "*.ots;*.stc" );
    }
    if ( aModuleOpt.IsModuleInstalled( SvtModuleOptions::E_SIMPRESS ) )
    {
        if ( sFilterExt.Len() > 0 )
            sFilterExt += ';';
        sFilterExt += DEFINE_CONST_UNICODE( "*.otp;*.sti" );
    }
    if ( aModuleOpt.IsModuleInstalled( SvtModuleOptions::E_SDRAW ) )
    {
        if ( sFilterExt.Len() > 0 )
            sFilterExt += ';';
        sFilterExt += DEFINE_CONST_UNICODE( "*.otg;*.std" );
    }
    if ( sFilterExt.Len() > 0 )
        sFilterExt += ';';
    sFilterExt += DEFINE_CONST_UNICODE( "*.vor" );

    sFilterName += DEFINE_CONST_UNICODE( " (" );
    sFilterName += sFilterExt;
    sFilterName += ')';
    pFileDlg->AddFilter( sFilterName, sFilterExt );
    pFileDlg->SetCurrentFilter( sFilterName );

    if ( aLastDir.Len() || rFileName.Len() )
    {
        INetURLObject aObj;
        if ( aLastDir.Len() )
        {
            aObj.SetURL( aLastDir );
            if ( rFileName.Len() )
                aObj.insertName( rFileName );
        }
        else
            aObj.SetURL( rFileName );

        if ( aObj.hasExtension() )
        {
            m_sExtension4Save = aObj.getExtension(
                 INetURLObject::LAST_SEGMENT, true, INetURLObject::DECODE_WITH_CHARSET );
            aObj.removeExtension();
        }

        DBG_ASSERT( aObj.GetProtocol() != INET_PROT_NOT_VALID, "Invalid URL!" );
        pFileDlg->SetDisplayDirectory( aObj.GetMainURL( INetURLObject::NO_DECODE ) );
    }

    pFileDlg->StartExecuteModal( LINK( this, SfxOrganizeDlg_Impl, ExportHdl ) );

    return aPaths;
}

//-------------------------------------------------------------------------

sal_Bool SfxOrganizeDlg_Impl::DontDelete_Impl( SvLBoxEntry* pEntry )
{
    sal_uInt16 nDepth = pFocusBox->GetModel()->GetDepth(pEntry);
    if(SfxOrganizeListBox_Impl::VIEW_FILES ==
       pFocusBox->GetViewType())
        nDepth++;
    if( (nDepth > 2 && !pEntry->GetUserData()) ||
       //Delete using GetContent forbidden
       nDepth==2 || // Template / Not deleting config header
       (nDepth==1 && SfxOrganizeListBox_Impl::VIEW_FILES ==
        pFocusBox->GetViewType()) || //Not deleting Files
       (0 == nDepth && pFocusBox->GetLevelCount_Impl(0) < 2))
        //At least keep one template
    {
        return sal_True;
    }

    sal_uInt16 nRegion = 0, nIndex = 0;
    GetIndices_Impl( pFocusBox, pEntry, nRegion, nIndex );
    const SfxDocumentTemplates* pTemplates = aMgr.GetTemplates();
    if ( !pTemplates || !pTemplates->HasUserContents( nRegion, nIndex ) )
        return sal_True;

    return sal_False;
}

SvStringsDtor* SfxOrganizeDlg_Impl::GetAllFactoryURLs_Impl( ) const
{
    SvtModuleOptions aModOpt;
    const ::com::sun::star::uno::Sequence < ::rtl::OUString >& aServiceNames = aModOpt.GetAllServiceNames() ;
    SvStringsDtor* pList = new SvStringsDtor;
    sal_Int32 nCount = aServiceNames.getLength();
    for( sal_Int32 i=0; i<nCount; ++i )
    {
        if ( SfxObjectFactory::GetStandardTemplate( aServiceNames[i] ).Len() > 0 )
        {
            SvtModuleOptions::EFactory eFac = SvtModuleOptions::E_WRITER;
            SvtModuleOptions::ClassifyFactoryByName( aServiceNames[i], eFac );
            String* pURL = new String( aModOpt.GetFactoryEmptyDocumentURL( eFac ) );
            pList->Insert( pURL, pList->Count() );
        }
    }

    return pList;
}

sal_Bool SfxOrganizeDlg_Impl::GetServiceName_Impl( String& rName, String& rFileURL ) const
{
    sal_Bool bRet = sal_False;
    const SfxDocumentTemplates* pTemplates = aMgr.GetTemplates();
    SvLBoxEntry* pEntry = pFocusBox ? pFocusBox->FirstSelected() : NULL;
    sal_uInt16 nRegion = 0, nIndex = 0;
    GetIndices_Impl( pFocusBox, pEntry, nRegion, nIndex );
    rFileURL = pTemplates->GetPath( nRegion, nIndex );
    if ( rFileURL.Len() > 0 )
    {
        try
        {
            uno::Reference< embed::XStorage > xStorage = ::comphelper::OStorageHelper::GetStorageFromURL(
                                                    rFileURL,
                                                    embed::ElementModes::READ );
            sal_uIntPtr nFormat = SotStorage::GetFormatID( xStorage );
            const SfxFilter* pFilter =
                SFX_APP()->GetFilterMatcher().GetFilter4ClipBoardId( nFormat );
            if ( pFilter )
            {
                rName = pFilter->GetServiceName();
                bRet = sal_True;
            }
        }
        catch( uno::Exception& )
        {}
    }

    return bRet;
}

long SfxOrganizeDlg_Impl::Dispatch_Impl( sal_uInt16 nId, Menu* _pMenu )

/*  [Description]

    Processing the events from MenuButton or Accelerator

    [Parameter]

<<<<<<< HEAD
    USHORT nId                      Event ID
=======
    sal_uInt16 nId                      ID des Events

    [R"uckgabewert]                 1: Event wurde verarbeitet,
                                    0: Event wurde nicht verarbeitet (SV-Menu)
>>>>>>> 224bd63b

    [Return value]                  1: Event has been processed,
                                    0: Event has not been processed (SV-Menu)
*/

{
    SuspendAccel aTmp(&aEditAcc);
    SvLBoxEntry *pEntry = pFocusBox? pFocusBox->FirstSelected(): 0;
    sal_Bool bHandled = sal_True;
    switch(nId)
    {
        case ID_NEW:
        {
            if(!pEntry)
                return 1;
            if(pFocusBox->GetViewType() == SfxOrganizeListBox_Impl::VIEW_TEMPLATES)
            {
                if(0 == pFocusBox->GetModel()->GetDepth(pEntry))
                {
                    const String aNoName( SfxResId(STR_NONAME) );
                    SvLBoxEntry* pParent = pFocusBox->GetParent(pEntry);
                    String aName(aNoName);
                    sal_uInt16 n = 1;
                    while(!pFocusBox->IsUniqName_Impl(aName, pParent))
                    {
                        aName = aNoName;
                        aName += String::CreateFromInt32( n++ );
                    }
                    aMgr.InsertDir( pFocusBox, aName,
                            (sal_uInt16)pFocusBox->GetModel()->GetRelPos(pEntry)+1);
                }
            }
            break;
        }

        case ID_DELETE:
        {
            if(!pEntry || DontDelete_Impl(pEntry))
                return 1;
            const sal_uInt16 nDepth = pFocusBox->GetModel()->GetDepth(pEntry);
            if(nDepth < 2)
            {
                if(0 == nDepth && pFocusBox->GetLevelCount_Impl(0) < 2) return 1;
                if(SfxOrganizeListBox_Impl::VIEW_TEMPLATES == pFocusBox->GetViewType())
                {
                    sal_uInt16 nResId = nDepth? STR_DELETE_TEMPLATE :
                                            STR_DELETE_REGION;
                    if( !QueryDelete_Impl(
                        pDialog, nResId, pFocusBox->GetEntryText(pEntry)))
                        return 1;
                    if ( STR_DELETE_REGION == nResId &&
                         pFocusBox->GetChildCount(pEntry))
                    {
                        QueryBox aQBox(pDialog, SfxResId(MSG_REGION_NOTEMPTY));
                        if(RET_NO == aQBox.Execute())
                            return 1;
                    }
                    sal_uInt16 nRegion = 0, nIndex = 0;
                    GetIndices_Impl(pFocusBox, pEntry, nRegion, nIndex);

                    sal_uInt16 nDeleteInd = ( STR_DELETE_REGION == nResId? USHRT_MAX: nIndex );
                    if ( !aMgr.Delete( pFocusBox, nRegion, nDeleteInd ) )
                        ErrorDelete_Impl(
                            pDialog,
                            pFocusBox->GetEntryText(pEntry),
                            ( nDeleteInd == USHRT_MAX && pFocusBox->GetChildCount(pEntry) ) );
                }
            }
            //Content Format
            else if(nDepth + pFocusBox->GetDocLevel() >= 2)
            {
                if(!QueryDelete_Impl(pDialog, STR_DELETE_TEMPLATE, pFocusBox->GetEntryText(pEntry)))
                    return 1;
                Path aPath(pFocusBox, pEntry);

                // it is ok to use the SfxObjectShellRef here since the object that
                // provides it ( GetObjectShell() calls CreateObjectShell() ) has a lock on it
                SfxObjectShellRef aRef = pFocusBox->GetObjectShell(aPath);
                if(aRef.Is() &&
                    aRef->Remove(aPath[1+pFocusBox->GetDocLevel()],
                                 aPath[2+pFocusBox->GetDocLevel()],
                                 aPath[3+pFocusBox->GetDocLevel()]))
                    pFocusBox->GetModel()->Remove(pEntry);
                else
                    ErrorDelete_Impl(pDialog, pFocusBox->GetEntryText(pEntry), sal_False );
            }
            break;
        }

        case ID_EDIT:
        {
            if(!pEntry)
                return 1;
            sal_uInt16 nRegion = 0, nIndex = 0;
            GetIndices_Impl( pFocusBox, pEntry, nRegion, nIndex );
            const SfxStringItem aName( SID_FILE_NAME, aMgr.GetTemplates()->GetPath( nRegion, nIndex ) );
            const SfxStringItem aLongName( SID_FILE_LONGNAME, pFocusBox->GetEntryText( pEntry ) );
            const SfxStringItem aReferer( SID_REFERER, DEFINE_CONST_UNICODE( "private:user" ) );
            const SfxStringItem aTargetName( SID_TARGETNAME, DEFINE_CONST_UNICODE( "_default" ) );
            const SfxBoolItem   aTemplateIndicator( SID_TEMPLATE, sal_False );

            SFX_APP()->GetAppDispatcher_Impl()->Execute( SID_OPENTEMPLATE, SFX_CALLMODE_ASYNCHRON | SFX_CALLMODE_RECORD,
                                      &aName, &aLongName, &aReferer, &aTargetName, &aTemplateIndicator, 0L );
            pDialog->EndDialog( RET_EDIT_STYLE );
            break;
        }

        case ID_COPY_FROM:
        {
            if ( !pEntry )
                return 1;
            m_nRegion = 0;
            m_nIndex = 0;
            GetIndices_Impl( pFocusBox, pEntry, m_nRegion, m_nIndex );
            GetPaths_Impl( String() );
            break;
        }

        case ID_COPY_TO:
        {
            if ( !pEntry )
                return 1;
            m_nRegion = 0;
            m_nIndex = 0;
            GetIndices_Impl( pFocusBox, pEntry, m_nRegion, m_nIndex );
            GetPath_Impl( sal_False, aMgr.GetTemplates()->GetFileName( m_nRegion, m_nIndex ) );
            break;
        }

        case ID_RESCAN:
            if ( !aMgr.Rescan() )
                ErrorBox( pDialog, SfxResId( MSG_ERROR_RESCAN ) ).Execute();
            if ( SfxOrganizeListBox_Impl::VIEW_TEMPLATES == aLeftLb.GetViewType() )
                aLeftLb.Reset();
            if ( SfxOrganizeListBox_Impl::VIEW_TEMPLATES == aRightLb.GetViewType() )
                aRightLb.Reset();
            break;

        case ID_PRINT:
        {
            if ( !pEntry )
                return 1;
            Path aPath( pFocusBox, pEntry );

            // it is ok to use the SfxObjectShellRef here since the object that
            // provides it ( GetObjectShell() calls CreateObjectShell() ) has a lock on it
            SfxObjectShellRef aRef = pFocusBox->GetObjectShell( aPath );
            if ( aRef.Is() )
            {
                const sal_uInt16 nDocLevel = pFocusBox->GetDocLevel();
                if ( !pPrt )
                    pPrt = new Printer;
                SvLBoxEntry *pDocEntry = pEntry;
                while ( pFocusBox->GetModel()->GetDepth( pDocEntry ) > nDocLevel )
                    pDocEntry = pFocusBox->GetParent( pDocEntry );
                const String aName(pFocusBox->GetEntryText(pDocEntry));
                if ( !aRef->Print( *pPrt, aPath[1+nDocLevel],
                                   aPath[2+nDocLevel], aPath[3+nDocLevel], &aName ) )
                    ErrorBox( pDialog, SfxResId( MSG_PRINT_ERROR ) ).Execute();
            }
            break;
        }

        case ID_PRINTER_SETUP:
        {
            PrinterSetupDialog* pDlg = new PrinterSetupDialog( pDialog );
            if ( !pPrt )
                pPrt = new Printer;
            pDlg->SetPrinter( pPrt );
            pDlg->Execute();
            delete pDlg;
            break;
        }

        case ID_DEFAULT_TEMPLATE:
        {
            String aServiceName, aFileURL;
            if ( GetServiceName_Impl( aServiceName, aFileURL ) )
                SfxObjectFactory::SetStandardTemplate( aServiceName, aFileURL );
            break;
        }

        default:
            bHandled = sal_False;
    }

    if ( !bHandled && ( nId > ID_RESET_DEFAULT_TEMPLATE || nId <= ID_RESET_DEFAULT_TEMPLATE_END ) )
    {
        Menu* pSubMenu = _pMenu ? _pMenu : aEditBtn.GetPopupMenu()->GetPopupMenu( ID_RESET_DEFAULT_TEMPLATE );
        if ( pSubMenu )
        {
            String aServiceName = SfxObjectShell::GetServiceNameFromFactory( pSubMenu->GetItemCommand( nId ) );
            SfxObjectFactory::SetStandardTemplate( aServiceName, String() );
            bHandled = sal_True;
        }
    }

    return bHandled ? 1 : 0;
}

//-------------------------------------------------------------------------

IMPL_LINK_INLINE_START( SfxOrganizeDlg_Impl, MenuSelect_Impl, Menu *, pMenu )

/*  [Description]

    SelectHandler of Menu and Menubuttons (SV)

    [Parameter]

    MenuButton *pBtn                Button triggering the event

    [Return value]                  1: Event has been processed,
                                    0: Event has not been processed (SV-Menu)
*/
{
    return Dispatch_Impl( pMenu->GetCurItemId(), pMenu );
}
IMPL_LINK_INLINE_END( SfxOrganizeDlg_Impl, MenuSelect_Impl, Menu *, pMenu )

//-------------------------------------------------------------------------

IMPL_LINK( SfxOrganizeDlg_Impl, AccelSelect_Impl, Accelerator *, pAccel )

/*  [Description]

    SelectHandler of Accelerators (SV)

    [Parameter]

    Accelerator *pAccel            Accelerator triggering the event

    [Return value]                  1: Event has been processed,
                                    0: Event has not been processed (SV)
*/

{
    SvLBoxEntry* pEntry = pFocusBox && pFocusBox->GetSelectionCount() ?
        pFocusBox->FirstSelected() : NULL ;
    return pEntry && ( pAccel->GetCurItemId() == ID_NEW  || !DontDelete_Impl( pEntry ) ) ?
        Dispatch_Impl( pAccel->GetCurItemId(), NULL ) : 0;
}

//-------------------------------------------------------------------------

void SfxOrganizeDlg_Impl::OkHdl(Button *pButton)
{
    if(pFocusBox && pFocusBox->IsEditingActive())
        pFocusBox->EndEditing(sal_False);
    pButton->Click();
}



IMPL_LINK( SfxOrganizeDlg_Impl, MenuActivate_Impl, Menu *, pMenu )

/*  [Description]

    ActivateHandler of Menu and Menubuttons (SV)

    [Parameter]

    Menu *pMenu                     Event triggering the Menu

    [Return value]                  1: Event has been processed,
                                    0: Event has not been processed (SV-Menu)
*/
{
    if ( pFocusBox && pFocusBox->IsEditingActive() )
        pFocusBox->EndEditing( sal_False );
    sal_Bool bEnable = ( pFocusBox && pFocusBox->GetSelectionCount() );
    SvLBoxEntry* pEntry = bEnable ? pFocusBox->FirstSelected() : NULL;
    const sal_uInt16 nDepth =
        ( bEnable && pFocusBox->GetSelectionCount() ) ? pFocusBox->GetModel()->GetDepth( pEntry ) : 0;
    const sal_uInt16 nDocLevel = bEnable ? pFocusBox->GetDocLevel() : 0;
    int eVT = pFocusBox ? pFocusBox->GetViewType() : 0;
        // Create only Template
    pMenu->EnableItem( ID_NEW, bEnable && 0 == nDepth && SfxOrganizeListBox_Impl::VIEW_TEMPLATES == eVT );
    // Template: Delete level 0,1,3ff
    //           At least one region must be retained
    // Files:    Delete level> 2

    pMenu->EnableItem( ID_DELETE, bEnable && !DontDelete_Impl( pEntry ) );
    pMenu->EnableItem( ID_EDIT,
                       bEnable && eVT == SfxOrganizeListBox_Impl::VIEW_TEMPLATES && nDepth == nDocLevel
                           && !DontDelete_Impl( pEntry ) );
    pMenu->EnableItem( ID_COPY_FROM,
                       bEnable && eVT == SfxOrganizeListBox_Impl::VIEW_TEMPLATES &&
                       ( nDepth == nDocLevel || nDepth == nDocLevel - 1 ) );
    pMenu->EnableItem( ID_COPY_TO,
                       bEnable && eVT == SfxOrganizeListBox_Impl::VIEW_TEMPLATES &&
                       nDepth == nDocLevel );
    pMenu->EnableItem( ID_RESCAN,
                       SfxOrganizeListBox_Impl::VIEW_TEMPLATES == aRightLb.GetViewType() ||
                       SfxOrganizeListBox_Impl::VIEW_TEMPLATES == aLeftLb.GetViewType() );
    sal_Bool bPrint = bEnable && nDepth > pFocusBox->GetDocLevel();
    if ( bPrint && pPrt )
        bPrint = !pPrt->IsPrinting() && !pPrt->IsJobActive();
    if ( bPrint && bEnable )
    {
        // only styles printable
        Path aPath( pFocusBox, pFocusBox->FirstSelected() );
        sal_uInt16 nIndex = aPath[ nDocLevel + 1 ];
        bPrint = ( nIndex == CONTENT_STYLE );
                }
    pMenu->EnableItem( ID_PRINT, bPrint );

    if ( bEnable && eVT == SfxOrganizeListBox_Impl::VIEW_TEMPLATES && nDepth == nDocLevel )
    {
        String aFactoryURL, aFileURL;
        bEnable = GetServiceName_Impl( aFactoryURL, aFileURL );
    }
    else if ( bEnable )
        bEnable = sal_False;
    pMenu->EnableItem( ID_DEFAULT_TEMPLATE, bEnable );

    bEnable = sal_True;
    SvStringsDtor* pList = GetAllFactoryURLs_Impl();
    sal_uInt16 nCount = pList->Count();
    if ( nCount > 0 )
    {
        PopupMenu* pSubMenu = new PopupMenu;
        sal_uInt16 nItemId = ID_RESET_DEFAULT_TEMPLATE + 1;
        for ( sal_uInt16 i = 0; i < nCount; ++i )
        {
            String aObjFacURL( *pList->GetObject(i) );
            String aTitle = SvFileInformationManager::GetDescription(
                INetURLObject(aObjFacURL) );
            pSubMenu->InsertItem( nItemId, aTitle,
                SvFileInformationManager::GetImage(INetURLObject(aObjFacURL), false) );
            pSubMenu->SetItemCommand( nItemId++, aObjFacURL );
            DBG_ASSERT( nItemId <= ID_RESET_DEFAULT_TEMPLATE_END, "menu item id overflow" );
        }
        pMenu->SetPopupMenu( ID_RESET_DEFAULT_TEMPLATE, pSubMenu );
    }
    else
        bEnable = sal_False;

    delete pList;
    pMenu->EnableItem( ID_RESET_DEFAULT_TEMPLATE, bEnable );

    return 1;
}

//-------------------------------------------------------------------------

IMPL_LINK( SfxOrganizeDlg_Impl, GetFocus_Impl, SfxOrganizeListBox_Impl *, pBox )

/*  [Description]

    GetFocus-Handler, is called from the Select-Handler of ListBox
    Used in the listBox that has the focus and to determine its condition.

    [Parameter]

    SfxOrganizeListBox *pBox        The calling Box
*/

{
    if(pFocusBox && pFocusBox != pBox)
        pFocusBox->SelectAll(sal_False);
    pFocusBox = pBox;
    aFilesBtn.Enable( SfxOrganizeListBox_Impl::VIEW_FILES ==
                      pFocusBox->GetViewType() );
    return 0;
}

//-------------------------------------------------------------------------

IMPL_LINK( SfxOrganizeDlg_Impl, LeftListBoxSelect_Impl, ListBox *, pBox )

/*  [Description]

    Select-Handler, is called from the Select-Handler of ListBox.
    If the mode of the Boxes are different (Document view or Template view)
    then the models are separated, otherwise joined together.

    [Parameter]

    ListBox *pBox               The calling Box
*/
{
    const SfxOrganizeListBox_Impl::DataEnum
        eViewType = pBox->GetSelectEntryPos() == 0 ?
        SfxOrganizeListBox_Impl::VIEW_TEMPLATES : SfxOrganizeListBox_Impl::VIEW_FILES;
    if(eViewType!= aLeftLb.GetViewType()) {
        aLeftLb.SetViewType(eViewType);
        if(aRightLb.GetViewType() == eViewType)
            aLeftLb.SetModel(aRightLb.GetModel());
        else {
            // Models trennen
            aLeftLb.DisconnectFromModel();
            aLeftLb.Reset();
        }
    }
    GetFocus_Impl(&aLeftLb);
    return 0;
}

//-------------------------------------------------------------------------

IMPL_LINK( SfxOrganizeDlg_Impl, RightListBoxSelect_Impl, ListBox *, pBox )

/*  [Description]

    Select-Handler, will be called by Select-Handler of the ListBox.
    If the mode of the Boxes are different (Document view or Template view)
    then the models are separated, otherwise joined together.

    [Parameter]

    ListBox *pBox               The calling Box
*/
{
    const SfxOrganizeListBox_Impl::DataEnum eViewType =
        pBox->GetSelectEntryPos() == 0 ?
        SfxOrganizeListBox_Impl::VIEW_TEMPLATES : SfxOrganizeListBox_Impl::VIEW_FILES;
    if(eViewType!= aRightLb.GetViewType())
    {
        aRightLb.SetViewType(eViewType);
        if(aLeftLb.GetViewType() == eViewType)
            aRightLb.SetModel(aLeftLb.GetModel());
        else
        {
            // Separate models
            aRightLb.DisconnectFromModel();
            aRightLb.Reset();
        }
    }
    aRightLb.GrabFocus();
    GetFocus_Impl(&aRightLb);
    return 0;
}

//-------------------------------------------------------------------------

IMPL_LINK( SfxOrganizeDlg_Impl, OnAddressTemplateClicked, Button *, pButton )
{
    (void)pButton; //unused
    svt::AddressBookSourceDialog aDialog(pDialog, ::comphelper::getProcessServiceFactory());
    aDialog.Execute();
    return 0L;
}

//-------------------------------------------------------------------------

IMPL_LINK( SfxOrganizeDlg_Impl, AddFiles_Impl, Button *, pButton )

/*  [Description]

    Handler of the button for adding files through Dialog.

    [Parameter]

    Button *                Button, triggering this Event

*/
{
    (void)pButton; //unused
    if ( pFileDlg )
        delete pFileDlg;
    pFileDlg = new sfx2::FileDialogHelper( WB_OPEN, String() );

    // add config and basic filter
    static String sOpenBracket( DEFINE_CONST_UNICODE( " (" ) );
    static String sCloseBracket( DEFINE_CONST_UNICODE( ")" ) );
    static String sConfigExt( DEFINE_CONST_UNICODE( "*.cfg" ) );
    static String sBasicExt( DEFINE_CONST_UNICODE( "*.sbl" ) );

    String sFilterName( SfxResId( RID_STR_FILTCONFIG ) );
    sFilterName += sOpenBracket;
    sFilterName += sConfigExt;
    sFilterName += sCloseBracket;
    pFileDlg->AddFilter( sFilterName, sConfigExt );

    sFilterName = String( SfxResId( RID_STR_FILTBASIC ) );
    sFilterName += sOpenBracket;
    sFilterName += sBasicExt;
    sFilterName += sCloseBracket;
    pFileDlg->AddFilter( sFilterName, sBasicExt );

    // set "All" filter as current
    pFileDlg->SetCurrentFilter( String( SfxResId( STR_SFX_FILTERNAME_ALL ) ) );

    if ( aLastDir.Len() )
        pFileDlg->SetDisplayDirectory( aLastDir );

    pFileDlg->StartExecuteModal( LINK( this, SfxOrganizeDlg_Impl, AddFilesHdl ) );

    return 0;
}

//-------------------------------------------------------------------------

IMPL_LINK( SfxOrganizeDlg_Impl, ImportHdl, sfx2::FileDialogHelper *, EMPTYARG )
{
    DBG_ASSERT( pFileDlg, "SfxOrganizeDlg_Impl::ImportHdl(): no file dialog" );

    if ( ERRCODE_NONE == pFileDlg->GetError() )
    {
        String aPath = pFileDlg->GetPath();
        INetURLObject aObj( aPath );

        // we want to keep the original extension when exporting, the file open dialog
        // always sets the extension to *.vor
        if ( pFileDlg->GetDialogType() ==
                com::sun::star::ui::dialogs::TemplateDescription::FILESAVE_SIMPLE )
        {
            if ( aObj.hasExtension() )
                aObj.removeExtension();

            aObj.setExtension( m_sExtension4Save );
            aPath = aObj.GetMainURL( INetURLObject::DECODE_TO_IURI );
        }

        aObj.removeSegment();
        aLastDir = aObj.GetMainURL( INetURLObject::DECODE_TO_IURI );

        if ( aPath.Len() && !aMgr.CopyTo( m_nRegion, m_nIndex, aPath ) )
        {
            String aText( SfxResId( STR_ERROR_COPY_TEMPLATE ) );
            aText.SearchAndReplaceAscii( "$1", aPath );
            ErrorBox( pDialog, WB_OK, aText ).Execute();
        }
    }

    return 0L;
}

//-------------------------------------------------------------------------

IMPL_LINK( SfxOrganizeDlg_Impl, ExportHdl, sfx2::FileDialogHelper *, EMPTYARG )
{
    DBG_ASSERT( pFileDlg, "SfxOrganizeDlg_Impl::ImportHdl(): no file dialog" );
    ::com::sun::star::uno::Sequence< ::rtl::OUString > aPaths;

    if ( ERRCODE_NONE == pFileDlg->GetError() )
    {
        aPaths = pFileDlg->GetMPath();
        sal_Int32 lastCount = aPaths.getLength() - 1;
        INetURLObject aObj( aPaths.getArray()[ lastCount ] );

        aObj.removeSegment();
        aLastDir = aObj.GetMainURL( INetURLObject::DECODE_TO_IURI );
    }

    sal_Int32 nCount = aPaths.getLength();
    if ( 1 == nCount )
    {
       String aPath = String( aPaths.getArray()[0] );
       if ( aPath.Len() && !aMgr.CopyFrom( pFocusBox, m_nRegion, m_nIndex, aPath ) )
       {
           String aText( SfxResId( STR_ERROR_COPY_TEMPLATE ) );
           aText.SearchAndReplaceAscii( "$1", aPath );
           ErrorBox( pDialog, WB_OK, aText ).Execute();
       }
    }
    else if ( nCount > 1 )
    {
        INetURLObject aPathObj( aPaths[0] );
        aPathObj.setFinalSlash();
        for ( sal_uInt16 i = 1; i < nCount; ++i )
        {
            if ( 1 == i )
                aPathObj.Append( aPaths[i] );
            else
                aPathObj.setName( aPaths[i] );
            String aPath = aPathObj.GetMainURL( INetURLObject::NO_DECODE );
            if ( aPath.Len() && !aMgr.CopyFrom( pFocusBox, m_nRegion, m_nIndex, aPath ) )
            {
                String aText( SfxResId( STR_ERROR_COPY_TEMPLATE ) );
                aText.SearchAndReplaceAscii( "$1", aPath );
                ErrorBox( pDialog, WB_OK, aText ).Execute();
            }
        }
    }

    return 0L;
}

//-------------------------------------------------------------------------

IMPL_LINK( SfxOrganizeDlg_Impl, AddFilesHdl, sfx2::FileDialogHelper *, EMPTYARG )
{
    if ( ERRCODE_NONE == pFileDlg->GetError() )
    {
        String aPath = pFileDlg->GetPath();
        aMgr.InsertFile( pFocusBox, aPath );
        INetURLObject aObj( aPath );
        aObj.removeSegment();
        aObj.setFinalSlash();
        aLastDir = aObj.GetMainURL( INetURLObject::DECODE_TO_IURI );
    }

    return 0L;
}

//-------------------------------------------------------------------------

short SfxTemplateOrganizeDlg::Execute()

/*  [Description]

    Overloaded Execute method; stores changes to the document templates
    (SV-Methode)

*/

{
    const short nRet = ModalDialog::Execute();
    if(RET_CANCEL != nRet)
    {
        pImp->aMgr.SaveAll(this);
        SfxTemplateDialog* pTemplDlg = SFX_APP()->GetTemplateDialog();
        if(pTemplDlg)
            pTemplDlg->Update();
    }
    return nRet;
}


//-------------------------------------------------------------------------

SfxTemplateOrganizeDlg::SfxTemplateOrganizeDlg(Window * pParent,
                                                SfxDocumentTemplates *pTempl)
:   ModalDialog( pParent, SfxResId(DLG_ORGANIZE)),
    pImp( new SfxOrganizeDlg_Impl(this, pTempl) )

/*  [Description]

    Constructor
*/
{
    FreeResource();
}

//-------------------------------------------------------------------------

SfxTemplateOrganizeDlg::~SfxTemplateOrganizeDlg()
{
    GetpApp()->RemoveAccel(&pImp->aEditAcc);
    delete pImp->pPrt;
    delete pImp;
}

/* vim:set shiftwidth=4 softtabstop=4 expandtab: */<|MERGE_RESOLUTION|>--- conflicted
+++ resolved
@@ -325,17 +325,10 @@
 
 //=========================================================================
 
-<<<<<<< HEAD
-BOOL QueryDelete_Impl(Window *pParent,      // Parent to QueryBox
-                             USHORT nId,            // Resource Id
+sal_Bool QueryDelete_Impl(Window *pParent,      // Parent to QueryBox
+                             sal_uInt16 nId,            // Resource Id
                              const String &rTemplateName)   // Name of template to be deleted
 /*  [Description]
-=======
-sal_Bool QueryDelete_Impl(Window *pParent,      // Parent der QueryBox
-                             sal_uInt16 nId,            // Resource Id
-                             const String &rTemplateName)   // Name der zu l"oschenden Vorlage
-/*  [Beschreibung]
->>>>>>> 224bd63b
 
     Delete Query
 
@@ -375,7 +368,7 @@
 
 /*  [Description]
 
-    Implementation class, the benchmark for USHORT-Array
+    Implementation class, the benchmark for sal_uInt16-Array
 */
 
 struct ImpPath_Impl
@@ -409,18 +402,10 @@
 
 //==========================================================================
 
-<<<<<<< HEAD
-/*  [Description]
-=======
-/*  [Beschreibung]
-
-    Implementierungsklasse; Darstellung einer Position in der Outline-
-    Listbox als sal_uInt16-Array; dieses beschreibt die Position jeweil
-    als relative Postion zum "ubergeordneten Eintrag
->>>>>>> 224bd63b
+/*  [Description]
 
     Implementation class, presentation of a position in the Outline-
-    Listbox ass USHORT-Array, this describes the position of each as
+    Listbox ass sal_uInt16-Array, this describes the position of each as
     Postions relative to the parent entry
 */
 class Path
@@ -478,35 +463,20 @@
 
 SvLBoxEntry *GetIndices_Impl(SvLBox *pBox,
                                SvLBoxEntry *pEntry,
-<<<<<<< HEAD
-                               USHORT &rRegion,
-                               USHORT &rOffset)
-/*  [Description]
-=======
                                sal_uInt16 &rRegion,
                                sal_uInt16 &rOffset)
-/*  [Beschreibung]
->>>>>>> 224bd63b
+/*  [Description]
 
     Region and position within a range for a template is determined.
 
     [Parameter]
 
-<<<<<<< HEAD
     SvLBox *pBox            Listbox where the event occurred
     SvLBoxEntry *pEntry     Entry whose position is to be determined
-    USHORT &rRegion         the region within the region of the
+    sal_uInt16 &rRegion         the region within the region of the
                             document template (Out-Parameter)
-    USHORT &rOffset         the position within the region of the
+    sal_uInt16 &rOffset         the position within the region of the
                             document template (Out-Parameter)
-=======
-    SvLBox *pBox            Listbox, an der das Ereignis auftrat
-    SvLBoxEntry *pEntry     Eintrag, dessen Position ermittelt werden soll
-    sal_uInt16 &rRegion         der Bereich innerhalb der Bereiche der
-                            Dokumentvorlagen (Out-Parameter)
-    sal_uInt16 &rOffset         die Position innerhalb des Bereiches
-                            Dokumentvorlagen (Out-Parameter)
->>>>>>> 224bd63b
 
 
     [Cross-references]
@@ -558,43 +528,24 @@
                                             SvLBoxEntry *pSource,
                                             SvLBoxEntry* pTarget,
                                             SvLBoxEntry *&pNewParent,
-<<<<<<< HEAD
-                                            ULONG &rIdx,
-                                            BOOL bCopy)
-/*  [Description]
-=======
                                             sal_uIntPtr &rIdx,
                                             sal_Bool bCopy)
-/*  [Beschreibung]
->>>>>>> 224bd63b
+/*  [Description]
 
     Move or copy a document templates
 
     [Parameter]
 
-<<<<<<< HEAD
     SvLBox *pSourceBox          Source Listbox, at which the event occurred
     SvLBoxEntry* pTarget        Target entry, to where it will be moved
     SvLBoxEntry *pSource        Source entry, to be copied / moved
     SvLBoxEntry *&pNewParent    the parent of the target position generated
                                 at entry (out parameter)
-    ULONG &rIdx                 Index of the target entry
-    BOOL bCopy                  Flag for Copy / Move
-
-
-    [Return value]              BOOL: Success or failure
-=======
-    SvLBox *pSourceBox          Quell-Listbox, an der das Ereignis auftrat
-    SvLBoxEntry *pSource        Quell-Eintrag, der kopiert / verschoben werden soll
-    SvLBoxEntry* pTarget        Ziel-Eintrag, auf den verschoben werden soll
-    SvLBoxEntry *&pNewParent    der Parent der an der Zielposition erzeugten
-                                Eintrags (Out-Parameter)
-    sal_uIntPtr &rIdx                 Index des Zieleintrags
-    sal_Bool bCopy                  Flag f"ur Kopieren / Verschieben
-
-
-    [Returnwert]                sal_Bool: Erfolg oder Mi"serfolg
->>>>>>> 224bd63b
+    sal_uIntPtr &rIdx                 Index of the target entry
+    sal_Bool bCopy                  Flag for Copy / Move
+
+
+    [Return value]              sal_Bool: Success or failure
 
     [Cross-references]
 
@@ -668,43 +619,24 @@
                                             SvLBoxEntry *pSource,
                                             SvLBoxEntry* pTarget,
                                             SvLBoxEntry *&pNewParent,
-<<<<<<< HEAD
-                                            ULONG &rIdx,
-                                            BOOL bCopy)
-/*  [Description]
-=======
                                             sal_uIntPtr &rIdx,
                                             sal_Bool bCopy)
-/*  [Beschreibung]
->>>>>>> 224bd63b
+/*  [Description]
 
     Move or copy document contents
 
     [Parameter]
 
-<<<<<<< HEAD
     SvLBox *pSourceBox          Source Listbox, at which the event occurred
     SvLBoxEntry* pTarget        Target entry, to where it will be moved
     SvLBoxEntry *pSource        Source entry, to be copied / moved
     SvLBoxEntry *&pNewParent    the parent of the target position generated
                                 at entry (out parameter)
-    ULONG &rIdx                 Index of the target entry
-    BOOL bCopy                  Flag for Copy / Move
-
-
-    [Return value]              BOOL: Success or failure
-=======
-    SvLBox *pSourceBox          Quell-Listbox, an der das Ereignis auftrat
-    SvLBoxEntry *pSource        Quell-Eintrag, der kopiert / verschoben werden soll
-    SvLBoxEntry* pTarget        Ziel-Eintrag, auf den verschoben werden soll
-    SvLBoxEntry *&pNewParent    der Parent der an der Zielposition erzeugten
-                                Eintrags (Out-Parameter)
-    sal_uIntPtr &rIdx                 Index des Zieleintrags
-    sal_Bool bCopy                  Flag f"ur Kopieren / Verschieben
-
-
-    [Returnwert]                sal_Bool: Erfolg oder Mi"serfolg
->>>>>>> 224bd63b
+    sal_uIntPtr &rIdx                 Index of the target entry
+    sal_Bool bCopy                  Flag for Copy / Move
+
+
+    [Return value]              sal_Bool: Success or failure
 
     [Cross-references]
 
@@ -781,13 +713,8 @@
             while(i < 2 && p[i+1] != INDEX_IGNORE)
             {
                 pChildIter = FirstChild(pParentIter);
-<<<<<<< HEAD
                 // To the index of the current level
-                for(USHORT j = 0; j < p[i]; ++j)
-=======
-                // bis zum Index der aktuellen Ebene
                 for(sal_uInt16 j = 0; j < p[i]; ++j)
->>>>>>> 224bd63b
                     pChildIter = NextSibling(pChildIter);
                 // If possible, fill in Items onDemand
                 ++i;
@@ -851,25 +778,14 @@
 
     [Parameter]
 
-<<<<<<< HEAD
     SvLBoxEntry* pTarget        Target entry, to where it will be moved
     SvLBoxEntry *pSource        Source entry, to be moved
     SvLBoxEntry *&pNewParent    the parent of the target position generated
                                 at entry (out parameter)
-    ULONG &rIdx                 Index of the target entry
-
-
-    [Return value]              BOOL: Sucess or failure
-=======
-    SvLBoxEntry* pTarget        Ziel-Eintrag, auf den verschoben werden soll
-    SvLBoxEntry *pSource        Quell-Eintrag, der verschoben werden soll
-    SvLBoxEntry *&pNewParent    der Parent der an der Zielposition erzeugten
-                                Eintrags (Out-Parameter)
-    sal_uIntPtr &rIdx                 Index des Zieleintrags
-
-
-    [Returnwert]                sal_Bool: Erfolg oder Mi"serfolg
->>>>>>> 224bd63b
+    sal_uIntPtr &rIdx                 Index of the target entry
+
+
+    [Return value]              sal_Bool: Sucess or failure
 
     [Cross-references]
 
@@ -914,37 +830,21 @@
 sal_Bool SfxOrganizeListBox_Impl::NotifyCopying(SvLBoxEntry *pTarget,
                                         SvLBoxEntry* pSource,
                                         SvLBoxEntry *&pNewParent,
-<<<<<<< HEAD
-                                        ULONG &rIdx)
-/*  [Description]
-=======
                                         sal_uIntPtr &rIdx)
-/*  [Beschreibung]
->>>>>>> 224bd63b
+/*  [Description]
 
     Notification that an item will be moved.
     (SV-Handler)
 
     [Parameter]
 
-<<<<<<< HEAD
     SvLBoxEntry* pTarget        Target entry, to where it will be copied
     SvLBoxEntry *pSource        Source entry, to be copied
     SvLBoxEntry *&pNewParent    the parent of the target position generated
                                 at entry (out parameter)
-    ULONG &rIdx                 Index of the target entry
-
-    [Return value]              BOOL: Sucess or failure
-=======
-    SvLBoxEntry* pTarget        Ziel-Eintrag, auf den kopiert werden soll
-    SvLBoxEntry *pSource        Quell-Eintrag, der kopiert werden soll
-    SvLBoxEntry *&pNewParent    der Parent der an der Zielposition erzeugten
-                                Eintrags (Out-Parameter)
-    sal_uIntPtr &rIdx                 Index des Zieleintrags
-
-
-    [Returnwert]                sal_Bool: Erfolg oder Mi"serfolg
->>>>>>> 224bd63b
+    sal_uIntPtr &rIdx                 Index of the target entry
+
+    [Return value]              sal_Bool: Sucess or failure
 
     [Cross-references]
 
@@ -1017,13 +917,8 @@
 
     [Return value]
 
-<<<<<<< HEAD
-    BOOL                TRUE:  The name in the display should be changed
-                        FALSE: The name should not be changed
-=======
-    sal_Bool                sal_True: der Name soll in der Anzeige ge"andert werden
-                            sal_False:der Name soll nicht ge"andert werden
->>>>>>> 224bd63b
+    sal_Bool            sal_True:  The name in the display should be changed
+                        sal_False: The name should not be changed
 
     [Cross-references]
     <SfxOrganizeListBox_Impl::EditingEntry(SvLBoxEntry* pEntry, const String& rText)>
@@ -1194,11 +1089,7 @@
 
     [Return value]
 
-<<<<<<< HEAD
-    USHORT             Document level
-=======
-    sal_uInt16              Die Ebene der Dokumente
->>>>>>> 224bd63b
+    sal_uInt16             Document level
 
 */
 
@@ -1359,11 +1250,7 @@
 
     [Return value]
 
-<<<<<<< HEAD
-    BOOL                     TRUE, if the name is unique, otherwise FALSE
-=======
-    sal_Bool                     sal_True, wenn der Name eindeutig ist, sonst sal_False
->>>>>>> 224bd63b
+    sal_Bool                     sal_True, if the name is unique, otherwise sal_False
 */
 
 {
@@ -1497,15 +1384,9 @@
 */
 
 {
-<<<<<<< HEAD
     DBG_ASSERT( pMgr != 0, "No Manager" );
     // Delete contents
-    SetUpdateMode(FALSE);
-=======
-    DBG_ASSERT( pMgr != 0, "kein Manager" );
-    // Inhalte l"oschen
     SetUpdateMode(sal_False);
->>>>>>> 224bd63b
     Clear();
     if ( VIEW_TEMPLATES == eViewType )
     {
@@ -1536,13 +1417,7 @@
 
     [Parameter]
 
-<<<<<<< HEAD
-    USHORT nLevel       Indicator of the level, 2 levels are allowed
-=======
-    sal_uInt16 nLevel       Angabe der Ebene, 2 Ebenen sind erlaubt
-
-    [Returnwert]
->>>>>>> 224bd63b
+    sal_uInt16 nLevel       Indicator of the level, 2 levels are allowed
 
     [Return value]
 
@@ -1575,11 +1450,7 @@
 
     [Parameter]
 
-<<<<<<< HEAD
-    USHORT nLevel       Indicator of the level, 2 levels are allowed
-=======
-    sal_uInt16 nLevel       Angabe der Ebene, 2 Ebenen sind erlaubt
->>>>>>> 224bd63b
+    sal_uInt16 nLevel       Indicator of the level, 2 levels are allowed
 
     [Return value]
 
@@ -1620,13 +1491,8 @@
 
     [Parameter]
 
-<<<<<<< HEAD
-    BOOL bOpen                     Flag: Open / Save
+    sal_Bool bOpen                     Flag: Open / Save
     const String& rFileName        Current file name as default
-=======
-    sal_Bool bOpen                      Flag: "Offnen / Speichern
-    const String& rFileName         aktueller Dateiname als Vorschlag
->>>>>>> 224bd63b
 
     [Return value]                 File name with path or empty string if
                                    users has pressed 'Cancel'
@@ -1891,14 +1757,7 @@
 
     [Parameter]
 
-<<<<<<< HEAD
-    USHORT nId                      Event ID
-=======
-    sal_uInt16 nId                      ID des Events
-
-    [R"uckgabewert]                 1: Event wurde verarbeitet,
-                                    0: Event wurde nicht verarbeitet (SV-Menu)
->>>>>>> 224bd63b
+    sal_uInt16 nId                      Event ID
 
     [Return value]                  1: Event has been processed,
                                     0: Event has not been processed (SV-Menu)
