/* -*- Mode: C++; tab-width: 4; indent-tabs-mode: nil; c-basic-offset: 4 -*- */
/*************************************************************************
 *
 * DO NOT ALTER OR REMOVE COPYRIGHT NOTICES OR THIS FILE HEADER.
 *
 * Copyright 2000, 2010 Oracle and/or its affiliates.
 *
 * OpenOffice.org - a multi-platform office productivity suite
 *
 * This file is part of OpenOffice.org.
 *
 * OpenOffice.org is free software: you can redistribute it and/or modify
 * it under the terms of the GNU Lesser General Public License version 3
 * only, as published by the Free Software Foundation.
 *
 * OpenOffice.org is distributed in the hope that it will be useful,
 * but WITHOUT ANY WARRANTY; without even the implied warranty of
 * MERCHANTABILITY or FITNESS FOR A PARTICULAR PURPOSE.  See the
 * GNU Lesser General Public License version 3 for more details
 * (a copy is included in the LICENSE file that accompanied this code).
 *
 * You should have received a copy of the GNU Lesser General Public License
 * version 3 along with OpenOffice.org.  If not, see
 * <http://www.openoffice.org/license.html>
 * for a copy of the LGPLv3 License.
 *
 ************************************************************************/

// MARKER(update_precomp.py): autogen include statement, do not remove
#include "precompiled_sfx2.hxx"
#include <basic/basmgr.hxx>
#include <basic/sbstar.hxx>

#include <svl/svdde.hxx>
#include <vcl/msgbox.hxx>
#include <svl/eitem.hxx>

#include <unotools/saveopt.hxx>
#include <unotools/misccfg.hxx>

#include "app.hrc"
#include <sfx2/app.hxx>
#include <sfx2/evntconf.hxx>
#include <sfx2/unoctitm.hxx>
#include "appdata.hxx"
#include <sfx2/viewsh.hxx>
#include <sfx2/dispatch.hxx>
#include <sfx2/printer.hxx>
#include "arrdecl.hxx"
#include "sfx2/sfxresid.hxx"
#include <sfx2/event.hxx>
#include <sfx2/mnumgr.hxx>
#include <sfx2/templdlg.hxx>
#include <sfx2/msgpool.hxx>
#include <sfx2/docfile.hxx>
#include "sfxtypes.hxx"
#include "sfxlocal.hrc"
#include <sfx2/fcontnr.hxx>
#include "nochaos.hxx"
#include <sfx2/appuno.hxx>
#include <sfx2/doctempl.hxx>
#include <sfx2/viewfrm.hxx>
#include <sfx2/objsh.hxx>
#include <sfx2/docfac.hxx>
#include "appbaslib.hxx"
#include <basic/basicmanagerrepository.hxx>

using ::basic::BasicManagerRepository;

//===================================================================
sal_Bool SfxApplication::QueryExit_Impl()
{
    sal_Bool bQuit = sal_True;

    // Does some instance, that can not be shut down, still require the app?
    if ( !bQuit )
    {
        // Not really exit, only minimize
        InfoBox aInfoBox( NULL, SfxResId(MSG_CANT_QUIT) );
        aInfoBox.Execute();
        OSL_TRACE( "QueryExit => sal_False (in use)" );
        return sal_False;
    }

    return sal_True;
}

//-------------------------------------------------------------------------

void SfxApplication::Deinitialize()
{
    if ( pAppData_Impl->bDowning )
        return;

    StarBASIC::Stop();

    // Save BASIC if possible
    BasicManager* pBasMgr = BasicManagerRepository::getApplicationBasicManager( false );
    if ( pBasMgr && pBasMgr->IsModified() )
        SaveBasicManager();

    SaveBasicAndDialogContainer();

    pAppData_Impl->bDowning = sal_True; // due to Timer from DecAliveCount and QueryExit

    DELETEZ( pAppData_Impl->pTemplates );

    // By definition there shouldn't be any open view frames when we reach
    // this method. Therefore this call makes no sense and is the source of
    // some stack traces, which we don't understand.
    // For more information see:
    pAppData_Impl->bDowning = sal_False;
    DBG_ASSERT( !SfxViewFrame::GetFirst(),
                "existing SfxViewFrame after Execute" );
    DBG_ASSERT( !SfxObjectShell::GetFirst(),
                "existing SfxObjectShell after Execute" );
    pAppData_Impl->pAppDispat->Pop( *this, SFX_SHELL_POP_UNTIL );
    pAppData_Impl->pAppDispat->Flush();
    pAppData_Impl->bDowning = sal_True;
    pAppData_Impl->pAppDispat->DoDeactivate_Impl( sal_True, NULL );

    // call derived application-exit
    Exit();

    // Release Controller and others
    // then the remaining components should alse disapear ( Beamer! )
    BasicManagerRepository::resetApplicationBasicManager();
    pAppData_Impl->pBasicManager->reset( NULL );
        // this will also delete pBasMgr

    DBG_ASSERT( pAppData_Impl->pViewFrame == 0, "active foreign ViewFrame" );

    delete[] pAppData_Impl->pInterfaces, pAppData_Impl->pInterfaces = 0;

    // free administration managers
    DELETEZ(pAppData_Impl->pAppDispat);
    SfxResId::DeleteResMgr();
    DELETEZ(pAppData_Impl->pOfaResMgr);

    // from here no SvObjects have to exists
    DELETEZ(pAppData_Impl->pMatcher);

    DELETEX(pAppData_Impl->pSlotPool);
    DELETEX(pAppData_Impl->pFactArr);
    DELETEX(pAppData_Impl->pInitLinkList);

    DELETEX(pAppData_Impl->pTbxCtrlFac);
    DELETEX(pAppData_Impl->pStbCtrlFac);
    DELETEX(pAppData_Impl->pMenuCtrlFac);
    DELETEX(pAppData_Impl->pViewFrames);
    DELETEX(pAppData_Impl->pViewShells);
    DELETEX(pAppData_Impl->pObjShells);

    //TODO/CLEANTUP
    //ReleaseArgs could be used instead!
    pAppData_Impl->pPool = NULL;
<<<<<<< HEAD
    NoChaos::ReleaseItemPool();

    delete pAppData_Impl->m_pSbxErrorHdl;
    delete pAppData_Impl->m_pSoErrorHdl;
    delete pAppData_Impl->m_pToolsErrorHdl;
#ifdef DBG_UTIL
    delete pAppData_Impl->m_pSimpleErrorHdl;
#endif
=======
    DELETEZ(pAppData_Impl->pBasicResMgr);
    DELETEZ(pAppData_Impl->pSvtResMgr);
>>>>>>> a79c6915
}

/* vim:set shiftwidth=4 softtabstop=4 expandtab: */<|MERGE_RESOLUTION|>--- conflicted
+++ resolved
@@ -154,8 +154,10 @@
     //TODO/CLEANTUP
     //ReleaseArgs could be used instead!
     pAppData_Impl->pPool = NULL;
-<<<<<<< HEAD
     NoChaos::ReleaseItemPool();
+
+    DELETEZ(pAppData_Impl->pBasicResMgr);
+    DELETEZ(pAppData_Impl->pSvtResMgr);
 
     delete pAppData_Impl->m_pSbxErrorHdl;
     delete pAppData_Impl->m_pSoErrorHdl;
@@ -163,10 +165,6 @@
 #ifdef DBG_UTIL
     delete pAppData_Impl->m_pSimpleErrorHdl;
 #endif
-=======
-    DELETEZ(pAppData_Impl->pBasicResMgr);
-    DELETEZ(pAppData_Impl->pSvtResMgr);
->>>>>>> a79c6915
 }
 
 /* vim:set shiftwidth=4 softtabstop=4 expandtab: */