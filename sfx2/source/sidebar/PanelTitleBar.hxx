--- conflicted
+++ resolved
@@ -37,10 +37,7 @@
         vcl::Window* pParentWindow,
         Panel* pPanel );
     virtual ~PanelTitleBar();
-<<<<<<< HEAD
-=======
     virtual void dispose() SAL_OVERRIDE;
->>>>>>> 0cde74f7
 
     void SetMoreOptionsCommand (
         const ::rtl::OUString& rsCommandName,
