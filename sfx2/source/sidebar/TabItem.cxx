/* -*- Mode: C++; tab-width: 4; indent-tabs-mode: nil; c-basic-offset: 4 -*- */
/*
 * This file is part of the LibreOffice project.
 *
 * This Source Code Form is subject to the terms of the Mozilla Public
 * License, v. 2.0. If a copy of the MPL was not distributed with this
 * file, You can obtain one at http://mozilla.org/MPL/2.0/.
 *
 * This file incorporates work covered by the following license notice:
 *
 *   Licensed to the Apache Software Foundation (ASF) under one or more
 *   contributor license agreements. See the NOTICE file distributed
 *   with this work for additional information regarding copyright
 *   ownership. The ASF licenses this file to you under the Apache
 *   License, Version 2.0 (the "License"); you may not use this file
 *   except in compliance with the License. You may obtain a copy of
 *   the License at http://www.apache.org/licenses/LICENSE-2.0 .
 */

#include "TabItem.hxx"

#include "DrawHelper.hxx"
#include "Paint.hxx"
#include <sfx2/sidebar/Tools.hxx>

#include <sfx2/sidebar/Theme.hxx>

using namespace css;
using namespace css::uno;

namespace sfx2 { namespace sidebar {

TabItem::TabItem (vcl::Window* pParentWindow)
    : ImageRadioButton(pParentWindow),
      mbIsLeftButtonDown(false),
      mePaintType(PT_Theme)
{
    SetStyle(GetStyle() | WB_TABSTOP | WB_DIALOGCONTROL | WB_NOPOINTERFOCUS);
    SetBackground(Theme::GetPaint(Theme::Paint_TabBarBackground).GetWallpaper());
#ifdef DEBUG
    SetText(OUString("TabItem"));
#endif
}

<<<<<<< HEAD
TabItem::~TabItem()
{
}

=======
>>>>>>> 0cde74f7
void TabItem::Paint (const Rectangle& rUpdateArea)
{
    switch(mePaintType)
    {
        case PT_Theme:
        default:
        {
            const bool bIsSelected (IsChecked());
            const bool bIsHighlighted (IsMouseOver() || HasFocus());
            DrawHelper::DrawRoundedRectangle(
                *this,
                Rectangle(Point(0,0), GetSizePixel()),
                Theme::GetInteger(Theme::Int_ButtonCornerRadius),
                bIsHighlighted||bIsSelected
                    ? Theme::GetColor(Theme::Color_TabItemBorder)
                    : Color(0xffffffff),
                bIsHighlighted
                    ? Theme::GetPaint(Theme::Paint_TabItemBackgroundHighlight)
                    : Theme::GetPaint(Theme::Paint_TabItemBackgroundNormal));

            const Image aIcon(Button::GetModeImage());
            const Size aIconSize (aIcon.GetSizePixel());
            const Point aIconLocation(
                (GetSizePixel().Width() - aIconSize.Width())/2,
                (GetSizePixel().Height() - aIconSize.Height())/2);
            DrawImage(
                aIconLocation,
                aIcon,
                IsEnabled() ? 0 : IMAGE_DRAW_DISABLE);
            break;
        }
        case PT_Native:
            Button::Paint(rUpdateArea);
            break;
    }
}

void TabItem::MouseMove (const MouseEvent& rEvent)
{
    if (rEvent.IsEnterWindow() || rEvent.IsLeaveWindow())
        Invalidate();
    ImageRadioButton::MouseMove(rEvent);
}

void TabItem::MouseButtonDown (const MouseEvent& rMouseEvent)
{
    if (rMouseEvent.IsLeft())
    {
        mbIsLeftButtonDown = true;
        CaptureMouse();
        Invalidate();
    }
}

void TabItem::MouseButtonUp (const MouseEvent& rMouseEvent)
{
    if (IsMouseCaptured())
        ReleaseMouse();

    if (rMouseEvent.IsLeft())
    {
        if (mbIsLeftButtonDown)
        {
            Check();
            Click();
            GetParent()->Invalidate();
        }
    }
    if (mbIsLeftButtonDown)
    {
        mbIsLeftButtonDown = false;
        Invalidate();
    }
}

} } // end of namespace sfx2::sidebar

/* vim:set shiftwidth=4 softtabstop=4 expandtab: */<|MERGE_RESOLUTION|>--- conflicted
+++ resolved
@@ -42,13 +42,6 @@
 #endif
 }
 
-<<<<<<< HEAD
-TabItem::~TabItem()
-{
-}
-
-=======
->>>>>>> 0cde74f7
 void TabItem::Paint (const Rectangle& rUpdateArea)
 {
     switch(mePaintType)
