--- conflicted
+++ resolved
@@ -78,11 +78,7 @@
     disposeOnce();
 }
 
-<<<<<<< HEAD
-void Deck::Dispose()
-=======
 void Deck::dispose()
->>>>>>> 0cde74f7
 {
     SharedPanelContainer aPanels;
     aPanels.swap(maPanels);
@@ -332,13 +328,6 @@
 #endif
 }
 
-<<<<<<< HEAD
-Deck::ScrollContainerWindow::~ScrollContainerWindow()
-{
-}
-
-=======
->>>>>>> 0cde74f7
 void Deck::ScrollContainerWindow::Paint (const Rectangle& rUpdateArea)
 {
     (void)rUpdateArea;
