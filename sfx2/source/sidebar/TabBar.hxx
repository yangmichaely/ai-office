/* -*- Mode: C++; tab-width: 4; indent-tabs-mode: nil; c-basic-offset: 4 -*- */
/*
 * This file is part of the LibreOffice project.
 *
 * This Source Code Form is subject to the terms of the Mozilla Public
 * License, v. 2.0. If a copy of the MPL was not distributed with this
 * file, You can obtain one at http://mozilla.org/MPL/2.0/.
 *
 * This file incorporates work covered by the following license notice:
 *
 *   Licensed to the Apache Software Foundation (ASF) under one or more
 *   contributor license agreements. See the NOTICE file distributed
 *   with this work for additional information regarding copyright
 *   ownership. The ASF licenses this file to you under the Apache
 *   License, Version 2.0 (the "License"); you may not use this file
 *   except in compliance with the License. You may obtain a copy of
 *   the License at http://www.apache.org/licenses/LICENSE-2.0 .
 */
#ifndef INCLUDED_SFX2_SOURCE_SIDEBAR_TABBAR_HXX
#define INCLUDED_SFX2_SOURCE_SIDEBAR_TABBAR_HXX

#include "DeckDescriptor.hxx"
#include "ResourceManager.hxx"

#include <vcl/menu.hxx>
#include <vcl/window.hxx>

#include <com/sun/star/frame/XFrame.hpp>
#include <boost/function.hpp>
#include <boost/tuple/tuple.hpp>
#include <boost/scoped_ptr.hpp>

class Button;
class CheckBox;
class RadioButton;

namespace sfx2 { namespace sidebar {

class FocusManager;
class TabBarConfiguration;
class TabItem;

/** The tab bar is the container for the individual tabs.
*/
class TabBar
    : public vcl::Window
{
public:
    /** DeckMenuData has entries for display name, deck id, and a flag:
         - isCurrentDeck for the deck selection data
         - isEnabled     for the show/hide menu
    */
    class DeckMenuData
    {
    public:
        ::rtl::OUString msDisplayName;
        ::rtl::OUString msDeckId;
        bool mbIsCurrentDeck;
        bool mbIsActive;
        bool mbIsEnabled;
    };
    typedef ::boost::function<void(
            const Rectangle&,
            const ::std::vector<DeckMenuData>& rMenuData)> PopupMenuProvider;
    TabBar (
        vcl::Window* pParentWindow,
        const css::uno::Reference<css::frame::XFrame>& rxFrame,
        const ::boost::function<void(const ::rtl::OUString&rsDeckId)>& rDeckActivationFunctor,
        const PopupMenuProvider& rPopupMenuProvider);
<<<<<<< HEAD
    virtual ~TabBar();
=======
    virtual ~TabBar (void);
    virtual void dispose() SAL_OVERRIDE;
>>>>>>> 0cde74f7

    virtual void Paint (const Rectangle& rUpdateArea) SAL_OVERRIDE;
    virtual void DataChanged (const DataChangedEvent& rDataChangedEvent) SAL_OVERRIDE;
    virtual bool Notify (NotifyEvent& rEvent) SAL_OVERRIDE;

    static sal_Int32 GetDefaultWidth();

    void SetDecks (
        const ResourceManager::DeckContextDescriptorContainer& rDecks);
    void HighlightDeck (const ::rtl::OUString& rsDeckId);
    void RemoveDeckHighlight ();
    void AddPopupMenuEntries (
        PopupMenu& rMenu,
        const sal_Int32 nFirstIndex);
    void AddCustomizationMenuEntries (
        PopupMenu& rMenu,
        const sal_Int32 nFirstIndex);
    const ::rtl::OUString GetDeckIdForIndex (const sal_Int32 nIndex) const;
    void ToggleHideFlag (const sal_Int32 nIndex);
    void RestoreHideFlags();

    void UpdateFocusManager (FocusManager& rFocusManager);

private:
    css::uno::Reference<css::frame::XFrame> mxFrame;
    VclPtr<CheckBox> mpMenuButton;
    class Item
    {
    public:
        DECL_LINK(HandleClick, Button*);
        VclPtr<RadioButton> mpButton;
        ::rtl::OUString msDeckId;
        ::boost::function<void(const ::rtl::OUString&rsDeckId)> maDeckActivationFunctor;
        bool mbIsHidden;
        bool mbIsHiddenByDefault;
    };
    typedef ::std::vector<Item> ItemContainer;
    ItemContainer maItems;
    const ::boost::function<void(const ::rtl::OUString&rsDeckId)> maDeckActivationFunctor;
    sal_Int32 mnMenuSeparatorY;
    PopupMenuProvider maPopupMenuProvider;

    VclPtr<RadioButton> CreateTabItem (const DeckDescriptor& rDeckDescriptor);
    Image GetItemImage (const DeckDescriptor& rDeskDescriptor) const;
    void Layout();
    void UpdateButtonIcons();

    ::boost::shared_ptr<PopupMenu> CreatePopupMenu() const;
    void ShowPopupMenu() const;
    DECL_LINK(OnToolboxClicked, void*);

};


} } // end of namespace sfx2::sidebar

#endif

/* vim:set shiftwidth=4 softtabstop=4 expandtab: */<|MERGE_RESOLUTION|>--- conflicted
+++ resolved
@@ -67,12 +67,8 @@
         const css::uno::Reference<css::frame::XFrame>& rxFrame,
         const ::boost::function<void(const ::rtl::OUString&rsDeckId)>& rDeckActivationFunctor,
         const PopupMenuProvider& rPopupMenuProvider);
-<<<<<<< HEAD
     virtual ~TabBar();
-=======
-    virtual ~TabBar (void);
     virtual void dispose() SAL_OVERRIDE;
->>>>>>> 0cde74f7
 
     virtual void Paint (const Rectangle& rUpdateArea) SAL_OVERRIDE;
     virtual void DataChanged (const DataChangedEvent& rDataChangedEvent) SAL_OVERRIDE;
