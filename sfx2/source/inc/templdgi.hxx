--- conflicted
+++ resolved
@@ -161,15 +161,9 @@
     ListBox                     aFilterLb;
     Size                        aSize;
 
-<<<<<<< HEAD
-    USHORT                      nActFamily;     // Id in the ToolBox = Position - 1
-    USHORT                      nActFilter; // FilterIdx
-    USHORT                      nAppFilter;     // Filter, which has set the application (for automatic)
-=======
-    sal_uInt16                      nActFamily; // Id in der ToolBox = Position - 1
+    sal_uInt16                      nActFamily; // Id in the ToolBox = Position - 1
     sal_uInt16                      nActFilter; // FilterIdx
-    sal_uInt16                      nAppFilter; // Filter, den die Applikation gesetzt hat (fuer automatisch)
->>>>>>> 224bd63b
+    sal_uInt16                      nAppFilter; // Filter, which has set the application (for automatic)
 
     sal_Bool                        bDontUpdate             :1,
                                 bIsWater                :1,
@@ -229,17 +223,10 @@
     void                Update_Impl();
     void                UpdateFamily_Impl();
 
-<<<<<<< HEAD
     // In which FamilyState do I have to look , in order to get the
     // information of the ith Family in the pStyleFamilies.
-    USHORT              StyleNrToInfoOffset( USHORT i );
-    USHORT              InfoOffsetToStyleNr( USHORT i );
-=======
-    // In welchem FamilyState muss ich nachsehen, um die Info der i-ten
-    // Family in der pStyleFamilies zu bekommen.
     sal_uInt16              StyleNrToInfoOffset( sal_uInt16 i );
     sal_uInt16              InfoOffsetToStyleNr( sal_uInt16 i );
->>>>>>> 224bd63b
 
     void                Notify( SfxBroadcaster& rBC, const SfxHint& rHint );
 
@@ -282,13 +269,8 @@
     // normaly for derivates from SvTreeListBoxes, but in this case the dialog handles context menus
     virtual PopupMenu*  CreateContextMenu( void );
 
-<<<<<<< HEAD
     // converts from SFX_STYLE_FAMILY Ids to 1-5
-    static USHORT       SfxFamilyIdToNId( SfxStyleFamily nFamily );
-=======
-    // Rechnet von den SFX_STYLE_FAMILY Ids auf 1-5 um
     static sal_uInt16       SfxFamilyIdToNId( SfxStyleFamily nFamily );
->>>>>>> 224bd63b
 
     void                SetAutomaticFilter();
 };
