--- conflicted
+++ resolved
@@ -25,14 +25,9 @@
 class SfxAlienWarningDialog : public MessageDialog
 {
 private:
-<<<<<<< HEAD
-    PushButton*             m_pKeepCurrentBtn;
-    PushButton*             m_pUseDefaultFormatBtn;
-    CheckBox*               m_pWarningOnBox;
-=======
     VclPtr<PushButton>             m_pKeepCurrentBtn;
+    VclPtr<PushButton>             m_pUseDefaultFormatBtn;
     VclPtr<CheckBox>               m_pWarningOnBox;
->>>>>>> 0cde74f7
 
 public:
     SfxAlienWarningDialog(vcl::Window* pParent, const OUString& _rFormatName,
