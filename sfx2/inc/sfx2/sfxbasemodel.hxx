--- conflicted
+++ resolved
@@ -1645,11 +1645,7 @@
     }
 
 private:
-<<<<<<< HEAD
     SolarMutexClearableGuard  m_aGuard;
-=======
-    ::osl::ResettableGuard< ::vos::IMutex >  m_aGuard;
->>>>>>> 4fba42e5
 };
 
 #undef css
