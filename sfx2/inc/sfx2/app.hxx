/* -*- Mode: C++; tab-width: 4; indent-tabs-mode: nil; c-basic-offset: 4 -*- */
/*************************************************************************
 *
 * DO NOT ALTER OR REMOVE COPYRIGHT NOTICES OR THIS FILE HEADER.
 *
 * Copyright 2000, 2010 Oracle and/or its affiliates.
 *
 * OpenOffice.org - a multi-platform office productivity suite
 *
 * This file is part of OpenOffice.org.
 *
 * OpenOffice.org is free software: you can redistribute it and/or modify
 * it under the terms of the GNU Lesser General Public License version 3
 * only, as published by the Free Software Foundation.
 *
 * OpenOffice.org is distributed in the hope that it will be useful,
 * but WITHOUT ANY WARRANTY; without even the implied warranty of
 * MERCHANTABILITY or FITNESS FOR A PARTICULAR PURPOSE.  See the
 * GNU Lesser General Public License version 3 for more details
 * (a copy is included in the LICENSE file that accompanied this code).
 *
 * You should have received a copy of the GNU Lesser General Public License
 * version 3 along with OpenOffice.org.  If not, see
 * <http://www.openoffice.org/license.html>
 * for a copy of the LGPLv3 License.
 *
 ************************************************************************/
#ifndef _SFXAPP_HXX
#define _SFXAPP_HXX

#include "sal/config.h"
#include "sfx2/dllapi.h"
#include "sal/types.h"
#include <tools/solar.h>
#include <tools/errcode.hxx>
#include <svl/smplhint.hxx>
#include <svl/poolitem.hxx>
#include <vcl/image.hxx>
#include <tools/ref.hxx>
#include <com/sun/star/uno/Reference.hxx>
#include <com/sun/star/script/XLibraryContainer.hpp>
#include <com/sun/star/task/XStatusIndicator.hpp>

// too many files including sfx2/app.hxx use VCL Application class but don't include the
// header file because in former times SfxApplication was derived from it
#include <vcl/svapp.hxx>

#include <sfx2/shell.hxx>
#include <vector>

class Timer;
class ApplicationEvent;
class WorkWindow;
class ISfxTemplateCommon;
class BasicManager;
class DdeService;
class GenLink;
class PrinterDialog;
class Point;
class Rectangle;
class AppSettings;
struct SfxChildWinContextFactory;
class SfxAppData_Impl;
class SfxBindings;
class SfxChildWinFactArr_Impl;
class SfxChildWindow;
class SfxDispatcher;
class SfxEventConfiguration;
class SfxEventHint;
class SfxItemSet;
class SfxMacroConfig;
class SfxMedium;
class SfxMenuCtrlFactArr_Impl;
class SfxNewFileDialog;
class SfxObjectShell;
class SfxObjectShellArr_Impl;
class SfxOptions;
class SfxProgress;
class SfxResourceManager;
class SfxSlotPool;
class SfxStbCtrlFactArr_Impl;
class SfxTbxCtrlFactArr_Impl;
class SfxTemplateDialog;
class SfxViewFrame;
class SfxViewFrameArr_Impl;
class SfxViewShell;
class SfxViewShellArr_Impl;
class StarBASIC;
class SfxWorkWindow;
class SfxFilterMatcher;
class SvUShorts;
class SfxModule;
class SfxModuleArr_Impl;
class Window;
class INetURLObject;
struct SfxConstant;
struct SfxChildWinFactory;
struct SfxMenuCtrlFactory;
struct SfxStbCtrlFactory;
struct SfxTbxCtrlFactory;
class SimpleResMgr;
class ModalDialog;
class SbxArray;
class SbxValue;

typedef ::std::vector< SfxMedium* > SfxMediumList;

namespace sfx2
{
    class SvLinkSource;
}

//====================================================================

class SfxLinkItem : public SfxPoolItem
{
    Link aLink;
public:
    virtual SfxPoolItem*     Clone( SfxItemPool* = 0 ) const
    {   return new SfxLinkItem( *this ); }
    virtual int              operator==( const SfxPoolItem& rL) const
    {   return ((SfxLinkItem&)rL).aLink == aLink; }
    SfxLinkItem( sal_uInt16 nWhichId, const Link& rValue ) : SfxPoolItem( nWhichId )
    {   aLink = rValue; }
    const Link&              GetValue() const { return aLink; }
};

//TODO/CLEANUP
//wird anscheinend nur in SfxPickList/SfxFrameLoader benutzt
DECL_OBJHINT( SfxStringHint, String );

/*
typedef SfxPoolItem* (*SfxItemCreateFunc)();
class SfxItemFactory_Impl;
class SfxItemFactoryList
{
    List aList;
public:
    ~SfxItemFactoryList();

    SfxItemFactory_Impl* GetFactory_Impl( const SvGlobalName& rName ) const;
    SfxItemFactory_Impl* GetFactory_Impl( TypeId ) const;
    const SvGlobalName* GetGlobalName( const SfxPoolItem* pItem ) const;
    SfxPoolItem* Create(
        const SvGlobalName& rName, sal_uInt16 nId, SvStream* pStrm = 0) const;
    void         RegisterItemFactory(
        const SvGlobalName& rName, SfxItemCreateFunc );
};

#define REGISTER_ITEM( ItemClass, aGlobName )                                 \
RegisterItemFactory( aGlobName, ( SfxItemCreateFunc) ItemClass::StaticType() );
*/

#ifndef SFX_DECL_OBJECTSHELL_DEFINED
#define SFX_DECL_OBJECTSHELL_DEFINED
SV_DECL_REF(SfxObjectShell)
#endif

class SfxObjectShellLock;

class SFX2_DLLPUBLIC SfxApplication: public SfxShell
{
    SAL_DLLPRIVATE static ::osl::Mutex gMutex;
    SAL_DLLPRIVATE static SfxApplication* pApp;

    SfxAppData_Impl*            pAppData_Impl;

    DECL_DLLPRIVATE_LINK(       GlobalBasicErrorHdl_Impl, StarBASIC* );
<<<<<<< HEAD
    SAL_DLLPRIVATE BOOL         SaveAll_Impl(BOOL bPrompt = FALSE, BOOL bAutoSave = FALSE);
    SAL_DLLPRIVATE short        QuerySave_Impl(SfxObjectShell &, BOOL bAutoSave = FALSE);
    SAL_DLLPRIVATE void         InitializeDisplayName_Impl();
=======
    SAL_DLLPRIVATE sal_Bool     SaveAll_Impl(sal_Bool bPrompt = sal_False, sal_Bool bAutoSave = sal_False);
    SAL_DLLPRIVATE short        QuerySave_Impl(SfxObjectShell &, sal_Bool bAutoSave = sal_False);
>>>>>>> 4fba42e5

    static SfxApplication*      Create();
    void                        Init();
    void                        Exit();
    void                        SettingsChange( sal_uInt16, const AppSettings & );
    void                        Main( );
    void                        PreInit( );
    void                        Quit();
    void                        Deinitialize();

public:
                                TYPEINFO();
                                SFX_DECL_INTERFACE(SFX_INTERFACE_SFXAPP)

                                SfxApplication();
                                ~SfxApplication();
    static SfxApplication*      GetOrCreate();

    // Resource Manager
    SfxResourceManager&         GetResourceManager() const;
    ResMgr*                     GetSfxResManager();
    SimpleResMgr*               GetSimpleResManager();
    static ResMgr*              CreateResManager( const char *pPrefix );
    SimpleResMgr*               CreateSimpleResManager();

    // DDE
    long                        DdeExecute( const String& rCmd );
    long                        DdeGetData( const String& rItem,
                                            const String& rMimeType,
                                        ::com::sun::star::uno::Any & rValue );
    long                        DdeSetData( const String& rItem,
                                            const String& rMimeType,
                                const ::com::sun::star::uno::Any & rValue );
    ::sfx2::SvLinkSource*       DdeCreateLinkSource( const String& rItem );
    sal_Bool                        InitializeDde();
    const DdeService*           GetDdeService() const;
    DdeService*                 GetDdeService();
    void                        AddDdeTopic( SfxObjectShell* );
    void                        RemoveDdeTopic( SfxObjectShell* );

    // "static" methods
    sal_uIntPtr                       LoadTemplate( SfxObjectShellLock& xDoc, const String& rFileName, sal_Bool bCopy=sal_True, SfxItemSet* pArgs = 0 );
    ::com::sun::star::uno::Reference< ::com::sun::star::task::XStatusIndicator > GetStatusIndicator() const;
    SfxTemplateDialog*          GetTemplateDialog();
    Window*                     GetTopWindow() const;

    // TODO/CLEANUP: make currently selected family a view property and so we don't need to query the status from the "TemplateCommon"
    ISfxTemplateCommon*         GetCurrentTemplateCommon( SfxBindings& );

    // members
    SfxFilterMatcher&           GetFilterMatcher();
    SfxProgress*                GetProgress() const;
    const String&               GetLastSaveDirectory() const;
    sal_uInt16                  GetFreeIndex();
    void                        ReleaseIndex(sal_uInt16 i);

    // Basic/Scripting
    static sal_Bool             IsXScriptURL( const String& rScriptURL );
    static ::rtl::OUString      ChooseScript();
    static void                 MacroOrganizer( sal_Int16 nTabId );
    static ErrCode              CallBasic( const String&, BasicManager*, SbxArray *pArgs, SbxValue *pRet );
    static ErrCode              CallAppBasic( const String& i_macroName, SbxArray* i_args = NULL, SbxValue* i_ret = NULL )
                                { return CallBasic( i_macroName, SfxApplication::GetOrCreate()->GetBasicManager(), i_args, i_ret ); }
    BasicManager*               GetBasicManager();
    com::sun::star::uno::Reference< com::sun::star::script::XLibraryContainer >
                                GetDialogContainer();
    com::sun::star::uno::Reference< com::sun::star::script::XLibraryContainer >
                                GetBasicContainer();
    StarBASIC*                  GetBasic();
<<<<<<< HEAD
    USHORT                      SaveBasicManager() const;
    USHORT                      SaveBasicAndDialogContainer() const;
    void                        EnterBasicCall();
    bool                        IsInBasicCall() const;
    void                        LeaveBasicCall();
=======
    sal_uInt16                  SaveBasicManager() const;
    sal_uInt16                  SaveBasicAndDialogContainer() const;
    void                        RegisterBasicConstants( const char *pPrefix,
                                                        const SfxConstant *pConsts,
                                                        sal_uInt16 nCount );
>>>>>>> 4fba42e5

    // misc.
    sal_Bool                        GetOptions(SfxItemSet &);
    void                        SetOptions(const SfxItemSet &);
<<<<<<< HEAD
    virtual void                Invalidate(USHORT nId = 0);
    void                        NotifyEvent(const SfxEventHint& rEvent, bool bSynchron = true );
    BOOL                        IsDowning() const;
    BOOL                        IsSecureURL( const INetURLObject &rURL, const String *pReferer ) const;
=======
    virtual void                Invalidate(sal_uInt16 nId = 0);
    void                        NotifyEvent(const SfxEventHint& rEvent, bool bSynchron = true );
    sal_Bool                        IsDowning() const;
    sal_Bool                        IsSecureURL( const INetURLObject &rURL, const String *pReferer ) const;
>>>>>>> 4fba42e5
    static SfxObjectShellRef    DocAlreadyLoaded( const String &rName,
                                                  sal_Bool bSilent,
                                                  sal_Bool bActivate,
                                                  sal_Bool bForbidVisible = sal_False,
                                                  const String* pPostStr = 0);
    void                        ResetLastDir();

    SAL_DLLPRIVATE static SfxApplication* Get() { return pApp;}
    SAL_DLLPRIVATE SfxDispatcher* GetAppDispatcher_Impl();
    SAL_DLLPRIVATE SfxDispatcher* GetDispatcher_Impl();

    SAL_DLLPRIVATE sal_Bool         QueryExit_Impl();
    SAL_DLLPRIVATE void         SetOptions_Impl(const SfxItemSet &);
    SAL_DLLPRIVATE bool         Initialize_Impl();

    SAL_DLLPRIVATE SfxAppData_Impl* Get_Impl() const { return pAppData_Impl; }

    // Object-Factories/global arrays
    SAL_DLLPRIVATE void         RegisterChildWindow_Impl(SfxModule*, SfxChildWinFactory*);
    SAL_DLLPRIVATE void         RegisterChildWindowContext_Impl(SfxModule*, sal_uInt16, SfxChildWinContextFactory*);
    SAL_DLLPRIVATE void         RegisterStatusBarControl_Impl(SfxModule*, SfxStbCtrlFactory*);
    SAL_DLLPRIVATE void         RegisterMenuControl_Impl(SfxModule*, SfxMenuCtrlFactory*);
    SAL_DLLPRIVATE void         RegisterToolBoxControl_Impl( SfxModule*, SfxTbxCtrlFactory*);
    SAL_DLLPRIVATE SfxTbxCtrlFactArr_Impl& GetTbxCtrlFactories_Impl() const;
    SAL_DLLPRIVATE SfxStbCtrlFactArr_Impl& GetStbCtrlFactories_Impl() const;
    SAL_DLLPRIVATE SfxMenuCtrlFactArr_Impl& GetMenuCtrlFactories_Impl() const;
    SAL_DLLPRIVATE SfxChildWinFactArr_Impl& GetChildWinFactories_Impl() const;
    SAL_DLLPRIVATE SfxViewFrameArr_Impl& GetViewFrames_Impl() const;
    SAL_DLLPRIVATE SfxViewShellArr_Impl& GetViewShells_Impl() const;
    SAL_DLLPRIVATE SfxObjectShellArr_Impl& GetObjectShells_Impl() const;
    SAL_DLLPRIVATE void         SetViewFrame_Impl(SfxViewFrame *pViewFrame);

    // Slot Methods
    // TODO/CLEANUP: still needed?
    SAL_DLLPRIVATE void         NewDocDirectExec_Impl(SfxRequest &);
    SAL_DLLPRIVATE void         NewDocExec_Impl(SfxRequest &);
    SAL_DLLPRIVATE void         OpenDocExec_Impl(SfxRequest &);
    SAL_DLLPRIVATE void         MiscExec_Impl(SfxRequest &);
    SAL_DLLPRIVATE void         MiscState_Impl(SfxItemSet &);
    SAL_DLLPRIVATE void         PropExec_Impl(SfxRequest &);
    SAL_DLLPRIVATE void         PropState_Impl(SfxItemSet &);
    SAL_DLLPRIVATE void         INetExecute_Impl(SfxRequest &);
    SAL_DLLPRIVATE void         INetState_Impl(SfxItemSet &);
    SAL_DLLPRIVATE void         OfaExec_Impl(SfxRequest &);
    SAL_DLLPRIVATE void         OfaState_Impl(SfxItemSet &);

    SAL_DLLPRIVATE void         SetProgress_Impl(SfxProgress *);
    SAL_DLLPRIVATE const String& GetLastDir_Impl() const;
    SAL_DLLPRIVATE void         SetLastDir_Impl( const String & );

    SAL_DLLPRIVATE void         EnterAsynchronCall_Impl();
    SAL_DLLPRIVATE bool         IsInAsynchronCall_Impl() const;
    SAL_DLLPRIVATE void         LeaveAsynchronCall_Impl();
    SAL_DLLPRIVATE void         Registrations_Impl();
    SAL_DLLPRIVATE SfxWorkWindow* GetWorkWindow_Impl(const SfxViewFrame *pFrame=0) const;

    // TODO/CLEANUP: still needed?
    SAL_DLLPRIVATE SvUShorts*   GetDisabledSlotList_Impl();
    SAL_DLLPRIVATE SfxSlotPool& GetAppSlotPool_Impl() const;
    SAL_DLLPRIVATE SfxModule*   GetModule_Impl();
    SAL_DLLPRIVATE ResMgr*      GetOffResManager_Impl();

    /* loads a branded bitmap - that can be overridden per locale */
    static bool  LoadBrandBitmap (const char* pName, BitmapEx &rBitmap);
    /** loads the application logo as used in the about dialog and impress slideshow pause screen */
    static Image GetApplicationLogo();
};

#define SFX_APP() SfxGetpApp()

//--------------------------------------------------------------------

inline SfxApplication* SfxGetpApp()
{
    return SfxApplication::GetOrCreate();
}

#endif


/* vim:set shiftwidth=4 softtabstop=4 expandtab: */<|MERGE_RESOLUTION|>--- conflicted
+++ resolved
@@ -166,14 +166,8 @@
     SfxAppData_Impl*            pAppData_Impl;
 
     DECL_DLLPRIVATE_LINK(       GlobalBasicErrorHdl_Impl, StarBASIC* );
-<<<<<<< HEAD
-    SAL_DLLPRIVATE BOOL         SaveAll_Impl(BOOL bPrompt = FALSE, BOOL bAutoSave = FALSE);
-    SAL_DLLPRIVATE short        QuerySave_Impl(SfxObjectShell &, BOOL bAutoSave = FALSE);
-    SAL_DLLPRIVATE void         InitializeDisplayName_Impl();
-=======
     SAL_DLLPRIVATE sal_Bool     SaveAll_Impl(sal_Bool bPrompt = sal_False, sal_Bool bAutoSave = sal_False);
     SAL_DLLPRIVATE short        QuerySave_Impl(SfxObjectShell &, sal_Bool bAutoSave = sal_False);
->>>>>>> 4fba42e5
 
     static SfxApplication*      Create();
     void                        Init();
@@ -243,34 +237,16 @@
     com::sun::star::uno::Reference< com::sun::star::script::XLibraryContainer >
                                 GetBasicContainer();
     StarBASIC*                  GetBasic();
-<<<<<<< HEAD
-    USHORT                      SaveBasicManager() const;
-    USHORT                      SaveBasicAndDialogContainer() const;
-    void                        EnterBasicCall();
-    bool                        IsInBasicCall() const;
-    void                        LeaveBasicCall();
-=======
     sal_uInt16                  SaveBasicManager() const;
     sal_uInt16                  SaveBasicAndDialogContainer() const;
-    void                        RegisterBasicConstants( const char *pPrefix,
-                                                        const SfxConstant *pConsts,
-                                                        sal_uInt16 nCount );
->>>>>>> 4fba42e5
 
     // misc.
     sal_Bool                        GetOptions(SfxItemSet &);
     void                        SetOptions(const SfxItemSet &);
-<<<<<<< HEAD
-    virtual void                Invalidate(USHORT nId = 0);
-    void                        NotifyEvent(const SfxEventHint& rEvent, bool bSynchron = true );
-    BOOL                        IsDowning() const;
-    BOOL                        IsSecureURL( const INetURLObject &rURL, const String *pReferer ) const;
-=======
     virtual void                Invalidate(sal_uInt16 nId = 0);
     void                        NotifyEvent(const SfxEventHint& rEvent, bool bSynchron = true );
     sal_Bool                        IsDowning() const;
     sal_Bool                        IsSecureURL( const INetURLObject &rURL, const String *pReferer ) const;
->>>>>>> 4fba42e5
     static SfxObjectShellRef    DocAlreadyLoaded( const String &rName,
                                                   sal_Bool bSilent,
                                                   sal_Bool bActivate,
