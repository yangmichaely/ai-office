--- conflicted
+++ resolved
@@ -71,11 +71,6 @@
     ucbhelper \
     utl \
     vcl \
-<<<<<<< HEAD
-    vos3 \
-=======
-    xml2 \
->>>>>>> 48b4a99c
     $(gb_STDLIBS) \
 ))
 
