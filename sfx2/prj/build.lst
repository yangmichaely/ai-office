--- conflicted
+++ resolved
@@ -1,15 +1,5 @@
 sf      sfx2    :    l10n idl basic xmlscript framework readlicense_oo shell setup_native sax SYSTRAY_GTK:libegg LIBXML2:libxml2 LIBXSLT:libxslt test NULL
 sf	sfx2									usr1	-	all	sf_mkout NULL
-<<<<<<< HEAD
-sf	sfx2\prj								nmake	-	all	sf_prj NULL
-=======
 sf	sfx2\prj								nmake	-	all	sf_prj NULL
 sf sfx2\qa\cppunit nmake - all sf_qa_cppunit NULL
-sf sfx2\qa\unoapi nmake - all sf_qa_unoapi NULL
-
-# fails on unxsoli4
-# sf      sfx2\qa\complex\standalonedocumentinfo  nmake   -       all     sf_qa_complex_standalonedocumentinfo sf_util NULL
-
-# sf      sfx2\qa\complex\framework               nmake   -       all     sf_qa_complex_framework sf_qa_complex_framework_dochelper NULL
-# sf      sfx2\qa\complex\docinfo                 nmake   -       all     sf_qa_complex_docinfo sf_util NULL
->>>>>>> a433665d
+sf sfx2\qa\unoapi nmake - all sf_qa_unoapi NULL