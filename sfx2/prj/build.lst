sf      sfx2    :    l10n idl basic xmlscript framework readlicense_oo shell setup_native sax SYSTRAY_GTK:libegg LIBXML2:libxml2 NULL
sf	sfx2									usr1	-	all	sf_mkout NULL
<<<<<<< HEAD
sf	sfx2\prj								nmake	-	all	sf_prj NULL
=======
sf	sfx2\inc								nmake	-	all	sf_inc NULL
sf	sfx2\prj								get		-	all	sf_prj NULL
sf	sfx2\mac\res							get		-	all	sf_mres NULL
sf	sfx2\source\inc							get		-	all	sf_sinc NULL
sf	sfx2\sdi								nmake	-	all	sf_sdi NULL
sf	sfx2\source\appl						nmake	-	all	sf_appl sf_sdi sf_inc NULL
sf	sfx2\source\view						nmake	-	all	sf_view sf_sdi sf_inc NULL
sf	sfx2\source\bastyp						nmake	-	all	sf_bast sf_sdi sf_inc NULL
sf	sfx2\source\config						nmake	-	all	sf_cnfg sf_sdi sf_inc NULL
sf	sfx2\source\control						nmake	-	all	sf_ctrl sf_sdi sf_inc NULL
sf	sfx2\source\dialog						nmake	-	all	sf_dlg sf_sdi sf_inc NULL
sf	sfx2\source\doc							nmake	-	all	sf_doc sf_sdi sf_inc NULL
sf	sfx2\source\layout						nmake	-	all	sf_layout sf_sdi sf_inc NULL
sf	sfx2\source\menu						nmake	-	all	sf_menu sf_sdi sf_inc NULL
sf	sfx2\source\notify						nmake	-	all	sf_noti sf_sdi sf_inc NULL
sf	sfx2\source\statbar						nmake	-	all	sf_sbar sf_sdi sf_inc NULL
sf	sfx2\source\toolbox						nmake	-	all	sf_tbox sf_sdi sf_inc NULL
sf	sfx2\source\inet						nmake	-	all	sf_inet sf_sdi sf_inc NULL
sf	sfx2\source\explorer					nmake	-	all	sf_expl sf_sdi sf_inc NULL
sf	sfx2\workben\custompanel                nmake   -   all sf_wb_custompanel NULL
sf      sfx2\util                                                               nmake   -       all     sf_util sf_appl sf_bast sf_cnfg sf_ctrl sf_dlg sf_doc sf_expl sf_inet sf_menu sf_layout sf_noti sf_sbar sf_tbox sf_view NULL
sf sfx2\qa\unoapi nmake - all sf_qa_unoapi NULL
sf  sfx2\qa\cppunit							nmake	-	all sf_qa_cppunit sf_util NULL
>>>>>>> a2e7c2e0
<|MERGE_RESOLUTION|>--- conflicted
+++ resolved
@@ -1,29 +1,3 @@
 sf      sfx2    :    l10n idl basic xmlscript framework readlicense_oo shell setup_native sax SYSTRAY_GTK:libegg LIBXML2:libxml2 NULL
 sf	sfx2									usr1	-	all	sf_mkout NULL
-<<<<<<< HEAD
 sf	sfx2\prj								nmake	-	all	sf_prj NULL
-=======
-sf	sfx2\inc								nmake	-	all	sf_inc NULL
-sf	sfx2\prj								get		-	all	sf_prj NULL
-sf	sfx2\mac\res							get		-	all	sf_mres NULL
-sf	sfx2\source\inc							get		-	all	sf_sinc NULL
-sf	sfx2\sdi								nmake	-	all	sf_sdi NULL
-sf	sfx2\source\appl						nmake	-	all	sf_appl sf_sdi sf_inc NULL
-sf	sfx2\source\view						nmake	-	all	sf_view sf_sdi sf_inc NULL
-sf	sfx2\source\bastyp						nmake	-	all	sf_bast sf_sdi sf_inc NULL
-sf	sfx2\source\config						nmake	-	all	sf_cnfg sf_sdi sf_inc NULL
-sf	sfx2\source\control						nmake	-	all	sf_ctrl sf_sdi sf_inc NULL
-sf	sfx2\source\dialog						nmake	-	all	sf_dlg sf_sdi sf_inc NULL
-sf	sfx2\source\doc							nmake	-	all	sf_doc sf_sdi sf_inc NULL
-sf	sfx2\source\layout						nmake	-	all	sf_layout sf_sdi sf_inc NULL
-sf	sfx2\source\menu						nmake	-	all	sf_menu sf_sdi sf_inc NULL
-sf	sfx2\source\notify						nmake	-	all	sf_noti sf_sdi sf_inc NULL
-sf	sfx2\source\statbar						nmake	-	all	sf_sbar sf_sdi sf_inc NULL
-sf	sfx2\source\toolbox						nmake	-	all	sf_tbox sf_sdi sf_inc NULL
-sf	sfx2\source\inet						nmake	-	all	sf_inet sf_sdi sf_inc NULL
-sf	sfx2\source\explorer					nmake	-	all	sf_expl sf_sdi sf_inc NULL
-sf	sfx2\workben\custompanel                nmake   -   all sf_wb_custompanel NULL
-sf      sfx2\util                                                               nmake   -       all     sf_util sf_appl sf_bast sf_cnfg sf_ctrl sf_dlg sf_doc sf_expl sf_inet sf_menu sf_layout sf_noti sf_sbar sf_tbox sf_view NULL
-sf sfx2\qa\unoapi nmake - all sf_qa_unoapi NULL
-sf  sfx2\qa\cppunit							nmake	-	all sf_qa_cppunit sf_util NULL
->>>>>>> a2e7c2e0
