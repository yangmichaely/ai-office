--- conflicted
+++ resolved
@@ -112,9 +112,6 @@
 #define ODFVER_012_TEXT ::rtl::OUString( RTL_CONSTASCII_USTRINGPARAM( ODFVER_012_TEXT_ASCII ) )
 #endif
 
-<<<<<<< HEAD
-/* vim:set shiftwidth=4 softtabstop=4 expandtab: */
-=======
 // filter flags
 // TODO/LATER: The flags should be part of the UNO specification
 #define SFX_FILTER_IMPORT            0x00000001L
@@ -151,4 +148,4 @@
 #define SFX_FILTER_VERSION_NONE      0
 #define SFX_FILTER_NOTINSTALLED      SFX_FILTER_MUSTINSTALL | SFX_FILTER_CONSULTSERVICE
 
->>>>>>> e2a3d487
+/* vim:set shiftwidth=4 softtabstop=4 expandtab: */