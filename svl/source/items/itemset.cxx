/* -*- Mode: C++; tab-width: 4; indent-tabs-mode: nil; c-basic-offset: 4 -*- */
/*************************************************************************
 *
 * DO NOT ALTER OR REMOVE COPYRIGHT NOTICES OR THIS FILE HEADER.
 *
 * Copyright 2000, 2010 Oracle and/or its affiliates.
 *
 * OpenOffice.org - a multi-platform office productivity suite
 *
 * This file is part of OpenOffice.org.
 *
 * OpenOffice.org is free software: you can redistribute it and/or modify
 * it under the terms of the GNU Lesser General Public License version 3
 * only, as published by the Free Software Foundation.
 *
 * OpenOffice.org is distributed in the hope that it will be useful,
 * but WITHOUT ANY WARRANTY; without even the implied warranty of
 * MERCHANTABILITY or FITNESS FOR A PARTICULAR PURPOSE.  See the
 * GNU Lesser General Public License version 3 for more details
 * (a copy is included in the LICENSE file that accompanied this code).
 *
 * You should have received a copy of the GNU Lesser General Public License
 * version 3 along with OpenOffice.org.  If not, see
 * <http://www.openoffice.org/license.html>
 * for a copy of the LGPLv3 License.
 *
 ************************************************************************/

// MARKER(update_precomp.py): autogen include statement, do not remove
#include "precompiled_svl.hxx"

#include <string.h>

#include <cstdarg>
#define _SVSTDARR_USHORTS
#define _SVSTDARR_ULONGS

#include <svl/svstdarr.hxx>
#include <svl/itemset.hxx>
#include <svl/itempool.hxx>
#include <svl/itemiter.hxx>
#include <svl/whiter.hxx>
#include <svl/nranges.hxx>
#include "whassert.hxx"

#include <tools/stream.hxx>
#include <tools/solar.h>

// STATIC DATA -----------------------------------------------------------

<<<<<<< HEAD
static const USHORT nInitCount = 10; // einzelne USHORTs => 5 Paare ohne '0'
#if OSL_DEBUG_LEVEL > 1
static ULONG nRangesCopyCount = 0;   // wie oft wurden Ranges kopiert
=======
static const sal_uInt16 nInitCount = 10; // einzelne USHORTs => 5 Paare ohne '0'
#ifdef DBG_UTIL
static sal_uLong nRangesCopyCount = 0;   // wie oft wurden Ranges kopiert
>>>>>>> e1028d92
#endif

DBG_NAME(SfxItemSet)

//========================================================================

#define NUMTYPE         sal_uInt16
#define SvNums          SvUShorts
#define SfxNumRanges    SfxUShortRanges
#include "nranges.cxx"
#undef NUMTYPE
#undef SvNums
#undef SfxNumRanges

#define NUMTYPE         sal_uLong
#define SvNums          SvULongs
#define SfxNumRanges    SfxULongRanges
#include "nranges.cxx"
#undef NUMTYPE
#undef SvNums
#undef SfxNumRanges

//========================================================================

#ifdef DBG_UTIL


const sal_Char *DbgCheckItemSet( const void* pVoid )
{
    const SfxItemSet *pSet = (const SfxItemSet*) pVoid;
    SfxWhichIter aIter( *pSet );
    sal_uInt16 nCount = 0, n = 0;
    for ( sal_uInt16 nWh = aIter.FirstWhich(); nWh; nWh = aIter.NextWhich(), ++n )
    {
        const SfxPoolItem *pItem = pSet->_aItems[n];
        if ( pItem )
        {
            ++nCount;
            DBG_ASSERT( IsInvalidItem(pItem) ||
                        pItem->Which() == 0 || pItem->Which() == nWh,
                        "SfxItemSet: invalid which-id" );
            DBG_ASSERT( IsInvalidItem(pItem) || !pItem->Which() ||
                    !SfxItemPool::IsWhich(pItem->Which()) ||
                    pSet->GetPool()->IsItemFlag(nWh, SFX_ITEM_NOT_POOLABLE) ||
                    SFX_ITEMS_NULL != pSet->GetPool()->GetSurrogate(pItem),
                    "SfxItemSet: item in set which is not in pool" );
        }

    }
    DBG_ASSERT( pSet->_nCount == nCount, "wrong SfxItemSet::nCount detected" );

    return 0;
}

#endif
// -----------------------------------------------------------------------

SfxItemSet::SfxItemSet
(
    SfxItemPool&    rPool,          /* der Pool, in dem die SfxPoolItems,
                                       welche in dieses SfxItemSet gelangen,
                                       aufgenommen werden sollen */
    sal_Bool
#ifdef DBG_UTIL
#ifdef SFX_ITEMSET_NO_DEFAULT_CTOR

                    bTotalRanges    /* komplette Pool-Ranges uebernehmen,
                                       muss auf sal_True gesetzt werden */
#endif
#endif
)
/*  [Beschreibung]

    Konstruktor fuer ein SfxItemSet mit genau den Which-Bereichen, welche
    dem angegebenen <SfxItemPool> bekannt sind.


    [Anmerkung]

    F"ur Sfx-Programmierer ein derart konstruiertes SfxItemSet kann
    keinerlei Items mit Slot-Ids als Which-Werte aufnehmen!
*/

:   _pPool( &rPool ),
    _pParent( 0 ),
    _nCount( 0 )
{
    DBG_CTOR(SfxItemSet, DbgCheckItemSet);
    DBG_ASSERTWARNING( _pPool == _pPool->GetMasterPool(), "kein Master-Pool" );
    DBG( _pChildCountCtor; *_pChildCount(this) = 0 );
//  DBG_ASSERT( bTotalRanges || abs( &bTotalRanges - this ) < 1000,
//              "please use suitable ranges" );
#ifdef DBG_UTIL
#ifdef SFX_ITEMSET_NO_DEFAULT_CTOR
    if ( !bTotalRanges )
        *(int*)0 = 0; // GPF
#endif
#endif

    _pWhichRanges = (sal_uInt16*) _pPool->GetFrozenIdRanges();
    DBG_ASSERT( _pWhichRanges, "don't create ItemSets with full range before FreezeIdRanges()" );
    if ( !_pWhichRanges )
        _pPool->FillItemIdRanges_Impl( _pWhichRanges );

    const sal_uInt16 nSize = TotalCount();
    _aItems = new const SfxPoolItem* [ nSize ];
    memset( (void*) _aItems, 0, nSize * sizeof( SfxPoolItem* ) );
}

// -----------------------------------------------------------------------

SfxItemSet::SfxItemSet( SfxItemPool& rPool, sal_uInt16 nWhich1, sal_uInt16 nWhich2 ):
    _pPool( &rPool ),
    _pParent( 0 ),
    _nCount( 0 )
{
    DBG_CTOR(SfxItemSet, DbgCheckItemSet);
    DBG_ASSERT( nWhich1 <= nWhich2, "Ungueltiger Bereich" );
    DBG_ASSERTWARNING( _pPool == _pPool->GetMasterPool(), "kein Master-Pool" );
    DBG( _pChildCountCtor; *_pChildCount(this) = 0 );

    InitRanges_Impl(nWhich1, nWhich2);
}

// -----------------------------------------------------------------------

void SfxItemSet::InitRanges_Impl(sal_uInt16 nWh1, sal_uInt16 nWh2)
{
    DBG_CHKTHIS(SfxItemSet, 0);
    _pWhichRanges = new sal_uInt16[ 3 ];
    *(_pWhichRanges+0) = nWh1;
    *(_pWhichRanges+1) = nWh2;
    *(_pWhichRanges+2) = 0;
    const sal_uInt16 nRg = nWh2 - nWh1 + 1;
    _aItems = new const SfxPoolItem* [ nRg ];
    memset( (void*) _aItems, 0, nRg * sizeof( SfxPoolItem* ) );
}

// -----------------------------------------------------------------------

void SfxItemSet::InitRanges_Impl(va_list pArgs, sal_uInt16 nWh1, sal_uInt16 nWh2, sal_uInt16 nNull)
{
    DBG_CHKTHIS(SfxItemSet, 0);

    sal_uInt16 nSize = InitializeRanges_Impl( _pWhichRanges, pArgs, nWh1, nWh2, nNull );
    _aItems = new const SfxPoolItem* [ nSize ];
    memset( (void*) _aItems, 0, sizeof( SfxPoolItem* ) * nSize );
}

// -----------------------------------------------------------------------

SfxItemSet::SfxItemSet( SfxItemPool& rPool,
                        USHORT_ARG nWh1, USHORT_ARG nWh2, USHORT_ARG nNull, ... ):
    _pPool( &rPool ),
    _pParent( 0 ),
    _pWhichRanges( 0 ),
    _nCount( 0 )
{
    DBG_CTOR(SfxItemSet, DbgCheckItemSet);
    DBG_ASSERT( nWh1 <= nWh2, "Ungueltiger Bereich" );
    DBG_ASSERTWARNING( _pPool == _pPool->GetMasterPool(), "kein Master-Pool" );
    DBG( _pChildCountCtor; *_pChildCount(this) = 0 );

    if(!nNull)
        InitRanges_Impl(
            sal::static_int_cast< sal_uInt16 >(nWh1),
            sal::static_int_cast< sal_uInt16 >(nWh2));
    else {
        va_list pArgs;
        va_start( pArgs, nNull );
        InitRanges_Impl(
            pArgs, sal::static_int_cast< sal_uInt16 >(nWh1),
            sal::static_int_cast< sal_uInt16 >(nWh2),
            sal::static_int_cast< sal_uInt16 >(nNull));
    }
}

// -----------------------------------------------------------------------

void SfxItemSet::InitRanges_Impl(const sal_uInt16 *pWhichPairTable)
{
    DBG_CHKTHIS(SfxItemSet, 0);
    #if OSL_DEBUG_LEVEL > 1
    OSL_TRACE("SfxItemSet: Ranges-CopyCount==%ul", ++nRangesCopyCount);
    #endif

    sal_uInt16 nCnt = 0;
    const sal_uInt16* pPtr = pWhichPairTable;
    while( *pPtr )
    {
        nCnt += ( *(pPtr+1) - *pPtr ) + 1;
        pPtr += 2;
    }

    _aItems = new const SfxPoolItem* [ nCnt ];
    memset( (void*) _aItems, 0, sizeof( SfxPoolItem* ) * nCnt );

    std::ptrdiff_t cnt = pPtr - pWhichPairTable +1;
    _pWhichRanges = new sal_uInt16[ cnt ];
    memcpy( _pWhichRanges, pWhichPairTable, sizeof( sal_uInt16 ) * cnt );
}


// -----------------------------------------------------------------------

SfxItemSet::SfxItemSet( SfxItemPool& rPool, const sal_uInt16* pWhichPairTable ):
    _pPool( &rPool ),
    _pParent( 0 ),
    _pWhichRanges(0),
    _nCount( 0 )
{
    DBG_CTOR(SfxItemSet, 0);
    DBG_ASSERTWARNING( _pPool == _pPool->GetMasterPool(), "kein Master-Pool" );
    DBG( _pChildCountCtor; *_pChildCount(this) = 0 );

    // pWhichPairTable == 0 ist f"ur das SfxAllEnumItemSet
    if ( pWhichPairTable )
        InitRanges_Impl(pWhichPairTable);
}

// -----------------------------------------------------------------------

SfxItemSet::SfxItemSet( const SfxItemSet& rASet ):
    _pPool( rASet._pPool ),
    _pParent( rASet._pParent ),
    _nCount( rASet._nCount )
{
    DBG_CTOR(SfxItemSet, DbgCheckItemSet);
    DBG_ASSERTWARNING( _pPool == _pPool->GetMasterPool(), "kein Master-Pool" );
    DBG( _pChildCountCtor; *_pChildCount(this) = 0 );
    DBG( ++*_pChildCount(_pParent) );

    // errechne die Anzahl von Attributen
    sal_uInt16 nCnt = 0;
    sal_uInt16* pPtr = rASet._pWhichRanges;
    while( *pPtr )
    {
        nCnt += ( *(pPtr+1) - *pPtr ) + 1;
        pPtr += 2;
    }

    _aItems = new const SfxPoolItem* [ nCnt ];

    // Attribute kopieren
    SfxItemArray ppDst = _aItems, ppSrc = rASet._aItems;
    for( sal_uInt16 n = nCnt; n; --n, ++ppDst, ++ppSrc )
        if ( 0 == *ppSrc ||                 // aktueller Default?
             IsInvalidItem(*ppSrc) ||       // Dont Care?
             IsStaticDefaultItem(*ppSrc) )  // nicht zu poolende Defaults
            // einfach Pointer kopieren
            *ppDst = *ppSrc;
        else if ( _pPool->IsItemFlag( **ppSrc, SFX_ITEM_POOLABLE ) )
        {
            // einfach Pointer kopieren und Ref-Count erh"ohen
            *ppDst = *ppSrc;
            ( (SfxPoolItem*) (*ppDst) )->AddRef();
        }
        else if ( !(*ppSrc)->Which() )
            *ppDst = (*ppSrc)->Clone();
        else
            // !IsPoolable() => via Pool zuweisen
            *ppDst = &_pPool->Put( **ppSrc );

    // dann noch die Which Ranges kopieren
    #if OSL_DEBUG_LEVEL > 1
    OSL_TRACE("SfxItemSet: Ranges-CopyCount==%ul", ++nRangesCopyCount);
    #endif
    std::ptrdiff_t cnt = pPtr - rASet._pWhichRanges+1;
    _pWhichRanges = new sal_uInt16[ cnt ];
    memcpy( _pWhichRanges, rASet._pWhichRanges, sizeof( sal_uInt16 ) * cnt);
}

// -----------------------------------------------------------------------

SfxItemSet::~SfxItemSet()
{
    DBG_DTOR(SfxItemSet, DbgCheckItemSet);
#ifdef DBG_UTIL
    DBG( DBG_ASSERT( 0 == *_pChildCount(this), "SfxItemSet: deleting parent-itemset" ) )
#endif

    sal_uInt16 nCount = TotalCount();
    if( Count() )
    {
        SfxItemArray ppFnd = _aItems;
        for( sal_uInt16 nCnt = nCount; nCnt; --nCnt, ++ppFnd )
            if( *ppFnd && !IsInvalidItem(*ppFnd) )
            {
                if( !(*ppFnd)->Which() )
                    delete (SfxPoolItem*) *ppFnd;
                else {
                    // noch mehrer Referenzen vorhanden, also nur den
                    // ReferenzCounter manipulieren
                    if ( 1 < (*ppFnd)->GetRefCount() && !IsDefaultItem(*ppFnd) )
                        (*ppFnd)->ReleaseRef();
                    else
                        if ( !IsDefaultItem(*ppFnd) )
                            // aus dem Pool loeschen
                            _pPool->Remove( **ppFnd );
                }
            }
    }

    // FIXME: could be delete[] (SfxPoolItem **)_aItems;
    delete[] _aItems;
    if ( _pWhichRanges != _pPool->GetFrozenIdRanges() )
        delete[] _pWhichRanges;
    _pWhichRanges = 0; // for invariant-testing

    DBG( --*_pChildCount(_pParent) );
    DBG( delete _pChildCount(this); _pChildCountDtor );
}

// -----------------------------------------------------------------------

sal_uInt16 SfxItemSet::ClearItem( sal_uInt16 nWhich )

// einzelnes Item oder alle Items (nWhich==0) l"oschen

{
    DBG_CHKTHIS(SfxItemSet, DbgCheckItemSet);
    if( !Count() )
        return 0;

    sal_uInt16 nDel = 0;
    SfxItemArray ppFnd = _aItems;

    if( nWhich )
    {
        const sal_uInt16* pPtr = _pWhichRanges;
        while( *pPtr )
        {
            // in diesem Bereich?
            if( *pPtr <= nWhich && nWhich <= *(pPtr+1) )
            {
                // "uberhaupt gesetzt?
                ppFnd += nWhich - *pPtr;
                if( *ppFnd )
                {
                    // wegen der Assertions ins Sub-Calls mu\s das hier sein
                    --_nCount;
                    const SfxPoolItem *pItemToClear = *ppFnd;
                    *ppFnd = 0;

                    if ( !IsInvalidItem(pItemToClear) )
                    {
                        if ( nWhich <= SFX_WHICH_MAX )
                        {
                            const SfxPoolItem& rNew = _pParent
                                    ? _pParent->Get( nWhich, sal_True )
                                    : _pPool->GetDefaultItem( nWhich );

                            Changed( *pItemToClear, rNew );
                        }
                        if ( pItemToClear->Which() )
                            _pPool->Remove( *pItemToClear );
                    }
                    ++nDel;
                }

                // gefunden => raus
                break;
            }
            ppFnd += *(pPtr+1) - *pPtr + 1;
            pPtr += 2;
        }
    }
    else
    {
        nDel = _nCount;

        sal_uInt16* pPtr = _pWhichRanges;
        while( *pPtr )
        {
            for( nWhich = *pPtr; nWhich <= *(pPtr+1); ++nWhich, ++ppFnd )
                if( *ppFnd )
                {
                    // wegen der Assertions ins Sub-Calls mu\s das hier sein
                    --_nCount;
                    const SfxPoolItem *pItemToClear = *ppFnd;
                    *ppFnd = 0;

                    if ( !IsInvalidItem(pItemToClear) )
                    {
                        if ( nWhich <= SFX_WHICH_MAX )
                        {
                            const SfxPoolItem& rNew = _pParent
                                    ? _pParent->Get( nWhich, sal_True )
                                    : _pPool->GetDefaultItem( nWhich );

                            Changed( *pItemToClear, rNew );
                        }

                        // #i32448#
                        // Take care of disabled items, too.
                        if(!pItemToClear->nWhich)
                        {
                            // item is disabled, delete it
                            delete pItemToClear;
                        }
                        else
                        {
                            // remove item from pool
                            _pPool->Remove( *pItemToClear );
                        }
                    }
                }
            pPtr += 2;
        }
    }
    return nDel;
}

// -----------------------------------------------------------------------

void SfxItemSet::ClearInvalidItems( sal_Bool bHardDefault )
{
    DBG_CHKTHIS(SfxItemSet, DbgCheckItemSet);
    sal_uInt16* pPtr = _pWhichRanges;
    SfxItemArray ppFnd = _aItems;
    if ( bHardDefault )
        while( *pPtr )
        {
            for ( sal_uInt16 nWhich = *pPtr; nWhich <= *(pPtr+1); ++nWhich, ++ppFnd )
                if ( IsInvalidItem(*ppFnd) )
                     *ppFnd = &_pPool->Put( _pPool->GetDefaultItem(nWhich) );
            pPtr += 2;
        }
    else
        while( *pPtr )
        {
            for( sal_uInt16 nWhich = *pPtr; nWhich <= *(pPtr+1); ++nWhich, ++ppFnd )
                if( IsInvalidItem(*ppFnd) )
                {
                    *ppFnd = 0;
                    --_nCount;
                }
            pPtr += 2;
        }
}

//------------------------------------------------------------------------


void SfxItemSet::InvalidateAllItems()
{
    DBG_CHKTHIS(SfxItemSet, DbgCheckItemSet);
    DBG_ASSERT( !_nCount, "Es sind noch Items gesetzt" );

    memset( (void*)_aItems, -1, ( _nCount = TotalCount() ) * sizeof( SfxPoolItem*) );
}

// -----------------------------------------------------------------------

SfxItemState SfxItemSet::GetItemState( sal_uInt16 nWhich,
                                        sal_Bool bSrchInParent,
                                        const SfxPoolItem **ppItem ) const
{
    DBG_CHKTHIS(SfxItemSet, DbgCheckItemSet);
    // suche den Bereich in dem das Which steht:
    const SfxItemSet* pAktSet = this;
    SfxItemState eRet = SFX_ITEM_UNKNOWN;
    do
    {
        SfxItemArray ppFnd = pAktSet->_aItems;
        const sal_uInt16* pPtr = pAktSet->_pWhichRanges;
        if (pPtr)
        {
            while ( *pPtr )
            {
                if ( *pPtr <= nWhich && nWhich <= *(pPtr+1) )
                {
                    // in diesem Bereich
                    ppFnd += nWhich - *pPtr;
                    if ( !*ppFnd )
                    {
                        eRet = SFX_ITEM_DEFAULT;
                        if( !bSrchInParent )
                            return eRet;  // nicht vorhanden
                        break; // JP: in den Parents weitersuchen !!!
                    }

                    if ( (SfxPoolItem*) -1 == *ppFnd )
                        // Unterschiedlich vorhanden
                        return SFX_ITEM_DONTCARE;

                    if ( (*ppFnd)->Type() == TYPE(SfxVoidItem) )
                        return SFX_ITEM_DISABLED;

                    if (ppItem)
                    {
                        #ifdef DBG_UTIL
                        const SfxPoolItem *pItem = *ppFnd;
                        DBG_ASSERT( !pItem->ISA(SfxSetItem) ||
                                0 != &((const SfxSetItem*)pItem)->GetItemSet(),
                                "SetItem without ItemSet" );
                        #endif
                        *ppItem = *ppFnd;
                    }
                    return SFX_ITEM_SET;
                }
                ppFnd += *(pPtr+1) - *pPtr + 1;
                pPtr += 2;
            }
        }
    } while( bSrchInParent && 0 != ( pAktSet = pAktSet->_pParent ));
    return eRet;
}

// -----------------------------------------------------------------------

const SfxPoolItem* SfxItemSet::Put( const SfxPoolItem& rItem, sal_uInt16 nWhich )
{
    DBG_CHKTHIS(SfxItemSet, DbgCheckItemSet);
    DBG_ASSERT( !rItem.ISA(SfxSetItem) ||
            0 != &((const SfxSetItem&)rItem).GetItemSet(),
            "SetItem without ItemSet" );
    if ( !nWhich )
        return 0; //! nur wegen Outliner-Bug
    SfxItemArray ppFnd = _aItems;
    const sal_uInt16* pPtr = _pWhichRanges;
    while( *pPtr )
    {
        if( *pPtr <= nWhich && nWhich <= *(pPtr+1) )
        {
            // in diesem Bereich
            ppFnd += nWhich - *pPtr;
            if( *ppFnd )        // schon einer vorhanden
            {
                // selbes Item bereits vorhanden?
                if ( *ppFnd == &rItem )
                    return 0;

                // wird dontcare oder disabled mit was echtem ueberschrieben?
                if ( rItem.Which() && ( IsInvalidItem(*ppFnd) || !(*ppFnd)->Which() ) )
                {
                    *ppFnd = &_pPool->Put( rItem, nWhich );
                    return *ppFnd;
                }

                // wird disabled?
                if( !rItem.Which() )
                {
                    *ppFnd = rItem.Clone(_pPool);
                    return 0;
                }
                else
                {
                    // selber Wert bereits vorhanden?
                    if ( rItem == **ppFnd )
                        return 0;

                    // den neuen eintragen, den alten austragen
                    const SfxPoolItem& rNew = _pPool->Put( rItem, nWhich );
                    const SfxPoolItem* pOld = *ppFnd;
                    *ppFnd = &rNew;
                    if(nWhich <= SFX_WHICH_MAX)
                        Changed( *pOld, rNew );
                    _pPool->Remove( *pOld );
                }
            }
            else
            {
                ++_nCount;
                if( !rItem.Which() )
                    *ppFnd = rItem.Clone(_pPool);
                else {
                    const SfxPoolItem& rNew = _pPool->Put( rItem, nWhich );
                    *ppFnd = &rNew;
                    if (nWhich <= SFX_WHICH_MAX )
                    {
                        const SfxPoolItem& rOld = _pParent
                            ? _pParent->Get( nWhich, sal_True )
                            : _pPool->GetDefaultItem( nWhich );
                        Changed( rOld, rNew );
                    }
                }
            }
            SFX_ASSERT( !_pPool->IsItemFlag(nWhich, SFX_ITEM_POOLABLE) ||
                        rItem.ISA(SfxSetItem) || **ppFnd == rItem,
                        nWhich, "putted Item unequal" );
            return *ppFnd;
        }
        ppFnd += *(pPtr+1) - *pPtr + 1;
        pPtr += 2;
    }
    return 0;
}

// -----------------------------------------------------------------------

int SfxItemSet::Put( const SfxItemSet& rSet, sal_Bool bInvalidAsDefault )
{
    DBG_CHKTHIS(SfxItemSet, DbgCheckItemSet);
    sal_Bool bRet = sal_False;
    if( rSet.Count() )
    {
        SfxItemArray ppFnd = rSet._aItems;
        const sal_uInt16* pPtr = rSet._pWhichRanges;
        while ( *pPtr )
        {
            for ( sal_uInt16 nWhich = *pPtr; nWhich <= *(pPtr+1); ++nWhich, ++ppFnd )
                if( *ppFnd )
                {
                    if ( IsInvalidItem( *ppFnd ) )
                    {
                        if ( bInvalidAsDefault )
                            bRet |= 0 != ClearItem( nWhich );
                            // gab GPF bei non.WIDs:
                            // bRet |= 0 != Put( rSet.GetPool()->GetDefaultItem(nWhich), nWhich );
                        else
                            InvalidateItem( nWhich );
                    }
                    else
                        bRet |= 0 != Put( **ppFnd, nWhich );
                }
            pPtr += 2;
        }
    }
    return bRet;
}

// -----------------------------------------------------------------------

void SfxItemSet::PutExtended
(
    const SfxItemSet&   rSet,           // Quelle der zu puttenden Items
    SfxItemState        eDontCareAs,    // was mit DontCare-Items passiert
    SfxItemState        eDefaultAs      // was mit Default-Items passiert
)

/*  [Beschreibung]

    Diese Methode "ubernimmt die Items aus 'rSet' in '*this'. Die
    Which-Bereiche in '*this', die in 'rSet' nicht vorkommen bleiben unver-
    "andert. Der Which-Bereich von '*this' bleibt auch unver"andert.

    In 'rSet' gesetzte Items werden auch in '*this*' gesetzt. Default-
    (0 Pointer) und Invalid- (-1 Pointer) Items werden je nach Parameter
    ('eDontCareAs' und 'eDefaultAs' behandelt:

    SFX_ITEM_SET:       hart auf Default des Pools gesetzt
    SFX_ITEM_DEFAULT:   gel"oscht (0 Pointer)
    SFX_ITEM_DONTCARE:  invalidiert (-1 Pointer)

    Alle anderen Werte f"ur 'eDontCareAs' und 'eDefaultAs' sind ung"ultig.
*/

{
    DBG_CHKTHIS(SfxItemSet, DbgCheckItemSet);

    // don't "optimize" with "if( rSet.Count()" because of dont-care + defaults
    SfxItemArray ppFnd = rSet._aItems;
    const sal_uInt16* pPtr = rSet._pWhichRanges;
    while ( *pPtr )
    {
        for ( sal_uInt16 nWhich = *pPtr; nWhich <= *(pPtr+1); ++nWhich, ++ppFnd )
            if( *ppFnd )
            {
                if ( IsInvalidItem( *ppFnd ) )
                {
                    // Item ist DontCare:
                    switch ( eDontCareAs )
                    {
                        case SFX_ITEM_SET:
                            Put( rSet.GetPool()->GetDefaultItem(nWhich), nWhich );
                            break;

                        case SFX_ITEM_DEFAULT:
                            ClearItem( nWhich );
                            break;

                        case SFX_ITEM_DONTCARE:
                            InvalidateItem( nWhich );
                            break;

                        default:
                            OSL_FAIL( "invalid Argument for eDontCareAs" );
                    }
                }
                else
                    // Item ist gesetzt:
                    Put( **ppFnd, nWhich );
            }
            else
            {
                // Item ist Default:
                switch ( eDefaultAs )
                {
                    case SFX_ITEM_SET:
                        Put( rSet.GetPool()->GetDefaultItem(nWhich), nWhich );
                        break;

                    case SFX_ITEM_DEFAULT:
                        ClearItem( nWhich );
                        break;

                    case SFX_ITEM_DONTCARE:
                        InvalidateItem( nWhich );
                        break;

                    default:
                        OSL_FAIL( "invalid Argument for eDefaultAs" );
                }
            }
        pPtr += 2;
    }
}

// -----------------------------------------------------------------------

void SfxItemSet::MergeRange( sal_uInt16 nFrom, sal_uInt16 nTo )
/** <H3>Description</H3>

    Expands the ranges of settable items by 'nFrom' to 'nTo'. Keeps state of
    items which are new ranges too.
*/

{
    // special case: exactly one sal_uInt16 which is already included?
    if ( nFrom == nTo && SFX_ITEM_AVAILABLE <= GetItemState(nFrom, sal_False) )
        return;

    // merge new range
    SfxUShortRanges aRanges( _pWhichRanges );
    aRanges += SfxUShortRanges( nFrom, nTo );
    SetRanges( aRanges );
}

// -----------------------------------------------------------------------

void SfxItemSet::SetRanges( const sal_uInt16 *pNewRanges )

/** <H3>Description</H3>

    Modifies the ranges of settable items. Keeps state of items which
    are new ranges too.
*/

{
    // identische Ranges?
    if ( _pWhichRanges == pNewRanges )
        return;
    const sal_uInt16* pOld = _pWhichRanges;
    const sal_uInt16* pNew = pNewRanges;
    while ( *pOld == *pNew )
    {
        if ( !*pOld && !*pNew )
            return;
        ++pOld, ++pNew;
    }

    // create new item-array (by iterating through all new ranges)
    sal_uLong        nSize = Capacity_Impl(pNewRanges);
    SfxItemArray aNewItems = new const SfxPoolItem* [ nSize ];
    sal_uInt16       n = 0, nNewCount = 0;
    if ( _nCount == 0 )
        memset( aNewItems, 0, nSize * sizeof( SfxPoolItem* ) );
    else
    {
        for ( const sal_uInt16 *pRange = pNewRanges; *pRange; pRange += 2 )
        {
            // iterate through all ids in the range
            for ( sal_uInt16 nWID = *pRange; nWID <= pRange[1]; ++nWID, ++n )
            {
                // direct move of pointer (not via pool)
                SfxItemState eState = GetItemState( nWID, sal_False, aNewItems+n );
                if ( SFX_ITEM_SET == eState )
                {
                    // increment new item count and possibly increment ref count
                    ++nNewCount;
                    aNewItems[n]->AddRef();
                }
                else if ( SFX_ITEM_DISABLED == eState )
                {
                    // put "disabled" item
                    ++nNewCount;
                    aNewItems[n] = new SfxVoidItem(0);
                }
                else if ( SFX_ITEM_DONTCARE == eState )
                {
                    ++nNewCount;
                    aNewItems[n] = (SfxPoolItem*)-1;
                }
                else
                {
                    // default
                    aNewItems[n] = 0;
                }
            }
        }
        // free old items
        sal_uInt16 nOldTotalCount = TotalCount();
        for ( sal_uInt16 nItem = 0; nItem < nOldTotalCount; ++nItem )
        {
            const SfxPoolItem *pItem = _aItems[nItem];
            if ( pItem && !IsInvalidItem(pItem) && pItem->Which() )
                _pPool->Remove(*pItem);
        }
    }

    // replace old items-array and ranges
    delete[] _aItems;
    _aItems = aNewItems;
    _nCount = nNewCount;

    if( pNewRanges == GetPool()->GetFrozenIdRanges() )
    {
        delete[] _pWhichRanges;
        _pWhichRanges = ( sal_uInt16* ) pNewRanges;
    }
    else
    {
        sal_uInt16 nCount = Count_Impl(pNewRanges) + 1;
        if ( _pWhichRanges != _pPool->GetFrozenIdRanges() )
            delete[] _pWhichRanges;
        _pWhichRanges = new sal_uInt16[ nCount ];
        memcpy( _pWhichRanges, pNewRanges, sizeof( sal_uInt16 ) * nCount );
    }
}

// -----------------------------------------------------------------------

int SfxItemSet::Set
(
    const SfxItemSet&   rSet,   /*  das SfxItemSet, dessen SfxPoolItems
                                    "ubernommen werden sollen */

    sal_Bool                bDeep   /*  sal_True (default)
                                    auch die SfxPoolItems aus den ggf. an
                                    rSet vorhandenen Parents werden direkt
                                    in das SfxItemSet "ubernommen

                                    sal_False
                                    die SfxPoolItems aus den Parents von
                                    rSet werden nicht ber"ucksichtigt */
)

/*  [Beschreibung]

    Das SfxItemSet nimmt genau die SfxPoolItems an, die auch in
    rSet gesetzt sind und im eigenen <Which-Bereich> liegen. Alle
    anderen werden entfernt. Der SfxItemPool wird dabei beibehalten,
    so da"s die "ubernommenen SfxPoolItems dabei ggf. vom SfxItemPool
    von rSet in den SfxItemPool von *this "ubernommen werden.

    SfxPoolItems, f"ur die in rSet IsInvalidItem() == sal_True gilt,
    werden als Invalid-Item "ubernommen.


    [R"uckgabewert]

    int                             sal_True
                                    es wurden SfxPoolItems "ubernommen

                                    sal_False
                                    es wurden keine SfxPoolItems "ubernommen,
                                    da z.B. die Which-Bereiche der SfxItemSets
                                    keine Schnittmenge haben oder in der
                                    Schnittmenge keine SfxPoolItems in rSet
                                    gesetzt sind

*/

{
    DBG_CHKTHIS(SfxItemSet, DbgCheckItemSet);
    int bRet = sal_False;
    if ( _nCount )
        ClearItem();
    if ( bDeep )
    {
        SfxWhichIter aIter(*this);
        sal_uInt16 nWhich = aIter.FirstWhich();
        while ( nWhich )
        {
            const SfxPoolItem* pItem;
            if( SFX_ITEM_SET == rSet.GetItemState( nWhich, sal_True, &pItem ) )
                bRet |= 0 != Put( *pItem, pItem->Which() );
            nWhich = aIter.NextWhich();
        }
    }
    else
        bRet = Put(rSet, sal_False);

    return bRet;
}

//------------------------------------------------------------------------

const SfxPoolItem* SfxItemSet::GetItem
(
    sal_uInt16              nId,            // Slot-Id oder Which-Id des Items
    sal_Bool                bSrchInParent,  // sal_True: auch in Parent-ItemSets suchen
    TypeId              aItemType       // != 0 =>  RTTI Pruefung mit Assertion
)   const

/*  [Beschreibung]

    Mit dieser Methode wird der Zugriff auf einzelne Items im
    SfxItemSet wesentlich vereinfacht. Insbesondere wird die Typpr"ufung
    (per Assertion) durchgef"uhrt, wodurch die Applikations-Sourcen
    wesentlich "ubersichtlicher werden. In der PRODUCT-Version wird
    eine 0 zur"uckgegeben, wenn das gefundene Item nicht von der
    angegebenen Klasse ist. Ist kein Item mit der Id 'nWhich' in dem ItemSet,
    so wird 0 zurueckgegeben.
*/

{
    // ggf. in Which-Id umrechnen
    sal_uInt16 nWhich = GetPool()->GetWhich(nId);

    // ist das Item gesetzt oder bei bDeep==sal_True verf"ugbar?
    const SfxPoolItem *pItem = 0;
    SfxItemState eState = GetItemState( nWhich, bSrchInParent, &pItem );
    if ( bSrchInParent && SFX_ITEM_AVAILABLE == eState &&
         nWhich <= SFX_WHICH_MAX )
        pItem = &_pPool->GetDefaultItem(nWhich);
    if ( pItem )
    {
        // stimmt der Typ "uberein?
        if ( !aItemType || pItem->IsA(aItemType) )
            return pItem;

        // sonst Fehler melden
        OSL_FAIL( "invalid argument type" );
    }

    // kein Item gefunden oder falschen Typ gefunden
    return 0;
}


//------------------------------------------------------------------------


const SfxPoolItem& SfxItemSet::Get( sal_uInt16 nWhich, sal_Bool bSrchInParent) const
{
    DBG_CHKTHIS(SfxItemSet, DbgCheckItemSet);
    // suche den Bereich in dem das Which steht:
    const SfxItemSet* pAktSet = this;
    do
    {
        if( pAktSet->Count() )
        {
            SfxItemArray ppFnd = pAktSet->_aItems;
            const sal_uInt16* pPtr = pAktSet->_pWhichRanges;
            while( *pPtr )
            {
                if( *pPtr <= nWhich && nWhich <= *(pPtr+1) )
                {
                    // in diesem Bereich
                    ppFnd += nWhich - *pPtr;
                    if( *ppFnd )
                    {
                        if( (SfxPoolItem*)-1 == *ppFnd ) {
                            //?MI: folgender code ist Doppelt (unten)
                            SFX_ASSERT(_pPool, nWhich, "kein Pool, aber Status uneindeutig");
                            //!((SfxAllItemSet *)this)->aDefault.SetWhich(nWhich);
                            //!return aDefault;
                            return _pPool->GetDefaultItem( nWhich );
                        }
#ifdef DBG_UTIL
                        const SfxPoolItem *pItem = *ppFnd;
                        DBG_ASSERT( !pItem->ISA(SfxSetItem) ||
                                0 != &((const SfxSetItem*)pItem)->GetItemSet(),
                                "SetItem without ItemSet" );
                        if ( pItem->ISA(SfxVoidItem) || !pItem->Which() )
                            DBG_WARNING( "SFX_WARNING: Getting disabled Item" );
#endif
                        return **ppFnd;
                    }
                    break;          // dann beim Parent suchen
                }
                ppFnd += *(pPtr+1) - *pPtr + 1;
                pPtr += 2;
            }
        }
// bis zum Ende vom Such-Bereich: was nun ? zum Parent, oder Default ??
//      if( !*pPtr )            // bis zum Ende vom Such-Bereich ?
//      break;
    } while( bSrchInParent && 0 != ( pAktSet = pAktSet->_pParent ));

    // dann das Default vom Pool holen und returnen
    SFX_ASSERT(_pPool, nWhich, "kein Pool, aber Status uneindeutig");
    const SfxPoolItem *pItem = &_pPool->GetDefaultItem( nWhich );
    DBG_ASSERT( !pItem->ISA(SfxSetItem) ||
            0 != &((const SfxSetItem*)pItem)->GetItemSet(),
            "SetItem without ItemSet" );
    return *pItem;
}

    // Notification-Callback
// -----------------------------------------------------------------------

void SfxItemSet::Changed( const SfxPoolItem&, const SfxPoolItem& )
{
    DBG_CHKTHIS(SfxItemSet, DbgCheckItemSet);
}

// -----------------------------------------------------------------------

sal_uInt16 SfxItemSet::TotalCount() const
{
    DBG_CHKTHIS(SfxItemSet, 0); // wird im Ctor benutzt bevor vollst. init.
    sal_uInt16 nRet = 0;
    sal_uInt16* pPtr = _pWhichRanges;
    while( *pPtr )
    {
        nRet += ( *(pPtr+1) - *pPtr ) + 1;
        pPtr += 2;
    }
    return nRet;
}
// -----------------------------------------------------------------------

// behalte nur die Items, die auch in rSet enthalten sein (Wert egal)

void SfxItemSet::Intersect( const SfxItemSet& rSet )
{
    DBG_CHKTHIS(SfxItemSet, DbgCheckItemSet);
    DBG_ASSERT(_pPool, "nicht implementiert ohne Pool");
    if( !Count() )       // gar keine gesetzt ?
        return;

    // loesche alle Items, die im rSet nicht mehr vorhanden sind
    if( !rSet.Count() )
    {
        ClearItem();        // alles loeschen
        return;
    }

    // teste mal, ob sich die Which-Bereiche unterscheiden.
    sal_Bool bEqual = sal_True;
    sal_uInt16* pWh1 = _pWhichRanges;
    sal_uInt16* pWh2 = rSet._pWhichRanges;
    sal_uInt16 nSize = 0;

    for( sal_uInt16 n = 0; *pWh1 && *pWh2; ++pWh1, ++pWh2, ++n )
    {
        if( *pWh1 != *pWh2 )
        {
            bEqual = sal_False;
            break;
        }
        if( n & 1 )
            nSize += ( *(pWh1) - *(pWh1-1) ) + 1;
    }
    bEqual = *pWh1 == *pWh2;        // auch die 0 abpruefen

    // sind die Bereiche identisch, ist es einfacher zu handhaben !
    if( bEqual )
    {
        SfxItemArray ppFnd1 = _aItems;
        SfxItemArray ppFnd2 = rSet._aItems;

        for( ; nSize; --nSize, ++ppFnd1, ++ppFnd2 )
            if( *ppFnd1 && !*ppFnd2 )
            {
                // aus dem Pool loeschen
                if( !IsInvalidItem( *ppFnd1 ) )
                {
                    sal_uInt16 nWhich = (*ppFnd1)->Which();
                    if(nWhich <= SFX_WHICH_MAX)
                    {
                        const SfxPoolItem& rNew = _pParent
                            ? _pParent->Get( nWhich, sal_True )
                            : _pPool->GetDefaultItem( nWhich );

                        Changed( **ppFnd1, rNew );
                    }
                    _pPool->Remove( **ppFnd1 );
                }
                *ppFnd1 = 0;
                --_nCount;
            }
    }
    else
    {
        SfxItemIter aIter( *this );
        const SfxPoolItem* pItem = aIter.GetCurItem();
        while( sal_True )
        {
            sal_uInt16 nWhich = IsInvalidItem( pItem )
                                ? GetWhichByPos( aIter.GetCurPos() )
                                : pItem->Which();
            if( 0 == rSet.GetItemState( nWhich, sal_False ) )
                ClearItem( nWhich );        // loeschen
            if( aIter.IsAtEnd() )
                break;
            pItem = aIter.NextItem();
        }
    }
}

// -----------------------------------------------------------------------

void SfxItemSet::Differentiate( const SfxItemSet& rSet )
{
    DBG_CHKTHIS(SfxItemSet, DbgCheckItemSet);
    if( !Count() || !rSet.Count() )  // gar keine gesetzt ?
        return;

    // teste mal, ob sich die Which-Bereiche unterscheiden.
    sal_Bool bEqual = sal_True;
    sal_uInt16* pWh1 = _pWhichRanges;
    sal_uInt16* pWh2 = rSet._pWhichRanges;
    sal_uInt16 nSize = 0;

    for( sal_uInt16 n = 0; *pWh1 && *pWh2; ++pWh1, ++pWh2, ++n )
    {
        if( *pWh1 != *pWh2 )
        {
            bEqual = sal_False;
            break;
        }
        if( n & 1 )
            nSize += ( *(pWh1) - *(pWh1-1) ) + 1;
    }
    bEqual = *pWh1 == *pWh2;        // auch die 0 abpruefen

    // sind die Bereiche identisch, ist es einfacher zu handhaben !
    if( bEqual )
    {
        SfxItemArray ppFnd1 = _aItems;
        SfxItemArray ppFnd2 = rSet._aItems;

        for( ; nSize; --nSize, ++ppFnd1, ++ppFnd2 )
            if( *ppFnd1 && *ppFnd2 )
            {
                // aus dem Pool loeschen
                if( !IsInvalidItem( *ppFnd1 ) )
                {
                    sal_uInt16 nWhich = (*ppFnd1)->Which();
                    if(nWhich <= SFX_WHICH_MAX)
                    {
                        const SfxPoolItem& rNew = _pParent
                            ? _pParent->Get( nWhich, sal_True )
                            : _pPool->GetDefaultItem( nWhich );

                        Changed( **ppFnd1, rNew );
                    }
                    _pPool->Remove( **ppFnd1 );
                }
                *ppFnd1 = 0;
                --_nCount;
            }
    }
    else
    {
        SfxItemIter aIter( *this );
        const SfxPoolItem* pItem = aIter.GetCurItem();
        while( sal_True )
        {
            sal_uInt16 nWhich = IsInvalidItem( pItem )
                                ? GetWhichByPos( aIter.GetCurPos() )
                                : pItem->Which();
            if( SFX_ITEM_SET == rSet.GetItemState( nWhich, sal_False ) )
                ClearItem( nWhich );        // loeschen
            if( aIter.IsAtEnd() )
                break;
            pItem = aIter.NextItem();
        }

    }
}

// -----------------------------------------------------------------------
/* Entscheidungstabelle fuer MergeValue[s]

Grundsaetze:
    1. Ist der Which-Wert im 1.Set "unknown", dann folgt niemals eine Aktion.
    2. Ist der Which-Wert im 2.Set "unknown", dann gilt er als "default".
    3. Es gelten fuer Vergleiche die Werte der "default"-Items.

1.-Item     2.-Item     Values  bIgnoreDefs     Remove      Assign      Add

set         set         ==      sal_False           -           -           -
default     set         ==      sal_False           -           -           -
dontcare    set         ==      sal_False           -           -           -
unknown     set         ==      sal_False           -           -           -
set         default     ==      sal_False           -           -           -
default     default     ==      sal_False           -           -           -
dontcare    default     ==      sal_False           -           -           -
unknown     default     ==      sal_False           -           -           -
set         dontcare    ==      sal_False           1.-Item     -1          -
default     dontcare    ==      sal_False           -           -1          -
dontcare    dontcare    ==      sal_False           -           -           -
unknown     dontcare    ==      sal_False           -           -           -
set         unknown     ==      sal_False           1.-Item     -1          -
default     unknown     ==      sal_False           -           -           -
dontcare    unknown     ==      sal_False           -           -           -
unknown     unknown     ==      sal_False           -           -           -

set         set         !=      sal_False           1.-Item     -1          -
default     set         !=      sal_False           -           -1          -
dontcare    set         !=      sal_False           -           -           -
unknown     set         !=      sal_False           -           -           -
set         default     !=      sal_False           1.-Item     -1          -
default     default     !=      sal_False           -           -           -
dontcare    default     !=      sal_False           -           -           -
unknown     default     !=      sal_False           -           -           -
set         dontcare    !=      sal_False           1.-Item     -1          -
default     dontcare    !=      sal_False           -           -1          -
dontcare    dontcare    !=      sal_False           -           -           -
unknown     dontcare    !=      sal_False           -           -           -
set         unknown     !=      sal_False           1.-Item     -1          -
default     unknown     !=      sal_False           -           -           -
dontcare    unknown     !=      sal_False           -           -           -
unknown     unknown     !=      sal_False           -           -           -

set         set         ==      sal_True            -           -           -
default     set         ==      sal_True            -           2.-Item     2.-Item
dontcare    set         ==      sal_True            -           -           -
unknown     set         ==      sal_True            -           -           -
set         default     ==      sal_True            -           -           -
default     default     ==      sal_True            -           -           -
dontcare    default     ==      sal_True            -           -           -
unknown     default     ==      sal_True            -           -           -
set         dontcare    ==      sal_True            -           -           -
default     dontcare    ==      sal_True            -           -1          -
dontcare    dontcare    ==      sal_True            -           -           -
unknown     dontcare    ==      sal_True            -           -           -
set         unknown     ==      sal_True            -           -           -
default     unknown     ==      sal_True            -           -           -
dontcare    unknown     ==      sal_True            -           -           -
unknown     unknown     ==      sal_True            -           -           -

set         set         !=      sal_True            1.-Item     -1          -
default     set         !=      sal_True            -           2.-Item     2.-Item
dontcare    set         !=      sal_True            -           -           -
unknown     set         !=      sal_True            -           -           -
set         default     !=      sal_True            -           -           -
default     default     !=      sal_True            -           -           -
dontcare    default     !=      sal_True            -           -           -
unknown     default     !=      sal_True            -           -           -
set         dontcare    !=      sal_True            1.-Item     -1          -
default     dontcare    !=      sal_True            -           -1          -
dontcare    dontcare    !=      sal_True            -           -           -
unknown     dontcare    !=      sal_True            -           -           -
set         unknown     !=      sal_True            -           -           -
default     unknown     !=      sal_True            -           -           -
dontcare    unknown     !=      sal_True            -           -           -
unknown     unknown     !=      sal_True            -           -           -
*/


static void MergeItem_Impl( SfxItemPool *_pPool, sal_uInt16 &rCount,
                            const SfxPoolItem **ppFnd1, const SfxPoolItem *pFnd2,
                            sal_Bool bIgnoreDefaults )
{
    DBG_ASSERT( ppFnd1 != 0, "Merging to 0-Item" );

    // 1. Item ist default?
    if ( !*ppFnd1 )
    {
        if ( IsInvalidItem(pFnd2) )
            // Entscheidungstabelle: default, dontcare, egal, egal
            *ppFnd1 = (SfxPoolItem*) -1;

        else if ( pFnd2 && !bIgnoreDefaults &&
                  _pPool->GetDefaultItem(pFnd2->Which()) != *pFnd2 )
            // Entscheidungstabelle: default, set, !=, sal_False
            *ppFnd1 = (SfxPoolItem*) -1;

        else if ( pFnd2 && bIgnoreDefaults )
            // Entscheidungstabelle: default, set, egal, sal_True
            *ppFnd1 = &_pPool->Put( *pFnd2 );

        if ( *ppFnd1 )
            ++rCount;
    }

    // 1. Item ist gesetzt?
    else if ( !IsInvalidItem(*ppFnd1) )
    {
        if ( !pFnd2 )
        {
            // 2. Item ist default
            if ( !bIgnoreDefaults &&
                 **ppFnd1 != _pPool->GetDefaultItem((*ppFnd1)->Which()) )
            {
                // Entscheidungstabelle: set, default, !=, sal_False
                _pPool->Remove( **ppFnd1 );
                *ppFnd1 = (SfxPoolItem*) -1;
            }
        }
        else if ( IsInvalidItem(pFnd2) )
        {
            // 2. Item ist dontcare
            if ( !bIgnoreDefaults ||
                 **ppFnd1 != _pPool->GetDefaultItem( (*ppFnd1)->Which()) )
            {
                // Entscheidungstabelle: set, dontcare, egal, sal_False
                // oder:                 set, dontcare, !=, sal_True
                _pPool->Remove( **ppFnd1 );
                *ppFnd1 = (SfxPoolItem*) -1;
            }
        }
        else
        {
            // 2. Item ist gesetzt
            if ( **ppFnd1 != *pFnd2 )
            {
                // Entscheidungstabelle: set, set, !=, egal
                _pPool->Remove( **ppFnd1 );
                *ppFnd1 = (SfxPoolItem*) -1;
            }
        }
    }
}

// -----------------------------------------------------------------------

void SfxItemSet::MergeValues( const SfxItemSet& rSet, sal_Bool bIgnoreDefaults )
{
    // Achtung!!! Bei Aenderungen/Bugfixes immer obenstehende Tabelle pflegen!
    DBG_CHKTHIS(SfxItemSet, DbgCheckItemSet);
    DBG_ASSERT( GetPool() == rSet.GetPool(), "MergeValues mit verschiedenen Pools" );

    // teste mal, ob sich die Which-Bereiche unterscheiden.
    sal_Bool bEqual = sal_True;
    sal_uInt16* pWh1 = _pWhichRanges;
    sal_uInt16* pWh2 = rSet._pWhichRanges;
    sal_uInt16 nSize = 0;

    for( sal_uInt16 n = 0; *pWh1 && *pWh2; ++pWh1, ++pWh2, ++n )
    {
        if( *pWh1 != *pWh2 )
        {
            bEqual = sal_False;
            break;
        }
        if( n & 1 )
            nSize += ( *(pWh1) - *(pWh1-1) ) + 1;
    }
    bEqual = *pWh1 == *pWh2; // auch die 0 abpruefen

    // sind die Bereiche identisch, ist es effizieter zu handhaben !
    if( bEqual )
    {
        SfxItemArray ppFnd1 = _aItems;
        SfxItemArray ppFnd2 = rSet._aItems;

        for( ; nSize; --nSize, ++ppFnd1, ++ppFnd2 )
            MergeItem_Impl( _pPool, _nCount, ppFnd1, *ppFnd2, bIgnoreDefaults );
    }
    else
    {
        SfxWhichIter aIter( rSet );
        register sal_uInt16 nWhich;
        while( 0 != ( nWhich = aIter.NextWhich() ) )
        {
            const SfxPoolItem* pItem = 0;
            rSet.GetItemState( nWhich, sal_True, &pItem );
            if( !pItem )
            {
                // nicht gesetzt, also default
                if ( !bIgnoreDefaults )
                    MergeValue( rSet.GetPool()->GetDefaultItem( nWhich ), bIgnoreDefaults );
            }
            else if( IsInvalidItem( pItem ) )
                // dont care
                InvalidateItem( nWhich );
            else
                MergeValue( *pItem, bIgnoreDefaults );
        }
    }
}

// -----------------------------------------------------------------------

void SfxItemSet::MergeValue( const SfxPoolItem& rAttr, sal_Bool bIgnoreDefaults )
{
    DBG_CHKTHIS(SfxItemSet, DbgCheckItemSet);
    SfxItemArray ppFnd = _aItems;
    const sal_uInt16* pPtr = _pWhichRanges;
    const sal_uInt16 nWhich = rAttr.Which();
    while( *pPtr )
    {
        // in diesem Bereich?
        if( *pPtr <= nWhich && nWhich <= *(pPtr+1) )
        {
            ppFnd += nWhich - *pPtr;
            MergeItem_Impl( _pPool, _nCount, ppFnd, &rAttr, bIgnoreDefaults );
            break;
        }
        ppFnd += *(pPtr+1) - *pPtr + 1;
        pPtr += 2;
    }
}

// -----------------------------------------------------------------------

void SfxItemSet::InvalidateItem( sal_uInt16 nWhich )
{
    DBG_CHKTHIS(SfxItemSet, DbgCheckItemSet);
    SfxItemArray ppFnd = _aItems;
    const sal_uInt16* pPtr = _pWhichRanges;
    while( *pPtr )
    {
        if( *pPtr <= nWhich && nWhich <= *(pPtr+1) )
        {
            // in diesem Bereich
            ppFnd += nWhich - *pPtr;

            if( *ppFnd )    // bei mir gesetzt
            {
                if( (SfxPoolItem*)-1 != *ppFnd )        // noch nicht dontcare !
                {
                    _pPool->Remove( **ppFnd );
                    *ppFnd = (SfxPoolItem*)-1;
                }
            }
            else
            {
                *ppFnd = (SfxPoolItem*)-1;
                ++_nCount;
            }
            break;
        }
        ppFnd += *(pPtr+1) - *pPtr + 1;
        pPtr += 2;
    }
}

// -----------------------------------------------------------------------

sal_uInt16 SfxItemSet::GetWhichByPos( sal_uInt16 nPos ) const
{
    DBG_CHKTHIS(SfxItemSet, DbgCheckItemSet);
    sal_uInt16 n = 0;
    sal_uInt16* pPtr  = _pWhichRanges;
    while( *pPtr )
    {
        n = ( *(pPtr+1) - *pPtr ) + 1;
        if( nPos < n )
            return *(pPtr)+nPos;
        nPos = nPos - n;
        pPtr += 2;
    }
    DBG_ASSERT( sal_False, "Hier sind wir falsch" );
    return 0;
}

// -----------------------------------------------------------------------

SvStream &SfxItemSet::Store
(
    SvStream&   rStream,        // Zielstream f"ur normale Items
    bool        bDirect         // TRUE: Items direkt speicher, FALSE: Surrogate
)   const

/*  [Beschreibung]

    Speichert die <SfxItemSet>-Instanz in den angegebenen Stream. Dabei
    werden die Surrorage der gesetzten <SfxPoolItem>s bzw. ('bDirect==sal_True')
    die gesetzten Items selbst wie folgt im Stream abgelegt:

            sal_uInt16              (Count) Anzahl der gesetzten Items
    Count*  _pPool->StoreItem()  siehe <SfxItemPool::StoreItem()const>


    [Querverweise]

    <SfxItemSet::Load(SvStream&,sal_Bool,const SfxItemPool*)>
*/

{
    DBG_CHKTHIS(SfxItemSet, DbgCheckItemSet);
    DBG_ASSERT( _pPool, "Kein Pool" );
    DBG_ASSERTWARNING( _pPool == _pPool->GetMasterPool(), "kein Master-Pool" );

    // Position des Counts merken, um ggf. zu korrigieren
    sal_uLong nCountPos = rStream.Tell();
    rStream << _nCount;

    // wenn nichts zu speichern ist, auch keinen ItemIter aufsetzen!
    if ( _nCount )
    {
        // mitz"ahlen wieviel Items tats"achlich gespeichert werden
        sal_uInt16 nWrittenCount = 0;  // Anzahl in 'rStream' gestreamter Items

        // "uber alle gesetzten Items iterieren
        SfxItemIter aIter(*this);
        for ( const SfxPoolItem *pItem = aIter.FirstItem();
              pItem;
              pItem = aIter.NextItem() )
        {
            // Item (ggf. als Surrogat) via Pool speichern lassen
            DBG_ASSERT( !IsInvalidItem(pItem), "can't store invalid items" );
            if ( !IsInvalidItem(pItem) &&
                 _pPool->StoreItem( rStream, *pItem, bDirect ) )
                // Item wurde in 'rStream' gestreamt
                ++nWrittenCount;
        };

        // weniger geschrieben als enthalten (z.B. altes Format)
        if ( nWrittenCount != _nCount )
        {
            // tats"achlichen Count im Stream ablegen
            sal_uLong nPos = rStream.Tell();
            rStream.Seek( nCountPos );
            rStream << nWrittenCount;
            rStream.Seek( nPos );
        }
    }

    return rStream;
}

// -----------------------------------------------------------------------

SvStream &SfxItemSet::Load
(
    SvStream&           rStream,    //  Stream, aus dem geladen werden soll

    bool                bDirect,    /*  TRUE
                                        Items werden direkt aus dem Stream
                                        gelesen, nicht "uber Surrogate

                                        sal_False (default)
                                        Items werden "uber Surrogate gelesen */

    const SfxItemPool*  pRefPool    /*  Pool, der die Surrogate aufl"osen kann
                                        (z.B. zum Einf"ugen von Dokumenten) */
)

/*  [Beschreibung]

    Diese Methode l"adt ein <SfxItemSet> aus einem Stream. Falls der
    <SfxItemPool> ohne Ref-Counts geladen wurde, werden die geladenen
    Item-Referenzen in den Items hochgez"ahlt, ansonsten wird vorausgesetzt,
    da\s sie schon beim Laden des SfxItemPools ber"ucksichtigt waren.

    [Querverweise]

    <SfxItemSet::Store(Stream&,sal_Bool)const>
*/

{
    DBG_CHKTHIS(SfxItemSet, DbgCheckItemSet);
    DBG_ASSERT( _pPool, "Kein Pool");
    DBG_ASSERTWARNING( _pPool == _pPool->GetMasterPool(), "Kein Master-Pool");

    // kein Ref-Pool => Surrogate mit Pool des ItemSets aufl"osen
    if ( !pRefPool )
        pRefPool = _pPool;

    // Anzahl der zu ladenden Items laden und dann ebensoviele Items
    sal_uInt16 nCount = 0;
    rStream >> nCount;
    for ( sal_uInt16 i = 0; i < nCount; ++i )
    {
        // Surrogat/Item laden und (Surrogat) aufl"osen lassen
        const SfxPoolItem *pItem =
                _pPool->LoadItem( rStream, bDirect, pRefPool );

        // konnte ein Item geladen oder via Surrogat aufgel"ost werden?
        if ( pItem )
        {
            // Position f"ur Item-Pointer im Set suchen
            sal_uInt16 nWhich = pItem->Which();
            SfxItemArray ppFnd = _aItems;
            const sal_uInt16* pPtr = _pWhichRanges;
            while ( *pPtr )
            {
                // in diesem Bereich?
                if ( *pPtr <= nWhich && nWhich <= *(pPtr+1) )
                {
                    // Item-Pointer im Set merken
                    ppFnd += nWhich - *pPtr;
                    SFX_ASSERT( !*ppFnd, nWhich, "Item doppelt eingetragen");
                    *ppFnd = pItem;
                    ++_nCount;
                    break;
                }

                // im Range-Array und Item-Array zum n"achsten Which-Range
                ppFnd += *(pPtr+1) - *pPtr + 1;
                pPtr += 2;
            }
        }
    }

    return rStream;
}

// -----------------------------------------------------------------------

int SfxItemSet::operator==(const SfxItemSet &rCmp) const
{
    DBG_CHKTHIS(SfxItemSet, DbgCheckItemSet);
    DBG_CHKOBJ(&rCmp, SfxItemSet, DbgCheckItemSet);

    // besonders schnell zu ermittelnde Werte muessen gleich sein
    if ( _pParent != rCmp._pParent ||
         _pPool != rCmp._pPool ||
         Count() != rCmp.Count() )
        return sal_False;

    // Ranges durchzaehlen lassen dauert laenger, muss aber auch gleich sein
    sal_uInt16 nCount1 = TotalCount();
    sal_uInt16 nCount2 = rCmp.TotalCount();
    if ( nCount1 != nCount2 )
        return sal_False;

    // sind die Ranges selbst ungleich?
    for ( sal_uInt16 nRange = 0; _pWhichRanges[nRange]; nRange += 2 )
        if ( _pWhichRanges[nRange] != rCmp._pWhichRanges[nRange] ||
             _pWhichRanges[nRange+1] != rCmp._pWhichRanges[nRange+1] )
        {
            // dann m"ussen wir die langsame Methode verwenden
            SfxWhichIter aIter( *this );
            for ( sal_uInt16 nWh = aIter.FirstWhich();
                  nWh;
                  nWh = aIter.NextWhich() )
            {
                // wenn die Pointer von poolable Items ungleich sind,
                // muessen die Items gleich sein
                const SfxPoolItem *pItem1 = 0, *pItem2 = 0;
                if ( GetItemState( nWh, sal_False, &pItem1 ) !=
                        rCmp.GetItemState( nWh, sal_False, &pItem2 ) ||
                     ( pItem1 != pItem2 &&
                        ( !pItem1 || IsInvalidItem(pItem1) ||
                          ( _pPool->IsItemFlag(*pItem1, SFX_ITEM_POOLABLE) &&
                            *pItem1 != *pItem2 ) ) ) )
                    return sal_False;
            }

            return sal_True;
        }

    // Pointer alle gleich?
    if ( 0 == memcmp( _aItems, rCmp._aItems, nCount1 * sizeof(_aItems[0]) ) )
        return sal_True;

    // dann werden wir wohl alle einzeln vergleichen muessen
    const SfxPoolItem **ppItem1 = (const SfxPoolItem**) _aItems;
    const SfxPoolItem **ppItem2 = (const SfxPoolItem**) rCmp._aItems;
    for ( sal_uInt16 nPos = 0; nPos < nCount1; ++nPos )
    {
        // wenn die Pointer von poolable Items ungleich sind,
        // muessen die Items gleich sein
        if ( *ppItem1 != *ppItem2 &&
             ( ( !*ppItem1 || !*ppItem2 ) ||
               ( IsInvalidItem(*ppItem1) || IsInvalidItem(*ppItem2) ) ||
               ( _pPool->IsItemFlag(**ppItem1, SFX_ITEM_POOLABLE) ) ||
                 **ppItem1 != **ppItem2 ) )
            return sal_False;

        ++ppItem1;
        ++ppItem2;
    }

    return sal_True;
}

// -----------------------------------------------------------------------

SfxItemSet *SfxItemSet::Clone(sal_Bool bItems, SfxItemPool *pToPool ) const
{
    DBG_CHKTHIS(SfxItemSet, DbgCheckItemSet);
    if ( pToPool && pToPool != _pPool )
    {
        SfxItemSet *pNewSet = new SfxItemSet( *pToPool, _pWhichRanges );
        if ( bItems )
        {
            SfxWhichIter aIter(*pNewSet);
            sal_uInt16 nWhich = aIter.FirstWhich();
            while ( nWhich )
            {
                const SfxPoolItem* pItem;
                if ( SFX_ITEM_SET == GetItemState( nWhich, sal_False, &pItem ) )
                    pNewSet->Put( *pItem, pItem->Which() );
                nWhich = aIter.NextWhich();
            }
        }
        return pNewSet;
    }
    else
        return bItems
                ? new SfxItemSet(*this)
                : new SfxItemSet(*_pPool, _pWhichRanges);
}

// -----------------------------------------------------------------------

int SfxItemSet::PutDirect(const SfxPoolItem &rItem)
{
    DBG_CHKTHIS(SfxItemSet, DbgCheckItemSet);
    SfxItemArray ppFnd = _aItems;
    const sal_uInt16* pPtr = _pWhichRanges;
    const sal_uInt16 nWhich = rItem.Which();
#ifdef DBG_UTIL
    IsPoolDefaultItem(&rItem) || _pPool->GetSurrogate(&rItem);
        // nur Assertion in den callees provozieren
#endif
    while( *pPtr )
    {
        if( *pPtr <= nWhich && nWhich <= *(pPtr+1) )
        {
            // in diesem Bereich
            ppFnd += nWhich - *pPtr;
            const SfxPoolItem* pOld = *ppFnd;
            if( pOld )      // schon einer vorhanden
            {
                if( rItem == **ppFnd )
                    return sal_False;       // schon vorhanden !
                _pPool->Remove( *pOld );
            }
            else
                ++_nCount;

            // den neuen eintragen
            if( IsPoolDefaultItem(&rItem) )
                *ppFnd = &_pPool->Put( rItem );
            else
            {
                *ppFnd = &rItem;
                if( !IsStaticDefaultItem( &rItem ) )
                    rItem.AddRef();
            }

            return sal_True;
        }
        ppFnd += *(pPtr+1) - *pPtr + 1;
        pPtr += 2;
    }
    return sal_False;
}

// -----------------------------------------------------------------------

SfxAllItemSet::SfxAllItemSet( SfxItemPool &rPool )
:   SfxItemSet(rPool, (const sal_uInt16*) 0),
    aDefault(0),
    nFree(nInitCount)
{
    // initial keine Items
    _aItems = 0;

    // nInitCount Paare an USHORTs fuer Ranges allozieren
    _pWhichRanges = new sal_uInt16[ nInitCount + 1 ];
    memset( _pWhichRanges, 0, ( nInitCount + 1 ) * sizeof(sal_uInt16) );
}


// -----------------------------------------------------------------------


SfxAllItemSet::SfxAllItemSet(const SfxItemSet &rCopy)
:   SfxItemSet(rCopy),
    aDefault(0),
    nFree(0)
{
}

// -----------------------------------------------------------------------



SfxAllItemSet::SfxAllItemSet(const SfxAllItemSet &rCopy)
:   SfxItemSet(rCopy),
    aDefault(0),
    nFree(0)
/*  [Anmerkung]

    Der mu\s sein, da sonst vom Compiler einer generiert wird, er nimmt
    nicht den Ctor mit der 'const SfxItemSet&'!
*/
{
}

// -----------------------------------------------------------------------

static sal_uInt16 *AddRanges_Impl(
    sal_uInt16 *pUS, std::ptrdiff_t nOldSize, sal_uInt16 nIncr)

/*  Diese interne Funktion erzeugt ein neues Which-Range-Array, welches von
    dem 'nOldSize'-USHORTs langen 'pUS' kopiert wird und hinten an Platz
    f"ur 'nIncr' neue USHORTs hat. Das terminierende sal_uInt16 mit der '0'
    wird weder in 'nOldSize' noch in 'nIncr' mitgez"ahlt, sondern implizit
    hinzugerechnet.

    Das neue Which-Range-Array wird als Returnwert zur"uckgegeben, das alte
    'pUS' freigegeben.
*/

{
    // neues Which-Range-Array anlegen
    sal_uInt16 *pNew = new sal_uInt16[ nOldSize + nIncr + 1 ];

    // die alten Ranges "ubernehmen
    memcpy( pNew, pUS, nOldSize * sizeof(sal_uInt16) );

    // die neuen auf 0 initialisieren
    memset( pNew + nOldSize, 0, ( nIncr + 1 ) * sizeof(sal_uInt16) );

    // das alte Array freigeben
    delete[] pUS;

    return pNew;
}

// -----------------------------------------------------------------------

static SfxItemArray AddItem_Impl(SfxItemArray pItems, sal_uInt16 nOldSize, sal_uInt16 nPos)

/*  Diese interne Funktion erzeugt ein neues ItemArray, welches von 'pItems'
    kopiert wird, an der Position 'nPos' jedoch Platz f"ur einen neuen
    ItemPointer hat.

    Das neue ItemArray wird als Returnwert zur"uckgegeben, das alte 'pItems'
    wird freigegeben.
*/

{
    // neues ItemArray anlegen
    SfxItemArray pNew = new const SfxPoolItem*[nOldSize+1];

    // war schon vorher eins da?
    if ( pItems )
    {
        // alte Items vor nPos kopieren
        if ( nPos )
            memcpy( (void*) pNew, pItems, nPos * sizeof(SfxPoolItem **) );

        // alte Items hinter nPos kopieren
        if ( nPos < nOldSize )
            memcpy( (void*) (pNew + nPos + 1), pItems + nPos,
                    (nOldSize-nPos) * sizeof(SfxPoolItem **) );
    }

    // neues Item initialisieren
    *(pNew + nPos) = 0;

    // altes ItemArray freigeben
    delete[] pItems;

    return pNew;
}

// -----------------------------------------------------------------------

const SfxPoolItem* SfxAllItemSet::Put( const SfxPoolItem& rItem, sal_uInt16 nWhich )

// Putten mit automatischer Erweiterung der Whichs-Ids um die ID
// des Items.

{
    sal_uInt16 nPos = 0; // Position f"ur 'rItem' in '_aItems'
    const sal_uInt16 nItemCount = TotalCount();

    // erstmal sehen, ob es schon einen passenden Bereich gibt
    sal_uInt16 *pPtr = _pWhichRanges;
    while ( *pPtr )
    {
        // Which-Id liegt in diesem Bereich?
        if( *pPtr <= nWhich && nWhich <= *(pPtr+1) )
        {
            // Einfuegen
            nPos += nWhich - *pPtr;
            break;
        }

        // Position des Items in _aItems mitf"uhren
        nPos += *(pPtr+1) - *pPtr + 1;

        // zum n"achsten Bereich
        pPtr += 2;
    }

    // Which-Id noch nicht vorhanden?
    if ( !*pPtr )
    {
        // suchen, ob man sie irgendwo dranpacken kann
        pPtr = _pWhichRanges;
        nPos = 0;
        while ( *pPtr )
        {
            // Which-Id liegt exakt vor diesem Bereich?
            if ( (nWhich+1) == *pPtr )
            {
                // Bereich waechst nach unten
                (*pPtr)--;

                // vor erstem Item dieses Bereichs Platz schaffen
                _aItems = AddItem_Impl(_aItems, nItemCount, nPos);
                break;
            }

            // Which-Id liegt exakt hinter diesem Bereich?
            else if ( (nWhich-1) == *(pPtr+1) )
            {
                // Bereich waechst nach oben
                (*(pPtr+1))++;

                // hinter letztem Item dieses Bereichs Platz schaffen
                nPos += nWhich - *pPtr;
                _aItems = AddItem_Impl(_aItems, nItemCount, nPos);
                break;
            }

            // Position des Items in _aItems mitf"uhren
            nPos += *(pPtr+1) - *pPtr + 1;

            // zum n"achsten Bereich
            pPtr += 2;
        }
    }

    // keinen erweiterbaren Bereich gefunden?
    if ( !*pPtr )
    {
        // kein Platz mehr in _pWhichRanges => erweitern
        std::ptrdiff_t nSize = pPtr - _pWhichRanges;
        if( !nFree )
        {
            _pWhichRanges = AddRanges_Impl(_pWhichRanges, nSize, nInitCount);
            nFree += nInitCount;
        }

        // neuen Which-Range anh"angen
        pPtr = _pWhichRanges + nSize;
        *pPtr++ = nWhich;
        *pPtr = nWhich;
        nFree -= 2;

        // Itemarray vergroessern
        nPos = nItemCount;
        _aItems = AddItem_Impl(_aItems, nItemCount, nPos);
    }

    // neues Item in Pool aufnehmen
    const SfxPoolItem& rNew = _pPool->Put( rItem, nWhich );

    // altes Item merken
    sal_Bool bIncrementCount = sal_False;
    const SfxPoolItem* pOld = *( _aItems + nPos );
    if ( reinterpret_cast< SfxPoolItem* >( -1 ) == pOld )   // state "dontcare"
        pOld = NULL;
    if ( !pOld )
    {
        bIncrementCount = sal_True;
        pOld = _pParent ?
                &_pParent->Get( nWhich, sal_True )
                : nWhich <= SFX_WHICH_MAX ? &_pPool->GetDefaultItem( nWhich ) : 0;
    }

    // neue Item in ItemSet aufnehmen
    *(_aItems + nPos) = &rNew;

    // Changed Notification versenden
    if ( pOld )
    {
        Changed( *pOld, rNew );
        if ( !IsDefaultItem(pOld) )
            _pPool->Remove( *pOld );
    }

    if ( bIncrementCount )
        ++_nCount;

    return &rNew;
}

// -----------------------------------------------------------------------


/*  Diese Methode wird forwarded, damit sie nicht durch die anderen
    Put-Methoden dieser SubClass gehided wird.
*/

int SfxAllItemSet::Put( const SfxItemSet& rSet, sal_Bool bInvalidAsDefault )
{
    //? pruefen, ob Which-Ranges erweitert werden
    return SfxItemSet::Put( rSet, bInvalidAsDefault );
}

// -----------------------------------------------------------------------
// Item disablen, wenn durch ein VoidItem mit dem Which-Wert 0 ausgedrueckt

void SfxItemSet::DisableItem(sal_uInt16 nWhich)
{
    DBG_CHKTHIS(SfxItemSet, 0);
    Put( SfxVoidItem(0), nWhich );
}

// -----------------------------------------------------------------------

SfxItemSet *SfxAllItemSet::Clone(sal_Bool bItems, SfxItemPool *pToPool ) const
{
    DBG_CHKTHIS(SfxItemSet, DbgCheckItemSet);
    if ( pToPool && pToPool != _pPool )
    {
        SfxAllItemSet *pNewSet = new SfxAllItemSet( *pToPool );
        if ( bItems )
            pNewSet->Set( *this );
        return pNewSet;
    }
    else
        return bItems ? new SfxAllItemSet(*this) : new SfxAllItemSet(*_pPool);
}

/* vim:set shiftwidth=4 softtabstop=4 expandtab: */<|MERGE_RESOLUTION|>--- conflicted
+++ resolved
@@ -48,15 +48,9 @@
 
 // STATIC DATA -----------------------------------------------------------
 
-<<<<<<< HEAD
-static const USHORT nInitCount = 10; // einzelne USHORTs => 5 Paare ohne '0'
+static const sal_uInt16 nInitCount = 10; // einzelne USHORTs => 5 Paare ohne '0'
 #if OSL_DEBUG_LEVEL > 1
-static ULONG nRangesCopyCount = 0;   // wie oft wurden Ranges kopiert
-=======
-static const sal_uInt16 nInitCount = 10; // einzelne USHORTs => 5 Paare ohne '0'
-#ifdef DBG_UTIL
 static sal_uLong nRangesCopyCount = 0;   // wie oft wurden Ranges kopiert
->>>>>>> e1028d92
 #endif
 
 DBG_NAME(SfxItemSet)
