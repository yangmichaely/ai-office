/* -*- Mode: C++; tab-width: 4; indent-tabs-mode: nil; c-basic-offset: 4 -*- */
/*************************************************************************
 *
 * DO NOT ALTER OR REMOVE COPYRIGHT NOTICES OR THIS FILE HEADER.
 *
 * Copyright 2000, 2010 Oracle and/or its affiliates.
 *
 * OpenOffice.org - a multi-platform office productivity suite
 *
 * This file is part of OpenOffice.org.
 *
 * OpenOffice.org is free software: you can redistribute it and/or modify
 * it under the terms of the GNU Lesser General Public License version 3
 * only, as published by the Free Software Foundation.
 *
 * OpenOffice.org is distributed in the hope that it will be useful,
 * but WITHOUT ANY WARRANTY; without even the implied warranty of
 * MERCHANTABILITY or FITNESS FOR A PARTICULAR PURPOSE.  See the
 * GNU Lesser General Public License version 3 for more details
 * (a copy is included in the LICENSE file that accompanied this code).
 *
 * You should have received a copy of the GNU Lesser General Public License
 * version 3 along with OpenOffice.org.  If not, see
 * <http://www.openoffice.org/license.html>
 * for a copy of the LGPLv3 License.
 *
 ************************************************************************/

// MARKER(update_precomp.py): autogen include statement, do not remove
#include "precompiled_svl.hxx"

#include <svl/ptitem.hxx>
#include <com/sun/star/uno/Any.hxx>
#include <com/sun/star/awt/Point.hpp>
#include <tools/stream.hxx>

#include <svl/poolitem.hxx>
#include <svl/memberid.hrc>

using namespace ::com::sun::star;
// STATIC DATA -----------------------------------------------------------

DBG_NAME(SfxPointItem)

#define TWIP_TO_MM100(TWIP)     ((TWIP) >= 0 ? (((TWIP)*127L+36L)/72L) : (((TWIP)*127L-36L)/72L))
#define MM100_TO_TWIP(MM100)    ((MM100) >= 0 ? (((MM100)*72L+63L)/127L) : (((MM100)*72L-63L)/127L))

// -----------------------------------------------------------------------

TYPEINIT1_AUTOFACTORY(SfxPointItem, SfxPoolItem);

// -----------------------------------------------------------------------

SfxPointItem::SfxPointItem()
{
    DBG_CTOR(SfxPointItem, 0);
}

// -----------------------------------------------------------------------

SfxPointItem::SfxPointItem( sal_uInt16 nW, const Point& rVal ) :
    SfxPoolItem( nW ),
    aVal( rVal )
{
    DBG_CTOR(SfxPointItem, 0);
}

// -----------------------------------------------------------------------

SfxPointItem::SfxPointItem( sal_uInt16 nW, SvStream &rStream ) :
    SfxPoolItem( nW )
{
    DBG_CTOR(SfxPointItem, 0);
    rStream >> aVal;
}

// -----------------------------------------------------------------------

SfxPointItem::SfxPointItem( const SfxPointItem& rItem ) :
    SfxPoolItem( rItem ),
    aVal( rItem.aVal )
{
    DBG_CTOR(SfxPointItem, 0);
}

// -----------------------------------------------------------------------

SfxItemPresentation SfxPointItem::GetPresentation
(
    SfxItemPresentation     /*ePresentation*/,
    SfxMapUnit              /*eCoreMetric*/,
    SfxMapUnit              /*ePresentationMetric*/,
    XubString&              rText,
    const IntlWrapper *
)   const
{
    DBG_CHKTHIS(SfxPointItem, 0);
    rText = UniString::CreateFromInt32(aVal.X());
    rText.AppendAscii(RTL_CONSTASCII_STRINGPARAM(", "));
    rText += UniString::CreateFromInt32(aVal.Y());
    rText.AppendAscii(RTL_CONSTASCII_STRINGPARAM(", "));
    return SFX_ITEM_PRESENTATION_NAMELESS;
}

// -----------------------------------------------------------------------

int SfxPointItem::operator==( const SfxPoolItem& rItem ) const
{
    DBG_CHKTHIS(SfxPointItem, 0);
    DBG_ASSERT( SfxPoolItem::operator==( rItem ), "unequal type" );
    return ((SfxPointItem&)rItem).aVal == aVal;
}

// -----------------------------------------------------------------------

SfxPoolItem* SfxPointItem::Clone(SfxItemPool *) const
{
    DBG_CHKTHIS(SfxPointItem, 0);
    return new SfxPointItem( *this );
}

// -----------------------------------------------------------------------

SfxPoolItem* SfxPointItem::Create(SvStream &rStream, sal_uInt16 ) const
{
    DBG_CHKTHIS(SfxPointItem, 0);
    Point aStr;
    rStream >> aStr;
    return new SfxPointItem(Which(), aStr);
}

// -----------------------------------------------------------------------

SvStream& SfxPointItem::Store(SvStream &rStream, sal_uInt16 ) const
{
    DBG_CHKTHIS(SfxPointItem, 0);
    rStream << aVal;
    return rStream;
}

// -----------------------------------------------------------------------

<<<<<<< HEAD
bool SfxPointItem::QueryValue( uno::Any& rVal,
                               BYTE nMemberId ) const
=======
sal_Bool SfxPointItem::QueryValue( uno::Any& rVal,
                               sal_uInt8 nMemberId ) const
>>>>>>> e2a3d487
{
    sal_Bool bConvert = 0!=(nMemberId&CONVERT_TWIPS);
    awt::Point aTmp(aVal.X(), aVal.Y());
    if( bConvert )
    {
        aTmp.X = TWIP_TO_MM100(aTmp.X);
        aTmp.Y = TWIP_TO_MM100(aTmp.Y);
    }
    nMemberId &= ~CONVERT_TWIPS;
    switch ( nMemberId )
    {
        case 0: rVal <<= aTmp; break;
        case MID_X: rVal <<= aTmp.X; break;
        case MID_Y: rVal <<= aTmp.Y; break;
<<<<<<< HEAD
        default: OSL_FAIL("Wrong MemberId!"); return true;
    }

    return true;
}

// -----------------------------------------------------------------------

bool SfxPointItem::PutValue( const uno::Any& rVal,
                             BYTE nMemberId )
{
    sal_Bool bConvert = 0!=(nMemberId&CONVERT_TWIPS);
    nMemberId &= ~CONVERT_TWIPS;
    bool bRet = FALSE;
=======
        default: DBG_ERROR("Wrong MemberId!"); return sal_False;
    }

    return sal_True;
}

// -----------------------------------------------------------------------

sal_Bool SfxPointItem::PutValue( const uno::Any& rVal,
                             sal_uInt8 nMemberId )
{
    sal_Bool bConvert = 0!=(nMemberId&CONVERT_TWIPS);
    nMemberId &= ~CONVERT_TWIPS;
    sal_Bool bRet = sal_False;
>>>>>>> e2a3d487
    awt::Point aValue;
    sal_Int32 nVal = 0;
    if ( !nMemberId )
    {
        bRet = ( rVal >>= aValue );
        if( bConvert )
        {
            aValue.X = MM100_TO_TWIP(aValue.X);
            aValue.Y = MM100_TO_TWIP(aValue.Y);
        }
    }
    else
    {
        bRet = ( rVal >>= nVal );
        if( bConvert )
            nVal = MM100_TO_TWIP( nVal );
    }

    if ( bRet )
    {
        switch ( nMemberId )
        {
            case 0: aVal.setX( aValue.X ); aVal.setY( aValue.Y ); break;
            case MID_X: aVal.setX( nVal ); break;
            case MID_Y: aVal.setY( nVal ); break;
<<<<<<< HEAD
            default: OSL_FAIL("Wrong MemberId!"); return FALSE;
=======
            default: DBG_ERROR("Wrong MemberId!"); return sal_False;
>>>>>>> e2a3d487
        }
    }

    return bRet;
}



/* vim:set shiftwidth=4 softtabstop=4 expandtab: */<|MERGE_RESOLUTION|>--- conflicted
+++ resolved
@@ -140,13 +140,8 @@
 
 // -----------------------------------------------------------------------
 
-<<<<<<< HEAD
 bool SfxPointItem::QueryValue( uno::Any& rVal,
-                               BYTE nMemberId ) const
-=======
-sal_Bool SfxPointItem::QueryValue( uno::Any& rVal,
                                sal_uInt8 nMemberId ) const
->>>>>>> e2a3d487
 {
     sal_Bool bConvert = 0!=(nMemberId&CONVERT_TWIPS);
     awt::Point aTmp(aVal.X(), aVal.Y());
@@ -161,7 +156,6 @@
         case 0: rVal <<= aTmp; break;
         case MID_X: rVal <<= aTmp.X; break;
         case MID_Y: rVal <<= aTmp.Y; break;
-<<<<<<< HEAD
         default: OSL_FAIL("Wrong MemberId!"); return true;
     }
 
@@ -171,27 +165,11 @@
 // -----------------------------------------------------------------------
 
 bool SfxPointItem::PutValue( const uno::Any& rVal,
-                             BYTE nMemberId )
+                             sal_uInt8 nMemberId )
 {
     sal_Bool bConvert = 0!=(nMemberId&CONVERT_TWIPS);
     nMemberId &= ~CONVERT_TWIPS;
-    bool bRet = FALSE;
-=======
-        default: DBG_ERROR("Wrong MemberId!"); return sal_False;
-    }
-
-    return sal_True;
-}
-
-// -----------------------------------------------------------------------
-
-sal_Bool SfxPointItem::PutValue( const uno::Any& rVal,
-                             sal_uInt8 nMemberId )
-{
-    sal_Bool bConvert = 0!=(nMemberId&CONVERT_TWIPS);
-    nMemberId &= ~CONVERT_TWIPS;
-    sal_Bool bRet = sal_False;
->>>>>>> e2a3d487
+    bool bRet = false;
     awt::Point aValue;
     sal_Int32 nVal = 0;
     if ( !nMemberId )
@@ -217,11 +195,7 @@
             case 0: aVal.setX( aValue.X ); aVal.setY( aValue.Y ); break;
             case MID_X: aVal.setX( nVal ); break;
             case MID_Y: aVal.setY( nVal ); break;
-<<<<<<< HEAD
-            default: OSL_FAIL("Wrong MemberId!"); return FALSE;
-=======
-            default: DBG_ERROR("Wrong MemberId!"); return sal_False;
->>>>>>> e2a3d487
+            default: OSL_FAIL("Wrong MemberId!"); return false;
         }
     }
 
