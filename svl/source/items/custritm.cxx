/* -*- Mode: C++; tab-width: 4; indent-tabs-mode: nil; c-basic-offset: 4 -*- */
/*************************************************************************
 *
 * DO NOT ALTER OR REMOVE COPYRIGHT NOTICES OR THIS FILE HEADER.
 *
 * Copyright 2000, 2010 Oracle and/or its affiliates.
 *
 * OpenOffice.org - a multi-platform office productivity suite
 *
 * This file is part of OpenOffice.org.
 *
 * OpenOffice.org is free software: you can redistribute it and/or modify
 * it under the terms of the GNU Lesser General Public License version 3
 * only, as published by the Free Software Foundation.
 *
 * OpenOffice.org is distributed in the hope that it will be useful,
 * but WITHOUT ANY WARRANTY; without even the implied warranty of
 * MERCHANTABILITY or FITNESS FOR A PARTICULAR PURPOSE.  See the
 * GNU Lesser General Public License version 3 for more details
 * (a copy is included in the LICENSE file that accompanied this code).
 *
 * You should have received a copy of the GNU Lesser General Public License
 * version 3 along with OpenOffice.org.  If not, see
 * <http://www.openoffice.org/license.html>
 * for a copy of the LGPLv3 License.
 *
 ************************************************************************/

// MARKER(update_precomp.py): autogen include statement, do not remove
#include "precompiled_svl.hxx"
#include <com/sun/star/uno/Any.hxx>

#include <unotools/intlwrapper.hxx>
#include <tools/stream.hxx>
#include <svl/custritm.hxx>

//============================================================================
//
//  class CntUnencodedStringItem
//
//============================================================================

DBG_NAME(CntUnencodedStringItem)

//============================================================================
TYPEINIT1_AUTOFACTORY(CntUnencodedStringItem, SfxPoolItem)

//============================================================================
// virtual
int CntUnencodedStringItem::operator ==(const SfxPoolItem & rItem) const
{
    DBG_CHKTHIS(CntUnencodedStringItem, 0);
    DBG_ASSERT(rItem.ISA(CntUnencodedStringItem),
               "CntUnencodedStringItem::operator ==(): Bad type");
    return m_aValue
            == SAL_STATIC_CAST(const CntUnencodedStringItem *, &rItem)->
                m_aValue;
}

//============================================================================
// virtual
int CntUnencodedStringItem::Compare(SfxPoolItem const & rWith) const
{
    OSL_FAIL("CntUnencodedStringItem::Compare(): No international");
    DBG_CHKTHIS(CntUnencodedStringItem, 0);
    DBG_ASSERT(rWith.ISA(CntUnencodedStringItem),
                "CntUnencodedStringItem::Compare(): Bad type");
    switch (m_aValue.CompareTo(static_cast< CntUnencodedStringItem const * >(
                                       &rWith)->
                                   m_aValue))
    {
        case COMPARE_LESS:
            return -1;

        case COMPARE_EQUAL:
            return 0;

        default: // COMPARE_GREATER
            return 1;
    }
}

//============================================================================
// virtual
int CntUnencodedStringItem::Compare(SfxPoolItem const & rWith,
                                    IntlWrapper const & rIntlWrapper)
    const
{
    DBG_CHKTHIS(CntUnencodedStringItem, 0);
    DBG_ASSERT(rWith.ISA(CntUnencodedStringItem),
               "CntUnencodedStringItem::Compare(): Bad type");
    return rIntlWrapper.getCollator()->compareString( m_aValue,
        static_cast< CntUnencodedStringItem const * >(&rWith)->m_aValue );
}

//============================================================================
// virtual
SfxItemPresentation
CntUnencodedStringItem::GetPresentation(SfxItemPresentation, SfxMapUnit,
                                        SfxMapUnit, XubString & rText,
                                        const IntlWrapper *) const
{
    DBG_CHKTHIS(CntUnencodedStringItem, 0);
    rText = m_aValue;
    return SFX_ITEM_PRESENTATION_NAMELESS;
}

//============================================================================
// virtual
<<<<<<< HEAD
bool CntUnencodedStringItem::QueryValue(com::sun::star::uno::Any& rVal, BYTE)
=======
sal_Bool CntUnencodedStringItem::QueryValue(com::sun::star::uno::Any& rVal, sal_uInt8)
>>>>>>> e2a3d487
    const
{
    rVal <<= rtl::OUString(m_aValue);
    return true;
}

//============================================================================
// virtual
<<<<<<< HEAD
bool CntUnencodedStringItem::PutValue(const com::sun::star::uno::Any& rVal,
                                         BYTE)
=======
sal_Bool CntUnencodedStringItem::PutValue(const com::sun::star::uno::Any& rVal,
                                         sal_uInt8)
>>>>>>> e2a3d487
{
    rtl::OUString aTheValue;
    if (rVal >>= aTheValue)
    {
        m_aValue = UniString(aTheValue);
        return true;
    }
    OSL_FAIL("CntUnencodedStringItem::PutValue(): Wrong type");
    return false;
}

//============================================================================
// virtual
SfxPoolItem * CntUnencodedStringItem::Clone(SfxItemPool *) const
{
    DBG_CHKTHIS(CntUnencodedStringItem, 0);
    return new CntUnencodedStringItem(*this);
}

/* vim:set shiftwidth=4 softtabstop=4 expandtab: */<|MERGE_RESOLUTION|>--- conflicted
+++ resolved
@@ -107,11 +107,7 @@
 
 //============================================================================
 // virtual
-<<<<<<< HEAD
-bool CntUnencodedStringItem::QueryValue(com::sun::star::uno::Any& rVal, BYTE)
-=======
-sal_Bool CntUnencodedStringItem::QueryValue(com::sun::star::uno::Any& rVal, sal_uInt8)
->>>>>>> e2a3d487
+bool CntUnencodedStringItem::QueryValue(com::sun::star::uno::Any& rVal, sal_uInt8)
     const
 {
     rVal <<= rtl::OUString(m_aValue);
@@ -120,13 +116,8 @@
 
 //============================================================================
 // virtual
-<<<<<<< HEAD
 bool CntUnencodedStringItem::PutValue(const com::sun::star::uno::Any& rVal,
-                                         BYTE)
-=======
-sal_Bool CntUnencodedStringItem::PutValue(const com::sun::star::uno::Any& rVal,
                                          sal_uInt8)
->>>>>>> e2a3d487
 {
     rtl::OUString aTheValue;
     if (rVal >>= aTheValue)
