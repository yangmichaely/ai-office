/* -*- Mode: C++; tab-width: 4; indent-tabs-mode: nil; c-basic-offset: 4 -*- */
/*************************************************************************
 *
 * DO NOT ALTER OR REMOVE COPYRIGHT NOTICES OR THIS FILE HEADER.
 *
 * Copyright 2000, 2010 Oracle and/or its affiliates.
 *
 * OpenOffice.org - a multi-platform office productivity suite
 *
 * This file is part of OpenOffice.org.
 *
 * OpenOffice.org is free software: you can redistribute it and/or modify
 * it under the terms of the GNU Lesser General Public License version 3
 * only, as published by the Free Software Foundation.
 *
 * OpenOffice.org is distributed in the hope that it will be useful,
 * but WITHOUT ANY WARRANTY; without even the implied warranty of
 * MERCHANTABILITY or FITNESS FOR A PARTICULAR PURPOSE.  See the
 * GNU Lesser General Public License version 3 for more details
 * (a copy is included in the LICENSE file that accompanied this code).
 *
 * You should have received a copy of the GNU Lesser General Public License
 * version 3 along with OpenOffice.org.  If not, see
 * <http://www.openoffice.org/license.html>
 * for a copy of the LGPLv3 License.
 *
 ************************************************************************/

// MARKER(update_precomp.py): autogen include statement, do not remove
#include "precompiled_svl.hxx"

#include <stdlib.h>
#include <tools/debug.hxx>
#include <i18npool/mslangid.hxx>
#include <unotools/charclass.hxx>
#include <unotools/localedatawrapper.hxx>
#include <unotools/numberformatcodewrapper.hxx>
#include <rtl/instance.hxx>

#include <svl/zforlist.hxx>
#include <svl/zformat.hxx>
#include <unotools/digitgroupingiterator.hxx>

#define _ZFORSCAN_CXX
#include "zforscan.hxx"
#undef _ZFORSCAN_CXX
#include <svl/nfsymbol.hxx>
using namespace svt;

const sal_Unicode cNonBreakingSpace = 0xA0;

namespace
{
    struct ImplEnglishColors
    {
        const String* operator()()
        {
            static const String aEnglishColors[NF_MAX_DEFAULT_COLORS] =
            {
                String( RTL_CONSTASCII_USTRINGPARAM( "BLACK" ) ),
                String( RTL_CONSTASCII_USTRINGPARAM( "BLUE" ) ),
                String( RTL_CONSTASCII_USTRINGPARAM( "GREEN" ) ),
                String( RTL_CONSTASCII_USTRINGPARAM( "CYAN" ) ),
                String( RTL_CONSTASCII_USTRINGPARAM( "RED" ) ),
                String( RTL_CONSTASCII_USTRINGPARAM( "MAGENTA" ) ),
                String( RTL_CONSTASCII_USTRINGPARAM( "BROWN" ) ),
                String( RTL_CONSTASCII_USTRINGPARAM( "GREY" ) ),
                String( RTL_CONSTASCII_USTRINGPARAM( "YELLOW" ) ),
                String( RTL_CONSTASCII_USTRINGPARAM( "WHITE" ) )
            };
            return &aEnglishColors[0];
        }
    };

    struct theEnglishColors
            : public rtl::StaticAggregate< const String, ImplEnglishColors> {};

}

ImpSvNumberformatScan::ImpSvNumberformatScan( SvNumberFormatter* pFormatterP )
{
    pFormatter = pFormatterP;
    bConvertMode = sal_False;
    //! All keywords MUST be UPPERCASE!
    sKeyword[NF_KEY_E].AssignAscii( RTL_CONSTASCII_STRINGPARAM(     "E" ) );        // Exponent
    sKeyword[NF_KEY_AMPM].AssignAscii( RTL_CONSTASCII_STRINGPARAM(  "AM/PM" ) );    // AM/PM
    sKeyword[NF_KEY_AP].AssignAscii( RTL_CONSTASCII_STRINGPARAM(    "A/P" ) );      // AM/PM short
    sKeyword[NF_KEY_MI].AssignAscii( RTL_CONSTASCII_STRINGPARAM(    "M" ) );        // Minute
    sKeyword[NF_KEY_MMI].AssignAscii( RTL_CONSTASCII_STRINGPARAM(   "MM" ) );       // Minute 02
    sKeyword[NF_KEY_S].AssignAscii( RTL_CONSTASCII_STRINGPARAM(     "S" ) );        // Second
    sKeyword[NF_KEY_SS].AssignAscii( RTL_CONSTASCII_STRINGPARAM(    "SS" ) );       // Second 02
    sKeyword[NF_KEY_Q].AssignAscii( RTL_CONSTASCII_STRINGPARAM(     "Q" ) );        // Quarter short 'Q'
    sKeyword[NF_KEY_QQ].AssignAscii( RTL_CONSTASCII_STRINGPARAM(    "QQ" ) );       // Quarter long
    sKeyword[NF_KEY_NN].AssignAscii( RTL_CONSTASCII_STRINGPARAM(    "NN" ) );       // Day of week short
    sKeyword[NF_KEY_NNN].AssignAscii( RTL_CONSTASCII_STRINGPARAM(   "NNN" ) );      // Day of week long
    sKeyword[NF_KEY_NNNN].AssignAscii( RTL_CONSTASCII_STRINGPARAM(  "NNNN" ) );     // Day of week long incl. separator
    sKeyword[NF_KEY_WW].AssignAscii( RTL_CONSTASCII_STRINGPARAM(    "WW" ) );       // Week of year
    sKeyword[NF_KEY_CCC].AssignAscii( RTL_CONSTASCII_STRINGPARAM(   "CCC" ) );      // Currency abbreviation
    bKeywordsNeedInit = sal_True;   // locale dependent keywords
    bCompatCurNeedInit = sal_True;  // locale dependent compatibility currency strings

    StandardColor[0]  =  Color(COL_BLACK);
    StandardColor[1]  =  Color(COL_LIGHTBLUE);
    StandardColor[2]  =  Color(COL_LIGHTGREEN);
    StandardColor[3]  =  Color(COL_LIGHTCYAN);
    StandardColor[4]  =  Color(COL_LIGHTRED);
    StandardColor[5]  =  Color(COL_LIGHTMAGENTA);
    StandardColor[6]  =  Color(COL_BROWN);
    StandardColor[7]  =  Color(COL_GRAY);
    StandardColor[8]  =  Color(COL_YELLOW);
    StandardColor[9]  =  Color(COL_WHITE);

    pNullDate = new Date(30,12,1899);
    nStandardPrec = 2;

    sErrStr.AssignAscii( RTL_CONSTASCII_STRINGPARAM( "###" ) );
    Reset();
}

ImpSvNumberformatScan::~ImpSvNumberformatScan()
{
    delete pNullDate;
    Reset();
}

void ImpSvNumberformatScan::ChangeIntl()
{
    bKeywordsNeedInit = sal_True;
    bCompatCurNeedInit = sal_True;
    // may be initialized by InitSpecialKeyword()
    sKeyword[NF_KEY_TRUE].Erase();
    sKeyword[NF_KEY_FALSE].Erase();
}

void ImpSvNumberformatScan::InitSpecialKeyword( NfKeywordIndex eIdx ) const
{
    switch ( eIdx )
    {
        case NF_KEY_TRUE :
            ((ImpSvNumberformatScan*)this)->sKeyword[NF_KEY_TRUE] =
                pFormatter->GetCharClass()->upper(
                pFormatter->GetLocaleData()->getTrueWord() );
            if ( !sKeyword[NF_KEY_TRUE].Len() )
            {
                DBG_ERRORFILE( "InitSpecialKeyword: TRUE_WORD?" );
                ((ImpSvNumberformatScan*)this)->sKeyword[NF_KEY_TRUE].AssignAscii( RTL_CONSTASCII_STRINGPARAM( "sal_True" ) );
            }
        break;
        case NF_KEY_FALSE :
            ((ImpSvNumberformatScan*)this)->sKeyword[NF_KEY_FALSE] =
                pFormatter->GetCharClass()->upper(
                pFormatter->GetLocaleData()->getFalseWord() );
            if ( !sKeyword[NF_KEY_FALSE].Len() )
            {
                DBG_ERRORFILE( "InitSpecialKeyword: FALSE_WORD?" );
                ((ImpSvNumberformatScan*)this)->sKeyword[NF_KEY_FALSE].AssignAscii( RTL_CONSTASCII_STRINGPARAM( "sal_False" ) );
            }
        break;
        default:
            DBG_ERRORFILE( "InitSpecialKeyword: unknown request" );
    }
}

void ImpSvNumberformatScan::InitCompatCur() const
{
    ImpSvNumberformatScan* pThis = (ImpSvNumberformatScan*)this;
    // currency symbol for old style ("automatic") compatibility format codes
    pFormatter->GetCompatibilityCurrency( pThis->sCurSymbol, pThis->sCurAbbrev );
    // currency symbol upper case
    pThis->sCurString = pFormatter->GetCharClass()->upper( sCurSymbol );
    bCompatCurNeedInit = sal_False;
}

void ImpSvNumberformatScan::InitKeywords() const
{
    if ( !bKeywordsNeedInit )
        return ;
    ((ImpSvNumberformatScan*)this)->SetDependentKeywords();
    bKeywordsNeedInit = sal_False;
}

/** Extract the name of General, Standard, Whatever, ignoring leading modifiers
    such as [NatNum1]. */
static String lcl_extractStandardGeneralName( const ::rtl::OUString & rCode )
{
    String aStr;
    const sal_Unicode* p = rCode.getStr();
    const sal_Unicode* const pStop = p + rCode.getLength();
    const sal_Unicode* pBeg = p;    // name begins here
    bool bMod = false;
    bool bDone = false;
    while (p < pStop && !bDone)
    {
        switch (*p)
        {
            case '[':
                bMod = true;
                break;
            case ']':
                if (bMod)
                {
                    bMod = false;
                    pBeg = p+1;
                }
                // else: would be a locale data error, easily to be spotted in
                // UI dialog
                break;
            case ';':
                if (!bMod)
                {
                    bDone = true;
                    --p;    // put back, increment by one follows
                }
                break;
        }
        ++p;
        if (bMod)
            pBeg = p;
    }
    if (pBeg < p)
        aStr = rCode.copy( pBeg - rCode.getStr(), p - pBeg);
    return aStr;
}

void ImpSvNumberformatScan::SetDependentKeywords()
{
    using namespace ::com::sun::star;
    using namespace ::com::sun::star::uno;

    const CharClass* pCharClass = pFormatter->GetCharClass();
    const LocaleDataWrapper* pLocaleData = pFormatter->GetLocaleData();
    // #80023# be sure to generate keywords for the loaded Locale, not for the
    // requested Locale, otherwise number format codes might not match
    lang::Locale aLoadedLocale = pLocaleData->getLoadedLocale();
    LanguageType eLang = MsLangId::convertLocaleToLanguage( aLoadedLocale );
    NumberFormatCodeWrapper aNumberFormatCode( pFormatter->GetServiceManager(), aLoadedLocale );

    i18n::NumberFormatCode aFormat = aNumberFormatCode.getFormatCode( NF_NUMBER_STANDARD );
    sNameStandardFormat = lcl_extractStandardGeneralName( aFormat.Code);
    sKeyword[NF_KEY_GENERAL] = pCharClass->upper( sNameStandardFormat );

    // preset new calendar keywords
    sKeyword[NF_KEY_AAA].AssignAscii( RTL_CONSTASCII_STRINGPARAM(   "AAA" ) );
    sKeyword[NF_KEY_AAAA].AssignAscii( RTL_CONSTASCII_STRINGPARAM(  "AAAA" ) );
    sKeyword[NF_KEY_EC].AssignAscii( RTL_CONSTASCII_STRINGPARAM(    "E" ) );
    sKeyword[NF_KEY_EEC].AssignAscii( RTL_CONSTASCII_STRINGPARAM(   "EE" ) );
    sKeyword[NF_KEY_G].AssignAscii( RTL_CONSTASCII_STRINGPARAM(     "G" ) );
    sKeyword[NF_KEY_GG].AssignAscii( RTL_CONSTASCII_STRINGPARAM(    "GG" ) );
    sKeyword[NF_KEY_GGG].AssignAscii( RTL_CONSTASCII_STRINGPARAM(   "GGG" ) );
    sKeyword[NF_KEY_R].AssignAscii( RTL_CONSTASCII_STRINGPARAM(     "R" ) );
    sKeyword[NF_KEY_RR].AssignAscii( RTL_CONSTASCII_STRINGPARAM(    "RR" ) );

    // Thai T NatNum special. Other locale's small letter 't' results in upper
    // case comparison not matching but length does in conversion mode. Ugly.
    if (eLang == LANGUAGE_THAI)
        sKeyword[NF_KEY_THAI_T].AssignAscii( RTL_CONSTASCII_STRINGPARAM( "T"));
    else
        sKeyword[NF_KEY_THAI_T].AssignAscii( RTL_CONSTASCII_STRINGPARAM( "t"));

    switch ( eLang )
    {
        case LANGUAGE_GERMAN:
        case LANGUAGE_GERMAN_SWISS:
        case LANGUAGE_GERMAN_AUSTRIAN:
        case LANGUAGE_GERMAN_LUXEMBOURG:
        case LANGUAGE_GERMAN_LIECHTENSTEIN:
        {
            //! all capital letters
            sKeyword[NF_KEY_M].AssignAscii( RTL_CONSTASCII_STRINGPARAM(         "M" ) );            // month 1
            sKeyword[NF_KEY_MM].AssignAscii( RTL_CONSTASCII_STRINGPARAM(        "MM" ) );           // month 01
            sKeyword[NF_KEY_MMM].AssignAscii( RTL_CONSTASCII_STRINGPARAM(       "MMM" ) );      // month Jan
            sKeyword[NF_KEY_MMMM].AssignAscii( RTL_CONSTASCII_STRINGPARAM(      "MMMM" ) ); // month Januar
            sKeyword[NF_KEY_MMMMM].AssignAscii( RTL_CONSTASCII_STRINGPARAM(     "MMMMM" ) );// month J
            sKeyword[NF_KEY_H].AssignAscii( RTL_CONSTASCII_STRINGPARAM(         "H" ) );            // hour 2
            sKeyword[NF_KEY_HH].AssignAscii( RTL_CONSTASCII_STRINGPARAM(        "HH" ) );           // hour 02
            sKeyword[NF_KEY_D].AssignAscii( RTL_CONSTASCII_STRINGPARAM(         "T" ) );
            sKeyword[NF_KEY_DD].AssignAscii( RTL_CONSTASCII_STRINGPARAM(        "TT" ) );
            sKeyword[NF_KEY_DDD].AssignAscii( RTL_CONSTASCII_STRINGPARAM(       "TTT" ) );
            sKeyword[NF_KEY_DDDD].AssignAscii( RTL_CONSTASCII_STRINGPARAM(      "TTTT" ) );
            sKeyword[NF_KEY_YY].AssignAscii( RTL_CONSTASCII_STRINGPARAM(        "JJ" ) );
            sKeyword[NF_KEY_YYYY].AssignAscii( RTL_CONSTASCII_STRINGPARAM(      "JJJJ" ) );
            sKeyword[NF_KEY_BOOLEAN].AssignAscii( RTL_CONSTASCII_STRINGPARAM(   "LOGISCH" ) );
            sKeyword[NF_KEY_COLOR].AssignAscii( RTL_CONSTASCII_STRINGPARAM(     "FARBE" ) );
            sKeyword[NF_KEY_BLACK].AssignAscii( RTL_CONSTASCII_STRINGPARAM(     "SCHWARZ" ) );
            sKeyword[NF_KEY_BLUE].AssignAscii( RTL_CONSTASCII_STRINGPARAM(      "BLAU" ) );
            sKeyword[NF_KEY_GREEN] = UniString( "GR" "\xDC" "N", RTL_TEXTENCODING_ISO_8859_1 );
            sKeyword[NF_KEY_CYAN].AssignAscii( RTL_CONSTASCII_STRINGPARAM(      "CYAN" ) );
            sKeyword[NF_KEY_RED].AssignAscii( RTL_CONSTASCII_STRINGPARAM(       "ROT" ) );
            sKeyword[NF_KEY_MAGENTA].AssignAscii( RTL_CONSTASCII_STRINGPARAM(   "MAGENTA" ) );
            sKeyword[NF_KEY_BROWN].AssignAscii( RTL_CONSTASCII_STRINGPARAM(     "BRAUN" ) );
            sKeyword[NF_KEY_GREY].AssignAscii( RTL_CONSTASCII_STRINGPARAM(      "GRAU" ) );
            sKeyword[NF_KEY_YELLOW].AssignAscii( RTL_CONSTASCII_STRINGPARAM(    "GELB" ) );
            sKeyword[NF_KEY_WHITE].AssignAscii( RTL_CONSTASCII_STRINGPARAM(     "WEISS" ) );
        }
        break;
        default:
        {
            // day
            switch ( eLang )
            {
                case LANGUAGE_ITALIAN       :
                case LANGUAGE_ITALIAN_SWISS :
                    sKeyword[NF_KEY_D].AssignAscii( RTL_CONSTASCII_STRINGPARAM( "G" ) );
                    sKeyword[NF_KEY_DD].AssignAscii( RTL_CONSTASCII_STRINGPARAM( "GG" ) );
                    sKeyword[NF_KEY_DDD].AssignAscii( RTL_CONSTASCII_STRINGPARAM( "GGG" ) );
                    sKeyword[NF_KEY_DDDD].AssignAscii( RTL_CONSTASCII_STRINGPARAM( "GGGG" ) );
                    // must exchange the era code, same as Xcl
                    sKeyword[NF_KEY_G].AssignAscii( RTL_CONSTASCII_STRINGPARAM( "X" ) );
                    sKeyword[NF_KEY_GG].AssignAscii( RTL_CONSTASCII_STRINGPARAM( "XX" ) );
                    sKeyword[NF_KEY_GGG].AssignAscii( RTL_CONSTASCII_STRINGPARAM( "XXX" ) );
                break;
                case LANGUAGE_FRENCH            :
                case LANGUAGE_FRENCH_BELGIAN    :
                case LANGUAGE_FRENCH_CANADIAN   :
                case LANGUAGE_FRENCH_SWISS      :
                case LANGUAGE_FRENCH_LUXEMBOURG :
                case LANGUAGE_FRENCH_MONACO     :
                    sKeyword[NF_KEY_D].AssignAscii( RTL_CONSTASCII_STRINGPARAM( "J" ) );
                    sKeyword[NF_KEY_DD].AssignAscii( RTL_CONSTASCII_STRINGPARAM( "JJ" ) );
                    sKeyword[NF_KEY_DDD].AssignAscii( RTL_CONSTASCII_STRINGPARAM( "JJJ" ) );
                    sKeyword[NF_KEY_DDDD].AssignAscii( RTL_CONSTASCII_STRINGPARAM( "JJJJ" ) );
                break;
                case LANGUAGE_FINNISH :
                    sKeyword[NF_KEY_D].AssignAscii( RTL_CONSTASCII_STRINGPARAM( "P" ) );
                    sKeyword[NF_KEY_DD].AssignAscii( RTL_CONSTASCII_STRINGPARAM( "PP" ) );
                    sKeyword[NF_KEY_DDD].AssignAscii( RTL_CONSTASCII_STRINGPARAM( "PPP" ) );
                    sKeyword[NF_KEY_DDDD].AssignAscii( RTL_CONSTASCII_STRINGPARAM( "PPPP" ) );
                break;
                default:
                    sKeyword[NF_KEY_D].AssignAscii( RTL_CONSTASCII_STRINGPARAM( "D" ) );
                    sKeyword[NF_KEY_DD].AssignAscii( RTL_CONSTASCII_STRINGPARAM( "DD" ) );
                    sKeyword[NF_KEY_DDD].AssignAscii( RTL_CONSTASCII_STRINGPARAM( "DDD" ) );
                    sKeyword[NF_KEY_DDDD].AssignAscii( RTL_CONSTASCII_STRINGPARAM( "DDDD" ) );
            }
            // month
            switch ( eLang )
            {
                case LANGUAGE_FINNISH :
                    sKeyword[NF_KEY_M].AssignAscii( RTL_CONSTASCII_STRINGPARAM( "K" ) );
                    sKeyword[NF_KEY_MM].AssignAscii( RTL_CONSTASCII_STRINGPARAM( "KK" ) );
                    sKeyword[NF_KEY_MMM].AssignAscii( RTL_CONSTASCII_STRINGPARAM( "KKK" ) );
                    sKeyword[NF_KEY_MMMM].AssignAscii( RTL_CONSTASCII_STRINGPARAM( "KKKK" ) );
                    sKeyword[NF_KEY_MMMMM].AssignAscii( RTL_CONSTASCII_STRINGPARAM( "KKKKK" ) );
                break;
                default:
                    sKeyword[NF_KEY_M].AssignAscii( RTL_CONSTASCII_STRINGPARAM( "M" ) );
                    sKeyword[NF_KEY_MM].AssignAscii( RTL_CONSTASCII_STRINGPARAM( "MM" ) );
                    sKeyword[NF_KEY_MMM].AssignAscii( RTL_CONSTASCII_STRINGPARAM( "MMM" ) );
                    sKeyword[NF_KEY_MMMM].AssignAscii( RTL_CONSTASCII_STRINGPARAM( "MMMM" ) );
                    sKeyword[NF_KEY_MMMMM].AssignAscii( RTL_CONSTASCII_STRINGPARAM( "MMMMM" ) );
            }
            // year
            switch ( eLang )
            {
                case LANGUAGE_ITALIAN       :
                case LANGUAGE_ITALIAN_SWISS :
                case LANGUAGE_FRENCH            :
                case LANGUAGE_FRENCH_BELGIAN    :
                case LANGUAGE_FRENCH_CANADIAN   :
                case LANGUAGE_FRENCH_SWISS      :
                case LANGUAGE_FRENCH_LUXEMBOURG :
                case LANGUAGE_FRENCH_MONACO     :
                case LANGUAGE_PORTUGUESE           :
                case LANGUAGE_PORTUGUESE_BRAZILIAN :
                case LANGUAGE_SPANISH_MODERN      :
                case LANGUAGE_SPANISH_DATED       :
                case LANGUAGE_SPANISH_MEXICAN     :
                case LANGUAGE_SPANISH_GUATEMALA   :
                case LANGUAGE_SPANISH_COSTARICA   :
                case LANGUAGE_SPANISH_PANAMA      :
                case LANGUAGE_SPANISH_DOMINICAN_REPUBLIC :
                case LANGUAGE_SPANISH_VENEZUELA   :
                case LANGUAGE_SPANISH_COLOMBIA    :
                case LANGUAGE_SPANISH_PERU        :
                case LANGUAGE_SPANISH_ARGENTINA   :
                case LANGUAGE_SPANISH_ECUADOR     :
                case LANGUAGE_SPANISH_CHILE       :
                case LANGUAGE_SPANISH_URUGUAY     :
                case LANGUAGE_SPANISH_PARAGUAY    :
                case LANGUAGE_SPANISH_BOLIVIA     :
                case LANGUAGE_SPANISH_EL_SALVADOR :
                case LANGUAGE_SPANISH_HONDURAS    :
                case LANGUAGE_SPANISH_NICARAGUA   :
                case LANGUAGE_SPANISH_PUERTO_RICO :
                    sKeyword[NF_KEY_YY].AssignAscii( RTL_CONSTASCII_STRINGPARAM( "AA" ) );
                    sKeyword[NF_KEY_YYYY].AssignAscii( RTL_CONSTASCII_STRINGPARAM( "AAAA" ) );
                    // must exchange the day of week name code, same as Xcl
                    sKeyword[NF_KEY_AAA].AssignAscii( RTL_CONSTASCII_STRINGPARAM(   "OOO" ) );
                    sKeyword[NF_KEY_AAAA].AssignAscii( RTL_CONSTASCII_STRINGPARAM(  "OOOO" ) );
                break;
                case LANGUAGE_DUTCH         :
                case LANGUAGE_DUTCH_BELGIAN :
                    sKeyword[NF_KEY_YY].AssignAscii( RTL_CONSTASCII_STRINGPARAM( "JJ" ) );
                    sKeyword[NF_KEY_YYYY].AssignAscii( RTL_CONSTASCII_STRINGPARAM( "JJJJ" ) );
                break;
                case LANGUAGE_FINNISH :
                    sKeyword[NF_KEY_YY].AssignAscii( RTL_CONSTASCII_STRINGPARAM( "VV" ) );
                    sKeyword[NF_KEY_YYYY].AssignAscii( RTL_CONSTASCII_STRINGPARAM( "VVVV" ) );
                break;
                default:
                    sKeyword[NF_KEY_YY].AssignAscii( RTL_CONSTASCII_STRINGPARAM( "YY" ) );
                    sKeyword[NF_KEY_YYYY].AssignAscii( RTL_CONSTASCII_STRINGPARAM( "YYYY" ) );
            }
            // hour
            switch ( eLang )
            {
                case LANGUAGE_DUTCH         :
                case LANGUAGE_DUTCH_BELGIAN :
                    sKeyword[NF_KEY_H].AssignAscii( RTL_CONSTASCII_STRINGPARAM( "U" ) );
                    sKeyword[NF_KEY_HH].AssignAscii( RTL_CONSTASCII_STRINGPARAM( "UU" ) );
                break;
                case LANGUAGE_FINNISH :
                case LANGUAGE_SWEDISH         :
                case LANGUAGE_SWEDISH_FINLAND :
                case LANGUAGE_DANISH :
                case LANGUAGE_NORWEGIAN         :
                case LANGUAGE_NORWEGIAN_BOKMAL  :
                case LANGUAGE_NORWEGIAN_NYNORSK :
                    sKeyword[NF_KEY_H].AssignAscii( RTL_CONSTASCII_STRINGPARAM( "T" ) );
                    sKeyword[NF_KEY_HH].AssignAscii( RTL_CONSTASCII_STRINGPARAM( "TT" ) );
                break;
                default:
                    sKeyword[NF_KEY_H].AssignAscii( RTL_CONSTASCII_STRINGPARAM( "H" ) );
                    sKeyword[NF_KEY_HH].AssignAscii( RTL_CONSTASCII_STRINGPARAM( "HH" ) );
            }
            // boolean
            sKeyword[NF_KEY_BOOLEAN].AssignAscii( RTL_CONSTASCII_STRINGPARAM( "BOOLEAN" ) );
            // colours
            sKeyword[NF_KEY_COLOR].AssignAscii( RTL_CONSTASCII_STRINGPARAM(     "COLOR" ) );
            sKeyword[NF_KEY_BLACK].AssignAscii( RTL_CONSTASCII_STRINGPARAM(     "BLACK" ) );
            sKeyword[NF_KEY_BLUE].AssignAscii( RTL_CONSTASCII_STRINGPARAM(      "BLUE" ) );
            sKeyword[NF_KEY_GREEN].AssignAscii( RTL_CONSTASCII_STRINGPARAM(     "GREEN" ) );
            sKeyword[NF_KEY_CYAN].AssignAscii( RTL_CONSTASCII_STRINGPARAM(      "CYAN" ) );
            sKeyword[NF_KEY_RED].AssignAscii( RTL_CONSTASCII_STRINGPARAM(       "RED" ) );
            sKeyword[NF_KEY_MAGENTA].AssignAscii( RTL_CONSTASCII_STRINGPARAM(   "MAGENTA" ) );
            sKeyword[NF_KEY_BROWN].AssignAscii( RTL_CONSTASCII_STRINGPARAM(     "BROWN" ) );
            sKeyword[NF_KEY_GREY].AssignAscii( RTL_CONSTASCII_STRINGPARAM(      "GREY" ) );
            sKeyword[NF_KEY_YELLOW].AssignAscii( RTL_CONSTASCII_STRINGPARAM(    "YELLOW" ) );
            sKeyword[NF_KEY_WHITE].AssignAscii( RTL_CONSTASCII_STRINGPARAM(     "WHITE" ) );
        }
        break;
    }

    // boolean keyords
    InitSpecialKeyword( NF_KEY_TRUE );
    InitSpecialKeyword( NF_KEY_FALSE );

    // compatibility currency strings
    InitCompatCur();
}

<<<<<<< HEAD
void ImpSvNumberformatScan::ChangeNullDate(USHORT nDay, USHORT nMonth, USHORT nYear)
=======

void ImpSvNumberformatScan::ChangeNullDate(sal_uInt16 nDay, sal_uInt16 nMonth, sal_uInt16 nYear)
>>>>>>> e2a3d487
{
    if ( pNullDate )
        *pNullDate = Date(nDay, nMonth, nYear);
    else
        pNullDate = new Date(nDay, nMonth, nYear);
}

void ImpSvNumberformatScan::ChangeStandardPrec(sal_uInt16 nPrec)
{
    nStandardPrec = nPrec;
}

Color* ImpSvNumberformatScan::GetColor(String& sStr)
{
    String sString = pFormatter->GetCharClass()->upper(sStr);
    const String* pKeyword = GetKeywords();
    size_t i = 0;
    while (i < NF_MAX_DEFAULT_COLORS &&
           sString != pKeyword[NF_KEY_FIRSTCOLOR+i] )
        i++;
    if ( i >= NF_MAX_DEFAULT_COLORS )
    {
        const String* pEnglishColors = theEnglishColors::get();
        size_t j = 0;
        while ( j < NF_MAX_DEFAULT_COLORS &&
                sString != pEnglishColors[j] )
            ++j;
        if ( j < NF_MAX_DEFAULT_COLORS )
            i = j;
    }

    Color* pResult = NULL;
    if (i >= NF_MAX_DEFAULT_COLORS)
    {
        const String& rColorWord = pKeyword[NF_KEY_COLOR];
        xub_StrLen nPos = sString.Match(rColorWord);
        if (nPos > 0)
        {
            sStr.Erase(0, nPos);
            sStr.EraseLeadingChars();
            sStr.EraseTrailingChars();
            if (bConvertMode)
            {
                pFormatter->ChangeIntl(eNewLnge);
                sStr.Insert( GetKeywords()[NF_KEY_COLOR], 0 );  // Color -> FARBE
                pFormatter->ChangeIntl(eTmpLnge);
            }
            else
                sStr.Insert(rColorWord,0);
            sString.Erase(0, nPos);
            sString.EraseLeadingChars();
            sString.EraseTrailingChars();

            if ( CharClass::isAsciiNumeric( sString ) )
            {
                long nIndex = sString.ToInt32();
                if (nIndex > 0 && nIndex <= 64)
                    pResult = pFormatter->GetUserDefColor((sal_uInt16)nIndex-1);
            }
        }
    }
    else
    {
        sStr.Erase();
        if (bConvertMode)
        {
            pFormatter->ChangeIntl(eNewLnge);
            sStr = GetKeywords()[NF_KEY_FIRSTCOLOR+i];           // red -> rot
            pFormatter->ChangeIntl(eTmpLnge);
        }
        else
            sStr = pKeyword[NF_KEY_FIRSTCOLOR+i];

        pResult = &(StandardColor[i]);
    }
    return pResult;
}

short ImpSvNumberformatScan::GetKeyWord( const String& sSymbol, xub_StrLen nPos )
{
    String sString = pFormatter->GetCharClass()->toUpper( sSymbol, nPos, sSymbol.Len() - nPos );
    const String* pKeyword = GetKeywords();
    // #77026# for the Xcl perverts: the GENERAL keyword is recognized anywhere
    if ( sString.Search( pKeyword[NF_KEY_GENERAL] ) == 0 )
        return NF_KEY_GENERAL;
    //! MUST be a reverse search to find longer strings first
    short i = NF_KEYWORD_ENTRIES_COUNT-1;
    sal_Bool bFound = sal_False;
    for ( ; i > NF_KEY_LASTKEYWORD_SO5; --i )
    {
        bFound = sString.Search(pKeyword[i]) == 0;
        if ( bFound )
        {
            break;
        }
    }
    // new keywords take precedence over old keywords
    if ( !bFound )
    {   // skip the gap of colors et al between new and old keywords and search on
        i = NF_KEY_LASTKEYWORD;
        while ( i > 0 && sString.Search(pKeyword[i]) != 0 )
            i--;
        if ( i > NF_KEY_LASTOLDKEYWORD && sString != pKeyword[i] )
        {   // found something, but maybe it's something else?
            // e.g. new NNN is found in NNNN, for NNNN we must search on
            short j = i - 1;
            while ( j > 0 && sString.Search(pKeyword[j]) != 0 )
                j--;
            if ( j && pKeyword[j].Len() > pKeyword[i].Len() )
                return j;
        }
    }
    // The Thai T NatNum modifier during Xcl import.
    if (i == 0 && bConvertMode && sString.GetChar(0) == 'T' && eTmpLnge ==
            LANGUAGE_ENGLISH_US && MsLangId::getRealLanguage( eNewLnge) ==
            LANGUAGE_THAI)
        i = NF_KEY_THAI_T;
    return i;       // 0 => not found
}

//---------------------------------------------------------------------------
// Next_Symbol
//---------------------------------------------------------------------------
// Zerlegt die Eingabe in Symbole fuer die weitere
// Verarbeitung (Turing-Maschine).
//---------------------------------------------------------------------------
// Ausgangs Zustand = SsStart
//---------------+-------------------+-----------------------+---------------
// Alter Zustand | gelesenes Zeichen | Aktion                | Neuer Zustand
//---------------+-------------------+-----------------------+---------------
// SsStart       | Buchstabe         | Symbol=Zeichen        | SsGetWord
//               |    "              | Typ = String          | SsGetString
//               |    \              | Typ = String          | SsGetChar
//               |    *              | Typ = Star            | SsGetStar
//               |    _              | Typ = Blank           | SsGetBlank
//               | @ # 0 ? / . , % [ | Symbol = Zeichen;     |
//               | ] ' Blank         | Typ = Steuerzeichen   | SsStop
//               | $ - + ( ) :       | Typ    = String;      |
//               | |                 | Typ    = Comment      | SsStop
//               | Sonst             | Symbol = Zeichen      | SsStop
//---------------|-------------------+-----------------------+---------------
// SsGetChar     | Sonst             | Symbol=Zeichen        | SsStop
//---------------+-------------------+-----------------------+---------------
// GetString     | "                 |                       | SsStop
//               | Sonst             | Symbol+=Zeichen       | GetString
//---------------+-------------------+-----------------------+---------------
// SsGetWord     | Buchstabe         | Symbol += Zeichen     |
//               | + -        (E+ E-)| Symbol += Zeichen     | SsStop
//               | /          (AM/PM)| Symbol += Zeichen     |
//               | Sonst             | Pos--, if Key Typ=Word| SsStop
//---------------+-------------------+-----------------------+---------------
// SsGetStar     | Sonst             | Symbol+=Zeichen       | SsStop
//               |                   | markiere Sonderfall * |
//---------------+-------------------+-----------------------+---------------
// SsGetBlank    | Sonst             | Symbol+=Zeichen       | SsStop
//               |                   | markiere Sonderfall _ |
//---------------+-------------------+-----------------------+---------------
// Wurde im State SsGetWord ein Schluesselwort erkannt (auch als
// Anfangsteilwort des Symbols)
// so werden die restlichen Buchstaben zurueckgeschrieben !!

enum ScanState
{
    SsStop      = 0,
    SsStart     = 1,
    SsGetChar   = 2,
    SsGetString = 3,
    SsGetWord   = 4,
    SsGetStar   = 5,
    SsGetBlank  = 6
};

short ImpSvNumberformatScan::Next_Symbol( const String& rStr,
            xub_StrLen& nPos, String& sSymbol )
{
    if ( bKeywordsNeedInit )
        InitKeywords();
    const CharClass* pChrCls = pFormatter->GetCharClass();
    const LocaleDataWrapper* pLoc = pFormatter->GetLocaleData();
    const xub_StrLen nStart = nPos;
    short eType = 0;
    ScanState eState = SsStart;
    sSymbol.Erase();
    while ( nPos < rStr.Len() && eState != SsStop )
    {
        sal_Unicode cToken = rStr.GetChar( nPos++ );
        switch (eState)
        {
            case SsStart:
            {
                // Fetch any currency longer than one character and don't get
                // confused later on by "E/" or other combinations of letters
                // and meaningful symbols. Necessary for old automatic currency.
                // #96158# But don't do it if we're starting a "[...]" section,
                // for example a "[$...]" new currency symbol to not parse away
                // "$U" (symbol) of "[$UYU]" (abbreviation).
                if ( nCurrPos != STRING_NOTFOUND && sCurString.Len() > 1 &&
                        nPos-1 + sCurString.Len() <= rStr.Len() &&
                        !(nPos > 1 && rStr.GetChar( nPos-2 ) == '[') )
                {
                    String aTest( rStr.Copy( nPos-1, sCurString.Len() ) );
                    pChrCls->toUpper( aTest );
                    if ( aTest == sCurString )
                    {
                        sSymbol = rStr.Copy( --nPos, sCurString.Len() );
                        nPos = nPos + sSymbol.Len();
                        eState = SsStop;
                        eType = NF_SYMBOLTYPE_STRING;
                        return eType;
                    }
                }
                switch (cToken)
                {
                    case '#':
                    case '0':
                    case '?':
                    case '%':
                    case '@':
                    case '[':
                    case ']':
                    case ',':
                    case '.':
                    case '/':
                    case '\'':
                    case ' ':
                    case ':':
                    case '-':
                    {
                        eType = NF_SYMBOLTYPE_DEL;
                        sSymbol += cToken;
                        eState = SsStop;
                    }
                    break;
                    case '*':
                    {
                        eType = NF_SYMBOLTYPE_STAR;
                        sSymbol += cToken;
                        eState = SsGetStar;
                    }
                    break;
                    case '_':
                    {
                        eType = NF_SYMBOLTYPE_BLANK;
                        sSymbol += cToken;
                        eState = SsGetBlank;
                    }
                    break;
#if NF_COMMENT_IN_FORMATSTRING
                    case '{':
                        eType = NF_SYMBOLTYPE_COMMENT;
                        eState = SsStop;
                        sSymbol.Append( rStr.GetBuffer() + (nPos-1), rStr.Len() - (nPos-1) );
                        nPos = rStr.Len();
                    break;
#endif
                    case '"':
                        eType = NF_SYMBOLTYPE_STRING;
                        eState = SsGetString;
                        sSymbol += cToken;
                    break;
                    case '\\':
                        eType = NF_SYMBOLTYPE_STRING;
                        eState = SsGetChar;
                        sSymbol += cToken;
                    break;
                    case '$':
                    case '+':
                    case '(':
                    case ')':
                        eType = NF_SYMBOLTYPE_STRING;
                        eState = SsStop;
                        sSymbol += cToken;
                    break;
                    default :
                    {
                        if (StringEqualsChar( pFormatter->GetNumDecimalSep(), cToken) ||
                                StringEqualsChar( pFormatter->GetNumThousandSep(), cToken) ||
                                StringEqualsChar( pFormatter->GetDateSep(), cToken) ||
                                StringEqualsChar( pLoc->getTimeSep(), cToken) ||
                                StringEqualsChar( pLoc->getTime100SecSep(), cToken))
                        {
                            // Another separator than pre-known ASCII
                            eType = NF_SYMBOLTYPE_DEL;
                            sSymbol += cToken;
                            eState = SsStop;
                        }
                        else if ( pChrCls->isLetter( rStr, nPos-1 ) )
                        {
                            short nTmpType = GetKeyWord( rStr, nPos-1 );
                            if ( nTmpType )
                            {
                                sal_Bool bCurrency = sal_False;
                                // "Automatic" currency may start with keyword,
                                // like "R" (Rand) and 'R' (era)
                                if ( nCurrPos != STRING_NOTFOUND &&
                                    nPos-1 + sCurString.Len() <= rStr.Len() &&
                                    sCurString.Search( sKeyword[nTmpType] ) == 0 )
                                {
                                    String aTest( rStr.Copy( nPos-1, sCurString.Len() ) );
                                    pChrCls->toUpper( aTest );
                                    if ( aTest == sCurString )
                                        bCurrency = sal_True;
                                }
                                if ( bCurrency )
                                {
                                    eState = SsGetWord;
                                    sSymbol += cToken;
                                }
                                else
                                {
                                    eType = nTmpType;
                                    xub_StrLen nLen = sKeyword[eType].Len();
                                    sSymbol = rStr.Copy( nPos-1, nLen );
                                    if ( eType == NF_KEY_E || IsAmbiguousE( eType ) )
                                    {
                                        sal_Unicode cNext = rStr.GetChar(nPos);
                                        switch ( cNext )
                                        {
                                            case '+' :
                                            case '-' :  // E+ E- combine to one symbol
                                                sSymbol += cNext;
                                                eType = NF_KEY_E;
                                                nPos++;
                                            break;
                                            case '0' :
                                            case '#' :  // scientific E without sign
                                                eType = NF_KEY_E;
                                            break;
                                        }
                                    }
                                    nPos--;
                                    nPos = nPos + nLen;
                                    eState = SsStop;
                                }
                            }
                            else
                            {
                                eState = SsGetWord;
                                sSymbol += cToken;
                            }
                        }
                        else
                        {
                            eType = NF_SYMBOLTYPE_STRING;
                            eState = SsStop;
                            sSymbol += cToken;
                        }
                    }
                    break;
                }
            }
            break;
            case SsGetChar:
            {
                sSymbol += cToken;
                eState = SsStop;
            }
            break;
            case SsGetString:
            {
                if (cToken == '"')
                    eState = SsStop;
                sSymbol += cToken;
            }
            break;
            case SsGetWord:
            {
                if ( pChrCls->isLetter( rStr, nPos-1 ) )
                {
                    short nTmpType = GetKeyWord( rStr, nPos-1 );
                    if ( nTmpType )
                    {   // beginning of keyword, stop scan and put back
                        eType = NF_SYMBOLTYPE_STRING;
                        eState = SsStop;
                        nPos--;
                    }
                    else
                        sSymbol += cToken;
                }
                else
                {
                    sal_Bool bDontStop = sal_False;
                    switch (cToken)
                    {
                        case '/':                       // AM/PM, A/P
                        {
                            sal_Unicode cNext = rStr.GetChar(nPos);
                            if ( cNext == 'P' || cNext == 'p' )
                            {
                                xub_StrLen nLen = sSymbol.Len();
                                if ( 1 <= nLen
                                        && (sSymbol.GetChar(0) == 'A' || sSymbol.GetChar(0) == 'a')
                                        && (nLen == 1 || (nLen == 2
                                            && (sSymbol.GetChar(1) == 'M' || sSymbol.GetChar(1) == 'm')
                                            && (rStr.GetChar(nPos+1) == 'M' || rStr.GetChar(nPos+1) == 'm'))) )
                                {
                                    sSymbol += cToken;
                                    bDontStop = sal_True;
                                }
                            }
                        }
                        break;
                    }
                    // anything not recognized will stop the scan
                    if ( eState != SsStop && !bDontStop )
                    {
                        eState = SsStop;
                        nPos--;
                        eType = NF_SYMBOLTYPE_STRING;
                    }
                }
            }
            break;
            case SsGetStar:
            {
                eState = SsStop;
                sSymbol += cToken;
                nRepPos = (nPos - nStart) - 1;  // everytime > 0!!
            }
            break;
            case SsGetBlank:
            {
                eState = SsStop;
                sSymbol += cToken;
            }
            break;
            default:
            break;
        }                                   // of switch
    }                                       // of while
    if (eState == SsGetWord)
        eType = NF_SYMBOLTYPE_STRING;
    return eType;
}

xub_StrLen ImpSvNumberformatScan::Symbol_Division(const String& rString)
{
    nCurrPos = STRING_NOTFOUND;
                                                    // Ist Waehrung im Spiel?
    String sString = pFormatter->GetCharClass()->upper(rString);
    xub_StrLen nCPos = 0;
    while (nCPos != STRING_NOTFOUND)
    {
        nCPos = sString.Search(GetCurString(),nCPos);
        if (nCPos != STRING_NOTFOUND)
        {
            // in Quotes?
            xub_StrLen nQ = SvNumberformat::GetQuoteEnd( sString, nCPos );
            if ( nQ == STRING_NOTFOUND )
            {
                sal_Unicode c;
                if ( nCPos == 0 ||
                    ((c = sString.GetChar(xub_StrLen(nCPos-1))) != '"'
                            && c != '\\') )         // dm kann durch "dm
                {                                   // \d geschuetzt werden
                    nCurrPos = nCPos;
                    nCPos = STRING_NOTFOUND;        // Abbruch
                }
                else
                    nCPos++;                        // weitersuchen
            }
            else
                nCPos = nQ + 1;                     // weitersuchen
        }
    }
    nAnzStrings = 0;
    sal_Bool bStar = sal_False;                 // wird bei '*'Detektion gesetzt
    Reset();

    xub_StrLen nPos = 0;
    const xub_StrLen nLen = rString.Len();
    while (nPos < nLen && nAnzStrings < NF_MAX_FORMAT_SYMBOLS)
    {
        nTypeArray[nAnzStrings] = Next_Symbol(rString, nPos, sStrArray[nAnzStrings]);
        if (nTypeArray[nAnzStrings] == NF_SYMBOLTYPE_STAR)
        {                               // Ueberwachung des '*'
            if (bStar)
                return nPos;        // Fehler: doppelter '*'
            else
                bStar = sal_True;
        }
        nAnzStrings++;
    }

    return 0;                       // 0 => ok
}

void ImpSvNumberformatScan::SkipStrings(sal_uInt16& i, xub_StrLen& nPos)
{
    while (i < nAnzStrings && (   nTypeArray[i] == NF_SYMBOLTYPE_STRING
                               || nTypeArray[i] == NF_SYMBOLTYPE_BLANK
                               || nTypeArray[i] == NF_SYMBOLTYPE_STAR) )
    {
        nPos = nPos + sStrArray[i].Len();
        i++;
    }
}

<<<<<<< HEAD
USHORT ImpSvNumberformatScan::PreviousKeyword(USHORT i)
=======

sal_uInt16 ImpSvNumberformatScan::PreviousKeyword(sal_uInt16 i)
>>>>>>> e2a3d487
{
    short res = 0;
    if (i > 0 && i < nAnzStrings)
    {
        i--;
        while (i > 0 && nTypeArray[i] <= 0)
            i--;
        if (nTypeArray[i] > 0)
            res = nTypeArray[i];
    }
    return res;
}

sal_uInt16 ImpSvNumberformatScan::NextKeyword(sal_uInt16 i)
{
    short res = 0;
    if (i < nAnzStrings-1)
    {
        i++;
        while (i < nAnzStrings-1 && nTypeArray[i] <= 0)
            i++;
        if (nTypeArray[i] > 0)
            res = nTypeArray[i];
    }
    return res;
}

short ImpSvNumberformatScan::PreviousType( sal_uInt16 i )
{
    if ( i > 0 && i < nAnzStrings )
    {
        do
        {
            i--;
        } while ( i > 0 && nTypeArray[i] == NF_SYMBOLTYPE_EMPTY );
        return nTypeArray[i];
    }
    return 0;
}

sal_Unicode ImpSvNumberformatScan::PreviousChar(sal_uInt16 i)
{
    sal_Unicode res = ' ';
    if (i > 0 && i < nAnzStrings)
    {
        i--;
        while (i > 0 && (   nTypeArray[i] == NF_SYMBOLTYPE_EMPTY
                         || nTypeArray[i] == NF_SYMBOLTYPE_STRING
                         || nTypeArray[i] == NF_SYMBOLTYPE_STAR
                         || nTypeArray[i] == NF_SYMBOLTYPE_BLANK ) )
            i--;
        if (sStrArray[i].Len() > 0)
            res = sStrArray[i].GetChar(xub_StrLen(sStrArray[i].Len()-1));
    }
    return res;
}

sal_Unicode ImpSvNumberformatScan::NextChar(sal_uInt16 i)
{
    sal_Unicode res = ' ';
    if (i < nAnzStrings-1)
    {
        i++;
        while (i < nAnzStrings-1 &&
               (   nTypeArray[i] == NF_SYMBOLTYPE_EMPTY
                || nTypeArray[i] == NF_SYMBOLTYPE_STRING
                || nTypeArray[i] == NF_SYMBOLTYPE_STAR
                || nTypeArray[i] == NF_SYMBOLTYPE_BLANK))
            i++;
        if (sStrArray[i].Len() > 0)
            res = sStrArray[i].GetChar(0);
    }
    return res;
}

sal_Bool ImpSvNumberformatScan::IsLastBlankBeforeFrac(sal_uInt16 i)
{
    sal_Bool res = sal_True;
    if (i < nAnzStrings-1)
    {
        sal_Bool bStop = sal_False;
        i++;
        while (i < nAnzStrings-1 && !bStop)
        {
            i++;
            if ( nTypeArray[i] == NF_SYMBOLTYPE_DEL &&
                    sStrArray[i].GetChar(0) == '/')
                bStop = sal_True;
            else if ( nTypeArray[i] == NF_SYMBOLTYPE_DEL &&
                    sStrArray[i].GetChar(0) == ' ')
                res = sal_False;
        }
        if (!bStop)                                 // kein '/'
            res = sal_False;
    }
    else
        res = sal_False;                                // kein '/' mehr

    return res;
}

void ImpSvNumberformatScan::Reset()
{
    nAnzStrings = 0;
    nAnzResStrings = 0;
#if 0
// ER 20.06.97 14:05   nicht noetig, wenn nAnzStrings beachtet wird
    for (size_t i = 0; i < NF_MAX_FORMAT_SYMBOLS; i++)
    {
        sStrArray[i].Erase();
        nTypeArray[i] = 0;
    }
#endif
    eScannedType = NUMBERFORMAT_UNDEFINED;
    nRepPos = 0;
    bExp = sal_False;
    bThousand = sal_False;
    nThousand = 0;
    bDecSep = sal_False;
    nDecPos =  -1;
    nExpPos = (sal_uInt16) -1;
    nBlankPos = (sal_uInt16) -1;
    nCntPre = 0;
    nCntPost = 0;
    nCntExp = 0;
    bFrac = sal_False;
    bBlank = sal_False;
    nNatNumModifier = 0;
}

<<<<<<< HEAD
BOOL ImpSvNumberformatScan::Is100SecZero( USHORT i, BOOL bHadDecSep )
=======

sal_Bool ImpSvNumberformatScan::Is100SecZero( sal_uInt16 i, sal_Bool bHadDecSep )
>>>>>>> e2a3d487
{
    sal_uInt16 nIndexPre = PreviousKeyword( i );
    return (nIndexPre == NF_KEY_S || nIndexPre == NF_KEY_SS)
            && (bHadDecSep                 // S, SS ','
            || (i>0 && nTypeArray[i-1] == NF_SYMBOLTYPE_STRING));
                // SS"any"00  take "any" as a valid decimal separator
}

xub_StrLen ImpSvNumberformatScan::ScanType(const String&)
{
    const LocaleDataWrapper* pLoc = pFormatter->GetLocaleData();

    xub_StrLen nPos = 0;
    sal_uInt16 i = 0;
    short eNewType;
    sal_Bool bMatchBracket = sal_False;
    bool bHaveGeneral = false;      // if General/Standard encountered

    SkipStrings(i, nPos);
    while (i < nAnzStrings)
    {
        if (nTypeArray[i] > 0)
        {                                       // keyword
            switch (nTypeArray[i])
            {
                case NF_KEY_E:                          // E
                    eNewType = NUMBERFORMAT_SCIENTIFIC;
                break;
                case NF_KEY_AMPM:                       // AM,A,PM,P
                case NF_KEY_AP:
                case NF_KEY_H:                          // H
                case NF_KEY_HH:                         // HH
                case NF_KEY_S:                          // S
                case NF_KEY_SS:                         // SS
                    eNewType = NUMBERFORMAT_TIME;
                break;
                case NF_KEY_M:                          // M
                case NF_KEY_MM:                         // MM
                {                                       // minute or month
                    sal_uInt16 nIndexPre = PreviousKeyword(i);
                    sal_uInt16 nIndexNex = NextKeyword(i);
                    sal_Unicode cChar = PreviousChar(i);
                    if (nIndexPre == NF_KEY_H   ||  // H
                        nIndexPre == NF_KEY_HH  ||  // HH
                        nIndexNex == NF_KEY_S   ||  // S
                        nIndexNex == NF_KEY_SS  ||  // SS
                        cChar == '['  )     // [M
                    {
                        eNewType = NUMBERFORMAT_TIME;
                        nTypeArray[i] -= 2;         // 6 -> 4, 7 -> 5
                    }
                    else
                        eNewType = NUMBERFORMAT_DATE;
                }
                break;
                case NF_KEY_MMM:                // MMM
                case NF_KEY_MMMM:               // MMMM
                case NF_KEY_MMMMM:              // MMMMM
                case NF_KEY_Q:                  // Q
                case NF_KEY_QQ:                 // QQ
                case NF_KEY_D:                  // D
                case NF_KEY_DD:                 // DD
                case NF_KEY_DDD:                // DDD
                case NF_KEY_DDDD:               // DDDD
                case NF_KEY_YY:                 // YY
                case NF_KEY_YYYY:               // YYYY
                case NF_KEY_NN:                 // NN
                case NF_KEY_NNN:                // NNN
                case NF_KEY_NNNN:               // NNNN
                case NF_KEY_WW :                // WW
                case NF_KEY_AAA :               // AAA
                case NF_KEY_AAAA :              // AAAA
                case NF_KEY_EC :                // E
                case NF_KEY_EEC :               // EE
                case NF_KEY_G :                 // G
                case NF_KEY_GG :                // GG
                case NF_KEY_GGG :               // GGG
                case NF_KEY_R :                 // R
                case NF_KEY_RR :                // RR
                    eNewType = NUMBERFORMAT_DATE;
                break;
                case NF_KEY_CCC:                // CCC
                    eNewType = NUMBERFORMAT_CURRENCY;
                break;
                case NF_KEY_GENERAL:            // Standard
                    eNewType = NUMBERFORMAT_NUMBER;
                    bHaveGeneral = true;
                break;
                default:
                    eNewType = NUMBERFORMAT_UNDEFINED;
                break;
            }
        }
        else
        {                                       // control character
            switch ( sStrArray[i].GetChar(0) )
            {
                case '#':
                case '?':
                    eNewType = NUMBERFORMAT_NUMBER;
                break;
                case '0':
                {
                    if ( (eScannedType & NUMBERFORMAT_TIME) == NUMBERFORMAT_TIME )
                    {
                        if ( Is100SecZero( i, bDecSep ) )
                        {
                            bDecSep = sal_True;                 // subsequent 0's
                            eNewType = NUMBERFORMAT_TIME;
                        }
                        else
                            return nPos;                    // Error
                    }
                    else
                        eNewType = NUMBERFORMAT_NUMBER;
                }
                break;
                case '%':
                    eNewType = NUMBERFORMAT_PERCENT;
                break;
                case '/':
                    eNewType = NUMBERFORMAT_FRACTION;
                break;
                case '[':
                {
                    if ( i < nAnzStrings-1 &&
                            nTypeArray[i+1] == NF_SYMBOLTYPE_STRING &&
                            sStrArray[i+1].GetChar(0) == '$' )
                    {   // as of SV_NUMBERFORMATTER_VERSION_NEW_CURR
                        eNewType = NUMBERFORMAT_CURRENCY;
                        bMatchBracket = sal_True;
                    }
                    else if ( i < nAnzStrings-1 &&
                            nTypeArray[i+1] == NF_SYMBOLTYPE_STRING &&
                            sStrArray[i+1].GetChar(0) == '~' )
                    {   // as of SV_NUMBERFORMATTER_VERSION_CALENDAR
                        eNewType = NUMBERFORMAT_DATE;
                        bMatchBracket = sal_True;
                    }
                    else
                    {
                        sal_uInt16 nIndexNex = NextKeyword(i);
                        if (nIndexNex == NF_KEY_H   ||  // H
                            nIndexNex == NF_KEY_HH  ||  // HH
                            nIndexNex == NF_KEY_M   ||  // M
                            nIndexNex == NF_KEY_MM  ||  // MM
                            nIndexNex == NF_KEY_S   ||  // S
                            nIndexNex == NF_KEY_SS   )  // SS
                            eNewType = NUMBERFORMAT_TIME;
                        else
                            return nPos;                // Error
                    }
                }
                break;
                case '@':
                    eNewType = NUMBERFORMAT_TEXT;
                break;
                default:
                    if ( sStrArray[i] == pLoc->getTime100SecSep() )
                        bDecSep = sal_True;                     // for SS,0
                    eNewType = NUMBERFORMAT_UNDEFINED;
                break;
            }
        }
        if (eScannedType == NUMBERFORMAT_UNDEFINED)
            eScannedType = eNewType;
        else if (eScannedType == NUMBERFORMAT_TEXT || eNewType == NUMBERFORMAT_TEXT)
            eScannedType = NUMBERFORMAT_TEXT;               // Text bleibt immer Text
        else if (eNewType == NUMBERFORMAT_UNDEFINED)
        {                                           // bleibt wie bisher
        }
        else if (eScannedType != eNewType)
        {
            switch (eScannedType)
            {
                case NUMBERFORMAT_DATE:
                {
                    switch (eNewType)
                    {
                        case NUMBERFORMAT_TIME:
                            eScannedType = NUMBERFORMAT_DATETIME;
                        break;
                        case NUMBERFORMAT_FRACTION:         // DD/MM
                        break;
                        default:
                        {
                            if (nCurrPos != STRING_NOTFOUND)
                                eScannedType = NUMBERFORMAT_UNDEFINED;
                            else if ( sStrArray[i] != pFormatter->GetDateSep() )
                                return nPos;
                        }
                    }
                }
                break;
                case NUMBERFORMAT_TIME:
                {
                    switch (eNewType)
                    {
                        case NUMBERFORMAT_DATE:
                            eScannedType = NUMBERFORMAT_DATETIME;
                        break;
                        case NUMBERFORMAT_FRACTION:         // MM/SS
                        break;
                        default:
                        {
                            if (nCurrPos != STRING_NOTFOUND)
                                eScannedType = NUMBERFORMAT_UNDEFINED;
                            else if ( sStrArray[i] != pLoc->getTimeSep() )
                                return nPos;
                        }
                    }
                }
                break;
                case NUMBERFORMAT_DATETIME:
                {
                    switch (eNewType)
                    {
                        case NUMBERFORMAT_TIME:
                        case NUMBERFORMAT_DATE:
                        break;
                        case NUMBERFORMAT_FRACTION:         // DD/MM
                        break;
                        default:
                        {
                            if (nCurrPos != STRING_NOTFOUND)
                                eScannedType = NUMBERFORMAT_UNDEFINED;
                            else if ( sStrArray[i] != pFormatter->GetDateSep()
                                   && sStrArray[i] != pLoc->getTimeSep() )
                                return nPos;
                        }
                    }
                }
                break;
                case NUMBERFORMAT_PERCENT:
                {
                    switch (eNewType)
                    {
                        case NUMBERFORMAT_NUMBER:   // nur Zahl nach Prozent
                        break;
                        default:
                            return nPos;
                    }
                }
                break;
                case NUMBERFORMAT_SCIENTIFIC:
                {
                    switch (eNewType)
                    {
                        case NUMBERFORMAT_NUMBER:   // nur Zahl nach E
                        break;
                        default:
                            return nPos;
                    }
                }
                break;
                case NUMBERFORMAT_NUMBER:
                {
                    switch (eNewType)
                    {
                        case NUMBERFORMAT_SCIENTIFIC:
                        case NUMBERFORMAT_PERCENT:
                        case NUMBERFORMAT_FRACTION:
                        case NUMBERFORMAT_CURRENCY:
                            eScannedType = eNewType;
                        break;
                        default:
                            if (nCurrPos != STRING_NOTFOUND)
                                eScannedType = NUMBERFORMAT_UNDEFINED;
                            else
                                return nPos;
                    }
                }
                break;
                case NUMBERFORMAT_FRACTION:
                {
                    switch (eNewType)
                    {
                        case NUMBERFORMAT_NUMBER:           // nur Zahl nach Bruch
                        break;
                        default:
                            return nPos;
                    }
                }
                break;
                default:
                break;
            }
        }
        nPos = nPos + sStrArray[i].Len();           // Korrekturposition
        i++;
        if ( bMatchBracket )
        {   // no type detection inside of matching brackets if [$...], [~...]
            while ( bMatchBracket && i < nAnzStrings )
            {
                if ( nTypeArray[i] == NF_SYMBOLTYPE_DEL
                        && sStrArray[i].GetChar(0) == ']' )
                    bMatchBracket = sal_False;
                else
                    nTypeArray[i] = NF_SYMBOLTYPE_STRING;
                nPos = nPos + sStrArray[i].Len();
                i++;
            }
            if ( bMatchBracket )
                return nPos;    // missing closing bracket at end of code
        }
        SkipStrings(i, nPos);
    }

    if ((eScannedType == NUMBERFORMAT_NUMBER || eScannedType == NUMBERFORMAT_UNDEFINED)
         && nCurrPos != STRING_NOTFOUND && !bHaveGeneral)
        eScannedType = NUMBERFORMAT_CURRENCY;   // old "automatic" currency
    if (eScannedType == NUMBERFORMAT_UNDEFINED)
        eScannedType = NUMBERFORMAT_DEFINED;
    return 0;                               // Alles ok
}

<<<<<<< HEAD
bool ImpSvNumberformatScan::InsertSymbol( USHORT & nPos, svt::NfSymbolType eType, const String& rStr )
=======

bool ImpSvNumberformatScan::InsertSymbol( sal_uInt16 & nPos, svt::NfSymbolType eType, const String& rStr )
>>>>>>> e2a3d487
{
    if (nAnzStrings >= NF_MAX_FORMAT_SYMBOLS || nPos > nAnzStrings)
        return false;
    ++nAnzResStrings;
    if (nPos > 0 && nTypeArray[nPos-1] == NF_SYMBOLTYPE_EMPTY)
        --nPos;     // reuse position
    else
    {
        ++nAnzStrings;
        for (size_t i = nAnzStrings; i > nPos; --i)
        {
            nTypeArray[i] = nTypeArray[i-1];
            sStrArray[i] = sStrArray[i-1];
        }
    }
    nTypeArray[nPos] = static_cast<short>(eType);
    sStrArray[nPos] = rStr;
    return true;
}

<<<<<<< HEAD
int ImpSvNumberformatScan::FinalScanGetCalendar( xub_StrLen& nPos, USHORT& i,
            USHORT& rAnzResStrings )
=======

int ImpSvNumberformatScan::FinalScanGetCalendar( xub_StrLen& nPos, sal_uInt16& i,
            sal_uInt16& rAnzResStrings )
>>>>>>> e2a3d487
{
    if ( sStrArray[i].GetChar(0) == '[' &&
            i < nAnzStrings-1 &&
            nTypeArray[i+1] == NF_SYMBOLTYPE_STRING &&
            sStrArray[i+1].GetChar(0) == '~' )
    {   // [~calendarID]
        // as of SV_NUMBERFORMATTER_VERSION_CALENDAR
        nPos = nPos + sStrArray[i].Len();           // [
        nTypeArray[i] = NF_SYMBOLTYPE_CALDEL;
        nPos = nPos + sStrArray[++i].Len();     // ~
        sStrArray[i-1] += sStrArray[i];     // [~
        nTypeArray[i] = NF_SYMBOLTYPE_EMPTY;
        rAnzResStrings--;
        if ( ++i >= nAnzStrings )
            return -1;      // error
        nPos = nPos + sStrArray[i].Len();           // calendarID
        String& rStr = sStrArray[i];
        nTypeArray[i] = NF_SYMBOLTYPE_CALENDAR; // convert
        i++;
        while ( i < nAnzStrings &&
                sStrArray[i].GetChar(0) != ']' )
        {
            nPos = nPos + sStrArray[i].Len();
            rStr += sStrArray[i];
            nTypeArray[i] = NF_SYMBOLTYPE_EMPTY;
            rAnzResStrings--;
            i++;
        }
        if ( rStr.Len() && i < nAnzStrings &&
                sStrArray[i].GetChar(0) == ']' )
        {
            nTypeArray[i] = NF_SYMBOLTYPE_CALDEL;
            nPos = nPos + sStrArray[i].Len();
            i++;
        }
        else
            return -1;      // error
        return 1;
    }
    return 0;
}

xub_StrLen ImpSvNumberformatScan::FinalScan( String& rString, String& rComment )
{
    const LocaleDataWrapper* pLoc = pFormatter->GetLocaleData();

    // save values for convert mode
    String sOldDecSep       = pFormatter->GetNumDecimalSep();
    String sOldThousandSep  = pFormatter->GetNumThousandSep();
    String sOldDateSep      = pFormatter->GetDateSep();
    String sOldTimeSep      = pLoc->getTimeSep();
    String sOldTime100SecSep= pLoc->getTime100SecSep();
    String sOldCurSymbol    = GetCurSymbol();
    String sOldCurString    = GetCurString();
    sal_Unicode cOldKeyH    = sKeyword[NF_KEY_H].GetChar(0);
    sal_Unicode cOldKeyMI   = sKeyword[NF_KEY_MI].GetChar(0);
    sal_Unicode cOldKeyS    = sKeyword[NF_KEY_S].GetChar(0);

    // If the group separator is a Non-Breaking Space (French) continue with a
    // normal space instead so queries on space work correctly.
    // The format string is adjusted to allow both.
    // For output of the format code string the LocaleData characters are used.
    if ( sOldThousandSep.GetChar(0) == cNonBreakingSpace && sOldThousandSep.Len() == 1 )
        sOldThousandSep = ' ';

    // change locale data et al
    if (bConvertMode)
    {
        pFormatter->ChangeIntl(eNewLnge);
        //! pointer may have changed
        pLoc = pFormatter->GetLocaleData();
        //! init new keywords
        InitKeywords();
    }
    const CharClass* pChrCls = pFormatter->GetCharClass();

    xub_StrLen nPos = 0;                    // error correction position
    sal_uInt16 i = 0;                           // symbol loop counter
    sal_uInt16 nCounter = 0;                    // counts digits
    nAnzResStrings = nAnzStrings;           // counts remaining symbols
    bDecSep = sal_False;                        // reset in case already used in TypeCheck
    bool bThaiT = false;                    // Thai T NatNum modifier present

    switch (eScannedType)
    {
        case NUMBERFORMAT_TEXT:
        case NUMBERFORMAT_DEFINED:
        {
            while (i < nAnzStrings)
            {
                switch (nTypeArray[i])
                {
                    case NF_SYMBOLTYPE_BLANK:
                    case NF_SYMBOLTYPE_STAR:
                    break;
                    case NF_SYMBOLTYPE_COMMENT:
                    {
                        String& rStr = sStrArray[i];
                        nPos = nPos + rStr.Len();
                        SvNumberformat::EraseCommentBraces( rStr );
                        rComment += rStr;
                        nTypeArray[i] = NF_SYMBOLTYPE_EMPTY;
                        nAnzResStrings--;
                    }
                    break;
                    case NF_KEY_GENERAL :   // #77026# "General" is the same as "@"
                    break;
                    default:
                    {
                        if ( nTypeArray[i] != NF_SYMBOLTYPE_DEL ||
                                sStrArray[i].GetChar(0) != '@' )
                            nTypeArray[i] = NF_SYMBOLTYPE_STRING;
                    }
                    break;
                }
                nPos = nPos + sStrArray[i].Len();
                i++;
            }                                       // of while
        }
        break;
        case NUMBERFORMAT_NUMBER:
        case NUMBERFORMAT_PERCENT:
        case NUMBERFORMAT_CURRENCY:
        case NUMBERFORMAT_SCIENTIFIC:
        case NUMBERFORMAT_FRACTION:
        {
            while (i < nAnzStrings)
            {
                // TODO: rechecking eScannedType is unnecessary.
                // This switch-case is for eScannedType == NUMBERFORMAT_FRACTION anyway
                if (eScannedType == NUMBERFORMAT_FRACTION &&    // special case
                    nTypeArray[i] == NF_SYMBOLTYPE_DEL &&           // # ### #/#
                    StringEqualsChar( sOldThousandSep, ' ' ) && // e.g. France or Sweden
                    StringEqualsChar( sStrArray[i], ' ' ) &&
                    !bFrac                          &&
                    IsLastBlankBeforeFrac(i) )
                {
                    nTypeArray[i] = NF_SYMBOLTYPE_STRING;           // del->string
                }                                               // kein Taus.p.

                if (nTypeArray[i] == NF_SYMBOLTYPE_BLANK    ||
                    nTypeArray[i] == NF_SYMBOLTYPE_STAR ||
                    nTypeArray[i] == NF_KEY_CCC         ||  // CCC
                    nTypeArray[i] == NF_KEY_GENERAL )       // Standard
                {
                    if (nTypeArray[i] == NF_KEY_GENERAL)
                    {
                        nThousand = FLAG_STANDARD_IN_FORMAT;
                        if ( bConvertMode )
                            sStrArray[i] = sNameStandardFormat;
                    }
                    nPos = nPos + sStrArray[i].Len();
                    i++;
                }
                else if (nTypeArray[i] == NF_SYMBOLTYPE_STRING ||  // Strings oder
                         nTypeArray[i] > 0)                     // Keywords
                {
                    if (eScannedType == NUMBERFORMAT_SCIENTIFIC &&
                             nTypeArray[i] == NF_KEY_E)         // E+
                    {
                        if (bExp)                               // doppelt
                            return nPos;
                        bExp = sal_True;
                        nExpPos = i;
                        if (bDecSep)
                            nCntPost = nCounter;
                        else
                            nCntPre = nCounter;
                        nCounter = 0;
                        nTypeArray[i] = NF_SYMBOLTYPE_EXP;
                    }
                    else if (eScannedType == NUMBERFORMAT_FRACTION &&
                             sStrArray[i].GetChar(0) == ' ')
                    {
                        if (!bBlank && !bFrac)  // nicht doppelt oder hinter /
                        {
                            if (bDecSep && nCounter > 0)    // Nachkommastellen
                                return nPos;                // Fehler
                            bBlank = sal_True;
                            nBlankPos = i;
                            nCntPre = nCounter;
                            nCounter = 0;
                        }
                        nTypeArray[i] = NF_SYMBOLTYPE_FRACBLANK;
                    }
                    else if (nTypeArray[i] == NF_KEY_THAI_T)
                    {
                        bThaiT = true;
                        sStrArray[i] = sKeyword[nTypeArray[i]];
                    }
                    else if (sStrArray[i].GetChar(0) >= '0' &&
                             sStrArray[i].GetChar(0) <= '9')
                    {
                        rtl::OUString sDiv;
                        USHORT j = i;
                        while(j < nAnzStrings)
                            sDiv += sStrArray[j++];
                        if (rtl::OUString::valueOf(sDiv.toInt32()) == sDiv)
                        {
                            /* Found a Divisor */
                            while (i < j)
                                nTypeArray[i++] = NF_SYMBOLTYPE_FRAC_FDIV;
                            i = j - 1;                            // Stop the loop
                            if (nCntPost)
                                nCounter = nCntPost;
                            else if (nCntPre)
                                nCounter = nCntPre;
                            if (!nCntPre)
                                nCntPre++;
                        }
                    }
                    else
                        nTypeArray[i] = NF_SYMBOLTYPE_STRING;
                    nPos = nPos + sStrArray[i].Len();
                    i++;
                }
                else if (nTypeArray[i] == NF_SYMBOLTYPE_DEL)
                {
                    sal_Unicode cHere = sStrArray[i].GetChar(0);
                    // Handle not pre-known separators in switch.
                    sal_Unicode cSimplified;
                    if (StringEqualsChar( pFormatter->GetNumThousandSep(), cHere))
                        cSimplified = ',';
                    else if (StringEqualsChar( pFormatter->GetNumDecimalSep(), cHere))
                        cSimplified = '.';
                    else
                        cSimplified = cHere;
                    switch ( cSimplified )
                    {
                        case '#':
                        case '0':
                        case '?':
                        {
                            if (nThousand > 0)                  // #... #
                                return nPos;                    // Fehler
                            else if (bFrac && cHere == '0')
                                return nPos;                    // 0 im Nenner
                            nTypeArray[i] = NF_SYMBOLTYPE_DIGIT;
                            String& rStr = sStrArray[i];
                            nPos = nPos + rStr.Len();
                            i++;
                            nCounter++;
                            while (i < nAnzStrings &&
                                (sStrArray[i].GetChar(0) == '#' ||
                                    sStrArray[i].GetChar(0) == '0' ||
                                    sStrArray[i].GetChar(0) == '?')
                                )
                            {
                                nTypeArray[i] = NF_SYMBOLTYPE_DIGIT;
                                nPos = nPos + sStrArray[i].Len();
                                nCounter++;
                                i++;
                            }
                        }
                        break;
                        case '-':
                        {
                            if ( bDecSep && nDecPos+1 == i &&
                                    nTypeArray[nDecPos] == NF_SYMBOLTYPE_DECSEP )
                            {   // "0.--"
                                nTypeArray[i] = NF_SYMBOLTYPE_DIGIT;
                                String& rStr = sStrArray[i];
                                nPos = nPos + rStr.Len();
                                i++;
                                nCounter++;
                                while (i < nAnzStrings &&
                                        (sStrArray[i].GetChar(0) == '-') )
                                {
                                    // If more than two dashes are present in
                                    // currency formats the last dash will be
                                    // interpreted literally as a minus sign.
                                    // Has to be this ugly. Period.
                                    if ( eScannedType == NUMBERFORMAT_CURRENCY
                                            && rStr.Len() >= 2 &&
                                            (i == nAnzStrings-1 ||
                                            sStrArray[i+1].GetChar(0) != '-') )
                                        break;
                                    rStr += sStrArray[i];
                                    nPos = nPos + sStrArray[i].Len();
                                    nTypeArray[i] = NF_SYMBOLTYPE_EMPTY;
                                    nAnzResStrings--;
                                    nCounter++;
                                    i++;
                                }
                            }
                            else
                            {
                                nTypeArray[i] = NF_SYMBOLTYPE_STRING;
                                nPos = nPos + sStrArray[i].Len();
                                i++;
                            }
                        }
                        break;
                        case '.':
                        case ',':
                        case '\'':
                        case ' ':
                        {
                            sal_Unicode cSep = cHere;   // remember
                            if ( StringEqualsChar( sOldThousandSep, cSep ) )
                            {
                                // previous char with skip empty
                                sal_Unicode cPre = PreviousChar(i);
                                sal_Unicode cNext;
                                if (bExp || bBlank || bFrac)
                                {   // after E, / or ' '
                                    if ( !StringEqualsChar( sOldThousandSep, ' ' ) )
                                    {
                                        nPos = nPos + sStrArray[i].Len();
                                        nTypeArray[i] = NF_SYMBOLTYPE_EMPTY;
                                        nAnzResStrings--;
                                        i++;                // eat it
                                    }
                                    else
                                        nTypeArray[i] = NF_SYMBOLTYPE_STRING;
                                }
                                else if (i > 0 && i < nAnzStrings-1   &&
                                    (cPre == '#' || cPre == '0')      &&
                                    ((cNext = NextChar(i)) == '#' || cNext == '0')
                                    )                   // #,#
                                {
                                    nPos = nPos + sStrArray[i].Len();
                                    if (!bThousand)                 // only once
<<<<<<< HEAD
                                        bThousand = TRUE;
=======
                                    {
                                        bThousand = sal_True;
                                        cThousandFill = sStrArray[i+1].GetChar(0);
                                    }
>>>>>>> e2a3d487
                                    // Eat it, will be reinserted at proper
                                    // grouping positions further down.
                                    nTypeArray[i] = NF_SYMBOLTYPE_EMPTY;
                                    nAnzResStrings--;
                                    i++;
                                }
                                else if (i > 0 && (cPre == '#' || cPre == '0')
                                    && PreviousType(i) == NF_SYMBOLTYPE_DIGIT
                                    && nThousand < FLAG_STANDARD_IN_FORMAT )
                                {                                   // #,,,,
                                    if ( StringEqualsChar( sOldThousandSep, ' ' ) )
                                    {   // strange, those French..
                                        sal_Bool bFirst = sal_True;
                                        String& rStr = sStrArray[i];
                                        //  set a hard Non-Breaking Space or ConvertMode
                                        const String& rSepF = pFormatter->GetNumThousandSep();
                                        while ( i < nAnzStrings
                                            && sStrArray[i] == sOldThousandSep
                                            && StringEqualsChar( sOldThousandSep, NextChar(i) ) )
                                        {   // last was a space or another space
                                            // is following => separator
                                            nPos = nPos + sStrArray[i].Len();
                                            if ( bFirst )
                                            {
                                                bFirst = sal_False;
                                                rStr = rSepF;
                                                nTypeArray[i] = NF_SYMBOLTYPE_THSEP;
                                            }
                                            else
                                            {
                                                rStr += rSepF;
                                                nTypeArray[i] = NF_SYMBOLTYPE_EMPTY;
                                                nAnzResStrings--;
                                            }
                                            nThousand++;
                                            i++;
                                        }
                                        if ( i < nAnzStrings-1
                                            && sStrArray[i] == sOldThousandSep )
                                        {   // something following last space
                                            // => space if currency contained,
                                            // else separator
                                            nPos = nPos + sStrArray[i].Len();
                                            if ( (nPos <= nCurrPos &&
                                                    nCurrPos < nPos + sStrArray[i+1].Len())
                                                || nTypeArray[i+1] == NF_KEY_CCC
                                                || (i < nAnzStrings-2 &&
                                                sStrArray[i+1].GetChar(0) == '[' &&
                                                sStrArray[i+2].GetChar(0) == '$') )
                                            {
                                                nTypeArray[i] = NF_SYMBOLTYPE_STRING;
                                            }
                                            else
                                            {
                                                if ( bFirst )
                                                {
                                                    bFirst = sal_False;
                                                    rStr = rSepF;
                                                    nTypeArray[i] = NF_SYMBOLTYPE_THSEP;
                                                }
                                                else
                                                {
                                                    rStr += rSepF;
                                                    nTypeArray[i] = NF_SYMBOLTYPE_EMPTY;
                                                    nAnzResStrings--;
                                                }
                                                nThousand++;
                                            }
                                            i++;
                                        }
                                    }
                                    else
                                    {
                                        do
                                        {
                                            nThousand++;
                                            nTypeArray[i] = NF_SYMBOLTYPE_THSEP;
                                            nPos = nPos + sStrArray[i].Len();
                                            sStrArray[i] = pFormatter->GetNumThousandSep();
                                            i++;
                                        } while (i < nAnzStrings &&
                                                sStrArray[i] == sOldThousandSep);
                                    }
                                }
                                else                    // any grsep
                                {
                                    nTypeArray[i] = NF_SYMBOLTYPE_STRING;
                                    String& rStr = sStrArray[i];
                                    nPos = nPos + rStr.Len();
                                    i++;
                                    while ( i < nAnzStrings &&
                                        sStrArray[i] == sOldThousandSep )
                                    {
                                        rStr += sStrArray[i];
                                        nPos = nPos + sStrArray[i].Len();
                                        nTypeArray[i] = NF_SYMBOLTYPE_EMPTY;
                                        nAnzResStrings--;
                                        i++;
                                    }
                                }
                            }
                            else if ( StringEqualsChar( sOldDecSep, cSep ) )
                            {
                                if (bBlank || bFrac)    // . behind / or ' '
                                    return nPos;        // error
                                else if (bExp)          // behind E
                                {
                                    nPos = nPos + sStrArray[i].Len();
                                    nTypeArray[i] = NF_SYMBOLTYPE_EMPTY;
                                    nAnzResStrings--;
                                    i++;                // eat it
                                }
                                else if (bDecSep)       // any .
                                {
                                    nTypeArray[i] = NF_SYMBOLTYPE_STRING;
                                    String& rStr = sStrArray[i];
                                    nPos = nPos + rStr.Len();
                                    i++;
                                    while ( i < nAnzStrings &&
                                        sStrArray[i] == sOldDecSep )
                                    {
                                        rStr += sStrArray[i];
                                        nPos = nPos + sStrArray[i].Len();
                                        nTypeArray[i] = NF_SYMBOLTYPE_EMPTY;
                                        nAnzResStrings--;
                                        i++;
                                    }
                                }
                                else
                                {
                                    nPos = nPos + sStrArray[i].Len();
                                    nTypeArray[i] = NF_SYMBOLTYPE_DECSEP;
                                    sStrArray[i] = pFormatter->GetNumDecimalSep();
                                    bDecSep = sal_True;
                                    nDecPos = i;
                                    nCntPre = nCounter;
                                    nCounter = 0;

                                    i++;
                                }
                            }                           // of else = DecSep
                            else                        // . without meaning
                            {
                                if (cSep == ' ' &&
                                    eScannedType == NUMBERFORMAT_FRACTION &&
                                    StringEqualsChar( sStrArray[i], ' ' ) )
                                {
                                    if (!bBlank && !bFrac)  // no dups
                                    {                       // or behind /
                                        if (bDecSep && nCounter > 0)// dec.
                                            return nPos;            // error
                                        bBlank = sal_True;
                                        nBlankPos = i;
                                        nCntPre = nCounter;
                                        nCounter = 0;
                                    }
                                    nTypeArray[i] = NF_SYMBOLTYPE_STRING;
                                    nPos = nPos + sStrArray[i].Len();
                                }
                                else
                                {
                                    nTypeArray[i] = NF_SYMBOLTYPE_STRING;
                                    String& rStr = sStrArray[i];
                                    nPos = nPos + rStr.Len();
                                    i++;
                                    while (i < nAnzStrings &&
                                        StringEqualsChar( sStrArray[i], cSep ) )
                                    {
                                        rStr += sStrArray[i];
                                        nPos = nPos + sStrArray[i].Len();
                                        nTypeArray[i] = NF_SYMBOLTYPE_EMPTY;
                                        nAnzResStrings--;
                                        i++;
                                    }
                                }
                            }
                        }
                        break;
                        case '/':
                        {
                            if (eScannedType == NUMBERFORMAT_FRACTION)
                            {
                                if ( i == 0 ||
                                        (nTypeArray[i-1] != NF_SYMBOLTYPE_DIGIT &&
                                         nTypeArray[i-1] != NF_SYMBOLTYPE_EMPTY) )
                                    return nPos ? nPos : 1; // /? not allowed
                                else if (!bFrac || (bDecSep && nCounter > 0))
                                {
                                    bFrac = sal_True;
                                    nCntPost = nCounter;
                                    nCounter = 0;
                                    nTypeArray[i] = NF_SYMBOLTYPE_FRAC;
                                    nPos = nPos + sStrArray[i].Len();
                                    i++;
                                }
                                else                // / doppelt od. , imZaehl
                                    return nPos;    // Fehler
                            }
                            else
                            {
                                nTypeArray[i] = NF_SYMBOLTYPE_STRING;
                                nPos = nPos + sStrArray[i].Len();
                                i++;
                            }
                        }
                        break;
                        case '[' :
                        {
                            if ( eScannedType == NUMBERFORMAT_CURRENCY &&
                                    i < nAnzStrings-1 &&
                                    nTypeArray[i+1] == NF_SYMBOLTYPE_STRING &&
                                    sStrArray[i+1].GetChar(0) == '$' )
                            {   // [$DM-xxx]
                                // ab SV_NUMBERFORMATTER_VERSION_NEW_CURR
                                nPos = nPos + sStrArray[i].Len();           // [
                                nTypeArray[i] = NF_SYMBOLTYPE_CURRDEL;
                                nPos = nPos + sStrArray[++i].Len();     // $
                                sStrArray[i-1] += sStrArray[i];     // [$
                                nTypeArray[i] = NF_SYMBOLTYPE_EMPTY;
                                nAnzResStrings--;
                                if ( ++i >= nAnzStrings )
                                    return nPos;        // Fehler
                                nPos = nPos + sStrArray[i].Len();           // DM
                                String& rStr = sStrArray[i];
                                String* pStr = &sStrArray[i];
                                nTypeArray[i] = NF_SYMBOLTYPE_CURRENCY; // wandeln
                                sal_Bool bHadDash = sal_False;
                                i++;
                                while ( i < nAnzStrings &&
                                        sStrArray[i].GetChar(0) != ']' )
                                {
                                    nPos = nPos + sStrArray[i].Len();
                                    if ( bHadDash )
                                    {
                                        *pStr += sStrArray[i];
                                        nTypeArray[i] = NF_SYMBOLTYPE_EMPTY;
                                        nAnzResStrings--;
                                    }
                                    else
                                    {
                                        if ( sStrArray[i].GetChar(0) == '-' )
                                        {
                                            bHadDash = sal_True;
                                            pStr = &sStrArray[i];
                                            nTypeArray[i] = NF_SYMBOLTYPE_CURREXT;
                                        }
                                        else
                                        {
                                            *pStr += sStrArray[i];
                                            nTypeArray[i] = NF_SYMBOLTYPE_EMPTY;
                                            nAnzResStrings--;
                                        }
                                    }
                                    i++;
                                }
                                if ( rStr.Len() && i < nAnzStrings &&
                                        sStrArray[i].GetChar(0) == ']' )
                                {
                                    nTypeArray[i] = NF_SYMBOLTYPE_CURRDEL;
                                    nPos = nPos + sStrArray[i].Len();
                                    i++;
                                }
                                else
                                    return nPos;        // Fehler
                            }
                            else
                            {
                                nTypeArray[i] = NF_SYMBOLTYPE_STRING;
                                nPos = nPos + sStrArray[i].Len();
                                i++;
                            }
                        }
                        break;
                        default:                    // andere Dels
                        {
                            if (eScannedType == NUMBERFORMAT_PERCENT &&
                                    cHere == '%')
                                nTypeArray[i] = NF_SYMBOLTYPE_PERCENT;
                            else
                                nTypeArray[i] = NF_SYMBOLTYPE_STRING;
                            nPos = nPos + sStrArray[i].Len();
                            i++;
                        }
                        break;
                    }                               // of switch (Del)
                }                                   // of else Del
                else if ( nTypeArray[i] == NF_SYMBOLTYPE_COMMENT )
                {
                    String& rStr = sStrArray[i];
                    nPos = nPos + rStr.Len();
                    SvNumberformat::EraseCommentBraces( rStr );
                    rComment += rStr;
                    nTypeArray[i] = NF_SYMBOLTYPE_EMPTY;
                    nAnzResStrings--;
                    i++;
                }
                else
                {
                    DBG_ERRORFILE( "unknown NF_SYMBOLTYPE_..." );
                    nPos = nPos + sStrArray[i].Len();
                    i++;
                }
            }                                       // of while
            if (eScannedType == NUMBERFORMAT_FRACTION)
            {
                if (bFrac)
                    nCntExp = nCounter;
                else if (bBlank)
                    nCntPost = nCounter;
                else
                    nCntPre = nCounter;
            }
            else
            {
                if (bExp)
                    nCntExp = nCounter;
                else if (bDecSep)
                    nCntPost = nCounter;
                else
                    nCntPre = nCounter;
            }
            if (bThousand)                          // Expansion of grouping separators
            {
                sal_uInt16 nMaxPos;
                if (bFrac)
                {
                    if (bBlank)
                        nMaxPos = nBlankPos;
                    else
                        nMaxPos = 0;                // no grouping
                }
                else if (bDecSep)                   // decimal separator present
                    nMaxPos = nDecPos;
                else if (bExp)                      // 'E' exponent present
                    nMaxPos = nExpPos;
                else                                // up to end
                    nMaxPos = i;
                // Insert separators at proper positions.
                xub_StrLen nCount = 0;
                utl::DigitGroupingIterator aGrouping( pLoc->getDigitGrouping());
                size_t nFirstDigitSymbol = nMaxPos;
                size_t nFirstGroupingSymbol = nMaxPos;
                i = nMaxPos;
                while (i-- > 0)
                {
                    if (nTypeArray[i] == NF_SYMBOLTYPE_DIGIT)
                    {
                        nFirstDigitSymbol = i;
                        nCount = nCount + sStrArray[i].Len();   // MSC converts += to int and then warns, so ...
                        // Insert separator only if not leftmost symbol.
                        if (i > 0 && nCount >= aGrouping.getPos())
                        {
                            DBG_ASSERT( sStrArray[i].Len() == 1,
                                    "ImpSvNumberformatScan::FinalScan: combined digits in group separator insertion");
                            if (!InsertSymbol( i, NF_SYMBOLTYPE_THSEP,
                                        pFormatter->GetNumThousandSep()))
                                // nPos isn't correct here, but signals error
                                return nPos;
                            // i may have been decremented by 1
                            nFirstDigitSymbol = i + 1;
                            nFirstGroupingSymbol = i;
                            aGrouping.advance();
                        }
                    }
                }
                // Generated something like "string",000; remove separator again.
                if (nFirstGroupingSymbol < nFirstDigitSymbol)
                {
                    nTypeArray[nFirstGroupingSymbol] = NF_SYMBOLTYPE_EMPTY;
                    nAnzResStrings--;
                }
            }
            // Combine digits into groups to save memory (Info will be copied
            // later, taking only non-empty symbols).
            for (i = 0; i < nAnzStrings; ++i)
            {
                if (nTypeArray[i] == NF_SYMBOLTYPE_DIGIT)
                {
                    String& rStr = sStrArray[i];
                    while (++i < nAnzStrings &&
                            nTypeArray[i] == NF_SYMBOLTYPE_DIGIT)
                    {
                        rStr += sStrArray[i];
                        nTypeArray[i] = NF_SYMBOLTYPE_EMPTY;
                        nAnzResStrings--;
                    }
                }
            }
        }
        break;                                      // of NUMBERFORMAT_NUMBER
        case NUMBERFORMAT_DATE:
        {
            while (i < nAnzStrings)
            {
                switch (nTypeArray[i])
                {
                    case NF_SYMBOLTYPE_BLANK:
                    case NF_SYMBOLTYPE_STAR:
                    case NF_SYMBOLTYPE_STRING:
                        nPos = nPos + sStrArray[i].Len();
                        i++;
                    break;
                    case NF_SYMBOLTYPE_COMMENT:
                    {
                        String& rStr = sStrArray[i];
                        nPos = nPos + rStr.Len();
                        SvNumberformat::EraseCommentBraces( rStr );
                        rComment += rStr;
                        nTypeArray[i] = NF_SYMBOLTYPE_EMPTY;
                        nAnzResStrings--;
                        i++;
                    }
                    break;
                    case NF_SYMBOLTYPE_DEL:
                    {
                        int nCalRet;
                        if (sStrArray[i] == sOldDateSep)
                        {
                            nTypeArray[i] = NF_SYMBOLTYPE_DATESEP;
                            nPos = nPos + sStrArray[i].Len();
                            if (bConvertMode)
                                sStrArray[i] = pFormatter->GetDateSep();
                            i++;
                        }
                        else if ( (nCalRet = FinalScanGetCalendar( nPos, i, nAnzResStrings )) != 0 )
                        {
                            if ( nCalRet < 0  )
                                return nPos;        // error
                        }
                        else
                        {
                            nTypeArray[i] = NF_SYMBOLTYPE_STRING;
                            nPos = nPos + sStrArray[i].Len();
                            i++;
                        }
                    }
                    break;
                    case NF_KEY_THAI_T :
                        bThaiT = true;
                        // fall thru
                    case NF_KEY_M:                          // M
                    case NF_KEY_MM:                         // MM
                    case NF_KEY_MMM:                        // MMM
                    case NF_KEY_MMMM:                       // MMMM
                    case NF_KEY_MMMMM:                      // MMMMM
                    case NF_KEY_Q:                          // Q
                    case NF_KEY_QQ:                         // QQ
                    case NF_KEY_D:                          // D
                    case NF_KEY_DD:                         // DD
                    case NF_KEY_DDD:                        // DDD
                    case NF_KEY_DDDD:                       // DDDD
                    case NF_KEY_YY:                         // YY
                    case NF_KEY_YYYY:                       // YYYY
                    case NF_KEY_NN:                         // NN
                    case NF_KEY_NNN:                        // NNN
                    case NF_KEY_NNNN:                       // NNNN
                    case NF_KEY_WW :                        // WW
                    case NF_KEY_AAA :                       // AAA
                    case NF_KEY_AAAA :                      // AAAA
                    case NF_KEY_EC :                        // E
                    case NF_KEY_EEC :                       // EE
                    case NF_KEY_G :                         // G
                    case NF_KEY_GG :                        // GG
                    case NF_KEY_GGG :                       // GGG
                    case NF_KEY_R :                         // R
                    case NF_KEY_RR :                        // RR
                        sStrArray[i] = sKeyword[nTypeArray[i]]; // tTtT -> TTTT
                        nPos = nPos + sStrArray[i].Len();
                        i++;
                    break;
                    default:                            // andere Keywords
                        nTypeArray[i] = NF_SYMBOLTYPE_STRING;
                        nPos = nPos + sStrArray[i].Len();
                        i++;
                    break;
                }
            }                                       // of while
        }
        break;                                      // of NUMBERFORMAT_DATE
        case NUMBERFORMAT_TIME:
        {
            while (i < nAnzStrings)
            {
                switch (nTypeArray[i])
                {
                    case NF_SYMBOLTYPE_BLANK:
                    case NF_SYMBOLTYPE_STAR:
                    {
                        nPos = nPos + sStrArray[i].Len();
                        i++;
                    }
                    break;
                    case NF_SYMBOLTYPE_DEL:
                    {
                        switch( sStrArray[i].GetChar(0) )
                        {
                            case '0':
                            {
                                if ( Is100SecZero( i, bDecSep ) )
                                {
                                    bDecSep = sal_True;
                                    nTypeArray[i] = NF_SYMBOLTYPE_DIGIT;
                                    String& rStr = sStrArray[i];
                                    i++;
                                    nPos = nPos + sStrArray[i].Len();
                                    nCounter++;
                                    while (i < nAnzStrings &&
                                           sStrArray[i].GetChar(0) == '0')
                                    {
                                        rStr += sStrArray[i];
                                        nPos = nPos + sStrArray[i].Len();
                                        nTypeArray[i] = NF_SYMBOLTYPE_EMPTY;
                                        nAnzResStrings--;
                                        nCounter++;
                                        i++;
                                    }
                                }
                                else
                                    return nPos;
                            }
                            break;
                            case '#':
                            case '?':
                                return nPos;
                            case '[':
                            {
                                if (bThousand)              // doppelt
                                    return nPos;
                                bThousand = sal_True;           // bei Time frei
                                sal_Unicode cChar = pChrCls->upper( NextChar(i) ).GetChar(0);
                                if ( cChar == cOldKeyH )
                                    nThousand = 1;      // H
                                else if ( cChar == cOldKeyMI )
                                    nThousand = 2;      // M
                                else if ( cChar == cOldKeyS )
                                    nThousand = 3;      // S
                                else
                                    return nPos;
                                nPos = nPos + sStrArray[i].Len();
                                i++;
                            }
                            break;
                            case ']':
                            {
                                if (!bThousand)             // kein [ vorher
                                    return nPos;
                                nPos = nPos + sStrArray[i].Len();
                                i++;
                            }
                            break;
                            default:
                            {
                                nPos = nPos + sStrArray[i].Len();
                                if ( sStrArray[i] == sOldTimeSep )
                                {
                                    nTypeArray[i] = NF_SYMBOLTYPE_TIMESEP;
                                    if ( bConvertMode )
                                        sStrArray[i] = pLoc->getTimeSep();
                                }
                                else if ( sStrArray[i] == sOldTime100SecSep )
                                {
                                    bDecSep = sal_True;
                                    nTypeArray[i] = NF_SYMBOLTYPE_TIME100SECSEP;
                                    if ( bConvertMode )
                                        sStrArray[i] = pLoc->getTime100SecSep();
                                }
                                else
                                    nTypeArray[i] = NF_SYMBOLTYPE_STRING;
                                i++;
                            }
                            break;
                        }
                    }
                    break;
                    case NF_SYMBOLTYPE_STRING:
                    {
                        nPos = nPos + sStrArray[i].Len();
                        i++;
                    }
                    break;
                    case NF_SYMBOLTYPE_COMMENT:
                    {
                        String& rStr = sStrArray[i];
                        nPos = nPos + rStr.Len();
                        SvNumberformat::EraseCommentBraces( rStr );
                        rComment += rStr;
                        nTypeArray[i] = NF_SYMBOLTYPE_EMPTY;
                        nAnzResStrings--;
                        i++;
                    }
                    break;
                    case NF_KEY_AMPM:                       // AM/PM
                    case NF_KEY_AP:                         // A/P
                    {
                        bExp = sal_True;                    // missbraucht fuer A/P
                        sStrArray[i] = sKeyword[nTypeArray[i]]; // tTtT -> TTTT
                        nPos = nPos + sStrArray[i].Len();
                        i++;
                    }
                    break;
                    case NF_KEY_THAI_T :
                        bThaiT = true;
                        // fall thru
                    case NF_KEY_MI:                         // M
                    case NF_KEY_MMI:                        // MM
                    case NF_KEY_H:                          // H
                    case NF_KEY_HH:                         // HH
                    case NF_KEY_S:                          // S
                    case NF_KEY_SS:                         // SS
                    {
                        sStrArray[i] = sKeyword[nTypeArray[i]]; // tTtT -> TTTT
                        nPos = nPos + sStrArray[i].Len();
                        i++;
                    }
                    break;
                    default:                            // andere Keywords
                    {
                        nTypeArray[i] = NF_SYMBOLTYPE_STRING;
                        nPos = nPos + sStrArray[i].Len();
                        i++;
                    }
                    break;
                }
            }                                       // of while
            nCntPost = nCounter;                    // Zaehler der Nullen
            if (bExp)
                nCntExp = 1;                        // merkt AM/PM
        }
        break;                                      // of NUMBERFORMAT_TIME
        case NUMBERFORMAT_DATETIME:
        {
            sal_Bool bTimePart = sal_False;
            while (i < nAnzStrings)
            {
                switch (nTypeArray[i])
                {
                    case NF_SYMBOLTYPE_BLANK:
                    case NF_SYMBOLTYPE_STAR:
                    case NF_SYMBOLTYPE_STRING:
                        nPos = nPos + sStrArray[i].Len();
                        i++;
                    break;
                    case NF_SYMBOLTYPE_COMMENT:
                    {
                        String& rStr = sStrArray[i];
                        nPos = nPos + rStr.Len();
                        SvNumberformat::EraseCommentBraces( rStr );
                        rComment += rStr;
                        nTypeArray[i] = NF_SYMBOLTYPE_EMPTY;
                        nAnzResStrings--;
                        i++;
                    }
                    break;
                    case NF_SYMBOLTYPE_DEL:
                    {
                        int nCalRet;
                        if ( (nCalRet = FinalScanGetCalendar( nPos, i, nAnzResStrings )) != 0 )
                        {
                            if ( nCalRet < 0  )
                                return nPos;        // error
                        }
                        else
                        {
                            switch( sStrArray[i].GetChar(0) )
                            {
                                case '0':
                                {
                                    if ( bTimePart && Is100SecZero( i, bDecSep ) )
                                    {
                                        bDecSep = sal_True;
                                        nTypeArray[i] = NF_SYMBOLTYPE_DIGIT;
                                        String& rStr = sStrArray[i];
                                        i++;
                                        nPos = nPos + sStrArray[i].Len();
                                        nCounter++;
                                        while (i < nAnzStrings &&
                                            sStrArray[i].GetChar(0) == '0')
                                        {
                                            rStr += sStrArray[i];
                                            nPos = nPos + sStrArray[i].Len();
                                            nTypeArray[i] = NF_SYMBOLTYPE_EMPTY;
                                            nAnzResStrings--;
                                            nCounter++;
                                            i++;
                                        }
                                    }
                                    else
                                        return nPos;
                                }
                                break;
                                case '#':
                                case '?':
                                    return nPos;
                                default:
                                {
                                    nPos = nPos + sStrArray[i].Len();
                                    if (bTimePart)
                                    {
                                        if ( sStrArray[i] == sOldTimeSep )
                                        {
                                            nTypeArray[i] = NF_SYMBOLTYPE_TIMESEP;
                                            if ( bConvertMode )
                                                sStrArray[i] = pLoc->getTimeSep();
                                        }
                                        else if ( sStrArray[i] == sOldTime100SecSep )
                                        {
                                            bDecSep = sal_True;
                                            nTypeArray[i] = NF_SYMBOLTYPE_TIME100SECSEP;
                                            if ( bConvertMode )
                                                sStrArray[i] = pLoc->getTime100SecSep();
                                        }
                                        else
                                            nTypeArray[i] = NF_SYMBOLTYPE_STRING;
                                    }
                                    else
                                    {
                                        if ( sStrArray[i] == sOldDateSep )
                                        {
                                            nTypeArray[i] = NF_SYMBOLTYPE_DATESEP;
                                            if (bConvertMode)
                                                sStrArray[i] = pFormatter->GetDateSep();
                                        }
                                        else
                                            nTypeArray[i] = NF_SYMBOLTYPE_STRING;
                                    }
                                    i++;
                                }
                            }
                        }
                    }
                    break;
                    case NF_KEY_AMPM:                       // AM/PM
                    case NF_KEY_AP:                         // A/P
                    {
                        bTimePart = sal_True;
                        bExp = sal_True;                    // missbraucht fuer A/P
                        sStrArray[i] = sKeyword[nTypeArray[i]]; // tTtT -> TTTT
                        nPos = nPos + sStrArray[i].Len();
                        i++;
                    }
                    break;
                    case NF_KEY_MI:                         // M
                    case NF_KEY_MMI:                        // MM
                    case NF_KEY_H:                          // H
                    case NF_KEY_HH:                         // HH
                    case NF_KEY_S:                          // S
                    case NF_KEY_SS:                         // SS
                        bTimePart = sal_True;
                        sStrArray[i] = sKeyword[nTypeArray[i]]; // tTtT -> TTTT
                        nPos = nPos + sStrArray[i].Len();
                        i++;
                    break;
                    case NF_KEY_M:                          // M
                    case NF_KEY_MM:                         // MM
                    case NF_KEY_MMM:                        // MMM
                    case NF_KEY_MMMM:                       // MMMM
                    case NF_KEY_MMMMM:                      // MMMMM
                    case NF_KEY_Q:                          // Q
                    case NF_KEY_QQ:                         // QQ
                    case NF_KEY_D:                          // D
                    case NF_KEY_DD:                         // DD
                    case NF_KEY_DDD:                        // DDD
                    case NF_KEY_DDDD:                       // DDDD
                    case NF_KEY_YY:                         // YY
                    case NF_KEY_YYYY:                       // YYYY
                    case NF_KEY_NN:                         // NN
                    case NF_KEY_NNN:                        // NNN
                    case NF_KEY_NNNN:                       // NNNN
                    case NF_KEY_WW :                        // WW
                    case NF_KEY_AAA :                       // AAA
                    case NF_KEY_AAAA :                      // AAAA
                    case NF_KEY_EC :                        // E
                    case NF_KEY_EEC :                       // EE
                    case NF_KEY_G :                         // G
                    case NF_KEY_GG :                        // GG
                    case NF_KEY_GGG :                       // GGG
                    case NF_KEY_R :                         // R
                    case NF_KEY_RR :                        // RR
                        bTimePart = sal_False;
                        sStrArray[i] = sKeyword[nTypeArray[i]]; // tTtT -> TTTT
                        nPos = nPos + sStrArray[i].Len();
                        i++;
                    break;
                    case NF_KEY_THAI_T :
                        bThaiT = true;
                        sStrArray[i] = sKeyword[nTypeArray[i]];
                        nPos = nPos + sStrArray[i].Len();
                        i++;
                    break;
                    default:                            // andere Keywords
                        nTypeArray[i] = NF_SYMBOLTYPE_STRING;
                        nPos = nPos + sStrArray[i].Len();
                        i++;
                    break;
                }
            }                                       // of while
            nCntPost = nCounter;                    // decimals (100th seconds)
            if (bExp)
                nCntExp = 1;                        // merkt AM/PM
        }
        break;                                      // of NUMBERFORMAT_DATETIME
        default:
        break;
    }
    if (eScannedType == NUMBERFORMAT_SCIENTIFIC &&
        (nCntPre + nCntPost == 0 || nCntExp == 0))
        return nPos;
    else if (eScannedType == NUMBERFORMAT_FRACTION && (nCntExp > 8 || nCntExp == 0))
        return nPos;

    if (bThaiT && !GetNatNumModifier())
        SetNatNumModifier(1);

    if ( bConvertMode )
    {   // strings containing keywords of the target locale must be quoted, so
        // the user sees the difference and is able to edit the format string
        for ( i=0; i < nAnzStrings; i++ )
        {
            if ( nTypeArray[i] == NF_SYMBOLTYPE_STRING &&
                    sStrArray[i].GetChar(0) != '\"' )
            {
                if ( bConvertSystemToSystem && eScannedType == NUMBERFORMAT_CURRENCY )
                {   // don't stringize automatic currency, will be converted
                    if ( sStrArray[i] == sOldCurSymbol )
                        continue;   // for
                    // DM might be splitted into D and M
                    if ( sStrArray[i].Len() < sOldCurSymbol.Len() &&
                            pChrCls->toUpper( sStrArray[i], 0, 1 ).GetChar(0) ==
                            sOldCurString.GetChar(0) )
                    {
                        String aTmp( sStrArray[i] );
                        sal_uInt16 j = i + 1;
                        while ( aTmp.Len() < sOldCurSymbol.Len() &&
                                j < nAnzStrings &&
                                nTypeArray[j] == NF_SYMBOLTYPE_STRING )
                        {
                            aTmp += sStrArray[j++];
                        }
                        if ( pChrCls->upper( aTmp ) == sOldCurString )
                        {
                            sStrArray[i++] = aTmp;
                            for ( ; i<j; i++ )
                            {
                                nTypeArray[i] = NF_SYMBOLTYPE_EMPTY;
                                nAnzResStrings--;
                            }
                            i = j - 1;
                            continue;   // for
                        }
                    }
                }
                String& rStr = sStrArray[i];
                xub_StrLen nLen = rStr.Len();
                for ( xub_StrLen j=0; j<nLen; j++ )
                {
                    if ( (j == 0 || rStr.GetChar(j-1) != '\\') && GetKeyWord( rStr, j ) )
                    {
                        rStr.Insert( '\"', 0 );
                        rStr += '\"';
                        break;  // for
                    }
                }
            }
        }
    }
    // concatenate strings, remove quotes for output, and rebuild the format string
    rString.Erase();
    i = 0;
    while (i < nAnzStrings)
    {
        switch ( nTypeArray[i] )
        {
            case NF_SYMBOLTYPE_STRING :
            {
                xub_StrLen nStringPos = rString.Len();
                xub_StrLen nArrPos = 0;
                sal_uInt16 iPos = i;
                do
                {
                    if (sStrArray[i].Len() == 2 &&
                            sStrArray[i].GetChar(0) == '\\')
                    {
                        // Unescape some simple forms of symbols even in the UI
                        // visible string to prevent duplicates that differ
                        // only in notation, originating from import.
                        // e.g. YYYY-MM-DD and YYYY\-MM\-DD are identical,
                        // but 0\ 000 0 and 0 000 0 in a French locale are not.
                        sal_Unicode c = sStrArray[i].GetChar(1);
                        switch (c)
                        {
                            case '+':
                            case '-':
                                rString += c;
                                break;
                            case ' ':
                            case '.':
                            case '/':
                                if (((eScannedType & NUMBERFORMAT_DATE) == 0)
                                        && (StringEqualsChar(
                                                pFormatter->GetNumThousandSep(),
                                                c) || StringEqualsChar(
                                                    pFormatter->GetNumDecimalSep(),
                                                    c) || (c == ' ' &&
                                                        StringEqualsChar(
                                                            pFormatter->GetNumThousandSep(),
                                                            cNonBreakingSpace))))
                                    rString += sStrArray[i];
                                else if ((eScannedType & NUMBERFORMAT_DATE) &&
                                        StringEqualsChar(
                                            pFormatter->GetDateSep(), c))
                                    rString += sStrArray[i];
                                else if ((eScannedType & NUMBERFORMAT_TIME) &&
                                        (StringEqualsChar( pLoc->getTimeSep(),
                                                           c) ||
                                         StringEqualsChar(
                                             pLoc->getTime100SecSep(), c)))
                                    rString += sStrArray[i];
                                else if (eScannedType & NUMBERFORMAT_FRACTION)
                                    rString += sStrArray[i];
                                else
                                    rString += c;
                                break;
                            default:
                                rString += sStrArray[i];
                        }
                    }
                    else
                        rString += sStrArray[i];
                    if ( RemoveQuotes( sStrArray[i] ) > 0 )
                    {   // update currency up to quoted string
                        if ( eScannedType == NUMBERFORMAT_CURRENCY )
                        {   // dM -> DM  or  DM -> $  in old automatic
                            // currency formats, oh my ..., why did we ever
                            // introduce them?
                            String aTmp( pChrCls->toUpper(
                                sStrArray[iPos], nArrPos,
                                sStrArray[iPos].Len()-nArrPos ) );
                            xub_StrLen nCPos = aTmp.Search( sOldCurString );
                            if ( nCPos != STRING_NOTFOUND )
                            {
                                const String& rCur =
                                    bConvertMode && bConvertSystemToSystem ?
                                    GetCurSymbol() : sOldCurSymbol;
                                sStrArray[iPos].Replace( nArrPos+nCPos,
                                    sOldCurString.Len(), rCur );
                                rString.Replace( nStringPos+nCPos,
                                    sOldCurString.Len(), rCur );
                            }
                            nStringPos = rString.Len();
                            if ( iPos == i )
                                nArrPos = sStrArray[iPos].Len();
                            else
                                nArrPos = sStrArray[iPos].Len() + sStrArray[i].Len();
                        }
                    }
                    if ( iPos != i )
                    {
                        sStrArray[iPos] += sStrArray[i];
                        nTypeArray[i] = NF_SYMBOLTYPE_EMPTY;
                        nAnzResStrings--;
                    }
                    i++;
                } while ( i < nAnzStrings && nTypeArray[i] == NF_SYMBOLTYPE_STRING );
                if ( i < nAnzStrings )
                    i--;    // enter switch on next symbol again
                if ( eScannedType == NUMBERFORMAT_CURRENCY && nStringPos < rString.Len() )
                {   // same as above, since last RemoveQuotes
                    String aTmp( pChrCls->toUpper(
                        sStrArray[iPos], nArrPos,
                        sStrArray[iPos].Len()-nArrPos ) );
                    xub_StrLen nCPos = aTmp.Search( sOldCurString );
                    if ( nCPos != STRING_NOTFOUND )
                    {
                        const String& rCur =
                            bConvertMode && bConvertSystemToSystem ?
                            GetCurSymbol() : sOldCurSymbol;
                        sStrArray[iPos].Replace( nArrPos+nCPos,
                            sOldCurString.Len(), rCur );
                        rString.Replace( nStringPos+nCPos,
                            sOldCurString.Len(), rCur );
                    }
                }
            }
            break;
            case NF_SYMBOLTYPE_CURRENCY :
            {
                rString += sStrArray[i];
                RemoveQuotes( sStrArray[i] );
            }
            break;
            case NF_KEY_THAI_T:
                if (bThaiT && GetNatNumModifier() == 1)
                {   // Remove T from format code, will be replaced with a [NatNum1] prefix.
                    nTypeArray[i] = NF_SYMBOLTYPE_EMPTY;
                    nAnzResStrings--;
                }
                else
                    rString += sStrArray[i];
            break;
            case NF_SYMBOLTYPE_EMPTY :
                // nothing
            break;
            default:
                rString += sStrArray[i];
        }
        i++;
    }
    return 0;
}

xub_StrLen ImpSvNumberformatScan::RemoveQuotes( String& rStr )
{
    if ( rStr.Len() > 1 )
    {
        sal_Unicode c = rStr.GetChar(0);
        xub_StrLen n;
        if ( c == '"' && rStr.GetChar( (n = xub_StrLen(rStr.Len()-1)) ) == '"' )
        {
            rStr.Erase(n,1);
            rStr.Erase(0,1);
            return 2;
        }
        else if ( c == '\\' )
        {
            rStr.Erase(0,1);
            return 1;
        }
    }
    return 0;
}

xub_StrLen ImpSvNumberformatScan::ScanFormat( String& rString, String& rComment )
{
    xub_StrLen res = Symbol_Division(rString);  //lexikalische Analyse
    if (!res)
        res = ScanType(rString);            // Erkennung des Formattyps
    if (!res)
        res = FinalScan( rString, rComment );   // Typabhaengige Endanalyse
    return res;                             // res = Kontrollposition
                                            // res = 0 => Format ok
}

void ImpSvNumberformatScan::CopyInfo(ImpSvNumberformatInfo* pInfo, sal_uInt16 nAnz)
{
    size_t i,j;
    j = 0;
    i = 0;
    while (i < nAnz && j < NF_MAX_FORMAT_SYMBOLS)
    {
        if (nTypeArray[j] != NF_SYMBOLTYPE_EMPTY)
        {
            pInfo->sStrArray[i]  = sStrArray[j];
            pInfo->nTypeArray[i] = nTypeArray[j];
            i++;
        }
        j++;
    }
    pInfo->eScannedType = eScannedType;
    pInfo->bThousand    = bThousand;
    pInfo->nThousand    = nThousand;
    pInfo->nCntPre      = nCntPre;
    pInfo->nCntPost     = nCntPost;
    pInfo->nCntExp      = nCntExp;
}

/* vim:set shiftwidth=4 softtabstop=4 expandtab: */<|MERGE_RESOLUTION|>--- conflicted
+++ resolved
@@ -449,12 +449,7 @@
     InitCompatCur();
 }
 
-<<<<<<< HEAD
-void ImpSvNumberformatScan::ChangeNullDate(USHORT nDay, USHORT nMonth, USHORT nYear)
-=======
-
 void ImpSvNumberformatScan::ChangeNullDate(sal_uInt16 nDay, sal_uInt16 nMonth, sal_uInt16 nYear)
->>>>>>> e2a3d487
 {
     if ( pNullDate )
         *pNullDate = Date(nDay, nMonth, nYear);
@@ -953,12 +948,7 @@
     }
 }
 
-<<<<<<< HEAD
-USHORT ImpSvNumberformatScan::PreviousKeyword(USHORT i)
-=======
-
 sal_uInt16 ImpSvNumberformatScan::PreviousKeyword(sal_uInt16 i)
->>>>>>> e2a3d487
 {
     short res = 0;
     if (i > 0 && i < nAnzStrings)
@@ -1089,12 +1079,7 @@
     nNatNumModifier = 0;
 }
 
-<<<<<<< HEAD
-BOOL ImpSvNumberformatScan::Is100SecZero( USHORT i, BOOL bHadDecSep )
-=======
-
 sal_Bool ImpSvNumberformatScan::Is100SecZero( sal_uInt16 i, sal_Bool bHadDecSep )
->>>>>>> e2a3d487
 {
     sal_uInt16 nIndexPre = PreviousKeyword( i );
     return (nIndexPre == NF_KEY_S || nIndexPre == NF_KEY_SS)
@@ -1411,12 +1396,7 @@
     return 0;                               // Alles ok
 }
 
-<<<<<<< HEAD
-bool ImpSvNumberformatScan::InsertSymbol( USHORT & nPos, svt::NfSymbolType eType, const String& rStr )
-=======
-
 bool ImpSvNumberformatScan::InsertSymbol( sal_uInt16 & nPos, svt::NfSymbolType eType, const String& rStr )
->>>>>>> e2a3d487
 {
     if (nAnzStrings >= NF_MAX_FORMAT_SYMBOLS || nPos > nAnzStrings)
         return false;
@@ -1437,14 +1417,8 @@
     return true;
 }
 
-<<<<<<< HEAD
-int ImpSvNumberformatScan::FinalScanGetCalendar( xub_StrLen& nPos, USHORT& i,
-            USHORT& rAnzResStrings )
-=======
-
 int ImpSvNumberformatScan::FinalScanGetCalendar( xub_StrLen& nPos, sal_uInt16& i,
             sal_uInt16& rAnzResStrings )
->>>>>>> e2a3d487
 {
     if ( sStrArray[i].GetChar(0) == '[' &&
             i < nAnzStrings-1 &&
@@ -1639,7 +1613,7 @@
                              sStrArray[i].GetChar(0) <= '9')
                     {
                         rtl::OUString sDiv;
-                        USHORT j = i;
+                        sal_uInt16 j = i;
                         while(j < nAnzStrings)
                             sDiv += sStrArray[j++];
                         if (rtl::OUString::valueOf(sDiv.toInt32()) == sDiv)
@@ -1768,14 +1742,7 @@
                                 {
                                     nPos = nPos + sStrArray[i].Len();
                                     if (!bThousand)                 // only once
-<<<<<<< HEAD
-                                        bThousand = TRUE;
-=======
-                                    {
                                         bThousand = sal_True;
-                                        cThousandFill = sStrArray[i+1].GetChar(0);
-                                    }
->>>>>>> e2a3d487
                                     // Eat it, will be reinserted at proper
                                     // grouping positions further down.
                                     nTypeArray[i] = NF_SYMBOLTYPE_EMPTY;
