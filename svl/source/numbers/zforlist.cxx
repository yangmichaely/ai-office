/* -*- Mode: C++; tab-width: 4; indent-tabs-mode: nil; c-basic-offset: 4 -*- */
/*************************************************************************
 *
 * DO NOT ALTER OR REMOVE COPYRIGHT NOTICES OR THIS FILE HEADER.
 *
 * Copyright 2000, 2010 Oracle and/or its affiliates.
 *
 * OpenOffice.org - a multi-platform office productivity suite
 *
 * This file is part of OpenOffice.org.
 *
 * OpenOffice.org is free software: you can redistribute it and/or modify
 * it under the terms of the GNU Lesser General Public License version 3
 * only, as published by the Free Software Foundation.
 *
 * OpenOffice.org is distributed in the hope that it will be useful,
 * but WITHOUT ANY WARRANTY; without even the implied warranty of
 * MERCHANTABILITY or FITNESS FOR A PARTICULAR PURPOSE.  See the
 * GNU Lesser General Public License version 3 for more details
 * (a copy is included in the LICENSE file that accompanied this code).
 *
 * You should have received a copy of the GNU Lesser General Public License
 * version 3 along with OpenOffice.org.  If not, see
 * <http://www.openoffice.org/license.html>
 * for a copy of the LGPLv3 License.
 *
 ************************************************************************/

// MARKER(update_precomp.py): autogen include statement, do not remove
#include "precompiled_svl.hxx"

#include <tools/debug.hxx>
#include <unotools/charclass.hxx>
#include <i18npool/mslangid.hxx>
#include <unotools/localedatawrapper.hxx>
#include <unotools/numberformatcodewrapper.hxx>
#include <unotools/calendarwrapper.hxx>
#include <com/sun/star/i18n/KNumberFormatUsage.hpp>
#include <com/sun/star/i18n/KNumberFormatType.hpp>
#include <comphelper/processfactory.hxx>
#include <unotools/misccfg.hxx>

#define _SVSTDARR_USHORTS
#include <svl/svstdarr.hxx>

#define _ZFORLIST_CXX
#include <osl/mutex.hxx>
#include <svl/zforlist.hxx>
#undef _ZFORLIST_CXX

#include "zforscan.hxx"
#include "zforfind.hxx"
#include <svl/zformat.hxx>
#include "numhead.hxx"

#include <unotools/syslocaleoptions.hxx>
#include <unotools/digitgroupingiterator.hxx>
#include <rtl/logfile.hxx>
#include <rtl/instance.hxx>

#include <math.h>
#include <limits>

using namespace ::com::sun::star;
using namespace ::com::sun::star::uno;
using namespace ::com::sun::star::i18n;
using namespace ::com::sun::star::lang;

using ::rtl::OUString;


// Constants for type offsets per Country/Language (CL)
#define ZF_STANDARD              0
#define ZF_STANDARD_PERCENT     10
#define ZF_STANDARD_CURRENCY    20
#define ZF_STANDARD_DATE        30
#define ZF_STANDARD_TIME        40
#define ZF_STANDARD_DATETIME    50
#define ZF_STANDARD_SCIENTIFIC  60
#define ZF_STANDARD_FRACTION    70
#define ZF_STANDARD_NEWEXTENDED 75
#define ZF_STANDARD_NEWEXTENDEDMAX  SV_MAX_ANZ_STANDARD_FORMATE-2   // 98
#define ZF_STANDARD_LOGICAL     SV_MAX_ANZ_STANDARD_FORMATE-1 //  99
#define ZF_STANDARD_TEXT        SV_MAX_ANZ_STANDARD_FORMATE   // 100

/* Locale that is set if an unknown locale (from another system) is loaded of
 * legacy documents. Can not be SYSTEM because else, for example, a German "DM"
 * (old currency) is recognized as a date (#53155#). */
#define UNKNOWN_SUBSTITUTE      LANGUAGE_ENGLISH_US

<<<<<<< HEAD
static BOOL bIndexTableInitialized = FALSE;
static sal_uInt32 theIndexTable[NF_INDEX_TABLE_ENTRIES];
=======
static sal_Bool bIndexTableInitialized = sal_False;
static sal_uInt32 __FAR_DATA theIndexTable[NF_INDEX_TABLE_ENTRIES];
>>>>>>> e2a3d487


// ====================================================================

/**
    instead of every number formatter being a listener we have a registry which
    also handles one instance of the SysLocale options
 */

class SvNumberFormatterRegistry_Impl : public utl::ConfigurationListener
{
    List                    aFormatters;
    SvtSysLocaleOptions     aSysLocaleOptions;
    LanguageType            eSysLanguage;

public:
                            SvNumberFormatterRegistry_Impl();
    virtual                 ~SvNumberFormatterRegistry_Impl();

            void            Insert( SvNumberFormatter* pThis )
                                { aFormatters.Insert( pThis, LIST_APPEND ); }
            SvNumberFormatter*  Remove( SvNumberFormatter* pThis )
                                    { return (SvNumberFormatter*)aFormatters.Remove( pThis ); }
            sal_uInt32           Count()
                                { return aFormatters.Count(); }

            virtual void ConfigurationChanged( utl::ConfigurationBroadcaster*, sal_uInt32 );
};


SvNumberFormatterRegistry_Impl::SvNumberFormatterRegistry_Impl()
{
    eSysLanguage = MsLangId::getRealLanguage( LANGUAGE_SYSTEM );
    aSysLocaleOptions.AddListener( this );
}


SvNumberFormatterRegistry_Impl::~SvNumberFormatterRegistry_Impl()
{
    aSysLocaleOptions.RemoveListener( this );
}


void SvNumberFormatterRegistry_Impl::ConfigurationChanged( utl::ConfigurationBroadcaster*, sal_uInt32 nHint )
{
        if ( nHint & SYSLOCALEOPTIONS_HINT_LOCALE )
        {
            ::osl::MutexGuard aGuard( SvNumberFormatter::GetMutex() );
            for ( SvNumberFormatter* p = (SvNumberFormatter*)aFormatters.First();
                    p; p = (SvNumberFormatter*)aFormatters.Next() )
            {
                p->ReplaceSystemCL( eSysLanguage );
            }
            eSysLanguage = MsLangId::getRealLanguage( LANGUAGE_SYSTEM );
        }
        if ( nHint & SYSLOCALEOPTIONS_HINT_CURRENCY )
        {
            ::osl::MutexGuard aGuard( SvNumberFormatter::GetMutex() );
            for ( SvNumberFormatter* p = (SvNumberFormatter*)aFormatters.First();
                    p; p = (SvNumberFormatter*)aFormatters.Next() )
            {
                p->ResetDefaultSystemCurrency();
            }
        }
}


// ====================================================================

SvNumberFormatterRegistry_Impl* SvNumberFormatter::pFormatterRegistry = NULL;
sal_Bool SvNumberFormatter::bCurrencyTableInitialized = sal_False;
namespace
{
    struct theCurrencyTable :
        public rtl::Static< NfCurrencyTable, theCurrencyTable > {};

    struct theLegacyOnlyCurrencyTable :
        public rtl::Static< NfCurrencyTable, theLegacyOnlyCurrencyTable > {};
}
sal_uInt16 SvNumberFormatter::nSystemCurrencyPosition = 0;
SV_IMPL_PTRARR( NfCurrencyTable, NfCurrencyEntry* );
SV_IMPL_PTRARR( NfWSStringsDtor, String* );

// ob das BankSymbol immer am Ende ist (1 $;-1 $) oder sprachabhaengig
#define NF_BANKSYMBOL_FIX_POSITION 1


/***********************Funktionen SvNumberFormatter**************************/

const sal_uInt16 SvNumberFormatter::UNLIMITED_PRECISION   = ::std::numeric_limits<sal_uInt16>::max();
const sal_uInt16 SvNumberFormatter::INPUTSTRING_PRECISION = ::std::numeric_limits<sal_uInt16>::max()-1;

SvNumberFormatter::SvNumberFormatter(
            const Reference< XMultiServiceFactory >& xSMgr,
            LanguageType eLang )
        :
        xServiceManager( xSMgr )
{
    ImpConstruct( eLang );
}


SvNumberFormatter::SvNumberFormatter( LanguageType eLang )
{
    ImpConstruct( eLang );
}


SvNumberFormatter::~SvNumberFormatter()
{
    {
        ::osl::MutexGuard aGuard( GetMutex() );
        pFormatterRegistry->Remove( this );
        if ( !pFormatterRegistry->Count() )
        {
            delete pFormatterRegistry;
            pFormatterRegistry = NULL;
        }
    }

    SvNumberformat* pEntry = aFTable.First();
    while (pEntry)
    {
        delete pEntry;
        pEntry = aFTable.Next();
    }
    delete pFormatTable;
    delete pCharClass;
    delete pStringScanner;
    delete pFormatScanner;
    ClearMergeTable();
    delete pMergeTable;
}


void SvNumberFormatter::ImpConstruct( LanguageType eLang )
{
    RTL_LOGFILE_CONTEXT_AUTHOR( aTimeLog, "svl", "er93726", "SvNumberFormatter::ImpConstruct" );

    if ( eLang == LANGUAGE_DONTKNOW )
        eLang = UNKNOWN_SUBSTITUTE;
    IniLnge = eLang;
    ActLnge = eLang;
    eEvalDateFormat = NF_EVALDATEFORMAT_INTL;
    nDefaultSystemCurrencyFormat = NUMBERFORMAT_ENTRY_NOT_FOUND;

    aLocale = MsLangId::convertLanguageToLocale( eLang );
    pCharClass = new CharClass( xServiceManager, aLocale );
    xLocaleData.init( xServiceManager, aLocale, eLang );
    xCalendar.init( xServiceManager, aLocale );
    xTransliteration.init( xServiceManager, eLang,
        ::com::sun::star::i18n::TransliterationModules_IGNORE_CASE );
    xNatNum.init( xServiceManager );

    // cached locale data items
    const LocaleDataWrapper* pLoc = GetLocaleData();
    aDecimalSep = pLoc->getNumDecimalSep();
    aThousandSep = pLoc->getNumThousandSep();
    aDateSep = pLoc->getDateSep();

    pStringScanner = new ImpSvNumberInputScan( this );
    pFormatScanner = new ImpSvNumberformatScan( this );
    pFormatTable = NULL;
    MaxCLOffset = 0;
    ImpGenerateFormats( 0, sal_False );     // 0 .. 999 for initialized language formats
    pMergeTable = NULL;
    bNoZero = sal_False;

    ::osl::MutexGuard aGuard( GetMutex() );
    GetFormatterRegistry().Insert( this );
}


void SvNumberFormatter::ChangeIntl(LanguageType eLnge)
{
    if (ActLnge != eLnge)
    {
        ActLnge = eLnge;

        aLocale = MsLangId::convertLanguageToLocale( eLnge );
        pCharClass->setLocale( aLocale );
        xLocaleData.changeLocale( aLocale, eLnge );
        xCalendar.changeLocale( aLocale );
        xTransliteration.changeLocale( eLnge );

        // cached locale data items, initialize BEFORE calling ChangeIntl below
        const LocaleDataWrapper* pLoc = GetLocaleData();
        aDecimalSep = pLoc->getNumDecimalSep();
        aThousandSep = pLoc->getNumThousandSep();
        aDateSep = pLoc->getDateSep();

        pFormatScanner->ChangeIntl();
        pStringScanner->ChangeIntl();
    }
}


// static
::osl::Mutex& SvNumberFormatter::GetMutex()
{
    static ::osl::Mutex* pMutex = NULL;
    if( !pMutex )
    {
        ::osl::MutexGuard aGuard( ::osl::Mutex::getGlobalMutex() );
        if( !pMutex )
        {
            // #i77768# Due to a static reference in the toolkit lib
            // we need a mutex that lives longer than the svl library.
            // Otherwise the dtor would use a destructed mutex!!
            pMutex = new ::osl::Mutex;
        }
    }
    return *pMutex;
}


// static
SvNumberFormatterRegistry_Impl& SvNumberFormatter::GetFormatterRegistry()
{
    ::osl::MutexGuard aGuard( GetMutex() );
    if ( !pFormatterRegistry )
        pFormatterRegistry = new SvNumberFormatterRegistry_Impl;
    return *pFormatterRegistry;
}


Color* SvNumberFormatter::GetUserDefColor(sal_uInt16 nIndex)
{
    if( aColorLink.IsSet() )
        return (Color*) ( aColorLink.Call( (void*) &nIndex ));
    else
        return NULL;
}

void SvNumberFormatter::ChangeNullDate(sal_uInt16 nDay,
                                       sal_uInt16 nMonth,
                                       sal_uInt16 nYear)
{
    pFormatScanner->ChangeNullDate(nDay, nMonth, nYear);
    pStringScanner->ChangeNullDate(nDay, nMonth, nYear);
}

Date* SvNumberFormatter::GetNullDate()
{
    return pFormatScanner->GetNullDate();
}

void SvNumberFormatter::ChangeStandardPrec(short nPrec)
{
    pFormatScanner->ChangeStandardPrec(nPrec);
}

sal_uInt16 SvNumberFormatter::GetStandardPrec()
{
    return pFormatScanner->GetStandardPrec();
}

void SvNumberFormatter::ImpChangeSysCL( LanguageType eLnge, sal_Bool bLoadingSO5 )
{
    if (eLnge == LANGUAGE_DONTKNOW)
        eLnge = UNKNOWN_SUBSTITUTE;
    if (eLnge != IniLnge)
    {
        IniLnge = eLnge;
        ChangeIntl(eLnge);
        SvNumberformat* pEntry = aFTable.First();
        while (pEntry)                          // delete old formats
        {
            pEntry = (SvNumberformat*) aFTable.Remove(aFTable.GetCurKey());
            delete pEntry;
            pEntry = (SvNumberformat*) aFTable.First();
        }
        ImpGenerateFormats( 0, bLoadingSO5 );   // new standard formats
    }
    else if ( bLoadingSO5 )
    {   // delete additional standard formats
        sal_uInt32 nKey;
        aFTable.Seek( SV_MAX_ANZ_STANDARD_FORMATE + 1 );
        while ( (nKey = aFTable.GetCurKey()) > SV_MAX_ANZ_STANDARD_FORMATE &&
                nKey < SV_COUNTRY_LANGUAGE_OFFSET )
        {
            SvNumberformat* pEntry = (SvNumberformat*) aFTable.Remove( nKey );
            delete pEntry;
        }
    }
}


void SvNumberFormatter::ReplaceSystemCL( LanguageType eOldLanguage )
{
    sal_uInt32 nCLOffset = ImpGetCLOffset( LANGUAGE_SYSTEM );
    if ( nCLOffset > MaxCLOffset )
        return ;    // no SYSTEM entries to replace

    const sal_uInt32 nMaxBuiltin = nCLOffset + SV_MAX_ANZ_STANDARD_FORMATE;
    const sal_uInt32 nNextCL = nCLOffset + SV_COUNTRY_LANGUAGE_OFFSET;
    sal_uInt32 nKey;

    // remove old builtin formats
    aFTable.Seek( nCLOffset );
    while ( (nKey = aFTable.GetCurKey()) >= nCLOffset && nKey <= nMaxBuiltin && aFTable.Count() )
    {
        SvNumberformat* pEntry = (SvNumberformat*) aFTable.Remove( nKey );
        delete pEntry;
    }

    // move additional and user defined to temporary table
    Table aOldTable;
    while ( (nKey = aFTable.GetCurKey()) >= nCLOffset && nKey < nNextCL && aFTable.Count() )
    {
        SvNumberformat* pEntry = (SvNumberformat*) aFTable.Remove( nKey );
        aOldTable.Insert( nKey, pEntry );
    }

    // generate new old builtin formats
    // reset ActLnge otherwise ChangeIntl() wouldn't switch if already LANGUAGE_SYSTEM
    ActLnge = LANGUAGE_DONTKNOW;
    ChangeIntl( LANGUAGE_SYSTEM );
    ImpGenerateFormats( nCLOffset, sal_True );

    // convert additional and user defined from old system to new system
    SvNumberformat* pStdFormat = (SvNumberformat*) aFTable.Get( nCLOffset + ZF_STANDARD );
    sal_uInt32 nLastKey = nMaxBuiltin;
    pFormatScanner->SetConvertMode( eOldLanguage, LANGUAGE_SYSTEM, sal_True );
    aOldTable.First();
    while ( aOldTable.Count() )
    {
        nKey = aOldTable.GetCurKey();
        if ( nLastKey < nKey )
            nLastKey = nKey;
        SvNumberformat* pOldEntry = (SvNumberformat*) aOldTable.Remove( nKey );
        String aString( pOldEntry->GetFormatstring() );
        xub_StrLen nCheckPos = STRING_NOTFOUND;

        // Same as PutEntry() but assures key position even if format code is
        // a duplicate. Also won't mix up any LastInsertKey.
        ChangeIntl( eOldLanguage );
        LanguageType eLge = eOldLanguage;   // ConvertMode changes this
<<<<<<< HEAD
        bool bCheck = false;
=======
        sal_Bool bCheck = sal_False;
>>>>>>> e2a3d487
        SvNumberformat* pNewEntry = new SvNumberformat( aString, pFormatScanner,
            pStringScanner, nCheckPos, eLge );
        if ( nCheckPos != 0 )
            delete pNewEntry;
        else
        {
            short eCheckType = pNewEntry->GetType();
            if ( eCheckType != NUMBERFORMAT_UNDEFINED )
                pNewEntry->SetType( eCheckType | NUMBERFORMAT_DEFINED );
            else
                pNewEntry->SetType( NUMBERFORMAT_DEFINED );

            if ( !aFTable.Insert( nKey, pNewEntry ) )
                delete pNewEntry;
            else
<<<<<<< HEAD
                bCheck = true;
=======
                bCheck = sal_True;
>>>>>>> e2a3d487
        }
        DBG_ASSERT( bCheck, "SvNumberFormatter::ReplaceSystemCL: couldn't convert" );
        (void)bCheck;

        delete pOldEntry;
    }
    pFormatScanner->SetConvertMode(sal_False);
    pStdFormat->SetLastInsertKey( sal_uInt16(nLastKey - nCLOffset) );

    // append new system additional formats
    NumberFormatCodeWrapper aNumberFormatCode( xServiceManager, GetLocale() );
    ImpGenerateAdditionalFormats( nCLOffset, aNumberFormatCode, sal_True );
}


sal_Bool SvNumberFormatter::IsTextFormat(sal_uInt32 F_Index) const
{
    SvNumberformat* pFormat = (SvNumberformat*) aFTable.Get(F_Index);
    if (!pFormat)
        return sal_False;
    else
        return pFormat->IsTextFormat();
}

sal_Bool SvNumberFormatter::HasTextFormat(sal_uInt32 F_Index) const
{
    SvNumberformat* pFormat = (SvNumberformat*) aFTable.Get(F_Index);
    if (!pFormat)
        return sal_False;
    else
        return pFormat->HasTextFormat();
}

sal_Bool SvNumberFormatter::PutEntry(String& rString,
                                 xub_StrLen& nCheckPos,
                                 short& nType,
                                 sal_uInt32& nKey,          // Formatnummer
                                 LanguageType eLnge)
{
    nKey = 0;
    if (rString.Len() == 0)                             // keinen Leerstring
    {
        nCheckPos = 1;                                  // -> Fehler
        return sal_False;
    }
    if (eLnge == LANGUAGE_DONTKNOW)
        eLnge = IniLnge;

    ChangeIntl(eLnge);                                  // ggfs. austauschen
    LanguageType eLge = eLnge;                          // Umgehung const fuer ConvertMode
    sal_Bool bCheck = sal_False;
    SvNumberformat* p_Entry = new SvNumberformat(rString,
                                                 pFormatScanner,
                                                 pStringScanner,
                                                 nCheckPos,
                                                 eLge);
    if (nCheckPos == 0)                         // Format ok
    {                                           // Typvergleich:
        short eCheckType = p_Entry->GetType();
        if ( eCheckType != NUMBERFORMAT_UNDEFINED)
        {
            p_Entry->SetType(eCheckType | NUMBERFORMAT_DEFINED);
            nType = eCheckType;
        }
        else
        {
            p_Entry->SetType(NUMBERFORMAT_DEFINED);
            nType = NUMBERFORMAT_DEFINED;
        }
        sal_uInt32 CLOffset = ImpGenerateCL(eLge);              // ggfs. neu Standard-
                                                        // formate anlegen
        nKey = ImpIsEntry(p_Entry->GetFormatstring(),CLOffset, eLge);
        if (nKey != NUMBERFORMAT_ENTRY_NOT_FOUND)               // schon vorhanden
            delete p_Entry;
        else
        {
            SvNumberformat* pStdFormat =
                     (SvNumberformat*) aFTable.Get(CLOffset + ZF_STANDARD);
            sal_uInt32 nPos = CLOffset + pStdFormat->GetLastInsertKey();
            if (nPos - CLOffset >= SV_COUNTRY_LANGUAGE_OFFSET)
            {
                OSL_FAIL("SvNumberFormatter:: Zu viele Formate pro CL");
                delete p_Entry;
            }
            else if (!aFTable.Insert(nPos+1,p_Entry))
                delete p_Entry;
            else
            {
                bCheck = sal_True;
                nKey = nPos+1;
                pStdFormat->SetLastInsertKey((sal_uInt16) (nKey-CLOffset));
            }
        }
    }
    else
        delete p_Entry;
    return bCheck;
}

<<<<<<< HEAD
bool SvNumberFormatter::PutEntry(
    OUString& rString, xub_StrLen& nCheckPos, short& nType, sal_uInt32& nKey,
    LanguageType eLnge)
{
    // Wrapper to allow rtl::OUString to be used.
    String aStr(rString);
    bool bRet = PutEntry(aStr, nCheckPos, nType, nKey, eLnge);
    rString = aStr;
    return bRet;
}

BOOL SvNumberFormatter::PutandConvertEntry(String& rString,
=======
sal_Bool SvNumberFormatter::PutandConvertEntry(String& rString,
>>>>>>> e2a3d487
                                           xub_StrLen& nCheckPos,
                                           short& nType,
                                           sal_uInt32& nKey,
                                           LanguageType eLnge,
                                           LanguageType eNewLnge)
{
    sal_Bool bRes;
    if (eNewLnge == LANGUAGE_DONTKNOW)
        eNewLnge = IniLnge;

    pFormatScanner->SetConvertMode(eLnge, eNewLnge);
    bRes = PutEntry(rString, nCheckPos, nType, nKey, eLnge);
    pFormatScanner->SetConvertMode(sal_False);
    return bRes;
}


sal_Bool SvNumberFormatter::PutandConvertEntrySystem(String& rString,
                                           xub_StrLen& nCheckPos,
                                           short& nType,
                                           sal_uInt32& nKey,
                                           LanguageType eLnge,
                                           LanguageType eNewLnge)
{
    sal_Bool bRes;
    if (eNewLnge == LANGUAGE_DONTKNOW)
        eNewLnge = IniLnge;

    pFormatScanner->SetConvertMode(eLnge, eNewLnge, sal_True);
    bRes = PutEntry(rString, nCheckPos, nType, nKey, eLnge);
    pFormatScanner->SetConvertMode(sal_False);
    return bRes;
}


sal_uInt32 SvNumberFormatter::GetIndexPuttingAndConverting( String & rString,
        LanguageType eLnge, LanguageType eSysLnge, short & rType,
        sal_Bool & rNewInserted, xub_StrLen & rCheckPos )
{
    sal_uInt32 nKey = NUMBERFORMAT_ENTRY_NOT_FOUND;
    rNewInserted = sal_False;
    rCheckPos = 0;

    // #62389# empty format string (of Writer) => General standard format
    if (!rString.Len())
        ;   // nothing
    else if (eLnge == LANGUAGE_SYSTEM && eSysLnge != SvtSysLocale().GetLanguage())
    {
        sal_uInt32 nOrig = GetEntryKey( rString, eSysLnge );
        if (nOrig == NUMBERFORMAT_ENTRY_NOT_FOUND)
            nKey = nOrig;   // none avaliable, maybe user-defined
        else
            nKey = GetFormatForLanguageIfBuiltIn( nOrig, SvtSysLocale().GetLanguage() );

        if (nKey == nOrig)
        {
            // Not a builtin format, convert.
            // The format code string may get modified and adapted to the real
            // language and wouldn't match eSysLnge anymore, do that on a copy.
            String aTmp( rString);
            rNewInserted = PutandConvertEntrySystem( aTmp, rCheckPos, rType,
                    nKey, eLnge, SvtSysLocale().GetLanguage());
            if (rCheckPos > 0)
            {
                DBG_ERRORFILE("SvNumberFormatter::GetIndexPuttingAndConverting: bad format code string for current locale");
                nKey = NUMBERFORMAT_ENTRY_NOT_FOUND;
            }
        }
    }
    else
    {
        nKey = GetEntryKey( rString, eLnge);
        if (nKey == NUMBERFORMAT_ENTRY_NOT_FOUND)
        {
            rNewInserted = PutEntry( rString, rCheckPos, rType, nKey, eLnge);
            if (rCheckPos > 0)
            {
                DBG_ERRORFILE("SvNumberFormatter::GetIndexPuttingAndConverting: bad format code string for specified locale");
                nKey = NUMBERFORMAT_ENTRY_NOT_FOUND;
            }
        }
    }
    if (nKey == NUMBERFORMAT_ENTRY_NOT_FOUND)
        nKey = GetStandardIndex( eLnge);
    rType = GetType( nKey);
    // Convert any (!) old "automatic" currency format to new fixed currency
    // default format.
    if ((rType & NUMBERFORMAT_CURRENCY) != 0)
    {
        const SvNumberformat* pFormat = GetEntry( nKey);
        if (!pFormat->HasNewCurrency())
        {
            if (rNewInserted)
            {
                DeleteEntry( nKey);     // don't leave trails of rubbish
                rNewInserted = sal_False;
            }
            nKey = GetStandardFormat( NUMBERFORMAT_CURRENCY, eLnge);
        }
    }
    return nKey;
}


void SvNumberFormatter::DeleteEntry(sal_uInt32 nKey)
{
    SvNumberformat* pEntry = aFTable.Remove(nKey);
    delete pEntry;
}

void SvNumberFormatter::PrepareSave()
{
     SvNumberformat* pFormat = aFTable.First();
     while (pFormat)
     {
        pFormat->SetUsed(sal_False);
        pFormat = aFTable.Next();
     }
}

void SvNumberFormatter::SetFormatUsed(sal_uInt32 nFIndex)
{
    SvNumberformat* pFormat = (SvNumberformat*) aFTable.Get(nFIndex);
    if (pFormat)
        pFormat->SetUsed(sal_True);
}

sal_Bool SvNumberFormatter::Load( SvStream& rStream )
{
    LanguageType eSysLang = SvtSysLocale().GetLanguage();
    SvNumberFormatter* pConverter = NULL;

    ImpSvNumMultipleReadHeader aHdr( rStream );
    sal_uInt16 nVersion;
    rStream >> nVersion;
    SvNumberformat* pEntry;
    sal_uInt32 nPos;
    LanguageType eSaveSysLang, eLoadSysLang;
    sal_uInt16 nSysOnStore, eLge, eDummy;           // Dummy fuer kompatibles Format
    rStream >> nSysOnStore >> eLge;             // Systemeinstellung aus
                                                // Dokument
    eSaveSysLang = (nVersion < SV_NUMBERFORMATTER_VERSION_SYSTORE ?
        LANGUAGE_SYSTEM : (LanguageType) nSysOnStore);
    LanguageType eLnge = (LanguageType) eLge;
    ImpChangeSysCL( eLnge, sal_True );

    rStream >> nPos;
    while (nPos != NUMBERFORMAT_ENTRY_NOT_FOUND)
    {
        rStream >> eDummy >> eLge;
        eLnge = (LanguageType) eLge;
        ImpGenerateCL( eLnge, sal_True );           // ggfs. neue Standardformate anlegen

        sal_uInt32 nOffset = nPos % SV_COUNTRY_LANGUAGE_OFFSET;     // relativIndex
        sal_Bool bUserDefined = (nOffset > SV_MAX_ANZ_STANDARD_FORMATE);
        //! HACK! ER 29.07.97 15:15
        // SaveLang wurde bei SYSTEM nicht gespeichert sondern war auch SYSTEM,
        // erst ab 364i Unterscheidung moeglich
        sal_Bool bConversionHack;
        if ( eLnge == LANGUAGE_SYSTEM )
        {
            if ( nVersion < SV_NUMBERFORMATTER_VERSION_SYSTORE )
            {
                bConversionHack = bUserDefined;
                eLoadSysLang = eSaveSysLang;
            }
            else
            {
                bConversionHack = sal_False;
                eLoadSysLang = eSysLang;
            }
        }
        else
        {
            bConversionHack = sal_False;
            eLoadSysLang = eSaveSysLang;
        }

        pEntry = new SvNumberformat(*pFormatScanner, eLnge);
        if ( bConversionHack )
        {   // SYSTEM
            // nVersion < SV_NUMBERFORMATTER_VERSION_SYSTORE
            // nVersion < SV_NUMBERFORMATTER_VERSION_KEYWORDS
            if ( !pConverter )
                pConverter = new SvNumberFormatter( xServiceManager, eSysLang );
            NfHackConversion eHackConversion = pEntry->Load(
                rStream, aHdr, pConverter, *pStringScanner );
            switch ( eHackConversion )
            {
                case NF_CONVERT_GERMAN_ENGLISH :
                    pEntry->ConvertLanguage( *pConverter,
                        LANGUAGE_ENGLISH_US, eSysLang, sal_True );
                break;
                case NF_CONVERT_ENGLISH_GERMAN :
                    switch ( eSysLang )
                    {
                        case LANGUAGE_GERMAN:
                        case LANGUAGE_GERMAN_SWISS:
                        case LANGUAGE_GERMAN_AUSTRIAN:
                        case LANGUAGE_GERMAN_LUXEMBOURG:
                        case LANGUAGE_GERMAN_LIECHTENSTEIN:
                            // alles beim alten
                        break;
                        default:
                            pEntry->ConvertLanguage( *pConverter,
                                LANGUAGE_GERMAN, eSysLang, sal_True );
                    }
                break;
                case NF_CONVERT_NONE :
                break;  // -Wall not handled.
            }

        }
        else
        {
            pEntry->Load( rStream, aHdr, NULL, *pStringScanner );
            if ( !bUserDefined )
                bUserDefined = (pEntry->GetNewStandardDefined() > SV_NUMBERFORMATTER_VERSION);
            if ( bUserDefined )
            {
                if ( eSaveSysLang != eLoadSysLang )
                {   // SYSTEM verschieden
                    if ( !pConverter )
                        pConverter = new SvNumberFormatter( xServiceManager, eSysLang );
                    if ( nVersion < SV_NUMBERFORMATTER_VERSION_KEYWORDS )
                    {
                        switch ( eSaveSysLang )
                        {
                            case LANGUAGE_GERMAN:
                            case LANGUAGE_GERMAN_SWISS:
                            case LANGUAGE_GERMAN_AUSTRIAN:
                            case LANGUAGE_GERMAN_LUXEMBOURG:
                            case LANGUAGE_GERMAN_LIECHTENSTEIN:
                                // alles beim alten
                                pEntry->ConvertLanguage( *pConverter,
                                    eSaveSysLang, eLoadSysLang, sal_True );
                            break;
                            default:
                                // alte english nach neuem anderen
                                pEntry->ConvertLanguage( *pConverter,
                                    LANGUAGE_ENGLISH_US, eLoadSysLang, sal_True );
                        }
                    }
                    else
                        pEntry->ConvertLanguage( *pConverter,
                            eSaveSysLang, eLoadSysLang, sal_True );
                }
                else
                {   // nicht SYSTEM oder gleiches SYSTEM
                    if ( nVersion < SV_NUMBERFORMATTER_VERSION_KEYWORDS )
                    {
                        LanguageType eLoadLang;
                        sal_Bool bSystem;
                        if ( eLnge == LANGUAGE_SYSTEM )
                        {
                            eLoadLang = eSysLang;
                            bSystem = sal_True;
                        }
                        else
                        {
                            eLoadLang = eLnge;
                            bSystem = sal_False;
                        }
                        switch ( eLoadLang )
                        {
                            case LANGUAGE_GERMAN:
                            case LANGUAGE_GERMAN_SWISS:
                            case LANGUAGE_GERMAN_AUSTRIAN:
                            case LANGUAGE_GERMAN_LUXEMBOURG:
                            case LANGUAGE_GERMAN_LIECHTENSTEIN:
                                // alles beim alten
                            break;
                            default:
                                // alte english nach neuem anderen
                                if ( !pConverter )
                                    pConverter = new SvNumberFormatter( xServiceManager, eSysLang );
                                pEntry->ConvertLanguage( *pConverter,
                                    LANGUAGE_ENGLISH_US, eLoadLang, bSystem );
                        }
                    }
                }
            }
        }
        if ( nOffset == 0 )     // StandardFormat
        {
            SvNumberformat* pEnt = aFTable.Get(nPos);
            if (pEnt)
                pEnt->SetLastInsertKey(pEntry->GetLastInsertKey());
        }
        if (!aFTable.Insert(nPos, pEntry))
            delete pEntry;
        rStream >> nPos;
    }

    // ab SV_NUMBERFORMATTER_VERSION_YEAR2000
    if ( nVersion >= SV_NUMBERFORMATTER_VERSION_YEAR2000 )
    {
        aHdr.StartEntry();
        if ( aHdr.BytesLeft() >= sizeof(sal_uInt16) )
        {
            sal_uInt16 nY2k;
            rStream >> nY2k;
            if ( nVersion < SV_NUMBERFORMATTER_VERSION_TWODIGITYEAR && nY2k < 100 )
                nY2k += 1901;       // war vor src513e: 29, jetzt: 1930
            SetYear2000( nY2k );
        }
        aHdr.EndEntry();
    }

    if ( pConverter )
        delete pConverter;

    // generate additional i18n standard formats for all used locales
    LanguageType eOldLanguage = ActLnge;
    NumberFormatCodeWrapper aNumberFormatCode( xServiceManager, GetLocale() );
    SvUShorts aList;
    GetUsedLanguages( aList );
    sal_uInt16 nCount = aList.Count();
    for ( sal_uInt16 j=0; j<nCount; j++ )
    {
        LanguageType eLang = aList[j];
        ChangeIntl( eLang );
        sal_uInt32 CLOffset = ImpGetCLOffset( eLang );
        ImpGenerateAdditionalFormats( CLOffset, aNumberFormatCode, sal_True );
    }
    ChangeIntl( eOldLanguage );

    if (rStream.GetError())
        return sal_False;
    else
        return sal_True;
}

sal_Bool SvNumberFormatter::Save( SvStream& rStream ) const
{
    ImpSvNumMultipleWriteHeader aHdr( rStream );
    // ab 364i wird gespeichert was SYSTEM wirklich war, vorher hart LANGUAGE_SYSTEM
    rStream << (sal_uInt16) SV_NUMBERFORMATTER_VERSION;
    rStream << (sal_uInt16) SvtSysLocale().GetLanguage() << (sal_uInt16) IniLnge;
    SvNumberFormatTable* pTable = (SvNumberFormatTable*) &aFTable;
    SvNumberformat* pEntry = (SvNumberformat*) pTable->First();
    while (pEntry)
    {
        // Gespeichert werden alle markierten, benutzerdefinierten Formate und
        // jeweils das Standardformat zu allen angewaehlten CL-Kombinationen
        // sowie NewStandardDefined
        if ( pEntry->GetUsed() || (pEntry->GetType() & NUMBERFORMAT_DEFINED) ||
                pEntry->GetNewStandardDefined() ||
                (pTable->GetCurKey() % SV_COUNTRY_LANGUAGE_OFFSET == 0) )
        {
            rStream << static_cast<sal_uInt32>(pTable->GetCurKey())
                    << (sal_uInt16) LANGUAGE_SYSTEM
                    << (sal_uInt16) pEntry->GetLanguage();
            pEntry->Save(rStream, aHdr);
        }
        pEntry = (SvNumberformat*) pTable->Next();
    }
    rStream << NUMBERFORMAT_ENTRY_NOT_FOUND;                // EndeKennung

    // ab SV_NUMBERFORMATTER_VERSION_YEAR2000
    aHdr.StartEntry();
    rStream << (sal_uInt16) GetYear2000();
    aHdr.EndEntry();

    if (rStream.GetError())
        return sal_False;
    else
        return sal_True;
}

// static
void SvNumberFormatter::SkipNumberFormatterInStream( SvStream& rStream )
{
    ImpSvNumMultipleReadHeader::Skip( rStream );
}

void SvNumberFormatter::GetUsedLanguages( SvUShorts& rList )
{
    rList.Remove( 0, rList.Count() );

    sal_uInt32 nOffset = 0;
    while (nOffset <= MaxCLOffset)
    {
        SvNumberformat* pFormat = (SvNumberformat*) aFTable.Get(nOffset);
        if (pFormat)
            rList.Insert( pFormat->GetLanguage(), rList.Count() );
        nOffset += SV_COUNTRY_LANGUAGE_OFFSET;
    }
}


void SvNumberFormatter::FillKeywordTable( NfKeywordTable& rKeywords,
        LanguageType eLang )
{
    ChangeIntl( eLang );
    const String* pTable = pFormatScanner->GetKeywords();
    for ( sal_uInt16 i = 0; i < NF_KEYWORD_ENTRIES_COUNT; ++i )
    {
        rKeywords[i] = pTable[i];
    }
}


String SvNumberFormatter::GetKeyword( LanguageType eLnge, sal_uInt16 nIndex )
{
    ChangeIntl(eLnge);
    const String* pTable = pFormatScanner->GetKeywords();
    if ( pTable && nIndex < NF_KEYWORD_ENTRIES_COUNT )
        return pTable[nIndex];

    OSL_FAIL("GetKeyword: invalid index");
    return String();
}


String SvNumberFormatter::GetStandardName( LanguageType eLnge )
{
    ChangeIntl( eLnge );
    return pFormatScanner->GetStandardName();
}


sal_uInt32 SvNumberFormatter::ImpGetCLOffset(LanguageType eLnge) const
{
    SvNumberformat* pFormat;
    sal_uInt32 nOffset = 0;
    while (nOffset <= MaxCLOffset)
    {
        pFormat = (SvNumberformat*) aFTable.Get(nOffset);
        if (pFormat && pFormat->GetLanguage() == eLnge)
            return nOffset;
        nOffset += SV_COUNTRY_LANGUAGE_OFFSET;
    }
    return nOffset;
}

sal_uInt32 SvNumberFormatter::ImpIsEntry(const String& rString,
                                       sal_uInt32 nCLOffset,
                                       LanguageType eLnge)
{
#ifndef NF_COMMENT_IN_FORMATSTRING
#error NF_COMMENT_IN_FORMATSTRING not defined (zformat.hxx)
#endif
#if NF_COMMENT_IN_FORMATSTRING
    String aStr( rString );
    SvNumberformat::EraseComment( aStr );
#endif
    sal_uInt32 res = NUMBERFORMAT_ENTRY_NOT_FOUND;
    SvNumberformat* pEntry;
    pEntry = (SvNumberformat*) aFTable.Seek(nCLOffset);
    while ( res == NUMBERFORMAT_ENTRY_NOT_FOUND &&
            pEntry && pEntry->GetLanguage() == eLnge )
    {
#if NF_COMMENT_IN_FORMATSTRING
        if ( pEntry->GetComment().Len() )
        {
            String aFormat( pEntry->GetFormatstring() );
            SvNumberformat::EraseComment( aFormat );
            if ( aStr == aFormat )
                res = aFTable.GetCurKey();
            else
                pEntry = (SvNumberformat*) aFTable.Next();
        }
        else
        {
            if ( aStr == pEntry->GetFormatstring() )
                res = aFTable.GetCurKey();
            else
                pEntry = (SvNumberformat*) aFTable.Next();
        }
#else
        if ( rString == pEntry->GetFormatstring() )
            res = aFTable.GetCurKey();
        else
            pEntry = (SvNumberformat*) aFTable.Next();
#endif
    }
    return res;
}


SvNumberFormatTable& SvNumberFormatter::GetFirstEntryTable(
                                                      short& eType,
                                                      sal_uInt32& FIndex,
                                                      LanguageType& rLnge)
{
    short eTypetmp = eType;
    if (eType == NUMBERFORMAT_ALL)                  // Leere Zelle oder don't care
        rLnge = IniLnge;
    else
    {
        SvNumberformat* pFormat = (SvNumberformat*) aFTable.Get(FIndex);
        if (!pFormat)
        {
//          OSL_FAIL("SvNumberFormatter:: Unbekanntes altes Zahlformat (1)");
            rLnge = IniLnge;
            eType = NUMBERFORMAT_ALL;
            eTypetmp = eType;
        }
        else
        {
            rLnge = pFormat->GetLanguage();
            eType = pFormat->GetType()&~NUMBERFORMAT_DEFINED;
            if (eType == 0)
            {
                eType = NUMBERFORMAT_DEFINED;
                eTypetmp = eType;
            }
            else if (eType == NUMBERFORMAT_DATETIME)
            {
                eTypetmp = eType;
                eType = NUMBERFORMAT_DATE;
            }
            else
                eTypetmp = eType;
        }
    }
    ChangeIntl(rLnge);
    return GetEntryTable(eTypetmp, FIndex, rLnge);
}

sal_uInt32 SvNumberFormatter::ImpGenerateCL( LanguageType eLnge, sal_Bool bLoadingSO5 )
{
    ChangeIntl(eLnge);
    sal_uInt32 CLOffset = ImpGetCLOffset(ActLnge);
    if (CLOffset > MaxCLOffset)
    {   // new CL combination
        if (LocaleDataWrapper::areChecksEnabled())
        {
            Locale aLoadedLocale = xLocaleData->getLoadedLocale();
            if ( aLoadedLocale.Language != aLocale.Language ||
                    aLoadedLocale.Country != aLocale.Country )
            {
                String aMsg( RTL_CONSTASCII_USTRINGPARAM(
                            "SvNumerFormatter::ImpGenerateCL: locales don't match:"));
                LocaleDataWrapper::outputCheckMessage(
                        xLocaleData->appendLocaleInfo( aMsg ));
            }
            // test XML locale data FormatElement entries
            {
                uno::Sequence< i18n::FormatElement > xSeq =
                    xLocaleData->getAllFormats();
                // A test for completeness of formatindex="0" ...
                // formatindex="47" is not needed here since it is done in
                // ImpGenerateFormats().

                // Test for dupes of formatindex="..."
                for ( sal_Int32 j = 0; j < xSeq.getLength(); j++ )
                {
                    sal_Int16 nIdx = xSeq[j].formatIndex;
                    String aDupes;
                    for ( sal_Int32 i = 0; i < xSeq.getLength(); i++ )
                    {
                        if ( i != j && xSeq[i].formatIndex == nIdx )
                        {
                            aDupes += String::CreateFromInt32( i );
                            aDupes += '(';
                            aDupes += String( xSeq[i].formatKey );
                            aDupes += ')';
                            aDupes += ' ';
                        }
                    }
                    if ( aDupes.Len() )
                    {
                        String aMsg( RTL_CONSTASCII_USTRINGPARAM(
                                    "XML locale data FormatElement formatindex dupe: "));
                        aMsg += String::CreateFromInt32( nIdx );
                        aMsg.AppendAscii( RTL_CONSTASCII_STRINGPARAM(
                                    "\nFormatElements: "));
                        aMsg += String::CreateFromInt32( j );
                        aMsg += '(';
                        aMsg += String( xSeq[j].formatKey );
                        aMsg += ')';
                        aMsg += ' ';
                        aMsg += aDupes;
                        LocaleDataWrapper::outputCheckMessage(
                                xLocaleData->appendLocaleInfo( aMsg ));
                    }
                }
            }
        }

        MaxCLOffset += SV_COUNTRY_LANGUAGE_OFFSET;
        ImpGenerateFormats( MaxCLOffset, bLoadingSO5 );
        CLOffset = MaxCLOffset;
    }
    return CLOffset;
}

SvNumberFormatTable& SvNumberFormatter::ChangeCL(short eType,
                                                 sal_uInt32& FIndex,
                                                 LanguageType eLnge)
{
    ImpGenerateCL(eLnge);
    return GetEntryTable(eType, FIndex, ActLnge);
}

SvNumberFormatTable& SvNumberFormatter::GetEntryTable(
                                                    short eType,
                                                    sal_uInt32& FIndex,
                                                    LanguageType eLnge)
{
    if ( pFormatTable )
        pFormatTable->Clear();
    else
        pFormatTable = new SvNumberFormatTable;
    ChangeIntl(eLnge);
    sal_uInt32 CLOffset = ImpGetCLOffset(ActLnge);

    // Might generate and insert a default format for the given type
    // (e.g. currency) => has to be done before collecting formats.
    sal_uInt32 nDefaultIndex = GetStandardFormat( eType, ActLnge );

    SvNumberformat* pEntry;
    pEntry = (SvNumberformat*) aFTable.Seek(CLOffset);

    if (eType == NUMBERFORMAT_ALL)
    {
        while (pEntry && pEntry->GetLanguage() == ActLnge)
        {   // copy all entries to output table
            pFormatTable->Insert( aFTable.GetCurKey(), pEntry );
            pEntry = (SvNumberformat*) aFTable.Next();
        }
    }
    else
    {
        while (pEntry && pEntry->GetLanguage() == ActLnge)
        {   // copy entries of queried type to output table
            if ((pEntry->GetType()) & eType)
                pFormatTable->Insert(aFTable.GetCurKey(),pEntry);
            pEntry = (SvNumberformat*) aFTable.Next();
        }
    }
    if ( pFormatTable->Count() > 0 )
    {   // select default if queried format doesn't exist or queried type or
        // language differ from existing format
        pEntry = aFTable.Get(FIndex);
        if ( !pEntry || !(pEntry->GetType() & eType) || pEntry->GetLanguage() != ActLnge )
            FIndex = nDefaultIndex;
    }
    return *pFormatTable;
}

sal_Bool SvNumberFormatter::IsNumberFormat(const String& sString,
                                       sal_uInt32& F_Index,
                                       double& fOutNumber)
{
    short FType;
    const SvNumberformat* pFormat = (SvNumberformat*) aFTable.Get(F_Index);
    if (!pFormat)
    {
//      OSL_FAIL("SvNumberFormatter:: Unbekanntes altes Zahlformat (2)");
        ChangeIntl(IniLnge);
        FType = NUMBERFORMAT_NUMBER;
    }
    else
    {
        FType = pFormat->GetType() &~NUMBERFORMAT_DEFINED;
        if (FType == 0)
            FType = NUMBERFORMAT_DEFINED;
        ChangeIntl(pFormat->GetLanguage());
    }
    sal_Bool res;
    short RType = FType;
                                                        // Ergebnistyp
                                                        // ohne def-Kennung
    if (RType == NUMBERFORMAT_TEXT)                         // Zahlzelle ->Stringz.
        res = sal_False;
    else
        res = pStringScanner->IsNumberFormat(sString, RType, fOutNumber, pFormat);

    if (res && !IsCompatible(FType, RType))     // unpassender Typ
    {
        switch ( RType )
        {
            case NUMBERFORMAT_TIME :
            {
                if ( pStringScanner->GetDecPos() )
                {   // 100stel Sekunden
                    if ( pStringScanner->GetAnzNums() > 3 || fOutNumber < 0.0 )
                        F_Index = GetFormatIndex( NF_TIME_HH_MMSS00, ActLnge );
                    else
                        F_Index = GetFormatIndex( NF_TIME_MMSS00, ActLnge );
                }
                else if ( fOutNumber >= 1.0 || fOutNumber < 0.0 )
                    F_Index = GetFormatIndex( NF_TIME_HH_MMSS, ActLnge );
                else
                    F_Index = GetStandardFormat( RType, ActLnge );
            }
            break;
            default:
                F_Index = GetStandardFormat( RType, ActLnge );
        }
    }
    return res;
}

sal_Bool SvNumberFormatter::IsCompatible(short eOldType,
                                     short eNewType)
{
    if (eOldType == eNewType)
        return sal_True;
    else if (eOldType == NUMBERFORMAT_DEFINED)
        return sal_True;
    else
    {
        switch (eNewType)
        {
            case NUMBERFORMAT_NUMBER:
            {
                switch (eOldType)
                {
                    case NUMBERFORMAT_PERCENT:
                    case NUMBERFORMAT_CURRENCY:
                    case NUMBERFORMAT_SCIENTIFIC:
                    case NUMBERFORMAT_FRACTION:
//                  case NUMBERFORMAT_LOGICAL:
                    case NUMBERFORMAT_DEFINED:
                        return sal_True;
                    default:
                        return sal_False;
                }
            }
            break;
            case NUMBERFORMAT_DATE:
            {
                switch (eOldType)
                {
                    case NUMBERFORMAT_DATETIME:
                        return sal_True;
                    default:
                        return sal_False;
                }
            }
            break;
            case NUMBERFORMAT_TIME:
            {
                switch (eOldType)
                {
                    case NUMBERFORMAT_DATETIME:
                        return sal_True;
                    default:
                        return sal_False;
                }
            }
            break;
            case NUMBERFORMAT_DATETIME:
            {
                switch (eOldType)
                {
                    case NUMBERFORMAT_TIME:
                    case NUMBERFORMAT_DATE:
                        return sal_True;
                    default:
                        return sal_False;
                }
            }
            break;
            default:
            return sal_False;
        }
        return sal_False;
    }
}


sal_uInt32 SvNumberFormatter::ImpGetDefaultFormat( short nType )
{
    sal_uInt32 CLOffset = ImpGetCLOffset( ActLnge );
    sal_uInt32 nSearch;
    switch( nType )
    {
        case NUMBERFORMAT_DATE      :
            nSearch = CLOffset + ZF_STANDARD_DATE;
        break;
        case NUMBERFORMAT_TIME      :
            nSearch = CLOffset + ZF_STANDARD_TIME;
        break;
        case NUMBERFORMAT_DATETIME  :
            nSearch = CLOffset + ZF_STANDARD_DATETIME;
        break;
        case NUMBERFORMAT_PERCENT   :
            nSearch = CLOffset + ZF_STANDARD_PERCENT;
        break;
        case NUMBERFORMAT_SCIENTIFIC:
            nSearch = CLOffset + ZF_STANDARD_SCIENTIFIC;
        break;
        default:
            nSearch = CLOffset + ZF_STANDARD;
    }
    sal_uInt32 nDefaultFormat = (sal_uInt32)(sal_uLong) aDefaultFormatKeys.Get( nSearch );
    if ( !nDefaultFormat )
        nDefaultFormat = NUMBERFORMAT_ENTRY_NOT_FOUND;
    if ( nDefaultFormat == NUMBERFORMAT_ENTRY_NOT_FOUND )
    {   // look for a defined standard
        sal_uInt32 nStopKey = CLOffset + SV_COUNTRY_LANGUAGE_OFFSET;
        sal_uInt32 nKey;
        aFTable.Seek( CLOffset );
        while ( (nKey = aFTable.GetCurKey()) >= CLOffset && nKey < nStopKey )
        {
            const SvNumberformat* pEntry =
                (const SvNumberformat*) aFTable.GetCurObject();
            if ( pEntry->IsStandard() && ((pEntry->GetType() &
                            ~NUMBERFORMAT_DEFINED) == nType) )
            {
                nDefaultFormat = nKey;
                break;  // while
            }
            aFTable.Next();
        }

        if ( nDefaultFormat == NUMBERFORMAT_ENTRY_NOT_FOUND )
        {   // none found, use old fixed standards
            switch( nType )
            {
                case NUMBERFORMAT_DATE      :
                    nDefaultFormat = CLOffset + ZF_STANDARD_DATE;
                break;
                case NUMBERFORMAT_TIME      :
                    nDefaultFormat = CLOffset + ZF_STANDARD_TIME+1;
                break;
                case NUMBERFORMAT_DATETIME  :
                    nDefaultFormat = CLOffset + ZF_STANDARD_DATETIME;
                break;
                case NUMBERFORMAT_PERCENT   :
                    nDefaultFormat = CLOffset + ZF_STANDARD_PERCENT+1;
                break;
                case NUMBERFORMAT_SCIENTIFIC:
                    nDefaultFormat = CLOffset + ZF_STANDARD_SCIENTIFIC;
                break;
                default:
                    nDefaultFormat = CLOffset + ZF_STANDARD;
            }
        }
        sal_uIntPtr nFormat = nDefaultFormat;
        aDefaultFormatKeys.Insert( nSearch, (void*) nFormat );
    }
    return nDefaultFormat;
}


sal_uInt32 SvNumberFormatter::GetStandardFormat( short eType, LanguageType eLnge )
{
    if (eLnge == LANGUAGE_DONTKNOW)
        eLnge = IniLnge;

    sal_uInt32 CLOffset = ImpGenerateCL(eLnge);
    switch(eType)
    {
        case NUMBERFORMAT_CURRENCY  :
        {
            if ( eLnge == LANGUAGE_SYSTEM )
                return ImpGetDefaultSystemCurrencyFormat();
            else
                return ImpGetDefaultCurrencyFormat();
        }
        case NUMBERFORMAT_DATE      :
        case NUMBERFORMAT_TIME      :
        case NUMBERFORMAT_DATETIME  :
        case NUMBERFORMAT_PERCENT   :
        case NUMBERFORMAT_SCIENTIFIC:
            return ImpGetDefaultFormat( eType );

        case NUMBERFORMAT_FRACTION  : return CLOffset + ZF_STANDARD_FRACTION;
        case NUMBERFORMAT_LOGICAL   : return CLOffset + ZF_STANDARD_LOGICAL;
        case NUMBERFORMAT_TEXT      : return CLOffset + ZF_STANDARD_TEXT;
        case NUMBERFORMAT_ALL       :
        case NUMBERFORMAT_DEFINED   :
        case NUMBERFORMAT_NUMBER    :
        case NUMBERFORMAT_UNDEFINED :
        default               : return CLOffset + ZF_STANDARD;
    }
}

sal_Bool SvNumberFormatter::IsSpecialStandardFormat( sal_uInt32 nFIndex,
        LanguageType eLnge )
{
    return
        nFIndex == GetFormatIndex( NF_TIME_MMSS00, eLnge ) ||
        nFIndex == GetFormatIndex( NF_TIME_HH_MMSS00, eLnge ) ||
        nFIndex == GetFormatIndex( NF_TIME_HH_MMSS, eLnge )
        ;
}

sal_uInt32 SvNumberFormatter::GetStandardFormat( sal_uInt32 nFIndex, short eType,
        LanguageType eLnge )
{
    if ( IsSpecialStandardFormat( nFIndex, eLnge ) )
        return nFIndex;
    else
        return GetStandardFormat( eType, eLnge );
}

sal_uInt32 SvNumberFormatter::GetStandardFormat( double fNumber, sal_uInt32 nFIndex,
        short eType, LanguageType eLnge )
{
    if ( IsSpecialStandardFormat( nFIndex, eLnge ) )
        return nFIndex;

    switch( eType )
    {
        case NUMBERFORMAT_TIME :
        {
            sal_Bool bSign;
            if ( fNumber < 0.0 )
            {
                bSign = sal_True;
                fNumber = -fNumber;
            }
            else
                bSign = sal_False;
            double fSeconds = fNumber * 86400;
            if ( floor( fSeconds + 0.5 ) * 100 != floor( fSeconds * 100 + 0.5 ) )
            {   // mit 100stel Sekunden
                if ( bSign || fSeconds >= 3600 )
                    return GetFormatIndex( NF_TIME_HH_MMSS00, eLnge );
                else
                    return GetFormatIndex( NF_TIME_MMSS00, eLnge );
            }
            else
            {
                if ( bSign || fNumber >= 1.0 )
                    return GetFormatIndex( NF_TIME_HH_MMSS, eLnge );
                else
                    return GetStandardFormat( eType, eLnge );
            }
        }
        default:
            return GetStandardFormat( eType, eLnge );
    }
}

void SvNumberFormatter::GetInputLineString(const double& fOutNumber,
                                           sal_uInt32 nFIndex,
                                           String& sOutString)
{
    SvNumberformat* pFormat;
    Color* pColor;
    pFormat = (SvNumberformat*) aFTable.Get(nFIndex);
    if (!pFormat)
        pFormat = aFTable.Get(ZF_STANDARD);
    LanguageType eLang = pFormat->GetLanguage();
    ChangeIntl( eLang );
    short eType = pFormat->GetType() & ~NUMBERFORMAT_DEFINED;
    if (eType == 0)
        eType = NUMBERFORMAT_DEFINED;
    sal_uInt16 nOldPrec = pFormatScanner->GetStandardPrec();
    bool bPrecChanged = false;
    if (eType == NUMBERFORMAT_NUMBER || eType == NUMBERFORMAT_PERCENT
                                     || eType == NUMBERFORMAT_CURRENCY
                                     || eType == NUMBERFORMAT_SCIENTIFIC
                                     || eType == NUMBERFORMAT_FRACTION)
    {
        if (eType != NUMBERFORMAT_PERCENT)  // spaeter Sonderbehandlung %
            eType = NUMBERFORMAT_NUMBER;
        ChangeStandardPrec(INPUTSTRING_PRECISION);
        bPrecChanged = true;
    }
    sal_uInt32 nKey = nFIndex;
    switch ( eType )
    {   // #61619# immer vierstelliges Jahr editieren
        case NUMBERFORMAT_DATE :
            nKey = GetFormatIndex( NF_DATE_SYS_DDMMYYYY, eLang );
        break;
        case NUMBERFORMAT_DATETIME :
            nKey = GetFormatIndex( NF_DATETIME_SYS_DDMMYYYY_HHMMSS, eLang );
        break;
        default:
            nKey = GetStandardFormat( fOutNumber, nFIndex, eType, eLang );
    }
    if ( nKey != nFIndex )
        pFormat = (SvNumberformat*) aFTable.Get( nKey );
    if (pFormat)
    {
        if ( eType == NUMBERFORMAT_TIME && pFormat->GetFormatPrecision() )
        {
            ChangeStandardPrec(INPUTSTRING_PRECISION);
            bPrecChanged = true;
        }
        pFormat->GetOutputString(fOutNumber, sOutString, &pColor);
    }
    if (bPrecChanged)
        ChangeStandardPrec(nOldPrec);
}

void SvNumberFormatter::GetOutputString(const double& fOutNumber,
                                        sal_uInt32 nFIndex,
                                        String& sOutString,
                                        Color** ppColor)
{
    if (bNoZero && fOutNumber == 0.0)
    {
        sOutString.Erase();
        return;
    }
    SvNumberformat* pFormat = (SvNumberformat*) aFTable.Get(nFIndex);
    if (!pFormat)
        pFormat = aFTable.Get(ZF_STANDARD);
    ChangeIntl(pFormat->GetLanguage());
    pFormat->GetOutputString(fOutNumber, sOutString, ppColor);
}

void SvNumberFormatter::GetOutputString(String& sString,
                                        sal_uInt32 nFIndex,
                                        String& sOutString,
                                        Color** ppColor)
{
    SvNumberformat* pFormat = (SvNumberformat*) aFTable.Get(nFIndex);
    if (!pFormat)
        pFormat = aFTable.Get(ZF_STANDARD_TEXT);
    if (!pFormat->IsTextFormat() && !pFormat->HasTextFormat())
    {
        *ppColor = NULL;
        sOutString = sString;
    }
    else
    {
        ChangeIntl(pFormat->GetLanguage());
        pFormat->GetOutputString(sString, sOutString, ppColor);
    }
}

sal_Bool SvNumberFormatter::GetPreviewString(const String& sFormatString,
                                         double fPreviewNumber,
                                         String& sOutString,
                                         Color** ppColor,
                                         LanguageType eLnge)
{
    if (sFormatString.Len() == 0)                       // keinen Leerstring
        return sal_False;

    xub_StrLen nCheckPos = STRING_NOTFOUND;
    sal_uInt32 nKey;
    if (eLnge == LANGUAGE_DONTKNOW)
        eLnge = IniLnge;
    ChangeIntl(eLnge);                          // ggfs. austauschen
    eLnge = ActLnge;
    String sTmpString = sFormatString;
    SvNumberformat* p_Entry = new SvNumberformat(sTmpString,
                                                 pFormatScanner,
                                                 pStringScanner,
                                                 nCheckPos,
                                                 eLnge);
    if (nCheckPos == 0)                                 // String ok
    {
        sal_uInt32 CLOffset = ImpGenerateCL(eLnge);             // ggfs. neu Standard-
                                                        // formate anlegen
        nKey = ImpIsEntry(p_Entry->GetFormatstring(),CLOffset, eLnge);
        if (nKey != NUMBERFORMAT_ENTRY_NOT_FOUND)               // schon vorhanden
            GetOutputString(fPreviewNumber,nKey,sOutString,ppColor);
        else
            p_Entry->GetOutputString(fPreviewNumber,sOutString, ppColor);
        delete p_Entry;
        return sal_True;
    }
    else
    {
        delete p_Entry;
        return sal_False;
    }
}

sal_Bool SvNumberFormatter::GetPreviewStringGuess( const String& sFormatString,
                                         double fPreviewNumber,
                                         String& sOutString,
                                         Color** ppColor,
                                         LanguageType eLnge )
{
    if (sFormatString.Len() == 0)                       // keinen Leerstring
        return sal_False;

    if (eLnge == LANGUAGE_DONTKNOW)
        eLnge = IniLnge;

    ChangeIntl( eLnge );
    eLnge = ActLnge;
    sal_Bool bEnglish = (eLnge == LANGUAGE_ENGLISH_US);

    String aFormatStringUpper( pCharClass->upper( sFormatString ) );
    sal_uInt32 nCLOffset = ImpGenerateCL( eLnge );
    sal_uInt32 nKey = ImpIsEntry( aFormatStringUpper, nCLOffset, eLnge );
    if ( nKey != NUMBERFORMAT_ENTRY_NOT_FOUND )
    {   // Zielformat vorhanden
        GetOutputString( fPreviewNumber, nKey, sOutString, ppColor );
        return sal_True;
    }

    SvNumberformat *pEntry = NULL;
    xub_StrLen nCheckPos = STRING_NOTFOUND;
    String sTmpString;

    if ( bEnglish )
    {
        sTmpString = sFormatString;
        pEntry = new SvNumberformat( sTmpString, pFormatScanner,
            pStringScanner, nCheckPos, eLnge );
    }
    else
    {
        nCLOffset = ImpGenerateCL( LANGUAGE_ENGLISH_US );
        nKey = ImpIsEntry( aFormatStringUpper, nCLOffset, LANGUAGE_ENGLISH_US );
        sal_Bool bEnglishFormat = (nKey != NUMBERFORMAT_ENTRY_NOT_FOUND);

        // try english --> other bzw. english nach other konvertieren
        LanguageType eFormatLang = LANGUAGE_ENGLISH_US;
        pFormatScanner->SetConvertMode( LANGUAGE_ENGLISH_US, eLnge );
        sTmpString = sFormatString;
        pEntry = new SvNumberformat( sTmpString, pFormatScanner,
            pStringScanner, nCheckPos, eFormatLang );
        pFormatScanner->SetConvertMode( sal_False );
        ChangeIntl( eLnge );

        if ( !bEnglishFormat )
        {
            if ( nCheckPos > 0 || xTransliteration->isEqual( sFormatString,
                    pEntry->GetFormatstring() ) )
            {   // other Format
                delete pEntry;
                sTmpString = sFormatString;
                pEntry = new SvNumberformat( sTmpString, pFormatScanner,
                    pStringScanner, nCheckPos, eLnge );
            }
            else
            {   // verify english
                xub_StrLen nCheckPos2 = STRING_NOTFOUND;
                // try other --> english
                eFormatLang = eLnge;
                pFormatScanner->SetConvertMode( eLnge, LANGUAGE_ENGLISH_US );
                sTmpString = sFormatString;
                SvNumberformat* pEntry2 = new SvNumberformat( sTmpString, pFormatScanner,
                    pStringScanner, nCheckPos2, eFormatLang );
                pFormatScanner->SetConvertMode( sal_False );
                ChangeIntl( eLnge );
                if ( nCheckPos2 == 0 && !xTransliteration->isEqual( sFormatString,
                        pEntry2->GetFormatstring() ) )
                {   // other Format
                    delete pEntry;
                    sTmpString = sFormatString;
                    pEntry = new SvNumberformat( sTmpString, pFormatScanner,
                        pStringScanner, nCheckPos, eLnge );
                }
                delete pEntry2;
            }
        }
    }

    if (nCheckPos == 0)                                 // String ok
    {
        ImpGenerateCL( eLnge );     // ggfs. neu Standardformate anlegen
        pEntry->GetOutputString( fPreviewNumber, sOutString, ppColor );
        delete pEntry;
        return sal_True;
    }
    delete pEntry;
    return sal_False;
}

sal_Bool SvNumberFormatter::GetPreviewString( const String& sFormatString,
                                          const String& sPreviewString,
                                          String& sOutString,
                                          Color** ppColor,
                                          LanguageType eLnge )
{
    if (sFormatString.Len() == 0)               // no empty string
        return sal_False;

    xub_StrLen nCheckPos = STRING_NOTFOUND;
    sal_uInt32 nKey;
    if (eLnge == LANGUAGE_DONTKNOW)
        eLnge = IniLnge;
    ChangeIntl(eLnge);                          // switch if needed
    eLnge = ActLnge;
    String sTmpString = sFormatString;
    SvNumberformat* p_Entry = new SvNumberformat( sTmpString,
                                                  pFormatScanner,
                                                  pStringScanner,
                                                  nCheckPos,
                                                  eLnge);
    if (nCheckPos == 0)                          // String ok
    {
        String aNonConstPreview( sPreviewString);
        // May have to create standard formats for this locale.
        sal_uInt32 CLOffset = ImpGenerateCL(eLnge);
        nKey = ImpIsEntry( p_Entry->GetFormatstring(), CLOffset, eLnge);
        if (nKey != NUMBERFORMAT_ENTRY_NOT_FOUND)       // already present
            GetOutputString( aNonConstPreview, nKey, sOutString, ppColor);
        else
        {
            // If the format is valid but not a text format and does not
            // include a text subformat, an empty string would result. Same as
            // in SvNumberFormatter::GetOutputString()
            if (p_Entry->IsTextFormat() || p_Entry->HasTextFormat())
                p_Entry->GetOutputString( aNonConstPreview, sOutString, ppColor);
            else
            {
                *ppColor = NULL;
                sOutString = sPreviewString;
            }
        }
        delete p_Entry;
        return sal_True;
    }
    else
    {
        delete p_Entry;
        return sal_False;
    }
}

sal_uInt32 SvNumberFormatter::TestNewString(const String& sFormatString,
                                      LanguageType eLnge)
{
    if (sFormatString.Len() == 0)                       // keinen Leerstring
        return NUMBERFORMAT_ENTRY_NOT_FOUND;

    xub_StrLen nCheckPos = STRING_NOTFOUND;
    if (eLnge == LANGUAGE_DONTKNOW)
        eLnge = IniLnge;
    ChangeIntl(eLnge);                                  // ggfs. austauschen
    eLnge = ActLnge;
    sal_uInt32 nRes;
    String sTmpString = sFormatString;
    SvNumberformat* pEntry = new SvNumberformat(sTmpString,
                                                pFormatScanner,
                                                pStringScanner,
                                                nCheckPos,
                                                eLnge);
    if (nCheckPos == 0)                                 // String ok
    {
        sal_uInt32 CLOffset = ImpGenerateCL(eLnge);             // ggfs. neu Standard-
                                                        // formate anlegen
        nRes = ImpIsEntry(pEntry->GetFormatstring(),CLOffset, eLnge);
                                                        // schon vorhanden ?
    }
    else
        nRes = NUMBERFORMAT_ENTRY_NOT_FOUND;
    delete pEntry;
    return nRes;
}

SvNumberformat* SvNumberFormatter::ImpInsertFormat(
            const ::com::sun::star::i18n::NumberFormatCode& rCode,
            sal_uInt32 nPos, sal_Bool bAfterLoadingSO5, sal_Int16 nOrgIndex )
{
    String aCodeStr( rCode.Code );
    if ( rCode.Index < NF_INDEX_TABLE_ENTRIES &&
            rCode.Usage == ::com::sun::star::i18n::KNumberFormatUsage::CURRENCY &&
            rCode.Index != NF_CURRENCY_1000DEC2_CCC )
    {   // strip surrounding [$...] on automatic currency
        if ( aCodeStr.SearchAscii( "[$" ) != STRING_NOTFOUND )
            aCodeStr = SvNumberformat::StripNewCurrencyDelimiters( aCodeStr, sal_False );
        else
        {
            if (LocaleDataWrapper::areChecksEnabled() &&
                    rCode.Index != NF_CURRENCY_1000DEC2_CCC )
            {
                String aMsg( RTL_CONSTASCII_USTRINGPARAM(
                            "SvNumberFormatter::ImpInsertFormat: no [$...] on currency format code, index "));
                aMsg += String::CreateFromInt32( rCode.Index );
                aMsg.AppendAscii( RTL_CONSTASCII_STRINGPARAM( ":\n"));
                aMsg += String( rCode.Code );
                LocaleDataWrapper::outputCheckMessage(
                        xLocaleData->appendLocaleInfo( aMsg));
            }
        }
    }
    xub_StrLen nCheckPos = 0;
    SvNumberformat* pFormat = new SvNumberformat(aCodeStr,
                                                 pFormatScanner,
                                                 pStringScanner,
                                                 nCheckPos,
                                                 ActLnge);
    if ( !pFormat || nCheckPos > 0 )
    {
        if (LocaleDataWrapper::areChecksEnabled())
        {
            String aMsg( RTL_CONSTASCII_USTRINGPARAM(
                        "SvNumberFormatter::ImpInsertFormat: bad format code, index "));
            aMsg += String::CreateFromInt32( rCode.Index );
            aMsg += '\n';
            aMsg += String( rCode.Code );
            LocaleDataWrapper::outputCheckMessage(
                    xLocaleData->appendLocaleInfo( aMsg));
        }
        delete pFormat;
        return NULL;
    }
    if ( rCode.Index >= NF_INDEX_TABLE_ENTRIES )
    {
        sal_uInt32 nCLOffset = nPos - (nPos % SV_COUNTRY_LANGUAGE_OFFSET);
        sal_uInt32 nKey = ImpIsEntry( aCodeStr, nCLOffset, ActLnge );
        if ( nKey != NUMBERFORMAT_ENTRY_NOT_FOUND )
        {
            if (LocaleDataWrapper::areChecksEnabled())
            {
                switch ( nOrgIndex )
                {
                    // These may be dupes of integer versions for locales where
                    // currencies have no decimals like Italian Lira.
                    case NF_CURRENCY_1000DEC2 :         // NF_CURRENCY_1000INT
                    case NF_CURRENCY_1000DEC2_RED :     // NF_CURRENCY_1000INT_RED
                    case NF_CURRENCY_1000DEC2_DASHED :  // NF_CURRENCY_1000INT_RED
                    break;
                    default:
                        if ( !bAfterLoadingSO5 )
                        {   // If bAfterLoadingSO5 there will definitely be some dupes,
                            // don't cry. But we need this test for verification of locale
                            // data if not loading old SO5 documents.
                            String aMsg( RTL_CONSTASCII_USTRINGPARAM(
                                        "SvNumberFormatter::ImpInsertFormat: dup format code, index "));
                            aMsg += String::CreateFromInt32( rCode.Index );
                            aMsg += '\n';
                            aMsg += String( rCode.Code );
                            LocaleDataWrapper::outputCheckMessage(
                                    xLocaleData->appendLocaleInfo( aMsg));
                        }
                }
            }
            delete pFormat;
            return NULL;
        }
        else if ( nPos - nCLOffset >= SV_COUNTRY_LANGUAGE_OFFSET )
        {
            if (LocaleDataWrapper::areChecksEnabled())
            {
                String aMsg( RTL_CONSTASCII_USTRINGPARAM(
                            "SvNumberFormatter::ImpInsertFormat: too many format codes, index "));
                aMsg += String::CreateFromInt32( rCode.Index );
                aMsg += '\n';
                aMsg += String( rCode.Code );
                LocaleDataWrapper::outputCheckMessage(
                        xLocaleData->appendLocaleInfo( aMsg));
            }
            delete pFormat;
            return NULL;
        }
    }
    if ( !aFTable.Insert( nPos, pFormat ) )
    {
        if (LocaleDataWrapper::areChecksEnabled())
        {
            String aMsg( RTL_CONSTASCII_USTRINGPARAM(
                        "ImpInsertFormat: can't insert number format key pos: "));
            aMsg += String::CreateFromInt32( nPos );
            aMsg.AppendAscii( RTL_CONSTASCII_STRINGPARAM( ", code index "));
            aMsg += String::CreateFromInt32( rCode.Index );
            aMsg += '\n';
            aMsg += String( rCode.Code );
            LocaleDataWrapper::outputCheckMessage(
                    xLocaleData->appendLocaleInfo( aMsg));
        }
        delete pFormat;
        return NULL;
    }
    if ( rCode.Default )
        pFormat->SetStandard();
    if ( rCode.DefaultName.getLength() )
        pFormat->SetComment( rCode.DefaultName );
    return pFormat;
}

SvNumberformat* SvNumberFormatter::ImpInsertNewStandardFormat(
            const ::com::sun::star::i18n::NumberFormatCode& rCode,
            sal_uInt32 nPos, sal_uInt16 nVersion, sal_Bool bAfterLoadingSO5,
            sal_Int16 nOrgIndex )
{
    SvNumberformat* pNewFormat = ImpInsertFormat( rCode, nPos,
        bAfterLoadingSO5, nOrgIndex );
    if (pNewFormat)
        pNewFormat->SetNewStandardDefined( nVersion );
        // so that it gets saved, displayed properly, and converted by old versions
    return pNewFormat;
}

void SvNumberFormatter::GetFormatSpecialInfo(sal_uInt32 nFormat,
                                             sal_Bool& bThousand,
                                             sal_Bool& IsRed,
                                             sal_uInt16& nPrecision,
                                             sal_uInt16& nAnzLeading)

{
    const SvNumberformat* pFormat = aFTable.Get(nFormat);
    if (pFormat)
        pFormat->GetFormatSpecialInfo(bThousand, IsRed,
                                      nPrecision, nAnzLeading);
    else
    {
        bThousand = sal_False;
        IsRed = sal_False;
        nPrecision = pFormatScanner->GetStandardPrec();
        nAnzLeading = 0;
    }
}

sal_uInt16 SvNumberFormatter::GetFormatPrecision( sal_uInt32 nFormat ) const
{
    const SvNumberformat* pFormat = aFTable.Get( nFormat );
    if ( pFormat )
        return pFormat->GetFormatPrecision();
    else
        return pFormatScanner->GetStandardPrec();
}


String SvNumberFormatter::GetFormatDecimalSep( sal_uInt32 nFormat ) const
{
    const SvNumberformat* pFormat = aFTable.Get( nFormat );
    if ( !pFormat || pFormat->GetLanguage() == ActLnge )
        return GetNumDecimalSep();

    String aRet;
    LanguageType eSaveLang = xLocaleData.getCurrentLanguage();
    if ( pFormat->GetLanguage() == eSaveLang )
        aRet = xLocaleData->getNumDecimalSep();
    else
    {
        ::com::sun::star::lang::Locale aSaveLocale( xLocaleData->getLocale() );
        ::com::sun::star::lang::Locale aTmpLocale(MsLangId::convertLanguageToLocale(pFormat->GetLanguage()));
        ((SvNumberFormatter*)this)->xLocaleData.changeLocale(aTmpLocale, pFormat->GetLanguage() );
        aRet = xLocaleData->getNumDecimalSep();
        ((SvNumberFormatter*)this)->xLocaleData.changeLocale( aSaveLocale, eSaveLang );
    }
    return aRet;
}


sal_uInt32 SvNumberFormatter::GetFormatSpecialInfo( const String& rFormatString,
            sal_Bool& bThousand, sal_Bool& IsRed, sal_uInt16& nPrecision,
            sal_uInt16& nAnzLeading, LanguageType eLnge )

{
    xub_StrLen nCheckPos = 0;
    if (eLnge == LANGUAGE_DONTKNOW)
        eLnge = IniLnge;
    ChangeIntl(eLnge);                                  // ggfs. austauschen
    eLnge = ActLnge;
    String aTmpStr( rFormatString );
    SvNumberformat* pFormat = new SvNumberformat( aTmpStr,
        pFormatScanner, pStringScanner, nCheckPos, eLnge );
    if ( nCheckPos == 0 )
        pFormat->GetFormatSpecialInfo( bThousand, IsRed, nPrecision, nAnzLeading );
    else
    {
        bThousand = sal_False;
        IsRed = sal_False;
        nPrecision = pFormatScanner->GetStandardPrec();
        nAnzLeading = 0;
    }
    delete pFormat;
    return nCheckPos;
}


inline sal_uInt32 SetIndexTable( NfIndexTableOffset nTabOff, sal_uInt32 nIndOff )
{
    if ( !bIndexTableInitialized )
    {
        DBG_ASSERT( theIndexTable[nTabOff] == NUMBERFORMAT_ENTRY_NOT_FOUND,
            "SetIndexTable: theIndexTable[nTabOff] already occupied" );
        theIndexTable[nTabOff] = nIndOff;
    }
    return nIndOff;
}


sal_Int32 SvNumberFormatter::ImpGetFormatCodeIndex(
            ::com::sun::star::uno::Sequence< ::com::sun::star::i18n::NumberFormatCode >& rSeq,
            const NfIndexTableOffset nTabOff )
{
    const sal_Int32 nLen = rSeq.getLength();
    for ( sal_Int32 j=0; j<nLen; j++ )
    {
        if ( rSeq[j].Index == nTabOff )
            return j;
    }
    if (LocaleDataWrapper::areChecksEnabled() && (nTabOff < NF_CURRENCY_START
                || NF_CURRENCY_END < nTabOff || nTabOff == NF_CURRENCY_1000INT
                || nTabOff == NF_CURRENCY_1000INT_RED
                || nTabOff == NF_CURRENCY_1000DEC2_CCC))
    {   // currency entries with decimals might not exist, e.g. Italian Lira
        String aMsg( RTL_CONSTASCII_USTRINGPARAM(
                    "SvNumberFormatter::ImpGetFormatCodeIndex: not found: "));
        aMsg += String::CreateFromInt32( nTabOff );
        LocaleDataWrapper::outputCheckMessage( xLocaleData->appendLocaleInfo(
                    aMsg));
    }
    if ( nLen )
    {
        sal_Int32 j;
        // look for a preset default
        for ( j=0; j<nLen; j++ )
        {
            if ( rSeq[j].Default )
                return j;
        }
        // currencies are special, not all format codes must exist, but all
        // builtin number format key index positions must have a format assigned
        if ( NF_CURRENCY_START <= nTabOff && nTabOff <= NF_CURRENCY_END )
        {
            // look for a format with decimals
            for ( j=0; j<nLen; j++ )
            {
                if ( rSeq[j].Index == NF_CURRENCY_1000DEC2 )
                    return j;
            }
            // last resort: look for a format without decimals
            for ( j=0; j<nLen; j++ )
            {
                if ( rSeq[j].Index == NF_CURRENCY_1000INT )
                    return j;
            }
        }
    }
    else
    {   // we need at least _some_ format
        rSeq.realloc(1);
        rSeq[0] = ::com::sun::star::i18n::NumberFormatCode();
        String aTmp( '0' );
        aTmp += GetNumDecimalSep();
        aTmp.AppendAscii( RTL_CONSTASCII_STRINGPARAM( "############" ) );
        rSeq[0].Code = aTmp;
    }
    return 0;
}


sal_Int32 SvNumberFormatter::ImpAdjustFormatCodeDefault(
        ::com::sun::star::i18n::NumberFormatCode * pFormatArr,
        sal_Int32 nCnt, sal_Bool bCheckCorrectness )
{
    using namespace ::com::sun::star;

    if ( !nCnt )
        return -1;
    if (bCheckCorrectness && LocaleDataWrapper::areChecksEnabled())
    {   // check the locale data for correctness
        ByteString aMsg;
        sal_Int32 nElem, nShort, nMedium, nLong, nShortDef, nMediumDef, nLongDef;
        nShort = nMedium = nLong = nShortDef = nMediumDef = nLongDef = -1;
        for ( nElem = 0; nElem < nCnt; nElem++ )
        {
            switch ( pFormatArr[nElem].Type )
            {
                case i18n::KNumberFormatType::SHORT :
                    nShort = nElem;
                break;
                case i18n::KNumberFormatType::MEDIUM :
                    nMedium = nElem;
                break;
                case i18n::KNumberFormatType::LONG :
                    nLong = nElem;
                break;
                default:
                    aMsg = "unknown type";
            }
            if ( pFormatArr[nElem].Default )
            {
                switch ( pFormatArr[nElem].Type )
                {
                    case i18n::KNumberFormatType::SHORT :
                        if ( nShortDef != -1 )
                            aMsg = "dupe short type default";
                        nShortDef = nElem;
                    break;
                    case i18n::KNumberFormatType::MEDIUM :
                        if ( nMediumDef != -1 )
                            aMsg = "dupe medium type default";
                        nMediumDef = nElem;
                    break;
                    case i18n::KNumberFormatType::LONG :
                        if ( nLongDef != -1 )
                            aMsg = "dupe long type default";
                        nLongDef = nElem;
                    break;
                }
            }
            if ( aMsg.Len() )
            {
                aMsg.Insert( "SvNumberFormatter::ImpAdjustFormatCodeDefault: ", 0 );
                aMsg += "\nXML locale data FormatElement formatindex: ";
                aMsg += ByteString::CreateFromInt32( pFormatArr[nElem].Index );
                String aUMsg( aMsg, RTL_TEXTENCODING_ASCII_US);
                LocaleDataWrapper::outputCheckMessage(
                        xLocaleData->appendLocaleInfo( aUMsg));
                aMsg.Erase();
            }
        }
        if ( nShort != -1 && nShortDef == -1 )
            aMsg += "no short type default  ";
        if ( nMedium != -1 && nMediumDef == -1 )
            aMsg += "no medium type default  ";
        if ( nLong != -1 && nLongDef == -1 )
            aMsg += "no long type default  ";
        if ( aMsg.Len() )
        {
            aMsg.Insert( "SvNumberFormatter::ImpAdjustFormatCodeDefault: ", 0 );
            aMsg += "\nXML locale data FormatElement group of: ";
            String aUMsg( aMsg, RTL_TEXTENCODING_ASCII_US);
            aUMsg += String( pFormatArr[0].NameID );
            LocaleDataWrapper::outputCheckMessage(
                    xLocaleData->appendLocaleInfo( aUMsg));
            aMsg.Erase();
        }
    }
    // find the default (medium preferred, then long) and reset all other defaults
    sal_Int32 nElem, nDef, nMedium;
    nDef = nMedium = -1;
    for ( nElem = 0; nElem < nCnt; nElem++ )
    {
        if ( pFormatArr[nElem].Default )
        {
            switch ( pFormatArr[nElem].Type )
            {
                case i18n::KNumberFormatType::MEDIUM :
                    nDef = nMedium = nElem;
                break;
                case i18n::KNumberFormatType::LONG :
                    if ( nMedium == -1 )
                        nDef = nElem;
                // fallthru
                default:
                    if ( nDef == -1 )
                        nDef = nElem;
                    pFormatArr[nElem].Default = sal_False;
            }
        }
    }
    if ( nDef == -1 )
        nDef = 0;
    pFormatArr[nDef].Default = sal_True;
    return nDef;
}


void SvNumberFormatter::ImpGenerateFormats( sal_uInt32 CLOffset, sal_Bool bLoadingSO5 )
{
    using namespace ::com::sun::star;

    if ( !bIndexTableInitialized )
    {
        for ( sal_uInt16 j=0; j<NF_INDEX_TABLE_ENTRIES; j++ )
        {
            theIndexTable[j] = NUMBERFORMAT_ENTRY_NOT_FOUND;
        }
    }
    sal_Bool bOldConvertMode = pFormatScanner->GetConvertMode();
    if (bOldConvertMode)
        pFormatScanner->SetConvertMode(sal_False);      // switch off for this function

    NumberFormatCodeWrapper aNumberFormatCode( xServiceManager, GetLocale() );

    xub_StrLen nCheckPos = 0;
    SvNumberformat* pNewFormat = NULL;
    String aFormatCode;
    sal_Int32 nIdx;
    sal_Bool bDefault;

    // Counter for additional builtin formats not fitting into the first 10
    // of a category (TLOT:=The Legacy Of Templin), altogether about 20 formats.
    // Has to be incremented on each ImpInsertNewStandardformat, new formats
    // must be appended, not inserted!
    sal_uInt16 nNewExtended = ZF_STANDARD_NEWEXTENDED;

    // Number
    uno::Sequence< i18n::NumberFormatCode > aFormatSeq
        = aNumberFormatCode.getAllFormatCode( i18n::KNumberFormatUsage::FIXED_NUMBER );
    ImpAdjustFormatCodeDefault( aFormatSeq.getArray(), aFormatSeq.getLength() );

    // General
    nIdx = ImpGetFormatCodeIndex( aFormatSeq, NF_NUMBER_STANDARD );
    SvNumberformat* pStdFormat = ImpInsertFormat( aFormatSeq[nIdx],
            CLOffset + SetIndexTable( NF_NUMBER_STANDARD, ZF_STANDARD ));
    if (pStdFormat)
    {
        // This is _the_ standard format.
        if (LocaleDataWrapper::areChecksEnabled() &&
                pStdFormat->GetType() != NUMBERFORMAT_NUMBER)
        {
            String aMsg( RTL_CONSTASCII_USTRINGPARAM(
                        "SvNumberFormatter::ImpGenerateFormats: General format not NUMBER"));
            LocaleDataWrapper::outputCheckMessage(
                    xLocaleData->appendLocaleInfo( aMsg));
        }
        pStdFormat->SetType( NUMBERFORMAT_NUMBER );
        pStdFormat->SetStandard();
        pStdFormat->SetLastInsertKey( SV_MAX_ANZ_STANDARD_FORMATE );
    }
    else
    {
        if (LocaleDataWrapper::areChecksEnabled())
        {
            String aMsg( RTL_CONSTASCII_USTRINGPARAM(
                        "SvNumberFormatter::ImpGenerateFormats: General format not insertable, nothing will work"));
            LocaleDataWrapper::outputCheckMessage(
                    xLocaleData->appendLocaleInfo( aMsg));
        }
    }

    // Boolean
    aFormatCode = pFormatScanner->GetBooleanString();
    pNewFormat = new SvNumberformat( aFormatCode,
        pFormatScanner, pStringScanner, nCheckPos, ActLnge );
    pNewFormat->SetType(NUMBERFORMAT_LOGICAL);
    pNewFormat->SetStandard();
    if ( !aFTable.Insert(
            CLOffset + SetIndexTable( NF_BOOLEAN, ZF_STANDARD_LOGICAL ),
            pNewFormat))
        delete pNewFormat;

    // Text
    aFormatCode = '@';
    pNewFormat = new SvNumberformat( aFormatCode,
        pFormatScanner, pStringScanner, nCheckPos, ActLnge );
    pNewFormat->SetType(NUMBERFORMAT_TEXT);
    pNewFormat->SetStandard();
    if ( !aFTable.Insert(
            CLOffset + SetIndexTable( NF_TEXT, ZF_STANDARD_TEXT ),
            pNewFormat))
        delete pNewFormat;



    // 0
    nIdx = ImpGetFormatCodeIndex( aFormatSeq, NF_NUMBER_INT );
    ImpInsertFormat( aFormatSeq[nIdx],
        CLOffset + SetIndexTable( NF_NUMBER_INT, ZF_STANDARD+1 ));

    // 0.00
    nIdx = ImpGetFormatCodeIndex( aFormatSeq, NF_NUMBER_DEC2 );
    ImpInsertFormat( aFormatSeq[nIdx],
        CLOffset + SetIndexTable( NF_NUMBER_DEC2, ZF_STANDARD+2 ));

    // #,##0
    nIdx = ImpGetFormatCodeIndex( aFormatSeq, NF_NUMBER_1000INT );
    ImpInsertFormat( aFormatSeq[nIdx],
            CLOffset + SetIndexTable( NF_NUMBER_1000INT, ZF_STANDARD+3 ));

    // #,##0.00
    nIdx = ImpGetFormatCodeIndex( aFormatSeq, NF_NUMBER_1000DEC2 );
    ImpInsertFormat( aFormatSeq[nIdx],
        CLOffset + SetIndexTable( NF_NUMBER_1000DEC2, ZF_STANDARD+4 ));

    // #.##0,00 System country/language dependent   since number formatter version 6
    nIdx = ImpGetFormatCodeIndex( aFormatSeq, NF_NUMBER_SYSTEM );
    ImpInsertNewStandardFormat( aFormatSeq[nIdx],
        CLOffset + SetIndexTable( NF_NUMBER_SYSTEM, ZF_STANDARD+5 ),
        SV_NUMBERFORMATTER_VERSION_NEWSTANDARD );

    // #,##0_);(#,##0)  -42 => (42)
    nIdx = ImpGetFormatCodeIndex( aFormatSeq, NF_NUMBER_NEG_BRACKET );
    ImpInsertFormat( aFormatSeq[nIdx],
        CLOffset + SetIndexTable( NF_NUMBER_NEG_BRACKET, ZF_STANDARD+6 ));

    // #,##0.00_);(#,##0.00)  -42.00 => (42.00)
    nIdx = ImpGetFormatCodeIndex( aFormatSeq, NF_NUMBER_NEG_BRACKET_DEC2 );
    ImpInsertFormat( aFormatSeq[nIdx],
        CLOffset + SetIndexTable( NF_NUMBER_NEG_BRACKET_DEC2, ZF_STANDARD+7 ));

    // Percent number
    aFormatSeq = aNumberFormatCode.getAllFormatCode( i18n::KNumberFormatUsage::PERCENT_NUMBER );
    ImpAdjustFormatCodeDefault( aFormatSeq.getArray(), aFormatSeq.getLength() );

    // 0%
    nIdx = ImpGetFormatCodeIndex( aFormatSeq, NF_PERCENT_INT );
    ImpInsertFormat( aFormatSeq[nIdx],
        CLOffset + SetIndexTable( NF_PERCENT_INT, ZF_STANDARD_PERCENT ));

    // 0.00%
    nIdx = ImpGetFormatCodeIndex( aFormatSeq, NF_PERCENT_DEC2 );
    ImpInsertFormat( aFormatSeq[nIdx],
        CLOffset + SetIndexTable( NF_PERCENT_DEC2, ZF_STANDARD_PERCENT+1 ));



    // Currency. NO default standard option! Default is determined of locale
    // data default currency and format is generated if needed.
    aFormatSeq = aNumberFormatCode.getAllFormatCode( i18n::KNumberFormatUsage::CURRENCY );
    if (LocaleDataWrapper::areChecksEnabled())
    {
        // though no default desired here, test for correctness of locale data
        ImpAdjustFormatCodeDefault( aFormatSeq.getArray(), aFormatSeq.getLength() );
    }

    // #,##0
    nIdx = ImpGetFormatCodeIndex( aFormatSeq, NF_CURRENCY_1000INT );
    bDefault = aFormatSeq[nIdx].Default;
    aFormatSeq[nIdx].Default = sal_False;
    ImpInsertFormat( aFormatSeq[nIdx],
        CLOffset + SetIndexTable( NF_CURRENCY_1000INT, ZF_STANDARD_CURRENCY ));
    aFormatSeq[nIdx].Default = bDefault;

    // #,##0.00
    nIdx = ImpGetFormatCodeIndex( aFormatSeq, NF_CURRENCY_1000DEC2 );
    bDefault = aFormatSeq[nIdx].Default;
    aFormatSeq[nIdx].Default = sal_False;
    ImpInsertFormat( aFormatSeq[nIdx],
        CLOffset + SetIndexTable( NF_CURRENCY_1000DEC2, ZF_STANDARD_CURRENCY+1 ));
    aFormatSeq[nIdx].Default = bDefault;

    // #,##0 negative red
    nIdx = ImpGetFormatCodeIndex( aFormatSeq, NF_CURRENCY_1000INT_RED );
    bDefault = aFormatSeq[nIdx].Default;
    aFormatSeq[nIdx].Default = sal_False;
    ImpInsertFormat( aFormatSeq[nIdx],
        CLOffset + SetIndexTable( NF_CURRENCY_1000INT_RED, ZF_STANDARD_CURRENCY+2 ));
    aFormatSeq[nIdx].Default = bDefault;

    // #,##0.00 negative red
    nIdx = ImpGetFormatCodeIndex( aFormatSeq, NF_CURRENCY_1000DEC2_RED );
    bDefault = aFormatSeq[nIdx].Default;
    aFormatSeq[nIdx].Default = sal_False;
    ImpInsertFormat( aFormatSeq[nIdx],
        CLOffset + SetIndexTable( NF_CURRENCY_1000DEC2_RED, ZF_STANDARD_CURRENCY+3 ));
    aFormatSeq[nIdx].Default = bDefault;

    // #,##0.00 USD   since number formatter version 3
    nIdx = ImpGetFormatCodeIndex( aFormatSeq, NF_CURRENCY_1000DEC2_CCC );
    bDefault = aFormatSeq[nIdx].Default;
    aFormatSeq[nIdx].Default = sal_False;
    pNewFormat = ImpInsertFormat( aFormatSeq[nIdx],
        CLOffset + SetIndexTable( NF_CURRENCY_1000DEC2_CCC, ZF_STANDARD_CURRENCY+4 ));
    if ( pNewFormat )
        pNewFormat->SetUsed(sal_True);      // must be saved for older versions
    aFormatSeq[nIdx].Default = bDefault;

    // #.##0,--   since number formatter version 6
    nIdx = ImpGetFormatCodeIndex( aFormatSeq, NF_CURRENCY_1000DEC2_DASHED );
    bDefault = aFormatSeq[nIdx].Default;
    aFormatSeq[nIdx].Default = sal_False;
    ImpInsertNewStandardFormat( aFormatSeq[nIdx],
        CLOffset + SetIndexTable( NF_CURRENCY_1000DEC2_DASHED, ZF_STANDARD_CURRENCY+5 ),
        SV_NUMBERFORMATTER_VERSION_NEWSTANDARD );
    aFormatSeq[nIdx].Default = bDefault;



    // Date
    aFormatSeq = aNumberFormatCode.getAllFormatCode( i18n::KNumberFormatUsage::DATE );
    ImpAdjustFormatCodeDefault( aFormatSeq.getArray(), aFormatSeq.getLength() );

    // DD.MM.YY   System
    nIdx = ImpGetFormatCodeIndex( aFormatSeq, NF_DATE_SYSTEM_SHORT );
    ImpInsertFormat( aFormatSeq[nIdx],
        CLOffset + SetIndexTable( NF_DATE_SYSTEM_SHORT, ZF_STANDARD_DATE ));

    // NN DD.MMM YY
    nIdx = ImpGetFormatCodeIndex( aFormatSeq, NF_DATE_DEF_NNDDMMMYY );
    ImpInsertFormat( aFormatSeq[nIdx],
        CLOffset + SetIndexTable( NF_DATE_DEF_NNDDMMMYY, ZF_STANDARD_DATE+1 ));

    // DD.MM.YY   def/System
    nIdx = ImpGetFormatCodeIndex( aFormatSeq, NF_DATE_SYS_MMYY );
    ImpInsertFormat( aFormatSeq[nIdx],
        CLOffset + SetIndexTable( NF_DATE_SYS_MMYY, ZF_STANDARD_DATE+2 ));

    // DD MMM
    nIdx = ImpGetFormatCodeIndex( aFormatSeq, NF_DATE_SYS_DDMMM );
    ImpInsertFormat( aFormatSeq[nIdx],
        CLOffset + SetIndexTable( NF_DATE_SYS_DDMMM, ZF_STANDARD_DATE+3 ));

    // MMMM
    nIdx = ImpGetFormatCodeIndex( aFormatSeq, NF_DATE_MMMM );
    ImpInsertFormat( aFormatSeq[nIdx],
        CLOffset + SetIndexTable( NF_DATE_MMMM, ZF_STANDARD_DATE+4 ));

    // QQ YY
    nIdx = ImpGetFormatCodeIndex( aFormatSeq, NF_DATE_QQJJ );
    ImpInsertFormat( aFormatSeq[nIdx],
        CLOffset + SetIndexTable( NF_DATE_QQJJ, ZF_STANDARD_DATE+5 ));

    // DD.MM.YYYY   since number formatter version 2, was DD.MM.[YY]YY
    nIdx = ImpGetFormatCodeIndex( aFormatSeq, NF_DATE_SYS_DDMMYYYY );
    pNewFormat = ImpInsertFormat( aFormatSeq[nIdx],
        CLOffset + SetIndexTable( NF_DATE_SYS_DDMMYYYY, ZF_STANDARD_DATE+6 ));
    if ( pNewFormat )
        pNewFormat->SetUsed(sal_True);      // must be saved for older versions

    // DD.MM.YY   def/System, since number formatter version 6
    nIdx = ImpGetFormatCodeIndex( aFormatSeq, NF_DATE_SYS_DDMMYY );
    ImpInsertNewStandardFormat( aFormatSeq[nIdx],
        CLOffset + SetIndexTable( NF_DATE_SYS_DDMMYY, ZF_STANDARD_DATE+7 ),
        SV_NUMBERFORMATTER_VERSION_NEWSTANDARD );

    // NNN, D. MMMM YYYY   System
    // Long day of week: "NNNN" instead of "NNN," because of compatibility
    nIdx = ImpGetFormatCodeIndex( aFormatSeq, NF_DATE_SYSTEM_LONG );
    ImpInsertNewStandardFormat( aFormatSeq[nIdx],
        CLOffset + SetIndexTable( NF_DATE_SYSTEM_LONG, ZF_STANDARD_DATE+8 ),
        SV_NUMBERFORMATTER_VERSION_NEWSTANDARD );

    // Hard coded but system (regional settings) delimiters dependent long date formats
    // since numberformatter version 6

    // D. MMM YY   def/System
    nIdx = ImpGetFormatCodeIndex( aFormatSeq, NF_DATE_SYS_DMMMYY );
    ImpInsertNewStandardFormat( aFormatSeq[nIdx],
        CLOffset + SetIndexTable( NF_DATE_SYS_DMMMYY, ZF_STANDARD_DATE+9 ),
        SV_NUMBERFORMATTER_VERSION_NEWSTANDARD );

    //! Unfortunally TLOT intended only 10 builtin formats per category, more
    //! would overwrite the next category (ZF_STANDARD_TIME) :-((
    //! Therefore they are inserted with nNewExtended++ (which is also limited)

    // D. MMM YYYY   def/System
    nIdx = ImpGetFormatCodeIndex( aFormatSeq, NF_DATE_SYS_DMMMYYYY );
    ImpInsertNewStandardFormat( aFormatSeq[nIdx],
        CLOffset + SetIndexTable( NF_DATE_SYS_DMMMYYYY, nNewExtended++ ),
        SV_NUMBERFORMATTER_VERSION_NEWSTANDARD );

    // D. MMMM YYYY   def/System
    nIdx = ImpGetFormatCodeIndex( aFormatSeq, NF_DATE_SYS_DMMMMYYYY );
    ImpInsertNewStandardFormat( aFormatSeq[nIdx],
        CLOffset + SetIndexTable( NF_DATE_SYS_DMMMMYYYY, nNewExtended++ ),
        SV_NUMBERFORMATTER_VERSION_NEWSTANDARD );

    // NN, D. MMM YY   def/System
    nIdx = ImpGetFormatCodeIndex( aFormatSeq, NF_DATE_SYS_NNDMMMYY );
    ImpInsertNewStandardFormat( aFormatSeq[nIdx],
        CLOffset + SetIndexTable( NF_DATE_SYS_NNDMMMYY, nNewExtended++ ),
        SV_NUMBERFORMATTER_VERSION_NEWSTANDARD );

    // NN, D. MMMM YYYY   def/System
    nIdx = ImpGetFormatCodeIndex( aFormatSeq, NF_DATE_SYS_NNDMMMMYYYY );
    ImpInsertNewStandardFormat( aFormatSeq[nIdx],
        CLOffset + SetIndexTable( NF_DATE_SYS_NNDMMMMYYYY, nNewExtended++ ),
        SV_NUMBERFORMATTER_VERSION_NEWSTANDARD );

    // NNN, D. MMMM YYYY   def/System
    nIdx = ImpGetFormatCodeIndex( aFormatSeq, NF_DATE_SYS_NNNNDMMMMYYYY );
    ImpInsertNewStandardFormat( aFormatSeq[nIdx],
        CLOffset + SetIndexTable( NF_DATE_SYS_NNNNDMMMMYYYY, nNewExtended++ ),
        SV_NUMBERFORMATTER_VERSION_NEWSTANDARD );

    // Hard coded DIN (Deutsche Industrie Norm) and EN (European Norm) date formats

    // D. MMM. YYYY   DIN/EN
    nIdx = ImpGetFormatCodeIndex( aFormatSeq, NF_DATE_DIN_DMMMYYYY );
    ImpInsertNewStandardFormat( aFormatSeq[nIdx],
        CLOffset + SetIndexTable( NF_DATE_DIN_DMMMYYYY, nNewExtended++ ),
        SV_NUMBERFORMATTER_VERSION_NEWSTANDARD );

    // D. MMMM YYYY   DIN/EN
    nIdx = ImpGetFormatCodeIndex( aFormatSeq, NF_DATE_DIN_DMMMMYYYY );
    ImpInsertNewStandardFormat( aFormatSeq[nIdx],
        CLOffset + SetIndexTable( NF_DATE_DIN_DMMMMYYYY, nNewExtended++ ),
        SV_NUMBERFORMATTER_VERSION_NEWSTANDARD );

    // MM-DD   DIN/EN
    nIdx = ImpGetFormatCodeIndex( aFormatSeq, NF_DATE_DIN_MMDD );
    ImpInsertNewStandardFormat( aFormatSeq[nIdx],
        CLOffset + SetIndexTable( NF_DATE_DIN_MMDD, nNewExtended++ ),
        SV_NUMBERFORMATTER_VERSION_NEWSTANDARD );

    // YY-MM-DD   DIN/EN
    nIdx = ImpGetFormatCodeIndex( aFormatSeq, NF_DATE_DIN_YYMMDD );
    ImpInsertNewStandardFormat( aFormatSeq[nIdx],
        CLOffset + SetIndexTable( NF_DATE_DIN_YYMMDD, nNewExtended++ ),
        SV_NUMBERFORMATTER_VERSION_NEWSTANDARD );

    // YYYY-MM-DD   DIN/EN
    nIdx = ImpGetFormatCodeIndex( aFormatSeq, NF_DATE_DIN_YYYYMMDD );
    ImpInsertNewStandardFormat( aFormatSeq[nIdx],
        CLOffset + SetIndexTable( NF_DATE_DIN_YYYYMMDD, nNewExtended++ ),
        SV_NUMBERFORMATTER_VERSION_NEWSTANDARD );



    // Time
    aFormatSeq = aNumberFormatCode.getAllFormatCode( i18n::KNumberFormatUsage::TIME );
    ImpAdjustFormatCodeDefault( aFormatSeq.getArray(), aFormatSeq.getLength() );

    // HH:MM
    nIdx = ImpGetFormatCodeIndex( aFormatSeq, NF_TIME_HHMM );
    ImpInsertFormat( aFormatSeq[nIdx],
        CLOffset + SetIndexTable( NF_TIME_HHMM, ZF_STANDARD_TIME ));

    // HH:MM:SS
    nIdx = ImpGetFormatCodeIndex( aFormatSeq, NF_TIME_HHMMSS );
    ImpInsertFormat( aFormatSeq[nIdx],
        CLOffset + SetIndexTable( NF_TIME_HHMMSS, ZF_STANDARD_TIME+1 ));

    // HH:MM AM/PM
    nIdx = ImpGetFormatCodeIndex( aFormatSeq, NF_TIME_HHMMAMPM );
    ImpInsertFormat( aFormatSeq[nIdx],
        CLOffset + SetIndexTable( NF_TIME_HHMMAMPM, ZF_STANDARD_TIME+2 ));

    // HH:MM:SS AM/PM
    nIdx = ImpGetFormatCodeIndex( aFormatSeq, NF_TIME_HHMMSSAMPM );
    ImpInsertFormat( aFormatSeq[nIdx],
        CLOffset + SetIndexTable( NF_TIME_HHMMSSAMPM, ZF_STANDARD_TIME+3 ));

    // [HH]:MM:SS
    nIdx = ImpGetFormatCodeIndex( aFormatSeq, NF_TIME_HH_MMSS );
    ImpInsertFormat( aFormatSeq[nIdx],
        CLOffset + SetIndexTable( NF_TIME_HH_MMSS, ZF_STANDARD_TIME+4 ));

    // MM:SS,00
    nIdx = ImpGetFormatCodeIndex( aFormatSeq, NF_TIME_MMSS00 );
    ImpInsertFormat( aFormatSeq[nIdx],
        CLOffset + SetIndexTable( NF_TIME_MMSS00, ZF_STANDARD_TIME+5 ));

    // [HH]:MM:SS,00
    nIdx = ImpGetFormatCodeIndex( aFormatSeq, NF_TIME_HH_MMSS00 );
    ImpInsertNewStandardFormat( aFormatSeq[nIdx],
        CLOffset + SetIndexTable( NF_TIME_HH_MMSS00, ZF_STANDARD_TIME+6 ),
        SV_NUMBERFORMATTER_VERSION_NF_TIME_HH_MMSS00 );



    // DateTime
    aFormatSeq = aNumberFormatCode.getAllFormatCode( i18n::KNumberFormatUsage::DATE_TIME );
    ImpAdjustFormatCodeDefault( aFormatSeq.getArray(), aFormatSeq.getLength() );

    // DD.MM.YY HH:MM   System
    nIdx = ImpGetFormatCodeIndex( aFormatSeq, NF_DATETIME_SYSTEM_SHORT_HHMM );
    ImpInsertFormat( aFormatSeq[nIdx],
        CLOffset + SetIndexTable( NF_DATETIME_SYSTEM_SHORT_HHMM, ZF_STANDARD_DATETIME ));

    // DD.MM.YYYY HH:MM:SS   System
    nIdx = ImpGetFormatCodeIndex( aFormatSeq, NF_DATETIME_SYS_DDMMYYYY_HHMMSS );
    ImpInsertNewStandardFormat( aFormatSeq[nIdx],
        CLOffset + SetIndexTable( NF_DATETIME_SYS_DDMMYYYY_HHMMSS, ZF_STANDARD_DATETIME+1 ),
        SV_NUMBERFORMATTER_VERSION_NF_DATETIME_SYS_DDMMYYYY_HHMMSS );



    // Scientific number
    aFormatSeq = aNumberFormatCode.getAllFormatCode( i18n::KNumberFormatUsage::SCIENTIFIC_NUMBER );
    ImpAdjustFormatCodeDefault( aFormatSeq.getArray(), aFormatSeq.getLength() );

    // 0.00E+000
    nIdx = ImpGetFormatCodeIndex( aFormatSeq, NF_SCIENTIFIC_000E000 );
    ImpInsertFormat( aFormatSeq[nIdx],
        CLOffset + SetIndexTable( NF_SCIENTIFIC_000E000, ZF_STANDARD_SCIENTIFIC ));

    // 0.00E+00
    nIdx = ImpGetFormatCodeIndex( aFormatSeq, NF_SCIENTIFIC_000E00 );
    ImpInsertFormat( aFormatSeq[nIdx],
        CLOffset + SetIndexTable( NF_SCIENTIFIC_000E00, ZF_STANDARD_SCIENTIFIC+1 ));



    // Fraction number (no default option)
    i18n::NumberFormatCode aSingleFormatCode;

     // # ?/?
    aSingleFormatCode.Code = ::rtl::OUString( RTL_CONSTASCII_USTRINGPARAM( "# ?/?" ) );
    String s25( RTL_CONSTASCII_USTRINGPARAM( "# ?/?" ) );           // # ?/?
    ImpInsertFormat( aSingleFormatCode,
        CLOffset + SetIndexTable( NF_FRACTION_1, ZF_STANDARD_FRACTION ));

    // # ??/??
    //! "??/" would be interpreted by the compiler as a trigraph for '\'
    aSingleFormatCode.Code = ::rtl::OUString( RTL_CONSTASCII_USTRINGPARAM( "# ?\?/?\?" ) );
    ImpInsertFormat( aSingleFormatCode,
        CLOffset + SetIndexTable( NF_FRACTION_2, ZF_STANDARD_FRACTION+1 ));

    aSingleFormatCode.Code = ::rtl::OUString( RTL_CONSTASCII_USTRINGPARAM( "# ?/4" ) );
    ImpInsertFormat( aSingleFormatCode,
        CLOffset + SetIndexTable( NF_FRACTION_3, ZF_STANDARD_FRACTION+2 ));

    aSingleFormatCode.Code = ::rtl::OUString( RTL_CONSTASCII_USTRINGPARAM( "# ?\?/100" ) );
    ImpInsertFormat( aSingleFormatCode,
        CLOffset + SetIndexTable( NF_FRACTION_4, ZF_STANDARD_FRACTION+3 ));

    // Week of year   must be appended here because of nNewExtended
    const String* pKeyword = pFormatScanner->GetKeywords();
    aSingleFormatCode.Code = pKeyword[NF_KEY_WW];
    ImpInsertNewStandardFormat( aSingleFormatCode,
        CLOffset + SetIndexTable( NF_DATE_WW, nNewExtended++ ),
        SV_NUMBERFORMATTER_VERSION_NF_DATE_WW );



    bIndexTableInitialized = sal_True;
    DBG_ASSERT( nNewExtended <= ZF_STANDARD_NEWEXTENDEDMAX,
        "ImpGenerateFormats: overflow of nNewExtended standard formats" );

    // Now all additional format codes provided by I18N, but only if not
    // loading from old SO5 file format, then they are appended last.
    if ( !bLoadingSO5 )
        ImpGenerateAdditionalFormats( CLOffset, aNumberFormatCode, sal_False );

    if (bOldConvertMode)
        pFormatScanner->SetConvertMode(sal_True);
}


void SvNumberFormatter::ImpGenerateAdditionalFormats( sal_uInt32 CLOffset,
            NumberFormatCodeWrapper& rNumberFormatCode, sal_Bool bAfterLoadingSO5 )
{
    using namespace ::com::sun::star;

    SvNumberformat* pStdFormat =
        (SvNumberformat*) aFTable.Get( CLOffset + ZF_STANDARD );
    if ( !pStdFormat )
    {
        DBG_ERRORFILE( "ImpGenerateAdditionalFormats: no GENERAL format" );
        return ;
    }
    sal_uInt32 nPos = CLOffset + pStdFormat->GetLastInsertKey();
    rNumberFormatCode.setLocale( GetLocale() );
    sal_Int32 j;

    // All currencies, this time with [$...] which was stripped in
    // ImpGenerateFormats for old "automatic" currency formats.
    uno::Sequence< i18n::NumberFormatCode > aFormatSeq =
        rNumberFormatCode.getAllFormatCode( i18n::KNumberFormatUsage::CURRENCY );
    i18n::NumberFormatCode * pFormatArr = aFormatSeq.getArray();
    sal_Int32 nCodes = aFormatSeq.getLength();
    ImpAdjustFormatCodeDefault( aFormatSeq.getArray(), nCodes );
    for ( j = 0; j < nCodes; j++ )
    {
        if ( nPos - CLOffset >= SV_COUNTRY_LANGUAGE_OFFSET )
        {
            DBG_ERRORFILE( "ImpGenerateAdditionalFormats: too many formats" );
            break;  // for
        }
        if ( pFormatArr[j].Index < NF_INDEX_TABLE_ENTRIES &&
                pFormatArr[j].Index != NF_CURRENCY_1000DEC2_CCC )
        {   // Insert only if not already inserted, but internal index must be
            // above so ImpInsertFormat can distinguish it.
            sal_Int16 nOrgIndex = pFormatArr[j].Index;
            pFormatArr[j].Index = sal::static_int_cast< sal_Int16 >(
                pFormatArr[j].Index + nCodes + NF_INDEX_TABLE_ENTRIES);
            //! no default on currency
            sal_Bool bDefault = aFormatSeq[j].Default;
            aFormatSeq[j].Default = sal_False;
            if ( ImpInsertNewStandardFormat( pFormatArr[j], nPos+1,
                    SV_NUMBERFORMATTER_VERSION_ADDITIONAL_I18N_FORMATS,
                    bAfterLoadingSO5, nOrgIndex ) )
                nPos++;
            pFormatArr[j].Index = nOrgIndex;
            aFormatSeq[j].Default = bDefault;
        }
    }

    // all additional format codes provided by I18N that are not old standard index
    aFormatSeq = rNumberFormatCode.getAllFormatCodes();
    nCodes = aFormatSeq.getLength();
    if ( nCodes )
    {
        pFormatArr = aFormatSeq.getArray();
        // don't check ALL
        sal_Int32 nDef = ImpAdjustFormatCodeDefault( pFormatArr, nCodes, sal_False);
        // don't have any defaults here
        pFormatArr[nDef].Default = sal_False;
        for ( j = 0; j < nCodes; j++ )
        {
            if ( nPos - CLOffset >= SV_COUNTRY_LANGUAGE_OFFSET )
            {
                DBG_ERRORFILE( "ImpGenerateAdditionalFormats: too many formats" );
                break;  // for
            }
            if ( pFormatArr[j].Index >= NF_INDEX_TABLE_ENTRIES )
                if ( ImpInsertNewStandardFormat( pFormatArr[j], nPos+1,
                        SV_NUMBERFORMATTER_VERSION_ADDITIONAL_I18N_FORMATS,
                        bAfterLoadingSO5 ) )
                    nPos++;
        }
    }

    pStdFormat->SetLastInsertKey( (sal_uInt16)(nPos - CLOffset) );
}


void SvNumberFormatter::ImpGetPosCurrFormat( String& sPosStr, const String& rCurrSymbol )
{
    NfCurrencyEntry::CompletePositiveFormatString( sPosStr,
        rCurrSymbol, xLocaleData->getCurrPositiveFormat() );
}

void SvNumberFormatter::ImpGetNegCurrFormat( String& sNegStr, const String& rCurrSymbol )
{
    NfCurrencyEntry::CompleteNegativeFormatString( sNegStr,
        rCurrSymbol, xLocaleData->getCurrNegativeFormat() );
}

void SvNumberFormatter::GenerateFormat(String& sString,
                                       sal_uInt32 nIndex,
                                       LanguageType eLnge,
                                       sal_Bool bThousand,
                                       sal_Bool IsRed,
                                       sal_uInt16 nPrecision,
                                       sal_uInt16 nAnzLeading)
{
    if (eLnge == LANGUAGE_DONTKNOW)
        eLnge = IniLnge;
    short eType = GetType(nIndex);
    sal_uInt16 i;
    ImpGenerateCL(eLnge);               // ggfs. neu Standard-
                                    // formate anlegen
    sString.Erase();

    utl::DigitGroupingIterator aGrouping( xLocaleData->getDigitGrouping());
    const xub_StrLen nDigitsInFirstGroup = static_cast<xub_StrLen>(aGrouping.get());
    const String& rThSep = GetNumThousandSep();

    SvNumberformat* pFormat = (SvNumberformat*) aFTable.Get(nIndex);
    BOOL insertBrackets = pFormat->IsNegativeInBracket();

    if (nAnzLeading == 0)
    {
        if (!bThousand)
            sString += '#';
        else
        {
            sString += '#';
            sString += rThSep;
            sString.Expand( sString.Len() + nDigitsInFirstGroup, '#' );
        }
    }
    else
    {
        for (i = 0; i < nAnzLeading; i++)
        {
            if (bThousand && i > 0 && i == aGrouping.getPos())
            {
                sString.Insert( rThSep, 0 );
                aGrouping.advance();
            }
            sString.Insert('0',0);
        }
        if (bThousand && nAnzLeading < nDigitsInFirstGroup + 1)
        {
            for (i = nAnzLeading; i < nDigitsInFirstGroup + 1; i++)
            {
                if (bThousand && i % nDigitsInFirstGroup == 0)
                    sString.Insert( rThSep, 0 );
                sString.Insert('#',0);
            }
        }
    }
    if (nPrecision > 0)
    {
        sString += GetNumDecimalSep();
        sString.Expand( sString.Len() + nPrecision, '0' );
    }
    if (eType == NUMBERFORMAT_PERCENT)
        sString += '%';
    else if (eType == NUMBERFORMAT_CURRENCY)
    {
        String sNegStr = sString;
        String aCurr;
        const NfCurrencyEntry* pEntry;
        sal_Bool bBank;
        if ( GetNewCurrencySymbolString( nIndex, aCurr, &pEntry, &bBank ) )
        {
            if ( pEntry )
            {
                sal_uInt16 nPosiForm = NfCurrencyEntry::GetEffectivePositiveFormat(
                    xLocaleData->getCurrPositiveFormat(),
                    pEntry->GetPositiveFormat(), bBank );
                sal_uInt16 nNegaForm = NfCurrencyEntry::GetEffectiveNegativeFormat(
                    xLocaleData->getCurrNegativeFormat(),
                    pEntry->GetNegativeFormat(), bBank );
                pEntry->CompletePositiveFormatString( sString, bBank,
                    nPosiForm );
                pEntry->CompleteNegativeFormatString( sNegStr, bBank,
                    nNegaForm );
            }
            else
            {   // assume currency abbreviation (AKA banking symbol), not symbol
                sal_uInt16 nPosiForm = NfCurrencyEntry::GetEffectivePositiveFormat(
                    xLocaleData->getCurrPositiveFormat(),
                    xLocaleData->getCurrPositiveFormat(), sal_True );
                sal_uInt16 nNegaForm = NfCurrencyEntry::GetEffectiveNegativeFormat(
                    xLocaleData->getCurrNegativeFormat(),
                    xLocaleData->getCurrNegativeFormat(), sal_True );
                NfCurrencyEntry::CompletePositiveFormatString( sString, aCurr,
                    nPosiForm );
                NfCurrencyEntry::CompleteNegativeFormatString( sNegStr, aCurr,
                    nNegaForm );
            }
        }
        else
        {   // "automatic" old style
            String aSymbol, aAbbrev;
            GetCompatibilityCurrency( aSymbol, aAbbrev );
            ImpGetPosCurrFormat( sString, aSymbol );
            ImpGetNegCurrFormat( sNegStr, aSymbol );
        }
        if (IsRed)
        {
            sString += ';';
            sString += '[';
            sString += pFormatScanner->GetRedString();
            sString += ']';
        }
        else
            sString += ';';
        sString += sNegStr;
    }
    if ( (IsRed || insertBrackets ) && eType != NUMBERFORMAT_CURRENCY)
    {
        String sTmpStr = sString;

        if ( pFormat->HasPositiveBracketPlaceholder() )
        {
             sTmpStr += '_';
             sTmpStr += ')';
        }
        sTmpStr += ';';

        if (IsRed)
        {
            sTmpStr += '[';
            sTmpStr += pFormatScanner->GetRedString();
            sTmpStr += ']';
        }

        if (insertBrackets)
        {
            sTmpStr += '(';
            sTmpStr += sString;
            sTmpStr += ')';
        }
        else
        {
            sTmpStr += '-';
            sTmpStr +=sString;
        }
        sString = sTmpStr;
    }
}

sal_Bool SvNumberFormatter::IsUserDefined(const String& sStr,
                                      LanguageType eLnge)
{
    if (eLnge == LANGUAGE_DONTKNOW)
        eLnge = IniLnge;
    sal_uInt32 CLOffset = ImpGenerateCL(eLnge);             // ggfs. neu Standard-
                                                    // formate anlegen
    eLnge = ActLnge;
    sal_uInt32 nKey = ImpIsEntry(sStr, CLOffset, eLnge);
    if (nKey == NUMBERFORMAT_ENTRY_NOT_FOUND)
        return sal_True;
    SvNumberformat* pEntry = aFTable.Get(nKey);
    if ( pEntry && ((pEntry->GetType() & NUMBERFORMAT_DEFINED) != 0) )
        return sal_True;
    return sal_False;
}

sal_uInt32 SvNumberFormatter::GetEntryKey(const String& sStr,
                                     LanguageType eLnge)
{
    if (eLnge == LANGUAGE_DONTKNOW)
        eLnge = IniLnge;
    sal_uInt32 CLOffset = ImpGenerateCL(eLnge);             // ggfs. neu Standard-
                                                    // formate anlegen
    return ImpIsEntry(sStr, CLOffset, eLnge);
}

sal_uInt32 SvNumberFormatter::GetStandardIndex(LanguageType eLnge)
{
    if (eLnge == LANGUAGE_DONTKNOW)
        eLnge = IniLnge;
    return GetStandardFormat(NUMBERFORMAT_NUMBER, eLnge);
}

short SvNumberFormatter::GetType(sal_uInt32 nFIndex)
{
    short eType;
    SvNumberformat* pFormat = (SvNumberformat*) aFTable.Get(nFIndex);
    if (!pFormat)
        eType = NUMBERFORMAT_UNDEFINED;
    else
    {
        eType = pFormat->GetType() &~NUMBERFORMAT_DEFINED;
        if (eType == 0)
            eType = NUMBERFORMAT_DEFINED;
    }
    return eType;
}

void SvNumberFormatter::ClearMergeTable()
{
    if ( pMergeTable )
    {
        sal_uInt32* pIndex = (sal_uInt32*) pMergeTable->First();
        while (pIndex)
        {
            delete pIndex;
            pIndex = pMergeTable->Next();
        }
        pMergeTable->Clear();
    }
}

SvNumberFormatterIndexTable* SvNumberFormatter::MergeFormatter(SvNumberFormatter& rTable)
{
    if ( pMergeTable )
        ClearMergeTable();
    else
        pMergeTable = new SvNumberFormatterIndexTable;
    sal_uInt32 nCLOffset = 0;
    sal_uInt32 nOldKey, nOffset, nNewKey;
    sal_uInt32* pNewIndex;
    SvNumberformat* pNewEntry;
    SvNumberformat* pFormat = rTable.aFTable.First();
    while (pFormat)
    {
        nOldKey = rTable.aFTable.GetCurKey();
        nOffset = nOldKey % SV_COUNTRY_LANGUAGE_OFFSET;     // relativIndex
        if (nOffset == 0)                                   // 1. Format von CL
            nCLOffset = ImpGenerateCL(pFormat->GetLanguage());

        if (nOffset <= SV_MAX_ANZ_STANDARD_FORMATE)     // Std.form.
        {
            nNewKey = nCLOffset + nOffset;
            if (!aFTable.Get(nNewKey))                  // noch nicht da
            {
//              pNewEntry = new SvNumberformat(*pFormat);   // Copy reicht nicht !!!
                pNewEntry = new SvNumberformat( *pFormat, *pFormatScanner );
                if (!aFTable.Insert(nNewKey, pNewEntry))
                    delete pNewEntry;
            }
            if (nNewKey != nOldKey)                     // neuer Index
            {
                pNewIndex = new sal_uInt32(nNewKey);
                if (!pMergeTable->Insert(nOldKey,pNewIndex))
                    delete pNewIndex;
            }
        }
        else                                            // benutzerdef.
        {
//          pNewEntry = new SvNumberformat(*pFormat);   // Copy reicht nicht !!!
            pNewEntry = new SvNumberformat( *pFormat, *pFormatScanner );
            nNewKey = ImpIsEntry(pNewEntry->GetFormatstring(),
                              nCLOffset,
                              pFormat->GetLanguage());
            if (nNewKey != NUMBERFORMAT_ENTRY_NOT_FOUND) // schon vorhanden
                delete pNewEntry;
            else
            {
                SvNumberformat* pStdFormat =
                        (SvNumberformat*) aFTable.Get(nCLOffset + ZF_STANDARD);
                sal_uInt32 nPos = nCLOffset + pStdFormat->GetLastInsertKey();
                nNewKey = nPos+1;
                if (nPos - nCLOffset >= SV_COUNTRY_LANGUAGE_OFFSET)
                {
                    OSL_FAIL(
                        "SvNumberFormatter:: Zu viele Formate pro CL");
                    delete pNewEntry;
                }
                else if (!aFTable.Insert(nNewKey, pNewEntry))
                        delete pNewEntry;
                else
                    pStdFormat->SetLastInsertKey((sal_uInt16) (nNewKey - nCLOffset));
            }
            if (nNewKey != nOldKey)                     // neuer Index
            {
                pNewIndex = new sal_uInt32(nNewKey);
                if (!pMergeTable->Insert(nOldKey,pNewIndex))
                    delete pNewIndex;
            }
        }
        pFormat = rTable.aFTable.Next();
    }
    return pMergeTable;
}


SvNumberFormatterMergeMap SvNumberFormatter::ConvertMergeTableToMap()
{
    if (!HasMergeFmtTbl())
        return SvNumberFormatterMergeMap();

    SvNumberFormatterMergeMap aMap;
    for (sal_uInt32* pIndex = pMergeTable->First(); pIndex; pIndex = pMergeTable->Next())
    {
        sal_uInt32 nOldKey = pMergeTable->GetCurKey();
        aMap.insert( SvNumberFormatterMergeMap::value_type( nOldKey, *pIndex));
    }
    ClearMergeTable();
    return aMap;
}


sal_uInt32 SvNumberFormatter::GetFormatForLanguageIfBuiltIn( sal_uInt32 nFormat,
        LanguageType eLnge )
{
    if ( eLnge == LANGUAGE_DONTKNOW )
        eLnge = IniLnge;
    if ( nFormat < SV_COUNTRY_LANGUAGE_OFFSET && eLnge == IniLnge )
        return nFormat;     // es bleibt wie es ist
    sal_uInt32 nOffset = nFormat % SV_COUNTRY_LANGUAGE_OFFSET;      // relativIndex
    if ( nOffset > SV_MAX_ANZ_STANDARD_FORMATE )
        return nFormat;                 // kein eingebautes Format
    sal_uInt32 nCLOffset = ImpGenerateCL(eLnge);        // ggbf. generieren
    return nCLOffset + nOffset;
}


sal_uInt32 SvNumberFormatter::GetFormatIndex( NfIndexTableOffset nTabOff,
        LanguageType eLnge )
{
    if ( nTabOff >= NF_INDEX_TABLE_ENTRIES
            || theIndexTable[nTabOff] == NUMBERFORMAT_ENTRY_NOT_FOUND )
        return NUMBERFORMAT_ENTRY_NOT_FOUND;
    if ( eLnge == LANGUAGE_DONTKNOW )
        eLnge = IniLnge;
    sal_uInt32 nCLOffset = ImpGenerateCL(eLnge);        // ggbf. generieren
    return nCLOffset + theIndexTable[nTabOff];
}


NfIndexTableOffset SvNumberFormatter::GetIndexTableOffset( sal_uInt32 nFormat ) const
{
    sal_uInt32 nOffset = nFormat % SV_COUNTRY_LANGUAGE_OFFSET;      // relativIndex
    if ( nOffset > SV_MAX_ANZ_STANDARD_FORMATE )
        return NF_INDEX_TABLE_ENTRIES;      // kein eingebautes Format
    for ( sal_uInt16 j = 0; j < NF_INDEX_TABLE_ENTRIES; j++ )
    {
        if ( theIndexTable[j] == nOffset )
            return (NfIndexTableOffset) j;
    }
    return NF_INDEX_TABLE_ENTRIES;      // bad luck
}


void SvNumberFormatter::SetYear2000( sal_uInt16 nVal )
{
    pStringScanner->SetYear2000( nVal );
}


sal_uInt16 SvNumberFormatter::GetYear2000() const
{
    return pStringScanner->GetYear2000();
}


sal_uInt16 SvNumberFormatter::ExpandTwoDigitYear( sal_uInt16 nYear ) const
{
    if ( nYear < 100 )
        return SvNumberFormatter::ExpandTwoDigitYear( nYear,
            pStringScanner->GetYear2000() );
    return nYear;
}


// static
sal_uInt16 SvNumberFormatter::GetYear2000Default()
{
    return (sal_uInt16) ::utl::MiscCfg().GetYear2000();
}


// static
const NfCurrencyTable& SvNumberFormatter::GetTheCurrencyTable()
{
    ::osl::MutexGuard aGuard( GetMutex() );
    while ( !bCurrencyTableInitialized )
        ImpInitCurrencyTable();
    return theCurrencyTable::get();
}


// static
const NfCurrencyEntry* SvNumberFormatter::MatchSystemCurrency()
{
    // MUST call GetTheCurrencyTable() before accessing nSystemCurrencyPosition
    const NfCurrencyTable& rTable = GetTheCurrencyTable();
    return nSystemCurrencyPosition ? rTable[nSystemCurrencyPosition] : NULL;
}


// static
const NfCurrencyEntry& SvNumberFormatter::GetCurrencyEntry( LanguageType eLang )
{
    if ( eLang == LANGUAGE_SYSTEM )
    {
        const NfCurrencyEntry* pCurr = MatchSystemCurrency();
        return pCurr ? *pCurr : *(GetTheCurrencyTable()[0]);
    }
    else
    {
        eLang = MsLangId::getRealLanguage( eLang );
        const NfCurrencyTable& rTable = GetTheCurrencyTable();
        sal_uInt16 nCount = rTable.Count();
        const NfCurrencyEntryPtr* ppData = rTable.GetData();
        for ( sal_uInt16 j = 0; j < nCount; j++, ppData++ )
        {
            if ( (*ppData)->GetLanguage() == eLang )
                return **ppData;
        }
        return *(rTable[0]);
    }
}


// static
const NfCurrencyEntry* SvNumberFormatter::GetCurrencyEntry(
        const String& rAbbrev, LanguageType eLang )
{
    eLang = MsLangId::getRealLanguage( eLang );
    const NfCurrencyTable& rTable = GetTheCurrencyTable();
    sal_uInt16 nCount = rTable.Count();
    const NfCurrencyEntryPtr* ppData = rTable.GetData();
    for ( sal_uInt16 j = 0; j < nCount; j++, ppData++ )
    {
        if ( (*ppData)->GetLanguage() == eLang &&
                (*ppData)->GetBankSymbol() == rAbbrev )
            return *ppData;
    }
    return NULL;
}


// static
const NfCurrencyEntry* SvNumberFormatter::GetLegacyOnlyCurrencyEntry(
        const String& rSymbol, const String& rAbbrev )
{
    if (!bCurrencyTableInitialized)
        GetTheCurrencyTable();      // just for initialization
    const NfCurrencyTable& rTable = theLegacyOnlyCurrencyTable::get();
    sal_uInt16 nCount = rTable.Count();
    const NfCurrencyEntryPtr* ppData = rTable.GetData();
    for ( sal_uInt16 j = 0; j < nCount; j++, ppData++ )
    {
        if ( (*ppData)->GetSymbol() == rSymbol &&
                (*ppData)->GetBankSymbol() == rAbbrev )
            return *ppData;
    }
    return NULL;
}


// static
IMPL_STATIC_LINK_NOINSTANCE( SvNumberFormatter, CurrencyChangeLink, void*, EMPTYARG )
{
    ::osl::MutexGuard aGuard( GetMutex() );
    String aAbbrev;
    LanguageType eLang = LANGUAGE_SYSTEM;
    SvtSysLocaleOptions().GetCurrencyAbbrevAndLanguage( aAbbrev, eLang );
    SetDefaultSystemCurrency( aAbbrev, eLang );
    return 0;
}


// static
void SvNumberFormatter::SetDefaultSystemCurrency( const String& rAbbrev, LanguageType eLang )
{
    ::osl::MutexGuard aGuard( GetMutex() );
    if ( eLang == LANGUAGE_SYSTEM )
        eLang = SvtSysLocale().GetLanguage();
    const NfCurrencyTable& rTable = GetTheCurrencyTable();
    sal_uInt16 nCount = rTable.Count();
    const NfCurrencyEntryPtr* ppData = rTable.GetData();
    if ( rAbbrev.Len() )
    {
        for ( sal_uInt16 j = 0; j < nCount; j++, ppData++ )
        {
            if ( (*ppData)->GetLanguage() == eLang && (*ppData)->GetBankSymbol() == rAbbrev )
            {
                nSystemCurrencyPosition = j;
                return ;
            }
        }
    }
    else
    {
        for ( sal_uInt16 j = 0; j < nCount; j++, ppData++ )
        {
            if ( (*ppData)->GetLanguage() == eLang )
            {
                nSystemCurrencyPosition = j;
                return ;
            }
        }
    }
    nSystemCurrencyPosition = 0;    // not found => simple SYSTEM
}


void SvNumberFormatter::ResetDefaultSystemCurrency()
{
    nDefaultSystemCurrencyFormat = NUMBERFORMAT_ENTRY_NOT_FOUND;
}


sal_uInt32 SvNumberFormatter::ImpGetDefaultSystemCurrencyFormat()
{
    if ( nDefaultSystemCurrencyFormat == NUMBERFORMAT_ENTRY_NOT_FOUND )
    {
        xub_StrLen nCheck;
        short nType;
        NfWSStringsDtor aCurrList;
        sal_uInt16 nDefault = GetCurrencyFormatStrings( aCurrList,
            GetCurrencyEntry( LANGUAGE_SYSTEM ), sal_False );
        DBG_ASSERT( aCurrList.Count(), "where is the NewCurrency System standard format?!?" );
        // if already loaded or user defined nDefaultSystemCurrencyFormat
        // will be set to the right value
        PutEntry( *aCurrList.GetObject( nDefault ), nCheck, nType,
            nDefaultSystemCurrencyFormat, LANGUAGE_SYSTEM );
        DBG_ASSERT( nCheck == 0, "NewCurrency CheckError" );
        DBG_ASSERT( nDefaultSystemCurrencyFormat != NUMBERFORMAT_ENTRY_NOT_FOUND,
            "nDefaultSystemCurrencyFormat == NUMBERFORMAT_ENTRY_NOT_FOUND" );
    }
    return nDefaultSystemCurrencyFormat;
}


sal_uInt32 SvNumberFormatter::ImpGetDefaultCurrencyFormat()
{
    sal_uInt32 CLOffset = ImpGetCLOffset( ActLnge );
    sal_uInt32 nDefaultCurrencyFormat =
        (sal_uInt32)(sal_uLong) aDefaultFormatKeys.Get( CLOffset + ZF_STANDARD_CURRENCY );
    if ( !nDefaultCurrencyFormat )
        nDefaultCurrencyFormat = NUMBERFORMAT_ENTRY_NOT_FOUND;
    if ( nDefaultCurrencyFormat == NUMBERFORMAT_ENTRY_NOT_FOUND )
    {
        // look for a defined standard
        sal_uInt32 nStopKey = CLOffset + SV_COUNTRY_LANGUAGE_OFFSET;
        sal_uInt32 nKey;
        aFTable.Seek( CLOffset );
        while ( (nKey = aFTable.GetCurKey()) >= CLOffset && nKey < nStopKey )
        {
            const SvNumberformat* pEntry =
                (const SvNumberformat*) aFTable.GetCurObject();
            if ( pEntry->IsStandard() && (pEntry->GetType() & NUMBERFORMAT_CURRENCY) )
            {
                nDefaultCurrencyFormat = nKey;
                break;  // while
            }
            aFTable.Next();
        }

        if ( nDefaultCurrencyFormat == NUMBERFORMAT_ENTRY_NOT_FOUND )
        {   // none found, create one
            xub_StrLen nCheck;
            short nType;
            NfWSStringsDtor aCurrList;
            sal_uInt16 nDefault = GetCurrencyFormatStrings( aCurrList,
                GetCurrencyEntry( ActLnge ), sal_False );
            DBG_ASSERT( aCurrList.Count(), "where is the NewCurrency standard format?" );
            if ( aCurrList.Count() )
            {
                // if already loaded or user defined nDefaultSystemCurrencyFormat
                // will be set to the right value
                PutEntry( *aCurrList.GetObject( nDefault ), nCheck, nType,
                    nDefaultCurrencyFormat, ActLnge );
                DBG_ASSERT( nCheck == 0, "NewCurrency CheckError" );
                DBG_ASSERT( nDefaultCurrencyFormat != NUMBERFORMAT_ENTRY_NOT_FOUND,
                    "nDefaultCurrencyFormat == NUMBERFORMAT_ENTRY_NOT_FOUND" );
            }
            // old automatic currency format as a last resort
            if ( nDefaultCurrencyFormat == NUMBERFORMAT_ENTRY_NOT_FOUND )
                nDefaultCurrencyFormat = CLOffset + ZF_STANDARD_CURRENCY+3;
            else
            {   // mark as standard so that it is found next time
                SvNumberformat* pEntry = aFTable.Get( nDefaultCurrencyFormat );
                if ( pEntry )
                    pEntry->SetStandard();
            }
        }
        sal_uIntPtr nFormat = nDefaultCurrencyFormat;
        aDefaultFormatKeys.Insert( CLOffset + ZF_STANDARD_CURRENCY,
            (void*) nFormat );
    }
    return nDefaultCurrencyFormat;
}


// static
// try to make it inline if possible since this a loop body
// sal_True: continue; sal_False: break loop, if pFoundEntry==NULL dupe found
#ifndef DBG_UTIL
inline
#endif
    sal_Bool SvNumberFormatter::ImpLookupCurrencyEntryLoopBody(
        const NfCurrencyEntry*& pFoundEntry, sal_Bool& bFoundBank,
        const NfCurrencyEntry* pData, sal_uInt16 nPos, const String& rSymbol )
{
    sal_Bool bFound;
    if ( pData->GetSymbol() == rSymbol )
    {
        bFound = sal_True;
        bFoundBank = sal_False;
    }
    else if ( pData->GetBankSymbol() == rSymbol )
    {
        bFound = sal_True;
        bFoundBank = sal_True;
    }
    else
        bFound = sal_False;
    if ( bFound )
    {
        if ( pFoundEntry && pFoundEntry != pData )
        {
            pFoundEntry = NULL;
            return sal_False;   // break loop, not unique
        }
        if ( nPos == 0 )
        {   // first entry is SYSTEM
            pFoundEntry = MatchSystemCurrency();
            if ( pFoundEntry )
                return sal_False;   // break loop
                // even if there are more matching entries
                // this one is propably the one we are looking for
            else
                pFoundEntry = pData;
        }
        else
            pFoundEntry = pData;
    }
    return sal_True;
}


sal_Bool SvNumberFormatter::GetNewCurrencySymbolString( sal_uInt32 nFormat,
            String& rStr, const NfCurrencyEntry** ppEntry /* = NULL */,
            sal_Bool* pBank /* = NULL */ ) const
{
    rStr.Erase();
    if ( ppEntry )
        *ppEntry = NULL;
    if ( pBank )
        *pBank = sal_False;
    SvNumberformat* pFormat = (SvNumberformat*) aFTable.Get( nFormat );
    if ( pFormat )
    {
        String aSymbol, aExtension;
        if ( pFormat->GetNewCurrencySymbol( aSymbol, aExtension ) )
        {
            if ( ppEntry )
            {
                sal_Bool bFoundBank = sal_False;
                // we definiteley need an entry matching the format code string
                const NfCurrencyEntry* pFoundEntry = GetCurrencyEntry(
                    bFoundBank, aSymbol, aExtension, pFormat->GetLanguage(),
                    sal_True );
                if ( pFoundEntry )
                {
                    *ppEntry = pFoundEntry;
                    if ( pBank )
                        *pBank = bFoundBank;
                    pFoundEntry->BuildSymbolString( rStr, bFoundBank );
                }
            }
            if ( !rStr.Len() )
            {   // analog zu BuildSymbolString
                rStr  = '[';
                rStr += '$';
                if ( aSymbol.Search( '-' ) != STRING_NOTFOUND ||
                        aSymbol.Search( ']' ) != STRING_NOTFOUND )
                {
                    rStr += '"';
                    rStr += aSymbol;
                    rStr += '"';
                }
                else
                    rStr += aSymbol;
                if ( aExtension.Len() )
                    rStr += aExtension;
                rStr += ']';
            }
            return sal_True;
        }
    }
    return sal_False;
}


// static
const NfCurrencyEntry* SvNumberFormatter::GetCurrencyEntry( sal_Bool & bFoundBank,
            const String& rSymbol, const String& rExtension,
            LanguageType eFormatLanguage, sal_Bool bOnlyStringLanguage )
{
    xub_StrLen nExtLen = rExtension.Len();
    LanguageType eExtLang;
    if ( nExtLen )
    {
        sal_Int32 nExtLang = ::rtl::OUString( rExtension ).toInt32( 16 );
        if ( !nExtLang )
            eExtLang = LANGUAGE_DONTKNOW;
        else
            eExtLang = (LanguageType) ((nExtLang < 0) ?
                -nExtLang : nExtLang);
    }
    else
        eExtLang = LANGUAGE_DONTKNOW;
    const NfCurrencyEntry* pFoundEntry = NULL;
    const NfCurrencyTable& rTable = GetTheCurrencyTable();
    sal_uInt16 nCount = rTable.Count();
    sal_Bool bCont = sal_True;

    // first try with given extension language/country
    if ( nExtLen )
    {
        const NfCurrencyEntryPtr* ppData = rTable.GetData();
        for ( sal_uInt16 j = 0; j < nCount && bCont; j++, ppData++ )
        {
            LanguageType eLang = (*ppData)->GetLanguage();
            if ( eLang == eExtLang ||
                    ((eExtLang == LANGUAGE_DONTKNOW) &&
                    (eLang == LANGUAGE_SYSTEM))
                )
            {
                bCont = ImpLookupCurrencyEntryLoopBody( pFoundEntry, bFoundBank,
                    *ppData, j, rSymbol );
            }
        }
    }

    // ok?
    if ( pFoundEntry || !bCont || (bOnlyStringLanguage && nExtLen) )
        return pFoundEntry;

    if ( !bOnlyStringLanguage )
    {
        // now try the language/country of the number format
        const NfCurrencyEntryPtr* ppData = rTable.GetData();
        for ( sal_uInt16 j = 0; j < nCount && bCont; j++, ppData++ )
        {
            LanguageType eLang = (*ppData)->GetLanguage();
            if ( eLang == eFormatLanguage ||
                    ((eFormatLanguage == LANGUAGE_DONTKNOW) &&
                    (eLang == LANGUAGE_SYSTEM))
                )
            {
                bCont = ImpLookupCurrencyEntryLoopBody( pFoundEntry, bFoundBank,
                    *ppData, j, rSymbol );
            }
        }

        // ok?
        if ( pFoundEntry || !bCont )
            return pFoundEntry;
    }

    // then try without language/country if no extension specified
    if ( !nExtLen )
    {
        const NfCurrencyEntryPtr* ppData = rTable.GetData();
        for ( sal_uInt16 j = 0; j < nCount && bCont; j++, ppData++ )
        {
            bCont = ImpLookupCurrencyEntryLoopBody( pFoundEntry, bFoundBank,
                *ppData, j, rSymbol );
        }
    }

    return pFoundEntry;
}


void SvNumberFormatter::GetCompatibilityCurrency( String& rSymbol, String& rAbbrev ) const
{
    ::com::sun::star::uno::Sequence< ::com::sun::star::i18n::Currency2 >
        xCurrencies( xLocaleData->getAllCurrencies() );

    const ::com::sun::star::i18n::Currency2 *pCurrencies = xCurrencies.getConstArray();
    sal_Int32 nCurrencies = xCurrencies.getLength();

    sal_Int32 j;
    for ( j=0; j < nCurrencies; ++j )
    {
        if ( pCurrencies[j].UsedInCompatibleFormatCodes )
        {
            rSymbol = pCurrencies[j].Symbol;
            rAbbrev = pCurrencies[j].BankSymbol;
            break;
        }
    }
    if ( j >= nCurrencies )
    {
        if (LocaleDataWrapper::areChecksEnabled())
        {
            String aMsg( RTL_CONSTASCII_USTRINGPARAM(
                        "GetCompatibilityCurrency: none?"));
            LocaleDataWrapper::outputCheckMessage(
                    xLocaleData->appendLocaleInfo( aMsg));
        }
        rSymbol = xLocaleData->getCurrSymbol();
        rAbbrev = xLocaleData->getCurrBankSymbol();
    }
}


void lcl_CheckCurrencySymbolPosition( const NfCurrencyEntry& rCurr )
{
    short nPos = -1;        // -1:=unknown, 0:=vorne, 1:=hinten
    short nNeg = -1;
    switch ( rCurr.GetPositiveFormat() )
    {
        case 0:                                         // $1
            nPos = 0;
        break;
        case 1:                                         // 1$
            nPos = 1;
        break;
        case 2:                                         // $ 1
            nPos = 0;
        break;
        case 3:                                         // 1 $
            nPos = 1;
        break;
        default:
            LocaleDataWrapper::outputCheckMessage(
                    "lcl_CheckCurrencySymbolPosition: unknown PositiveFormat");
        break;
    }
    switch ( rCurr.GetNegativeFormat() )
    {
        case 0:                                         // ($1)
            nNeg = 0;
        break;
        case 1:                                         // -$1
            nNeg = 0;
        break;
        case 2:                                         // $-1
            nNeg = 0;
        break;
        case 3:                                         // $1-
            nNeg = 0;
        break;
        case 4:                                         // (1$)
            nNeg = 1;
        break;
        case 5:                                         // -1$
            nNeg = 1;
        break;
        case 6:                                         // 1-$
            nNeg = 1;
        break;
        case 7:                                         // 1$-
            nNeg = 1;
        break;
        case 8:                                         // -1 $
            nNeg = 1;
        break;
        case 9:                                         // -$ 1
            nNeg = 0;
        break;
        case 10:                                        // 1 $-
            nNeg = 1;
        break;
        case 11:                                        // $ -1
            nNeg = 0;
        break;
        case 12 :                                       // $ 1-
            nNeg = 0;
        break;
        case 13 :                                       // 1- $
            nNeg = 1;
        break;
        case 14 :                                       // ($ 1)
            nNeg = 0;
        break;
        case 15 :                                       // (1 $)
            nNeg = 1;
        break;
        default:
            LocaleDataWrapper::outputCheckMessage(
                    "lcl_CheckCurrencySymbolPosition: unknown NegativeFormat");
        break;
    }
    if ( nPos >= 0 && nNeg >= 0 && nPos != nNeg )
    {
        ByteString aStr( "positions of currency symbols differ\nLanguage: " );
        aStr += ByteString::CreateFromInt32( rCurr.GetLanguage() );
        aStr += " <";
        aStr += ByteString( rCurr.GetSymbol(), RTL_TEXTENCODING_UTF8 );
        aStr += "> positive: ";
        aStr += ByteString::CreateFromInt32( rCurr.GetPositiveFormat() );
        aStr += ( nPos ? " (postfix)" : " (prefix)" );
        aStr += ", negative: ";
        aStr += ByteString::CreateFromInt32( rCurr.GetNegativeFormat() );
        aStr += ( nNeg ? " (postfix)" : " (prefix)" );
#if 0
// seems that there really are some currencies which differ, e.g. YugoDinar
        DBG_ERRORFILE( aStr.GetBuffer() );
#endif
    }
}


// static
void SvNumberFormatter::ImpInitCurrencyTable()
{
    // racing condition possible:
    // ::osl::MutexGuard aGuard( GetMutex() );
    // while ( !bCurrencyTableInitialized )
    //      ImpInitCurrencyTable();
    static sal_Bool bInitializing = sal_False;
    if ( bCurrencyTableInitialized || bInitializing )
        return ;
    bInitializing = sal_True;

    RTL_LOGFILE_CONTEXT_AUTHOR( aTimeLog, "svl", "er93726", "SvNumberFormatter::ImpInitCurrencyTable" );

    LanguageType eSysLang = SvtSysLocale().GetLanguage();
    LocaleDataWrapper* pLocaleData = new LocaleDataWrapper(
        ::comphelper::getProcessServiceFactory(),
        MsLangId::convertLanguageToLocale( eSysLang ) );
    // get user configured currency
    String aConfiguredCurrencyAbbrev;
    LanguageType eConfiguredCurrencyLanguage = LANGUAGE_SYSTEM;
    SvtSysLocaleOptions().GetCurrencyAbbrevAndLanguage(
        aConfiguredCurrencyAbbrev, eConfiguredCurrencyLanguage );
    sal_uInt16 nSecondarySystemCurrencyPosition = 0;
    sal_uInt16 nMatchingSystemCurrencyPosition = 0;
    NfCurrencyEntryPtr pEntry;

    // first entry is SYSTEM
    pEntry = new NfCurrencyEntry( *pLocaleData, LANGUAGE_SYSTEM );
    theCurrencyTable::get().Insert( pEntry, 0 );
    sal_uInt16 nCurrencyPos = 1;

    ::com::sun::star::uno::Sequence< ::com::sun::star::lang::Locale > xLoc =
        LocaleDataWrapper::getInstalledLocaleNames();
    sal_Int32 nLocaleCount = xLoc.getLength();
    RTL_LOGFILE_CONTEXT_TRACE1( aTimeLog, "number of locales: %ld", nLocaleCount );
    Locale const * const pLocales = xLoc.getConstArray();
    NfCurrencyTable &rCurrencyTable = theCurrencyTable::get();
    NfCurrencyTable &rLegacyOnlyCurrencyTable = theLegacyOnlyCurrencyTable::get();
    sal_uInt16 nLegacyOnlyCurrencyPos = 0;
    for ( sal_Int32 nLocale = 0; nLocale < nLocaleCount; nLocale++ )
    {
        LanguageType eLang = MsLangId::convertLocaleToLanguage(
                pLocales[nLocale]);
#if OSL_DEBUG_LEVEL > 1
        LanguageType eReal = MsLangId::getRealLanguage( eLang );
        if ( eReal != eLang ) {
            sal_Bool bBreak;
            bBreak = sal_True;
        }
#endif
        pLocaleData->setLocale( pLocales[nLocale] );
        Sequence< Currency2 > aCurrSeq = pLocaleData->getAllCurrencies();
        sal_Int32 nCurrencyCount = aCurrSeq.getLength();
        Currency2 const * const pCurrencies = aCurrSeq.getConstArray();

        // one default currency for each locale, insert first so it is found first
        sal_Int32 nDefault;
        for ( nDefault = 0; nDefault < nCurrencyCount; nDefault++ )
        {
            if ( pCurrencies[nDefault].Default )
                break;
        }
        if ( nDefault < nCurrencyCount )
            pEntry = new NfCurrencyEntry( pCurrencies[nDefault], *pLocaleData, eLang );
        else
            pEntry = new NfCurrencyEntry( *pLocaleData, eLang );    // first or ShellsAndPebbles

        if (LocaleDataWrapper::areChecksEnabled())
            lcl_CheckCurrencySymbolPosition( *pEntry );

        rCurrencyTable.Insert( pEntry, nCurrencyPos++ );
        if ( !nSystemCurrencyPosition && (aConfiguredCurrencyAbbrev.Len() ?
                pEntry->GetBankSymbol() == aConfiguredCurrencyAbbrev &&
                pEntry->GetLanguage() == eConfiguredCurrencyLanguage : sal_False) )
            nSystemCurrencyPosition = nCurrencyPos-1;
        if ( !nMatchingSystemCurrencyPosition &&
                pEntry->GetLanguage() == eSysLang )
            nMatchingSystemCurrencyPosition = nCurrencyPos-1;

        // all remaining currencies for each locale
        if ( nCurrencyCount > 1 )
        {
            sal_Int32 nCurrency;
            for ( nCurrency = 0; nCurrency < nCurrencyCount; nCurrency++ )
            {
                if (pCurrencies[nCurrency].LegacyOnly)
                {
                    pEntry = new NfCurrencyEntry( pCurrencies[nCurrency], *pLocaleData, eLang );
                    rLegacyOnlyCurrencyTable.Insert( pEntry, nLegacyOnlyCurrencyPos++ );
                }
                else if ( nCurrency != nDefault )
                {
                    pEntry = new NfCurrencyEntry( pCurrencies[nCurrency], *pLocaleData, eLang );
                    // no dupes
                    sal_Bool bInsert = sal_True;
                    NfCurrencyEntry const * const * pData = rCurrencyTable.GetData();
                    sal_uInt16 n = rCurrencyTable.Count();
                    pData++;        // skip first SYSTEM entry
                    for ( sal_uInt16 j=1; j<n; j++ )
                    {
                        if ( *(*pData++) == *pEntry )
                        {
                            bInsert = sal_False;
                            break;  // for
                        }
                    }
                    if ( !bInsert )
                        delete pEntry;
                    else
                    {
                        rCurrencyTable.Insert( pEntry, nCurrencyPos++ );
                        if ( !nSecondarySystemCurrencyPosition &&
                                (aConfiguredCurrencyAbbrev.Len() ?
                                pEntry->GetBankSymbol() == aConfiguredCurrencyAbbrev :
                                pEntry->GetLanguage() == eConfiguredCurrencyLanguage) )
                            nSecondarySystemCurrencyPosition = nCurrencyPos-1;
                        if ( !nMatchingSystemCurrencyPosition &&
                                pEntry->GetLanguage() ==  eSysLang )
                            nMatchingSystemCurrencyPosition = nCurrencyPos-1;
                    }
                }
            }
        }
    }
    if ( !nSystemCurrencyPosition )
        nSystemCurrencyPosition = nSecondarySystemCurrencyPosition;
    if ((aConfiguredCurrencyAbbrev.Len() && !nSystemCurrencyPosition) &&
            LocaleDataWrapper::areChecksEnabled())
        LocaleDataWrapper::outputCheckMessage(
                "SvNumberFormatter::ImpInitCurrencyTable: configured currency not in I18N locale data.");
    // match SYSTEM if no configured currency found
    if ( !nSystemCurrencyPosition )
        nSystemCurrencyPosition = nMatchingSystemCurrencyPosition;
    if ((!aConfiguredCurrencyAbbrev.Len() && !nSystemCurrencyPosition) &&
            LocaleDataWrapper::areChecksEnabled())
        LocaleDataWrapper::outputCheckMessage(
                "SvNumberFormatter::ImpInitCurrencyTable: system currency not in I18N locale data.");
    delete pLocaleData;
    SvtSysLocaleOptions::SetCurrencyChangeLink(
        STATIC_LINK( NULL, SvNumberFormatter, CurrencyChangeLink ) );
    bInitializing = sal_False;
    bCurrencyTableInitialized = sal_True;
}


sal_uInt16 SvNumberFormatter::GetCurrencyFormatStrings( NfWSStringsDtor& rStrArr,
            const NfCurrencyEntry& rCurr, sal_Bool bBank ) const
{
    sal_uInt16 nDefault = 0;
    if ( bBank )
    {   // nur Bankensymbole
        String aPositiveBank, aNegativeBank;
        rCurr.BuildPositiveFormatString( aPositiveBank, sal_True, *xLocaleData, 1 );
        rCurr.BuildNegativeFormatString( aNegativeBank, sal_True, *xLocaleData, 1 );

        WSStringPtr pFormat1 = new String( aPositiveBank );
        *pFormat1 += ';';
        WSStringPtr pFormat2 = new String( *pFormat1 );

        String aRed( '[' );
        aRed += pFormatScanner->GetRedString();
        aRed += ']';

        *pFormat2 += aRed;

        *pFormat1 += aNegativeBank;
        *pFormat2 += aNegativeBank;

        rStrArr.Insert( pFormat1, rStrArr.Count() );
        rStrArr.Insert( pFormat2, rStrArr.Count() );
        nDefault = rStrArr.Count() - 1;
    }
    else
    {   // gemischte Formate wie in SvNumberFormatter::ImpGenerateFormats
        // aber keine doppelten, wenn keine Nachkommastellen in Waehrung
        String aPositive, aNegative, aPositiveNoDec, aNegativeNoDec,
            aPositiveDashed, aNegativeDashed;
        WSStringPtr pFormat1, pFormat2, pFormat3, pFormat4, pFormat5;

        String aRed( '[' );
        aRed += pFormatScanner->GetRedString();
        aRed += ']';

        rCurr.BuildPositiveFormatString( aPositive, sal_False, *xLocaleData, 1 );
        rCurr.BuildNegativeFormatString( aNegative, sal_False, *xLocaleData, 1 );
        if ( rCurr.GetDigits() )
        {
            rCurr.BuildPositiveFormatString( aPositiveNoDec, sal_False, *xLocaleData, 0 );
            rCurr.BuildNegativeFormatString( aNegativeNoDec, sal_False, *xLocaleData, 0 );
            rCurr.BuildPositiveFormatString( aPositiveDashed, sal_False, *xLocaleData, 2 );
            rCurr.BuildNegativeFormatString( aNegativeDashed, sal_False, *xLocaleData, 2 );

            pFormat1 = new String( aPositiveNoDec );
            *pFormat1 += ';';
            pFormat3 = new String( *pFormat1 );
            pFormat5 = new String( aPositiveDashed );
            *pFormat5 += ';';

            *pFormat1 += aNegativeNoDec;

            *pFormat3 += aRed;
            *pFormat5 += aRed;

            *pFormat3 += aNegativeNoDec;
            *pFormat5 += aNegativeDashed;
        }
        else
        {
            pFormat1 = NULL;
            pFormat3 = NULL;
            pFormat5 = NULL;
        }

        pFormat2 = new String( aPositive );
        *pFormat2 += ';';
        pFormat4 = new String( *pFormat2 );

        *pFormat2 += aNegative;

        *pFormat4 += aRed;
        *pFormat4 += aNegative;

        if ( pFormat1 )
            rStrArr.Insert( pFormat1, rStrArr.Count() );
        rStrArr.Insert( pFormat2, rStrArr.Count() );
        if ( pFormat3 )
            rStrArr.Insert( pFormat3, rStrArr.Count() );
        rStrArr.Insert( pFormat4, rStrArr.Count() );
        nDefault = rStrArr.Count() - 1;
        if ( pFormat5 )
            rStrArr.Insert( pFormat5, rStrArr.Count() );
    }
    return nDefault;
}


//--- NfCurrencyEntry ----------------------------------------------------

NfCurrencyEntry::NfCurrencyEntry()
    :   eLanguage( LANGUAGE_DONTKNOW ),
        nPositiveFormat(3),
        nNegativeFormat(8),
        nDigits(2),
        cZeroChar('0')
{
}


NfCurrencyEntry::NfCurrencyEntry( const LocaleDataWrapper& rLocaleData, LanguageType eLang )
{
    aSymbol         = rLocaleData.getCurrSymbol();
    aBankSymbol     = rLocaleData.getCurrBankSymbol();
    eLanguage       = eLang;
    nPositiveFormat = rLocaleData.getCurrPositiveFormat();
    nNegativeFormat = rLocaleData.getCurrNegativeFormat();
    nDigits         = rLocaleData.getCurrDigits();
    cZeroChar       = rLocaleData.getCurrZeroChar();
}


NfCurrencyEntry::NfCurrencyEntry( const ::com::sun::star::i18n::Currency & rCurr,
            const LocaleDataWrapper& rLocaleData, LanguageType eLang )
{
    aSymbol         = rCurr.Symbol;
    aBankSymbol     = rCurr.BankSymbol;
    eLanguage       = eLang;
    nPositiveFormat = rLocaleData.getCurrPositiveFormat();
    nNegativeFormat = rLocaleData.getCurrNegativeFormat();
    nDigits         = rCurr.DecimalPlaces;
    cZeroChar       = rLocaleData.getCurrZeroChar();
}


sal_Bool NfCurrencyEntry::operator==( const NfCurrencyEntry& r ) const
{
    return aSymbol      == r.aSymbol
        && aBankSymbol  == r.aBankSymbol
        && eLanguage    == r.eLanguage
        ;
}


void NfCurrencyEntry::SetEuro()
{
    aSymbol = NfCurrencyEntry::GetEuroSymbol();
    aBankSymbol.AssignAscii( RTL_CONSTASCII_STRINGPARAM( "EUR" ) );
    eLanguage       = LANGUAGE_DONTKNOW;
    nPositiveFormat = 3;
    nNegativeFormat = 8;
    nDigits         = 2;
    cZeroChar       = '0';
}


sal_Bool NfCurrencyEntry::IsEuro() const
{
    if ( aBankSymbol.EqualsAscii( "EUR" ) )
        return sal_True;
    String aEuro( NfCurrencyEntry::GetEuroSymbol() );
    return aSymbol == aEuro;
}


void NfCurrencyEntry::ApplyVariableInformation( const NfCurrencyEntry& r )
{
    nPositiveFormat = r.nPositiveFormat;
    nNegativeFormat = r.nNegativeFormat;
    cZeroChar       = r.cZeroChar;
}


void NfCurrencyEntry::BuildSymbolString( String& rStr, sal_Bool bBank,
            sal_Bool bWithoutExtension ) const
{
    rStr  = '[';
    rStr += '$';
    if ( bBank )
        rStr += aBankSymbol;
    else
    {
        if ( aSymbol.Search( '-' ) != STRING_NOTFOUND || aSymbol.Search( ']' ) != STRING_NOTFOUND )
        {
            rStr += '"';
            rStr += aSymbol;
            rStr += '"';
        }
        else
            rStr += aSymbol;
        if ( !bWithoutExtension && eLanguage != LANGUAGE_DONTKNOW && eLanguage != LANGUAGE_SYSTEM )
        {
            rStr += '-';
            rStr += String::CreateFromInt32( sal_Int32( eLanguage ), 16 ).ToUpperAscii();
        }
    }
    rStr += ']';
}


void NfCurrencyEntry::Impl_BuildFormatStringNumChars( String& rStr,
            const LocaleDataWrapper& rLoc, sal_uInt16 nDecimalFormat ) const
{
    rStr.AssignAscii( RTL_CONSTASCII_STRINGPARAM( "###0" ) );
    rStr.Insert( rLoc.getNumThousandSep(), 1 );
    if ( nDecimalFormat && nDigits )
    {
        rStr += rLoc.getNumDecimalSep();
        rStr.Expand( rStr.Len() + nDigits, (nDecimalFormat == 2 ? '-' : cZeroChar) );
    }
}


void NfCurrencyEntry::BuildPositiveFormatString( String& rStr, sal_Bool bBank,
            const LocaleDataWrapper& rLoc, sal_uInt16 nDecimalFormat ) const
{
    Impl_BuildFormatStringNumChars( rStr, rLoc, nDecimalFormat );
    sal_uInt16 nPosiForm = NfCurrencyEntry::GetEffectivePositiveFormat(
        rLoc.getCurrPositiveFormat(), nPositiveFormat, bBank );
    CompletePositiveFormatString( rStr, bBank, nPosiForm );
}


void NfCurrencyEntry::BuildNegativeFormatString( String& rStr, sal_Bool bBank,
            const LocaleDataWrapper& rLoc, sal_uInt16 nDecimalFormat ) const
{
    Impl_BuildFormatStringNumChars( rStr, rLoc, nDecimalFormat );
    sal_uInt16 nNegaForm = NfCurrencyEntry::GetEffectiveNegativeFormat(
        rLoc.getCurrNegativeFormat(), nNegativeFormat, bBank );
    CompleteNegativeFormatString( rStr, bBank, nNegaForm );
}


void NfCurrencyEntry::CompletePositiveFormatString( String& rStr, sal_Bool bBank,
            sal_uInt16 nPosiForm ) const
{
    String aSymStr;
    BuildSymbolString( aSymStr, bBank );
    NfCurrencyEntry::CompletePositiveFormatString( rStr, aSymStr, nPosiForm );
}


void NfCurrencyEntry::CompleteNegativeFormatString( String& rStr, sal_Bool bBank,
            sal_uInt16 nNegaForm ) const
{
    String aSymStr;
    BuildSymbolString( aSymStr, bBank );
    NfCurrencyEntry::CompleteNegativeFormatString( rStr, aSymStr, nNegaForm );
}


// static
void NfCurrencyEntry::CompletePositiveFormatString( String& rStr,
        const String& rSymStr, sal_uInt16 nPositiveFormat )
{
    switch( nPositiveFormat )
    {
        case 0:                                         // $1
            rStr.Insert( rSymStr , 0 );
        break;
        case 1:                                         // 1$
            rStr += rSymStr;
        break;
        case 2:                                         // $ 1
        {
            rStr.Insert( ' ', 0 );
            rStr.Insert( rSymStr, 0 );
        }
        break;
        case 3:                                         // 1 $
        {
            rStr += ' ';
            rStr += rSymStr;
        }
        break;
        default:
            OSL_FAIL("NfCurrencyEntry::CompletePositiveFormatString: unknown option");
        break;
    }
}


// static
void NfCurrencyEntry::CompleteNegativeFormatString( String& rStr,
        const String& rSymStr, sal_uInt16 nNegativeFormat )
{
    switch( nNegativeFormat )
    {
        case 0:                                         // ($1)
        {
            rStr.Insert( rSymStr, 0);
            rStr.Insert('(',0);
            rStr += ')';
        }
        break;
        case 1:                                         // -$1
        {
            rStr.Insert( rSymStr, 0);
            rStr.Insert('-',0);
        }
        break;
        case 2:                                         // $-1
        {
            rStr.Insert('-',0);
            rStr.Insert( rSymStr, 0);
        }
        break;
        case 3:                                         // $1-
        {
            rStr.Insert( rSymStr, 0);
            rStr += '-';
        }
        break;
        case 4:                                         // (1$)
        {
            rStr.Insert('(',0);
            rStr += rSymStr;
            rStr += ')';
        }
        break;
        case 5:                                         // -1$
        {
            rStr += rSymStr;
            rStr.Insert('-',0);
        }
        break;
        case 6:                                         // 1-$
        {
            rStr += '-';
            rStr += rSymStr;
        }
        break;
        case 7:                                         // 1$-
        {
            rStr += rSymStr;
            rStr += '-';
        }
        break;
        case 8:                                         // -1 $
        {
            rStr += ' ';
            rStr += rSymStr;
            rStr.Insert('-',0);
        }
        break;
        case 9:                                         // -$ 1
        {
            rStr.Insert(' ',0);
            rStr.Insert( rSymStr, 0);
            rStr.Insert('-',0);
        }
        break;
        case 10:                                        // 1 $-
        {
            rStr += ' ';
            rStr += rSymStr;
            rStr += '-';
        }
        break;
        case 11:                                        // $ -1
        {
            String aTmp( rSymStr );
            aTmp += ' ';
            aTmp += '-';
            rStr.Insert( aTmp, 0 );
        }
        break;
        case 12 :                                       // $ 1-
        {
            rStr.Insert(' ', 0);
            rStr.Insert( rSymStr, 0);
            rStr += '-';
        }
        break;
        case 13 :                                       // 1- $
        {
            rStr += '-';
            rStr += ' ';
            rStr += rSymStr;
        }
        break;
        case 14 :                                       // ($ 1)
        {
            rStr.Insert(' ',0);
            rStr.Insert( rSymStr, 0);
            rStr.Insert('(',0);
            rStr += ')';
        }
        break;
        case 15 :                                       // (1 $)
        {
            rStr.Insert('(',0);
            rStr += ' ';
            rStr += rSymStr;
            rStr += ')';
        }
        break;
        default:
            OSL_FAIL("NfCurrencyEntry::CompleteNegativeFormatString: unknown option");
        break;
    }
}


// static
sal_uInt16 NfCurrencyEntry::GetEffectivePositiveFormat( sal_uInt16
#if ! NF_BANKSYMBOL_FIX_POSITION
            nIntlFormat
#endif
            , sal_uInt16 nCurrFormat, sal_Bool bBank )
{
    if ( bBank )
    {
#if NF_BANKSYMBOL_FIX_POSITION
        return 3;
#else
        switch ( nIntlFormat )
        {
            case 0:                                         // $1
                nIntlFormat = 2;                            // $ 1
            break;
            case 1:                                         // 1$
                nIntlFormat = 3;                            // 1 $
            break;
            case 2:                                         // $ 1
            break;
            case 3:                                         // 1 $
            break;
            default:
                OSL_FAIL("NfCurrencyEntry::GetEffectivePositiveFormat: unknown option");
            break;
        }
        return nIntlFormat;
#endif
    }
    else
        return nCurrFormat;
}


// nur aufrufen, wenn nCurrFormat wirklich mit Klammern ist
sal_uInt16 lcl_MergeNegativeParenthesisFormat( sal_uInt16 nIntlFormat, sal_uInt16 nCurrFormat )
{
    short nSign = 0;        // -1:=Klammer 0:=links, 1:=mitte, 2:=rechts
    switch ( nIntlFormat )
    {
        case 0:                                         // ($1)
        case 4:                                         // (1$)
        case 14 :                                       // ($ 1)
        case 15 :                                       // (1 $)
            return nCurrFormat;
        case 1:                                         // -$1
        case 5:                                         // -1$
        case 8:                                         // -1 $
        case 9:                                         // -$ 1
            nSign = 0;
        break;
        case 2:                                         // $-1
        case 6:                                         // 1-$
        case 11 :                                       // $ -1
        case 13 :                                       // 1- $
            nSign = 1;
        break;
        case 3:                                         // $1-
        case 7:                                         // 1$-
        case 10:                                        // 1 $-
        case 12 :                                       // $ 1-
            nSign = 2;
        break;
        default:
            OSL_FAIL("lcl_MergeNegativeParenthesisFormat: unknown option");
        break;
    }

    switch ( nCurrFormat )
    {
        case 0:                                         // ($1)
            switch ( nSign )
            {
                case 0:
                    return 1;                           // -$1
                case 1:
                    return 2;                           // $-1
                case 2:
                    return 3;                           // $1-
            }
        break;
        case 4:                                         // (1$)
            switch ( nSign )
            {
                case 0:
                    return 5;                           // -1$
                case 1:
                    return 6;                           // 1-$
                case 2:
                    return 7;                           // 1$-
            }
        break;
        case 14 :                                       // ($ 1)
            switch ( nSign )
            {
                case 0:
                    return 9;                           // -$ 1
                case 1:
                    return 11;                          // $ -1
                case 2:
                    return 12;                          // $ 1-
            }
        break;
        case 15 :                                       // (1 $)
            switch ( nSign )
            {
                case 0:
                    return 8;                           // -1 $
                case 1:
                    return 13;                          // 1- $
                case 2:
                    return 10;                          // 1 $-
            }
        break;
    }
    return nCurrFormat;
}


// static
sal_uInt16 NfCurrencyEntry::GetEffectiveNegativeFormat( sal_uInt16 nIntlFormat,
            sal_uInt16 nCurrFormat, sal_Bool bBank )
{
    if ( bBank )
    {
#if NF_BANKSYMBOL_FIX_POSITION
        return 8;
#else
        switch ( nIntlFormat )
        {
            case 0:                                         // ($1)
//              nIntlFormat = 14;                           // ($ 1)
                nIntlFormat = 9;                            // -$ 1
            break;
            case 1:                                         // -$1
                nIntlFormat = 9;                            // -$ 1
            break;
            case 2:                                         // $-1
                nIntlFormat = 11;                           // $ -1
            break;
            case 3:                                         // $1-
                nIntlFormat = 12;                           // $ 1-
            break;
            case 4:                                         // (1$)
//              nIntlFormat = 15;                           // (1 $)
                nIntlFormat = 8;                            // -1 $
            break;
            case 5:                                         // -1$
                nIntlFormat = 8;                            // -1 $
            break;
            case 6:                                         // 1-$
                nIntlFormat = 13;                           // 1- $
            break;
            case 7:                                         // 1$-
                nIntlFormat = 10;                           // 1 $-
            break;
            case 8:                                         // -1 $
            break;
            case 9:                                         // -$ 1
            break;
            case 10:                                        // 1 $-
            break;
            case 11:                                        // $ -1
            break;
            case 12 :                                       // $ 1-
            break;
            case 13 :                                       // 1- $
            break;
            case 14 :                                       // ($ 1)
//              nIntlFormat = 14;                           // ($ 1)
                nIntlFormat = 9;                            // -$ 1
            break;
            case 15 :                                       // (1 $)
//              nIntlFormat = 15;                           // (1 $)
                nIntlFormat = 8;                            // -1 $
            break;
            default:
                OSL_FAIL("NfCurrencyEntry::GetEffectiveNegativeFormat: unknown option");
            break;
        }
#endif
    }
    else if ( nIntlFormat != nCurrFormat )
    {
        switch ( nCurrFormat )
        {
            case 0:                                         // ($1)
                nIntlFormat = lcl_MergeNegativeParenthesisFormat(
                    nIntlFormat, nCurrFormat );
            break;
            case 1:                                         // -$1
                nIntlFormat = nCurrFormat;
            break;
            case 2:                                         // $-1
                nIntlFormat = nCurrFormat;
            break;
            case 3:                                         // $1-
                nIntlFormat = nCurrFormat;
            break;
            case 4:                                         // (1$)
                nIntlFormat = lcl_MergeNegativeParenthesisFormat(
                    nIntlFormat, nCurrFormat );
            break;
            case 5:                                         // -1$
                nIntlFormat = nCurrFormat;
            break;
            case 6:                                         // 1-$
                nIntlFormat = nCurrFormat;
            break;
            case 7:                                         // 1$-
                nIntlFormat = nCurrFormat;
            break;
            case 8:                                         // -1 $
                nIntlFormat = nCurrFormat;
            break;
            case 9:                                         // -$ 1
                nIntlFormat = nCurrFormat;
            break;
            case 10:                                        // 1 $-
                nIntlFormat = nCurrFormat;
            break;
            case 11:                                        // $ -1
                nIntlFormat = nCurrFormat;
            break;
            case 12 :                                       // $ 1-
                nIntlFormat = nCurrFormat;
            break;
            case 13 :                                       // 1- $
                nIntlFormat = nCurrFormat;
            break;
            case 14 :                                       // ($ 1)
                nIntlFormat = lcl_MergeNegativeParenthesisFormat(
                    nIntlFormat, nCurrFormat );
            break;
            case 15 :                                       // (1 $)
                nIntlFormat = lcl_MergeNegativeParenthesisFormat(
                    nIntlFormat, nCurrFormat );
            break;
            default:
                OSL_FAIL("NfCurrencyEntry::GetEffectiveNegativeFormat: unknown option");
            break;
        }
    }
    return nIntlFormat;
}


// we only support default encodings here
// static
sal_Char NfCurrencyEntry::GetEuroSymbol( rtl_TextEncoding eTextEncoding )
{
    switch ( eTextEncoding )
    {
        case RTL_TEXTENCODING_MS_1252 :         // WNT Ansi
        case RTL_TEXTENCODING_ISO_8859_1 :      // UNX for use with TrueType fonts
            return '\x80';
        case RTL_TEXTENCODING_ISO_8859_15 :     // UNX real
            return '\xA4';
        case RTL_TEXTENCODING_IBM_850 :         // OS2
            return '\xD5';
        case RTL_TEXTENCODING_APPLE_ROMAN :     // MAC
            return '\xDB';
        default:                                // default system
#if WNT
            return '\x80';
#elif OS2
            return '\xD5';
#elif UNX
//          return '\xA4';      // #56121# 0xA4 waere korrekt fuer iso-8859-15
            return '\x80';      // aber Windoze-Code fuer die konvertierten TrueType-Fonts
#else
#error EuroSymbol is what?
            return '\x80';
#endif
    }
    return '\x80';
}



/* vim:set shiftwidth=4 softtabstop=4 expandtab: */<|MERGE_RESOLUTION|>--- conflicted
+++ resolved
@@ -88,13 +88,8 @@
  * (old currency) is recognized as a date (#53155#). */
 #define UNKNOWN_SUBSTITUTE      LANGUAGE_ENGLISH_US
 
-<<<<<<< HEAD
-static BOOL bIndexTableInitialized = FALSE;
+static sal_Bool bIndexTableInitialized = sal_False;
 static sal_uInt32 theIndexTable[NF_INDEX_TABLE_ENTRIES];
-=======
-static sal_Bool bIndexTableInitialized = sal_False;
-static sal_uInt32 __FAR_DATA theIndexTable[NF_INDEX_TABLE_ENTRIES];
->>>>>>> e2a3d487
 
 
 // ====================================================================
@@ -433,11 +428,7 @@
         // a duplicate. Also won't mix up any LastInsertKey.
         ChangeIntl( eOldLanguage );
         LanguageType eLge = eOldLanguage;   // ConvertMode changes this
-<<<<<<< HEAD
         bool bCheck = false;
-=======
-        sal_Bool bCheck = sal_False;
->>>>>>> e2a3d487
         SvNumberformat* pNewEntry = new SvNumberformat( aString, pFormatScanner,
             pStringScanner, nCheckPos, eLge );
         if ( nCheckPos != 0 )
@@ -453,11 +444,7 @@
             if ( !aFTable.Insert( nKey, pNewEntry ) )
                 delete pNewEntry;
             else
-<<<<<<< HEAD
                 bCheck = true;
-=======
-                bCheck = sal_True;
->>>>>>> e2a3d487
         }
         DBG_ASSERT( bCheck, "SvNumberFormatter::ReplaceSystemCL: couldn't convert" );
         (void)bCheck;
@@ -557,7 +544,6 @@
     return bCheck;
 }
 
-<<<<<<< HEAD
 bool SvNumberFormatter::PutEntry(
     OUString& rString, xub_StrLen& nCheckPos, short& nType, sal_uInt32& nKey,
     LanguageType eLnge)
@@ -569,23 +555,20 @@
     return bRet;
 }
 
-BOOL SvNumberFormatter::PutandConvertEntry(String& rString,
-=======
-sal_Bool SvNumberFormatter::PutandConvertEntry(String& rString,
->>>>>>> e2a3d487
+bool SvNumberFormatter::PutandConvertEntry(String& rString,
                                            xub_StrLen& nCheckPos,
                                            short& nType,
                                            sal_uInt32& nKey,
                                            LanguageType eLnge,
                                            LanguageType eNewLnge)
 {
-    sal_Bool bRes;
+    bool bRes;
     if (eNewLnge == LANGUAGE_DONTKNOW)
         eNewLnge = IniLnge;
 
     pFormatScanner->SetConvertMode(eLnge, eNewLnge);
     bRes = PutEntry(rString, nCheckPos, nType, nKey, eLnge);
-    pFormatScanner->SetConvertMode(sal_False);
+    pFormatScanner->SetConvertMode(false);
     return bRes;
 }
 
