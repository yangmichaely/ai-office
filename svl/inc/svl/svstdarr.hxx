--- conflicted
+++ resolved
@@ -43,14 +43,6 @@
 #include <svl/svarray.hxx>
 #include <deque>
 
-<<<<<<< HEAD
-=======
-typedef std::deque< sal_Bool > SvBools;
-
-typedef std::deque< sal_uInt8 > SvBytes;
-
-//#ifdef _SVSTDARR_ULONGS
->>>>>>> e2a3d487
 #ifndef _SVSTDARR_ULONGS_DECL
 SV_DECL_VARARR_VISIBILITY( SvULongs, sal_uLong, 1, 1, SVL_DLLPUBLIC )
 #define _SVSTDARR_ULONGS_DECL
@@ -68,13 +60,8 @@
 
 #ifndef _SVSTDARR_USHORTSSORT_DECL
 
-<<<<<<< HEAD
-typedef BOOL (*FnForEach_SvUShortsSort)( const USHORT&, void* );
+typedef sal_Bool (*FnForEach_SvUShortsSort)( const sal_uInt16&, void* );
 class SVL_DLLPUBLIC SvUShortsSort : private SvUShorts
-=======
-typedef sal_Bool (*FnForEach_SvUShortsSort)( const sal_uInt16&, void* );
-class SVL_DLLPUBLIC SvUShortsSort : __MWERKS__PRIVATE SvUShorts
->>>>>>> e2a3d487
 {
 public:
     SvUShortsSort(sal_uInt8 nSize = 1, sal_uInt8 nG = 1)
@@ -125,12 +112,6 @@
 SV_DECL_VARARR_SORT_VISIBILITY( SvLongsSort, long, 1, 1, SVL_DLLPUBLIC )
 #define _SVSTDARR_LONGSSORT_DECL
 #endif
-<<<<<<< HEAD
-=======
-//#endif
-
-typedef std::deque< short > SvShorts;
->>>>>>> e2a3d487
 
 #include <tools/string.hxx>
 
@@ -198,18 +179,5 @@
 #define _SVSTDARR_BYTESTRINGSISORTDTOR_DECL
 #endif
 
-<<<<<<< HEAD
-#ifndef _SVSTDARR_XUB_STRLEN_DECL
-SV_DECL_VARARR_VISIBILITY( SvXub_StrLens, xub_StrLen, 1, 1, SVL_DLLPUBLIC )
-#define _SVSTDARR_XUB_STRLEN_DECL
-#endif
 
-#ifndef _SVSTDARR_XUB_STRLENSORT_DECL
-SV_DECL_VARARR_SORT_VISIBILITY( SvXub_StrLensSort, xub_StrLen, 1, 1, SVL_DLLPUBLIC )
-#define _SVSTDARR_XUB_STRLENSORT_DECL
-#endif
-
-/* vim:set shiftwidth=4 softtabstop=4 expandtab: */
-=======
-typedef std::deque< xub_StrLen > SvXub_StrLens;
->>>>>>> e2a3d487
+/* vim:set shiftwidth=4 softtabstop=4 expandtab: */