/* -*- Mode: C++; tab-width: 4; indent-tabs-mode: nil; c-basic-offset: 4 -*- */
/*************************************************************************
 *
 * DO NOT ALTER OR REMOVE COPYRIGHT NOTICES OR THIS FILE HEADER.
 *
 * Copyright 2000, 2010 Oracle and/or its affiliates.
 *
 * OpenOffice.org - a multi-platform office productivity suite
 *
 * This file is part of OpenOffice.org.
 *
 * OpenOffice.org is free software: you can redistribute it and/or modify
 * it under the terms of the GNU Lesser General Public License version 3
 * only, as published by the Free Software Foundation.
 *
 * OpenOffice.org is distributed in the hope that it will be useful,
 * but WITHOUT ANY WARRANTY; without even the implied warranty of
 * MERCHANTABILITY or FITNESS FOR A PARTICULAR PURPOSE.  See the
 * GNU Lesser General Public License version 3 for more details
 * (a copy is included in the LICENSE file that accompanied this code).
 *
 * You should have received a copy of the GNU Lesser General Public License
 * version 3 along with OpenOffice.org.  If not, see
 * <http://www.openoffice.org/license.html>
 * for a copy of the LGPLv3 License.
 *
 ************************************************************************/
#ifndef _SFXPOOLITEM_HXX
#define _SFXPOOLITEM_HXX

#include "svl/svldllapi.h"
#include <com/sun/star/uno/Any.hxx>

#define TF_POOLABLE
#include <sal/config.h>
#include <tools/rtti.hxx>
#include <limits.h>
#include <tools/solar.h>
#include <tools/debug.hxx>
#include <tools/string.hxx>
#include <svl/svarray.hxx>
#include <svl/hint.hxx>

typedef long SfxArgumentError;

class SbxVariable;
class SbxObject;
class SvStream;
class Color;
class IntlWrapper;

namespace com { namespace sun { namespace star { namespace uno { class Any; } } } }

static const sal_uInt32 SFX_ITEMS_DIRECT=   0xffffffff;
static const sal_uInt32 SFX_ITEMS_NULL=     0xfffffff0;  // instead StoreSurrogate
static const sal_uInt32 SFX_ITEMS_DEFAULT=  0xfffffffe;

#define SFX_ITEMS_POOLDEFAULT               0xffff
#define SFX_ITEMS_STATICDEFAULT             0xfffe
#define SFX_ITEMS_DELETEONIDLE              0xfffd

#define SFX_ITEMS_OLD_MAXREF                0xffef
#define SFX_ITEMS_MAXREF                    0xfffffffe
#define SFX_ITEMS_SPECIAL                   0xffffffff

#define CONVERT_TWIPS                       0x80    //Uno-Konvertierung fuer Massangaben (fuer MemberId)

// -----------------------------------------------------------------------

// UNO3 shortcuts

// warning, if there is no boolean inside the any this will always return the value false
inline sal_Bool Any2Bool( const ::com::sun::star::uno::Any&rValue )
{
    sal_Bool nValue = sal_False;
    if( rValue.hasValue() )
    {
        if( rValue.getValueType() == ::getCppuBooleanType() )
        {
            nValue = *(sal_Bool*)rValue.getValue();
        }
        else
        {
            sal_Int32 nNum = 0;
            if( rValue >>= nNum )
                nValue = nNum != 0;
        }
    }

    return nValue;
}

inline ::com::sun::star::uno::Any Bool2Any( sal_Bool bValue )
{
    return ::com::sun::star::uno::Any( &bValue, ::getCppuBooleanType() );
}

// -----------------------------------------------------------------------

//! Notloesung!!!
enum SfxFieldUnit
{
    SFX_FUNIT_NONE, SFX_FUNIT_MM, SFX_FUNIT_CM, SFX_FUNIT_M, SFX_FUNIT_KM,
    SFX_FUNIT_TWIP, SFX_FUNIT_POINT, SFX_FUNIT_PICA,
    SFX_FUNIT_INCH, SFX_FUNIT_FOOT, SFX_FUNIT_MILE, SFX_FUNIT_CHAR, SFX_FUNIT_LINE, SFX_FUNIT_CUSTOM
};

enum SfxMapUnit
{
    SFX_MAPUNIT_100TH_MM,
    SFX_MAPUNIT_10TH_MM,
    SFX_MAPUNIT_MM,
    SFX_MAPUNIT_CM,
    SFX_MAPUNIT_1000TH_INCH,
    SFX_MAPUNIT_100TH_INCH,
    SFX_MAPUNIT_10TH_INCH,
    SFX_MAPUNIT_INCH,
    SFX_MAPUNIT_POINT,
    SFX_MAPUNIT_TWIP,
    SFX_MAPUNIT_PIXEL,
    SFX_MAPUNIT_SYSFONT,
    SFX_MAPUNIT_APPFONT,
    SFX_MAPUNIT_RELATIVE,
    SFX_MAPUNIT_ABSOLUTE
};

// -----------------------------------------------------------------------

enum SfxItemPresentation

/*  [Beschreibung]

    Die Werte dieses Enums bezeichnen den Grad der textuellen
    Presentation eines Items nach Aufruf der virtuellen Methode
    <SfxPoolItem::GetPresentation()const>.
*/

{
    SFX_ITEM_PRESENTATION_NONE,
    SFX_ITEM_PRESENTATION_NAMEONLY,
    SFX_ITEM_PRESENTATION_NAMELESS,
    SFX_ITEM_PRESENTATION_COMPLETE
};

// -----------------------------------------------------------------------

typedef sal_uInt16 SfxItemState;

#define SFX_ITEM_UNKNOWN    0x0000

#define SFX_ITEM_DISABLED   0x0001
#define SFX_ITEM_READONLY   0x0002

#define SFX_ITEM_DONTCARE   0x0010
#define SFX_ITEM_DEFAULT    0x0020
#define SFX_ITEM_SET        0x0030

// old stuff - dont use!!!
#define SFX_ITEM_AVAILABLE  SFX_ITEM_DEFAULT
#define SFX_ITEM_OFF        SFX_ITEM_DEFAULT
#define SFX_ITEM_ON         SFX_ITEM_SET

DBG_NAMEEX_VISIBILITY(SfxPoolItem, SVL_DLLPUBLIC)
DBG_NAMEEX(SfxVoidItem)
DBG_NAMEEX(SfxItemHandle)

class SvXMLUnitConverter;
class SfxItemPool;
class SfxItemSet;

class String;
namespace rtl
{
    class OUString;
}

// -----------------------------------------------------------------------

class SVL_DLLPUBLIC SfxPoolItem
{
friend class SfxItemPool;
friend class SfxItemDesruptor_Impl;
friend class SfxItemPoolCache;
friend class SfxItemSet;
friend class SfxVoidItem;

    sal_uLong                    nRefCount;                    // Referenzzaehler
    sal_uInt16                   nWhich;
    sal_uInt16                   nKind;

private:
    inline void              SetRefCount( sal_uLong n );
    inline void              SetKind( sal_uInt16 n );
public:
    inline sal_uLong             AddRef( sal_uLong n = 1 ) const;
private:
    inline sal_uLong             ReleaseRef( sal_uLong n = 1 ) const;
    SVL_DLLPRIVATE long      Delete_Impl(void*);

protected:
                             SfxPoolItem( sal_uInt16 nWhich = 0 );
                             SfxPoolItem( const SfxPoolItem& );

public:
                             TYPEINFO();
    virtual                  ~SfxPoolItem();

    void                     SetWhich( sal_uInt16 nId ) {
                                DBG_CHKTHIS(SfxPoolItem, 0);
                                nWhich = nId; }
    sal_uInt16                   Which() const {
                                 DBG_CHKTHIS(SfxPoolItem, 0);
                                 return nWhich; }
    virtual int              operator==( const SfxPoolItem& ) const = 0;
    int                      operator!=( const SfxPoolItem& rItem ) const
                             { return !(*this == rItem); }
    virtual int              Compare( const SfxPoolItem &rWith ) const;
    virtual int              Compare( const SfxPoolItem &rWith, const IntlWrapper& rIntlWrapper ) const;

    virtual SfxItemPresentation GetPresentation( SfxItemPresentation ePresentation,
                                    SfxMapUnit eCoreMetric,
                                    SfxMapUnit ePresentationMetric,
                                    XubString &rText,
                                    const IntlWrapper * pIntlWrapper = 0 ) const;

<<<<<<< HEAD
    virtual USHORT           GetVersion( USHORT nFileFormatVersion ) const;
    virtual bool             ScaleMetrics( long lMult, long lDiv );
    virtual bool             HasMetrics() const;

    virtual bool             QueryValue( com::sun::star::uno::Any& rVal, BYTE nMemberId = 0 ) const;
    virtual bool             PutValue( const com::sun::star::uno::Any& rVal, BYTE nMemberId = 0 );
=======
    virtual sal_uInt16           GetVersion( sal_uInt16 nFileFormatVersion ) const;
    virtual int              ScaleMetrics( long lMult, long lDiv );
    virtual int              HasMetrics() const;

    virtual sal_Bool             QueryValue( com::sun::star::uno::Any& rVal, sal_uInt8 nMemberId = 0 ) const;
    virtual sal_Bool             PutValue( const com::sun::star::uno::Any& rVal, sal_uInt8 nMemberId = 0 );
>>>>>>> e2a3d487

    virtual SfxPoolItem*     Create( SvStream &, sal_uInt16 nItemVersion ) const;
    virtual SvStream&        Store( SvStream &, sal_uInt16 nItemVersion ) const;
    virtual SfxPoolItem*     Clone( SfxItemPool *pPool = 0 ) const = 0;

    sal_uLong                    GetRefCount() const { return nRefCount; }
    inline sal_uInt16            GetKind() const { return nKind; }

    /** Read in a Unicode string from a streamed byte string representation.

        @param rStream  Some (input) stream.  Its Stream/TargetCharSets must
        be set to correct values!

        @param rString  On success, returns the reconstructed Unicode string.

        @return  True if the string was successfuly read and reconstructed.
     */
    static bool readByteString(SvStream & rStream, UniString & rString);

    /** Write a byte string representation of a Unicode string into a stream.

        @param rStream  Some (output) stream.  Its Stream/TargetCharSets must
        be set to correct values!

        @param rString  Some Unicode string.
     */
    static void writeByteString(SvStream & rStream,
                                UniString const & rString);

    /** Read in a Unicode string from either a streamed Unicode or byte string
        representation.

        @param rStream  Some (input) stream.  If bUnicode is false, its
        Stream/TargetCharSets must be set to correct values!

        @param rString  On success, returns the reconstructed Unicode string.

        @param bUnicode  Whether to read in a stream Unicode (true) or byte
        string (false) representation.

        @return  True if the string was successfuly read and reconstructed.
     */
    static bool readUnicodeString(SvStream & rStream, UniString & rString,
                                  bool bUnicode);

    /** Write a Unicode string representation of a Unicode string into a
        stream.

        @param rStream  Some (output) stream.

        @param rString  Some Unicode string.
     */
    static void writeUnicodeString(SvStream & rStream,
                                   UniString const & rString);

private:
    SfxPoolItem&             operator=( const SfxPoolItem& );    // n.i.!!
};

// -----------------------------------------------------------------------

inline void SfxPoolItem::SetRefCount( sal_uLong n )
{
    DBG_CHKTHIS( SfxPoolItem, 0 );
    nRefCount = n;
    nKind = 0;
}

inline void SfxPoolItem::SetKind( sal_uInt16 n )
{
    DBG_CHKTHIS( SfxPoolItem, 0 );
    nRefCount = SFX_ITEMS_SPECIAL;
    nKind = n;
}

inline sal_uLong SfxPoolItem::AddRef( sal_uLong n ) const
{
    DBG_CHKTHIS( SfxPoolItem, 0 );
    DBG_ASSERT( nRefCount <= SFX_ITEMS_MAXREF, "AddRef mit nicht-Pool-Item" );
    DBG_ASSERT( ULONG_MAX - nRefCount > n, "AddRef: Referenzzaehler ueberschlaegt sich" );
    return ( ((SfxPoolItem *)this)->nRefCount += n );
}

inline sal_uLong SfxPoolItem::ReleaseRef( sal_uLong n ) const
{
    DBG_CHKTHIS( SfxPoolItem, 0 );
    DBG_ASSERT( nRefCount <= SFX_ITEMS_MAXREF, "AddRef mit nicht-Pool-Item" );
    DBG_ASSERT( nRefCount >= n, "ReleaseRef: Referenzzaehler ueberschlaegt sich" );
    ((SfxPoolItem *)this)->nRefCount -= n;
    return nRefCount;
}

// -----------------------------------------------------------------------

inline int IsPoolDefaultItem(const SfxPoolItem *pItem )
{
    return pItem && pItem->GetKind() == SFX_ITEMS_POOLDEFAULT;
}

inline int IsStaticDefaultItem(const SfxPoolItem *pItem )
{
    return pItem && pItem->GetKind() == SFX_ITEMS_STATICDEFAULT;
}

inline int IsDefaultItem( const SfxPoolItem *pItem )
{
    return pItem && pItem->GetKind() >= SFX_ITEMS_STATICDEFAULT;
}

inline int IsPooledItem( const SfxPoolItem *pItem )
{
    return pItem && pItem->GetRefCount() > 0 && pItem->GetRefCount() <= SFX_ITEMS_MAXREF;
}

inline int IsInvalidItem(const SfxPoolItem *pItem)
{
    return pItem == (SfxPoolItem *)-1;
}

// -----------------------------------------------------------------------

class SVL_DLLPUBLIC SfxVoidItem: public SfxPoolItem
{
    SfxVoidItem & operator=( const SfxVoidItem& ); // not implemented.
public:
                            TYPEINFO();
                            SfxVoidItem( sal_uInt16 nWhich );
                            SfxVoidItem( sal_uInt16 nWhich, SvStream & );
                            SfxVoidItem( const SfxVoidItem& );
                            ~SfxVoidItem();

    virtual int             operator==( const SfxPoolItem& ) const;

    virtual SfxItemPresentation GetPresentation( SfxItemPresentation ePres,
                                    SfxMapUnit eCoreMetric,
                                    SfxMapUnit ePresMetric,
                                    XubString &rText,
                                    const IntlWrapper * = 0 ) const;

    // von sich selbst eine Kopie erzeugen
    virtual SfxPoolItem*    Clone( SfxItemPool *pPool = 0 ) const;
            void            SetWhich(sal_uInt16 nWh) { nWhich = nWh; }
};

// -----------------------------------------------------------------------

class SVL_DLLPUBLIC SfxSetItem: public SfxPoolItem
{
    SfxItemSet              *pSet;

    SfxSetItem & operator=( const SfxSetItem& ); // not implemented.

public:
                            TYPEINFO();
                            SfxSetItem( sal_uInt16 nWhich, SfxItemSet *pSet );
                            SfxSetItem( sal_uInt16 nWhich, const SfxItemSet &rSet );
                            SfxSetItem( const SfxSetItem&, SfxItemPool *pPool = 0 );
                            ~SfxSetItem();

    virtual int             operator==( const SfxPoolItem& ) const;

    virtual SfxItemPresentation GetPresentation( SfxItemPresentation ePres,
                                    SfxMapUnit eCoreMetric,
                                    SfxMapUnit ePresMetric,
                                    XubString &rText,
                                    const IntlWrapper * = 0 ) const;

    // von sich selbst eine Kopie erzeugen
    virtual SfxPoolItem*    Clone( SfxItemPool *pPool = 0 ) const = 0;
    virtual SfxPoolItem*    Create(SvStream &, sal_uInt16 nVersion) const = 0;
    virtual SvStream&       Store(SvStream &, sal_uInt16 nVer) const;

    const SfxItemSet&       GetItemSet() const
                            { return *pSet; }
    SfxItemSet&             GetItemSet()
                            { return *pSet; }
};

// -----------------------------------------------------------------------
<<<<<<< HEAD
=======

#if 0  /* @@@ NOT USED @@@ */
class SfxInvalidItem: public SfxPoolItem
{
friend class SfxItemSet;

    const SfxPoolItem*      pDefaultItem;

private:
                            TYPEINFO();
                            SfxInvalidItem( sal_uInt16 nWhich, const SfxPoolItem &rDefault );
                            SfxInvalidItem( const SfxInvalidItem& );
    virtual                 ~SfxInvalidItem();

public:
    virtual int             operator==( const SfxPoolItem& ) const;

    virtual SfxItemPresentation GetPresentation( SfxItemPresentation ePres,
                                    SfxMapUnit eCoreMetric,
                                    SfxMapUnit ePresMetric,
                                    XubString &rText,
                                    const IntlWrapper * = 0 ) const;
    const SfxPoolItem*      GetDefaultItem() const { return pDefaultItem; }

    // von sich selbst eine Kopie erzeugen
    virtual SfxPoolItem*    Clone( SfxItemPool *pPool = 0 ) const;
    virtual SfxPoolItem*    Create(SvStream &, sal_uInt16 nVersion) const;
    virtual SvStream&       Store(SvStream &, sal_uInt16 nVer ) const;
};
#endif /* @@@ NOT USED @@@ */

// -----------------------------------------------------------------------
>>>>>>> e2a3d487
// Handle Klasse fuer PoolItems

class SVL_DLLPUBLIC SfxItemHandle
{
    sal_uInt16      *pRef;
    SfxPoolItem *pItem;
public:
    SfxItemHandle( SfxPoolItem& );
    SfxItemHandle( const SfxItemHandle& );
    ~SfxItemHandle();

    const SfxItemHandle &operator=(const SfxItemHandle &);
    const SfxPoolItem &GetItem() const { return *pItem; }
};

// -----------------------------------------------------------------------

DECL_PTRHINT(SVL_DLLPUBLIC, SfxPoolItemHint, SfxPoolItem);

// -----------------------------------------------------------------------

#endif // #ifndef _SFXPOOLITEM_HXX

/* vim:set shiftwidth=4 softtabstop=4 expandtab: */<|MERGE_RESOLUTION|>--- conflicted
+++ resolved
@@ -223,21 +223,12 @@
                                     XubString &rText,
                                     const IntlWrapper * pIntlWrapper = 0 ) const;
 
-<<<<<<< HEAD
-    virtual USHORT           GetVersion( USHORT nFileFormatVersion ) const;
+    virtual sal_uInt16           GetVersion( sal_uInt16 nFileFormatVersion ) const;
     virtual bool             ScaleMetrics( long lMult, long lDiv );
     virtual bool             HasMetrics() const;
 
-    virtual bool             QueryValue( com::sun::star::uno::Any& rVal, BYTE nMemberId = 0 ) const;
-    virtual bool             PutValue( const com::sun::star::uno::Any& rVal, BYTE nMemberId = 0 );
-=======
-    virtual sal_uInt16           GetVersion( sal_uInt16 nFileFormatVersion ) const;
-    virtual int              ScaleMetrics( long lMult, long lDiv );
-    virtual int              HasMetrics() const;
-
-    virtual sal_Bool             QueryValue( com::sun::star::uno::Any& rVal, sal_uInt8 nMemberId = 0 ) const;
-    virtual sal_Bool             PutValue( const com::sun::star::uno::Any& rVal, sal_uInt8 nMemberId = 0 );
->>>>>>> e2a3d487
+    virtual bool             QueryValue( com::sun::star::uno::Any& rVal, sal_uInt8 nMemberId = 0 ) const;
+    virtual bool             PutValue( const com::sun::star::uno::Any& rVal, sal_uInt8 nMemberId = 0 );
 
     virtual SfxPoolItem*     Create( SvStream &, sal_uInt16 nItemVersion ) const;
     virtual SvStream&        Store( SvStream &, sal_uInt16 nItemVersion ) const;
@@ -417,41 +408,6 @@
 };
 
 // -----------------------------------------------------------------------
-<<<<<<< HEAD
-=======
-
-#if 0  /* @@@ NOT USED @@@ */
-class SfxInvalidItem: public SfxPoolItem
-{
-friend class SfxItemSet;
-
-    const SfxPoolItem*      pDefaultItem;
-
-private:
-                            TYPEINFO();
-                            SfxInvalidItem( sal_uInt16 nWhich, const SfxPoolItem &rDefault );
-                            SfxInvalidItem( const SfxInvalidItem& );
-    virtual                 ~SfxInvalidItem();
-
-public:
-    virtual int             operator==( const SfxPoolItem& ) const;
-
-    virtual SfxItemPresentation GetPresentation( SfxItemPresentation ePres,
-                                    SfxMapUnit eCoreMetric,
-                                    SfxMapUnit ePresMetric,
-                                    XubString &rText,
-                                    const IntlWrapper * = 0 ) const;
-    const SfxPoolItem*      GetDefaultItem() const { return pDefaultItem; }
-
-    // von sich selbst eine Kopie erzeugen
-    virtual SfxPoolItem*    Clone( SfxItemPool *pPool = 0 ) const;
-    virtual SfxPoolItem*    Create(SvStream &, sal_uInt16 nVersion) const;
-    virtual SvStream&       Store(SvStream &, sal_uInt16 nVer ) const;
-};
-#endif /* @@@ NOT USED @@@ */
-
-// -----------------------------------------------------------------------
->>>>>>> e2a3d487
 // Handle Klasse fuer PoolItems
 
 class SVL_DLLPUBLIC SfxItemHandle
