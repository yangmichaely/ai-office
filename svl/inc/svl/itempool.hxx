/*************************************************************************
 *
 * DO NOT ALTER OR REMOVE COPYRIGHT NOTICES OR THIS FILE HEADER.
 *
 * Copyright 2000, 2010 Oracle and/or its affiliates.
 *
 * OpenOffice.org - a multi-platform office productivity suite
 *
 * This file is part of OpenOffice.org.
 *
 * OpenOffice.org is free software: you can redistribute it and/or modify
 * it under the terms of the GNU Lesser General Public License version 3
 * only, as published by the Free Software Foundation.
 *
 * OpenOffice.org is distributed in the hope that it will be useful,
 * but WITHOUT ANY WARRANTY; without even the implied warranty of
 * MERCHANTABILITY or FITNESS FOR A PARTICULAR PURPOSE.  See the
 * GNU Lesser General Public License version 3 for more details
 * (a copy is included in the LICENSE file that accompanied this code).
 *
 * You should have received a copy of the GNU Lesser General Public License
 * version 3 along with OpenOffice.org.  If not, see
 * <http://www.openoffice.org/license.html>
 * for a copy of the LGPLv3 License.
 *
 ************************************************************************/

#ifndef _SFXITEMPOOL_HXX
#define _SFXITEMPOOL_HXX

#include "svl/svldllapi.h"

#ifndef INCLUDED_LIMITS_H
#include <limits.h>
#define INCLUDED_LIMITS_H
#endif
#include <tools/solar.h>
#include <tools/string.hxx>
#include <svl/svarray.hxx>
#include <svl/poolitem.hxx>
#include <vector>

class SvStream;
class SfxBroadcaster;
struct SfxItemPool_Impl;

#define SFX_WHICH_MAX 4999

DBG_NAMEEX(SfxItemPool)

//====================================================================

#define SFX_ITEM_POOLABLE           0x0001
#define SFX_ITEM_NOT_POOLABLE       0x0002

#define SFX_ITEM_USERFLAG0          0x0100
#define SFX_ITEM_USERFLAG1          0x0200
#define SFX_ITEM_USERFLAG2          0x0400
#define SFX_ITEM_USERFLAG3          0x0800
#define SFX_ITEM_USERFLAG4          0x1000
#define SFX_ITEM_USERFLAG5          0x2000
#define SFX_ITEM_USERFLAG6          0x4000
#define SFX_ITEM_USERFLAG7          0x8000
#define SFX_ITEM_USERFLAG8          0x0010
#define SFX_ITEM_USERFLAG9          0x0020
#define SFX_ITEM_USERFLAGA          0x0040
#define SFX_ITEM_USERFLAGB          0x0080

//====================================================================

struct SfxItemInfo
{
    sal_uInt16      _nSID;
    sal_uInt16      _nFlags;
};

//====================================================================

class SfxStyleSheetIterator;
struct SfxPoolItemArray_Impl;
class SfxItemPool;

class SVL_DLLPUBLIC SfxItemPoolUser
{
public:
    virtual void ObjectInDestruction(const SfxItemPool& rSfxItemPool) = 0;
};

typedef ::std::vector< SfxItemPoolUser* > SfxItemPoolUserVector;

class SVL_DLLPUBLIC SfxItemPool

/*  [Beschreibung]

    Die von dieser Klasse abgeleiteten Klassen dienen der Bereitstellung von
    Defaults von SfxPoolItems und halten konkrete (konstante) Instanzen, die
    dann von mehreren Stellen (i.d.R. eines Dokuments) referenziert werden
    k�nnen.

    Dadurch ist jeder Wert nur einmalig gespeichert, was zu wenig Konstruktor
    und Destruktor-Aufrufen f�hrt, Vergleiche zwischen Items eines Dokuments
    beschleunigt und ein einfaches Laden und Speichern von Attributen
    bereitstellt.
*/

{
<<<<<<< HEAD
    SVL_DLLPRIVATE void readTheItems(SvStream & rStream, sal_uInt16 nCount, sal_uInt16 nVersion,
=======
    SVL_DLLPRIVATE void readTheItems(SvStream & rStream, sal_uInt32 nCount, USHORT nVersion,
>>>>>>> 95f71183
                                     SfxPoolItem * pDefItem, SfxPoolItemArray_Impl ** pArr);

    UniString                       aName;
    sal_uInt16                          nStart, nEnd;
    sal_uInt16                          _nFileFormatVersion;
#ifdef TF_POOLABLE
    const SfxItemInfo*              pItemInfos;
#else
    sal_uInt16*                         pSlotIds;
#endif
    SfxItemPool_Impl*               pImp;
    SfxPoolItem**                   ppStaticDefaults;
    SfxPoolItem**                   ppPoolDefaults;
    SfxItemPool*                    pSecondary;
    SfxItemPool*                    pMaster;
    sal_uInt16*                         _pPoolRanges;
    int                     bPersistentRefCounts;

private:
    // ObjectUser section
    SfxItemPoolUserVector           maSfxItemPoolUsers;

public:
    void AddSfxItemPoolUser(SfxItemPoolUser& rNewUser);
    void RemoveSfxItemPoolUser(SfxItemPoolUser& rOldUser);

    //---------------------------------------------------------------------
#ifndef _SFXITEMS_HXX

friend class SfxPoolWhichMap;

private:
    inline  sal_uInt16                  GetIndex_Impl(sal_uInt16 nWhich) const;
    inline  sal_uInt16                  GetSize_Impl() const { return nEnd - nStart + 1; }

    SVL_DLLPRIVATE SvStream&                        Load1_Impl( SvStream &rStream );
    SVL_DLLPRIVATE int                      IsItemFlag_Impl( sal_uInt16 nWhich, sal_uInt16 nFlag ) const;

public:
    // fuer dflt. SfxItemSet::CTOR, setze dflt. WhichRanges
    void                            FillItemIdRanges_Impl( sal_uInt16*& pWhichRanges ) const;
    const sal_uInt16*                   GetFrozenIdRanges() const
                                    { return _pPoolRanges; }
    int                     IsVer2_Impl() const;

#endif
    //---------------------------------------------------------------------

protected:
    static inline void              SetRefCount( SfxPoolItem& rItem, sal_uIntPtr n );
    static inline sal_uIntPtr               AddRef( const SfxPoolItem& rItem, sal_uIntPtr n = 1 );
    static inline sal_uIntPtr               ReleaseRef( const SfxPoolItem& rItem, sal_uIntPtr n = 1);

public:
                                    SfxItemPool( const SfxItemPool &rPool,
                                                 sal_Bool bCloneStaticDefaults = sal_False );
                                    SfxItemPool( const UniString &rName,
                                                 sal_uInt16 nStart, sal_uInt16 nEnd,
#ifdef TF_POOLABLE
                                                 const SfxItemInfo *pItemInfos,
#endif
                                                 SfxPoolItem **pDefaults = 0,
#ifndef TF_POOLABLE
                                                 sal_uInt16 *pSlotIds = 0,
#endif
                                                 int bLoadRefCounts = sal_True );
protected:
    virtual                         ~SfxItemPool();
public:
    static void Free(SfxItemPool* pPool);

    SfxBroadcaster&                 BC();

    void                            SetPoolDefaultItem( const SfxPoolItem& );
    const SfxPoolItem*              GetPoolDefaultItem( sal_uInt16 nWhich ) const;
    void                            ResetPoolDefaultItem( sal_uInt16 nWhich );

    void                            SetDefaults( SfxPoolItem **pDefaults );
    void                            ReleaseDefaults( sal_Bool bDelete = sal_False );
    static void                     ReleaseDefaults( SfxPoolItem **pDefaults, sal_uInt16 nCount, sal_Bool bDelete = sal_False );

    virtual SfxMapUnit              GetMetric( sal_uInt16 nWhich ) const;
    void                            SetDefaultMetric( SfxMapUnit eNewMetric );
    virtual SfxItemPresentation     GetPresentation( const SfxPoolItem& rItem,
                                        SfxItemPresentation ePresentation,
                                        SfxMapUnit          ePresentationMetric,
                                        XubString&              rText,
                                        const IntlWrapper * pIntlWrapper
                                         = 0 ) const;
    virtual SfxItemPool*            Clone() const;
    UniString const &               GetName() const { return aName; }

    virtual const SfxPoolItem&      Put( const SfxPoolItem&, sal_uInt16 nWhich = 0 );
    virtual void                    Remove( const SfxPoolItem& );
    virtual const SfxPoolItem&      GetDefaultItem( sal_uInt16 nWhich ) const;

    const SfxPoolItem*              LoadItem( SvStream &rStream,
                                              int bDirect = sal_False,
                                              const SfxItemPool *pRefPool = 0 );
    int                     StoreItem( SvStream &rStream,
                                               const SfxPoolItem &rItem,
                                               int bDirect = sal_False ) const;

<<<<<<< HEAD
    sal_uInt16                          GetSurrogate(const SfxPoolItem *) const;
    const SfxPoolItem *             GetItem(sal_uInt16 nWhich, sal_uInt16 nSurrogate) const;
    sal_uInt16                          GetItemCount(sal_uInt16 nWhich) const;
=======
    sal_uInt32                      GetSurrogate(const SfxPoolItem *) const;
    const SfxPoolItem *             GetItem2(USHORT nWhich, sal_uInt32 nSurrogate) const;
    sal_uInt32                      GetItemCount2(USHORT nWhich) const;
>>>>>>> 95f71183
    const SfxPoolItem*              LoadSurrogate(SvStream& rStream,
                                            sal_uInt16 &rWhich, sal_uInt16 nSlotId,
                                            const SfxItemPool* pRefPool = 0 );
    int                     StoreSurrogate(SvStream& rStream,
                                            const SfxPoolItem *pItem ) const;

    virtual SvStream &              Load(SvStream &);
    virtual SvStream &              Store(SvStream &) const;
    int                             HasPersistentRefCounts() const {
                                        return bPersistentRefCounts; }
    void                            LoadCompleted();

    sal_uInt16                          GetFirstWhich() const { return nStart; }
    sal_uInt16                          GetLastWhich() const { return nEnd; }
    int                     IsInRange( sal_uInt16 nWhich ) const {
                                        return nWhich >= nStart &&
                                               nWhich <= nEnd; }
    int                     IsInVersionsRange( sal_uInt16 nWhich ) const;
    int                     IsInStoringRange( sal_uInt16 nWhich ) const;
    void                            SetStoringRange( sal_uInt16 nFrom, sal_uInt16 nTo );
    void                            SetSecondaryPool( SfxItemPool *pPool );
    SfxItemPool*                    GetSecondaryPool() const {
                                        return pSecondary; }
    SfxItemPool*                    GetMasterPool() const {
                                        return pMaster; }
    void                            FreezeIdRanges();

    void                            Cleanup();
    void                            Delete();

#ifdef TF_POOLABLE
    int                     IsItemFlag( sal_uInt16 nWhich, sal_uInt16 nFlag ) const;
    int                        IsItemFlag( const SfxPoolItem &rItem, sal_uInt16 nFlag ) const
                                    { return IsItemFlag( rItem.Which(), nFlag ); }
    void                            SetItemInfos( const SfxItemInfo *pInfos )
                                    { pItemInfos = pInfos; }
#else
    int                             HasMap() const { return 0 != pSlotIds; }
    void                            SetMap( sal_uInt16 *pNewSlotIds )
                                    { pSlotIds = pNewSlotIds; }
#endif
    sal_uInt16                          GetWhich( sal_uInt16 nSlot, sal_Bool bDeep = sal_True ) const;
    sal_uInt16                          GetSlotId( sal_uInt16 nWhich, sal_Bool bDeep = sal_True ) const;
    sal_uInt16                          GetTrueWhich( sal_uInt16 nSlot, sal_Bool bDeep = sal_True ) const;
    sal_uInt16                          GetTrueSlotId( sal_uInt16 nWhich, sal_Bool bDeep = sal_True ) const;

    void                            SetVersionMap( sal_uInt16 nVer,
                                                   sal_uInt16 nOldStart, sal_uInt16 nOldEnd,
                                                   sal_uInt16 *pWhichIdTab );
    sal_uInt16                          GetNewWhich( sal_uInt16 nOldWhich ) const;
    sal_uInt16                          GetVersion() const;
    sal_uInt16                          GetFileFormatVersion() const
                                    { return _nFileFormatVersion; }
    void                            SetFileFormatVersion( sal_uInt16 nFileFormatVersion );
    sal_uInt16                          GetLoadingVersion() const;
    int                     IsCurrentVersionLoading() const;

    static int                      IsWhich(sal_uInt16 nId) {
                                        return nId && nId <= SFX_WHICH_MAX; }
    static int                      IsSlot(sal_uInt16 nId) {
                                        return nId && nId > SFX_WHICH_MAX; }

    static const SfxItemPool*       GetStoringPool();
    static void                     SetStoringPool( const SfxItemPool * );

private:
    const SfxItemPool&              operator=(const SfxItemPool &);   // n.i.!!
};

// --------------- Inline Implementierungen ------------------------------

// nur der Pool darf den Referenz-Zaehler manipulieren !!!
inline void SfxItemPool::SetRefCount( SfxPoolItem& rItem, sal_uIntPtr n )
{
    rItem.SetRefCount(n);
}

// nur der Pool darf den Referenz-Zaehler manipulieren !!!
inline sal_uIntPtr SfxItemPool::AddRef( const SfxPoolItem& rItem, sal_uIntPtr n )
{
    return rItem.AddRef(n);
}

// nur der Pool darf den Referenz-Zaehler manipulieren !!!
inline sal_uIntPtr SfxItemPool::ReleaseRef( const SfxPoolItem& rItem, sal_uIntPtr n )
{
    return rItem.ReleaseRef(n);
}

#endif<|MERGE_RESOLUTION|>--- conflicted
+++ resolved
@@ -104,11 +104,7 @@
 */
 
 {
-<<<<<<< HEAD
-    SVL_DLLPRIVATE void readTheItems(SvStream & rStream, sal_uInt16 nCount, sal_uInt16 nVersion,
-=======
-    SVL_DLLPRIVATE void readTheItems(SvStream & rStream, sal_uInt32 nCount, USHORT nVersion,
->>>>>>> 95f71183
+    SVL_DLLPRIVATE void readTheItems(SvStream & rStream, sal_uInt32 nCount, sal_uInt16 nVersion,
                                      SfxPoolItem * pDefItem, SfxPoolItemArray_Impl ** pArr);
 
     UniString                       aName;
@@ -212,15 +208,9 @@
                                                const SfxPoolItem &rItem,
                                                int bDirect = sal_False ) const;
 
-<<<<<<< HEAD
-    sal_uInt16                          GetSurrogate(const SfxPoolItem *) const;
-    const SfxPoolItem *             GetItem(sal_uInt16 nWhich, sal_uInt16 nSurrogate) const;
-    sal_uInt16                          GetItemCount(sal_uInt16 nWhich) const;
-=======
     sal_uInt32                      GetSurrogate(const SfxPoolItem *) const;
-    const SfxPoolItem *             GetItem2(USHORT nWhich, sal_uInt32 nSurrogate) const;
-    sal_uInt32                      GetItemCount2(USHORT nWhich) const;
->>>>>>> 95f71183
+    const SfxPoolItem *             GetItem2(sal_uInt16 nWhich, sal_uInt32 nSurrogate) const;
+    sal_uInt32                      GetItemCount2(sal_uInt16 nWhich) const;
     const SfxPoolItem*              LoadSurrogate(SvStream& rStream,
                                             sal_uInt16 &rWhich, sal_uInt16 nSlotId,
                                             const SfxItemPool* pRefPool = 0 );
