/* -*- Mode: C++; tab-width: 4; indent-tabs-mode: nil; c-basic-offset: 4 -*- */
/*************************************************************************
 *
 * DO NOT ALTER OR REMOVE COPYRIGHT NOTICES OR THIS FILE HEADER.
 *
 * Copyright 2000, 2010 Oracle and/or its affiliates.
 *
 * OpenOffice.org - a multi-platform office productivity suite
 *
 * This file is part of OpenOffice.org.
 *
 * OpenOffice.org is free software: you can redistribute it and/or modify
 * it under the terms of the GNU Lesser General Public License version 3
 * only, as published by the Free Software Foundation.
 *
 * OpenOffice.org is distributed in the hope that it will be useful,
 * but WITHOUT ANY WARRANTY; without even the implied warranty of
 * MERCHANTABILITY or FITNESS FOR A PARTICULAR PURPOSE.  See the
 * GNU Lesser General Public License version 3 for more details
 * (a copy is included in the LICENSE file that accompanied this code).
 *
 * You should have received a copy of the GNU Lesser General Public License
 * version 3 along with OpenOffice.org.  If not, see
 * <http://www.openoffice.org/license.html>
 * for a copy of the LGPLv3 License.
 *
 ************************************************************************/

// MARKER(update_precomp.py): autogen include statement, do not remove
#include "precompiled_package.hxx"

#include <com/sun/star/packages/zip/ZipConstants.hpp>
#include <com/sun/star/io/XOutputStream.hpp>
#include <comphelper/storagehelper.hxx>

#include <osl/time.h>

#include <EncryptionData.hxx>
#include <PackageConstants.hxx>
#include <ZipEntry.hxx>
#include <ZipFile.hxx>
<<<<<<< HEAD
#include <rtl/ref.hxx>
#include <com/sun/star/io/XOutputStream.hpp>

#include <comphelper/storagehelper.hxx>

=======
#include <ZipPackageStream.hxx>
#include <ZipOutputStream.hxx>

using namespace rtl;
using namespace com::sun::star;
>>>>>>> e19358aa
using namespace com::sun::star::io;
using namespace com::sun::star::uno;
using namespace com::sun::star::packages;
using namespace com::sun::star::packages::zip;
using namespace com::sun::star::packages::zip::ZipConstants;

/** This class is used to write Zip files
 */
ZipOutputStream::ZipOutputStream( const uno::Reference< lang::XMultiServiceFactory >& xFactory,
                                  const uno::Reference < XOutputStream > &xOStream )
: m_xFactory( xFactory )
, xStream(xOStream)
, m_aDeflateBuffer(n_ConstBufferSize)
, aDeflater(DEFAULT_COMPRESSION, sal_True)
, aChucker(xOStream)
, pCurrentEntry(NULL)
, nMethod(DEFLATED)
, bFinished(sal_False)
, bEncryptCurrentEntry(sal_False)
, m_pCurrentStream(NULL)
{
}

ZipOutputStream::~ZipOutputStream( void )
{
    for (sal_Int32 i = 0, nEnd = aZipList.size(); i < nEnd; i++)
        delete aZipList[i];
}

void SAL_CALL ZipOutputStream::setMethod( sal_Int32 nNewMethod )
    throw(RuntimeException)
{
    nMethod = static_cast < sal_Int16 > (nNewMethod);
}
void SAL_CALL ZipOutputStream::setLevel( sal_Int32 nNewLevel )
    throw(RuntimeException)
{
    aDeflater.setLevel( nNewLevel);
}

void SAL_CALL ZipOutputStream::putNextEntry( ZipEntry& rEntry,
<<<<<<< HEAD
                        rtl::Reference < EncryptionData > &xEncryptData,
=======
                        ZipPackageStream* pStream,
>>>>>>> e19358aa
                        sal_Bool bEncrypt)
    throw(IOException, RuntimeException)
{
    if (pCurrentEntry != NULL)
        closeEntry();
    if (rEntry.nTime == -1)
        rEntry.nTime = getCurrentDosTime();
    if (rEntry.nMethod == -1)
        rEntry.nMethod = nMethod;
    rEntry.nVersion = 20;
    rEntry.nFlag = 1 << 11;
    if (rEntry.nSize == -1 || rEntry.nCompressedSize == -1 ||
        rEntry.nCrc == -1)
    {
        rEntry.nSize = rEntry.nCompressedSize = 0;
        rEntry.nFlag |= 8;
    }

    if (bEncrypt)
    {
        bEncryptCurrentEntry = sal_True;

        m_xCipherContext = ZipFile::StaticGetCipher( m_xFactory, pStream->GetEncryptionData(), true );
        m_xDigestContext = ZipFile::StaticGetDigestContextForChecksum( m_xFactory, pStream->GetEncryptionData() );
        mnDigested = 0;
        rEntry.nFlag |= 1 << 4;
<<<<<<< HEAD
        pCurrentEncryptData = xEncryptData.get();
=======
        m_pCurrentStream = pStream;
>>>>>>> e19358aa
    }
    sal_Int32 nLOCLength = writeLOC(rEntry);
    rEntry.nOffset = static_cast < sal_Int32 > (aChucker.GetPosition()) - nLOCLength;
    aZipList.push_back( &rEntry );
    pCurrentEntry = &rEntry;
}

void SAL_CALL ZipOutputStream::closeEntry(  )
    throw(IOException, RuntimeException)
{
    ZipEntry *pEntry = pCurrentEntry;
    if (pEntry)
    {
        switch (pEntry->nMethod)
        {
            case DEFLATED:
                aDeflater.finish();
                while (!aDeflater.finished())
                    doDeflate();
                if ((pEntry->nFlag & 8) == 0)
                {
                    if (pEntry->nSize != aDeflater.getTotalIn())
                    {
                        OSL_FAIL("Invalid entry size");
                    }
                    if (pEntry->nCompressedSize != aDeflater.getTotalOut())
                    {
                        // Different compression strategies make the merit of this
                        // test somewhat dubious
                        pEntry->nCompressedSize = aDeflater.getTotalOut();
                    }
                    if (pEntry->nCrc != aCRC.getValue())
                    {
                        OSL_FAIL("Invalid entry CRC-32");
                    }
                }
                else
                {
                    if ( !bEncryptCurrentEntry )
                    {
                        pEntry->nSize = aDeflater.getTotalIn();
                        pEntry->nCompressedSize = aDeflater.getTotalOut();
                    }
                    pEntry->nCrc = aCRC.getValue();
                    writeEXT(*pEntry);
                }
                aDeflater.reset();
                aCRC.reset();
                break;
            case STORED:
                if (!((pEntry->nFlag & 8) == 0))
                    OSL_FAIL( "Serious error, one of compressed size, size or CRC was -1 in a STORED stream");
                break;
            default:
                OSL_FAIL("Invalid compression method");
                break;
        }

        if (bEncryptCurrentEntry)
        {
            bEncryptCurrentEntry = sal_False;
<<<<<<< HEAD
            rtl_cipher_destroy ( aCipher );
            pCurrentEncryptData->aDigest.realloc ( RTL_DIGEST_LENGTH_SHA1 );
            aDigestResult = rtl_digest_getSHA1 ( aDigest,
                                                 reinterpret_cast < sal_uInt8 * > ( pCurrentEncryptData->aDigest.getArray() ),
                                                 RTL_DIGEST_LENGTH_SHA1 );
            OSL_ASSERT( aDigestResult == rtl_Digest_E_None );
            (void)aDigestResult;
            rtl_digest_destroySHA1 ( aDigest );
=======

            m_xCipherContext.clear();

            uno::Sequence< sal_Int8 > aDigestSeq;
            if ( m_xDigestContext.is() )
            {
                aDigestSeq = m_xDigestContext->finalizeDigestAndDispose();
                m_xDigestContext.clear();
            }

            if ( m_pCurrentStream )
                m_pCurrentStream->setDigest( aDigestSeq );
>>>>>>> e19358aa
        }
        pCurrentEntry = NULL;
        m_pCurrentStream = NULL;
    }
}

void SAL_CALL ZipOutputStream::write( const Sequence< sal_Int8 >& rBuffer, sal_Int32 nNewOffset, sal_Int32 nNewLength )
    throw(IOException, RuntimeException)
{
    switch (pCurrentEntry->nMethod)
    {
        case DEFLATED:
            if (!aDeflater.finished())
            {
                aDeflater.setInputSegment(rBuffer, nNewOffset, nNewLength);
                 while (!aDeflater.needsInput())
                    doDeflate();
                if (!bEncryptCurrentEntry)
                    aCRC.updateSegment(rBuffer, nNewOffset, nNewLength);
            }
            break;
        case STORED:
            {
                Sequence < sal_Int8 > aTmpBuffer ( rBuffer.getConstArray(), nNewLength );
                aChucker.WriteBytes( aTmpBuffer );
            }
            break;
    }
}

void SAL_CALL ZipOutputStream::rawWrite( Sequence< sal_Int8 >& rBuffer, sal_Int32 /*nNewOffset*/, sal_Int32 nNewLength )
    throw(IOException, RuntimeException)
{
    Sequence < sal_Int8 > aTmpBuffer ( rBuffer.getConstArray(), nNewLength );
    aChucker.WriteBytes( aTmpBuffer );
}

void SAL_CALL ZipOutputStream::rawCloseEntry(  )
    throw(IOException, RuntimeException)
{
    if ( pCurrentEntry->nMethod == DEFLATED && ( pCurrentEntry->nFlag & 8 ) )
        writeEXT(*pCurrentEntry);
    pCurrentEntry = NULL;
}

void SAL_CALL ZipOutputStream::finish(  )
    throw(IOException, RuntimeException)
{
    if (bFinished)
        return;

    if (pCurrentEntry != NULL)
        closeEntry();

    if (aZipList.size() < 1)
        OSL_FAIL("Zip file must have at least one entry!\n");

    sal_Int32 nOffset= static_cast < sal_Int32 > (aChucker.GetPosition());
    for (sal_Int32 i =0, nEnd = aZipList.size(); i < nEnd; i++)
        writeCEN( *aZipList[i] );
    writeEND( nOffset, static_cast < sal_Int32 > (aChucker.GetPosition()) - nOffset);
    bFinished = sal_True;
    xStream->flush();
}

void ZipOutputStream::doDeflate()
{
    sal_Int32 nLength = aDeflater.doDeflateSegment(m_aDeflateBuffer, 0, m_aDeflateBuffer.getLength());

    if ( nLength > 0 )
    {
        uno::Sequence< sal_Int8 > aTmpBuffer( m_aDeflateBuffer.getConstArray(), nLength );
        if ( bEncryptCurrentEntry && m_xDigestContext.is() && m_xCipherContext.is() )
        {
            // Need to update our digest before encryption...
            sal_Int32 nDiff = n_ConstDigestLength - mnDigested;
            if ( nDiff )
            {
                sal_Int32 nEat = ::std::min( nLength, nDiff );
                uno::Sequence< sal_Int8 > aTmpSeq( aTmpBuffer.getConstArray(), nEat );
                m_xDigestContext->updateDigest( aTmpSeq );
                mnDigested = mnDigested + static_cast< sal_Int16 >( nEat );
            }
<<<<<<< HEAD
            OSL_ASSERT( aDigestResult == rtl_Digest_E_None );
            (void)aDigestResult;

            aEncryptionBuffer.realloc ( nLength );

            rtlCipherError aCipherResult;
            aCipherResult = rtl_cipher_encode ( aCipher, pTmpBuffer,
                                            nLength, reinterpret_cast < sal_uInt8 * > (aEncryptionBuffer.getArray()),  nLength );
            OSL_ASSERT( aCipherResult == rtl_Cipher_E_None );
            (void)aCipherResult;
=======

            uno::Sequence< sal_Int8 > aEncryptionBuffer = m_xCipherContext->convertWithCipherContext( aTmpBuffer );
>>>>>>> e19358aa

            aChucker.WriteBytes( aEncryptionBuffer );

            // the sizes as well as checksum for encrypted streams is calculated here
            pCurrentEntry->nCompressedSize += aEncryptionBuffer.getLength();
            pCurrentEntry->nSize = pCurrentEntry->nCompressedSize;
            aCRC.update( aEncryptionBuffer );
        }
        else
        {
            aChucker.WriteBytes ( aTmpBuffer );
        }
    }

    if ( aDeflater.finished() && bEncryptCurrentEntry && m_xDigestContext.is() && m_xCipherContext.is() )
    {
        uno::Sequence< sal_Int8 > aEncryptionBuffer = m_xCipherContext->finalizeCipherContextAndDispose();
        if ( aEncryptionBuffer.getLength() )
        {
            aChucker.WriteBytes( aEncryptionBuffer );

            // the sizes as well as checksum for encrypted streams is calculated hier
            pCurrentEntry->nCompressedSize += aEncryptionBuffer.getLength();
            pCurrentEntry->nSize = pCurrentEntry->nCompressedSize;
            aCRC.update( aEncryptionBuffer );
        }
    }
}

void ZipOutputStream::writeEND(sal_uInt32 nOffset, sal_uInt32 nLength)
    throw(IOException, RuntimeException)
{
    aChucker << ENDSIG;
    aChucker << static_cast < sal_Int16 > ( 0 );
    aChucker << static_cast < sal_Int16 > ( 0 );
    aChucker << static_cast < sal_Int16 > ( aZipList.size() );
    aChucker << static_cast < sal_Int16 > ( aZipList.size() );
    aChucker << nLength;
    aChucker << nOffset;
    aChucker << static_cast < sal_Int16 > ( 0 );
}
void ZipOutputStream::writeCEN( const ZipEntry &rEntry )
    throw(IOException, RuntimeException)
{
    if ( !::comphelper::OStorageHelper::IsValidZipEntryFileName( rEntry.sPath, sal_True ) )
        throw IOException( ::rtl::OUString( RTL_CONSTASCII_USTRINGPARAM( "Unexpected character is used in file name." ) ), uno::Reference< XInterface >() );

    ::rtl::OString sUTF8Name = ::rtl::OUStringToOString( rEntry.sPath, RTL_TEXTENCODING_UTF8 );
    sal_Int16 nNameLength       = static_cast < sal_Int16 > ( sUTF8Name.getLength() );

    aChucker << CENSIG;
    aChucker << rEntry.nVersion;
    aChucker << rEntry.nVersion;
    if (rEntry.nFlag & (1 << 4) )
    {
        // If it's an encrypted entry, we pretend its stored plain text
        ZipEntry *pEntry = const_cast < ZipEntry * > ( &rEntry );
        pEntry->nFlag &= ~(1 <<4 );
        aChucker << rEntry.nFlag;
        aChucker << static_cast < sal_Int16 > ( STORED );
    }
    else
    {
        aChucker << rEntry.nFlag;
        aChucker << rEntry.nMethod;
    }
    aChucker << static_cast < sal_uInt32> ( rEntry.nTime );
    aChucker << static_cast < sal_uInt32> ( rEntry.nCrc );
    aChucker << rEntry.nCompressedSize;
    aChucker << rEntry.nSize;
    aChucker << nNameLength;
    aChucker << static_cast < sal_Int16> (0);
    aChucker << static_cast < sal_Int16> (0);
    aChucker << static_cast < sal_Int16> (0);
    aChucker << static_cast < sal_Int16> (0);
    aChucker << static_cast < sal_Int32> (0);
    aChucker << rEntry.nOffset;

    Sequence < sal_Int8 > aSequence( (sal_Int8*)sUTF8Name.getStr(), sUTF8Name.getLength() );
    aChucker.WriteBytes( aSequence );
}
void ZipOutputStream::writeEXT( const ZipEntry &rEntry )
    throw(IOException, RuntimeException)
{
    aChucker << EXTSIG;
    aChucker << static_cast < sal_uInt32> ( rEntry.nCrc );
    aChucker << rEntry.nCompressedSize;
    aChucker << rEntry.nSize;
}

sal_Int32 ZipOutputStream::writeLOC( const ZipEntry &rEntry )
    throw(IOException, RuntimeException)
{
    if ( !::comphelper::OStorageHelper::IsValidZipEntryFileName( rEntry.sPath, sal_True ) )
        throw IOException( ::rtl::OUString( RTL_CONSTASCII_USTRINGPARAM( "Unexpected character is used in file name." ) ), uno::Reference< XInterface >() );

    ::rtl::OString sUTF8Name = ::rtl::OUStringToOString( rEntry.sPath, RTL_TEXTENCODING_UTF8 );
    sal_Int16 nNameLength       = static_cast < sal_Int16 > ( sUTF8Name.getLength() );

    aChucker << LOCSIG;
    aChucker << rEntry.nVersion;

    if (rEntry.nFlag & (1 << 4) )
    {
        // If it's an encrypted entry, we pretend its stored plain text
        sal_Int16 nTmpFlag = rEntry.nFlag;
        nTmpFlag &= ~(1 <<4 );
        aChucker << nTmpFlag;
        aChucker << static_cast < sal_Int16 > ( STORED );
    }
    else
    {
        aChucker << rEntry.nFlag;
        aChucker << rEntry.nMethod;
    }

    aChucker << static_cast < sal_uInt32 > (rEntry.nTime);
    if ((rEntry.nFlag & 8) == 8 )
    {
        aChucker << static_cast < sal_Int32 > (0);
        aChucker << static_cast < sal_Int32 > (0);
        aChucker << static_cast < sal_Int32 > (0);
    }
    else
    {
        aChucker << static_cast < sal_uInt32 > (rEntry.nCrc);
        aChucker << rEntry.nCompressedSize;
        aChucker << rEntry.nSize;
    }
    aChucker << nNameLength;
    aChucker << static_cast < sal_Int16 > (0);

    Sequence < sal_Int8 > aSequence( (sal_Int8*)sUTF8Name.getStr(), sUTF8Name.getLength() );
    aChucker.WriteBytes( aSequence );

    return LOCHDR + nNameLength;
}
sal_uInt32 ZipOutputStream::getCurrentDosTime( )
{
    oslDateTime aDateTime;
    TimeValue aTimeValue;
    osl_getSystemTime ( &aTimeValue );
    osl_getDateTimeFromTimeValue( &aTimeValue, &aDateTime);

    sal_uInt32 nYear = static_cast <sal_uInt32> (aDateTime.Year);

    if (nYear>1980)
        nYear-=1980;
    else if (nYear>80)
        nYear-=80;
    sal_uInt32 nResult = static_cast < sal_uInt32>( ( ( ( aDateTime.Day) +
                                          ( 32 * (aDateTime.Month)) +
                                          ( 512 * nYear ) ) << 16) |
                                        ( ( aDateTime.Seconds/2) +
                                            ( 32 * aDateTime.Minutes) +
                                          ( 2048 * static_cast <sal_uInt32 > (aDateTime.Hours) ) ) );
    return nResult;
}
/*

   This is actually never used, so I removed it, but thought that the
   implementation details may be useful in the future...mtg 20010307

   I stopped using the time library and used the OSL version instead, but
   it might still be useful to have this code here..

void ZipOutputStream::dosDateToTMDate ( tm &rTime, sal_uInt32 nDosDate)
{
    sal_uInt32 nDate = static_cast < sal_uInt32 > (nDosDate >> 16);
    rTime.tm_mday = static_cast < sal_uInt32 > ( nDate & 0x1F);
    rTime.tm_mon  = static_cast < sal_uInt32 > ( ( ( (nDate) & 0x1E0)/0x20)-1);
    rTime.tm_year = static_cast < sal_uInt32 > ( ( (nDate & 0x0FE00)/0x0200)+1980);

    rTime.tm_hour = static_cast < sal_uInt32 > ( (nDosDate & 0xF800)/0x800);
    rTime.tm_min  = static_cast < sal_uInt32 > ( (nDosDate & 0x7E0)/0x20);
    rTime.tm_sec  = static_cast < sal_uInt32 > ( 2 * (nDosDate & 0x1F) );
}
*/

/* vim:set shiftwidth=4 softtabstop=4 expandtab: */<|MERGE_RESOLUTION|>--- conflicted
+++ resolved
@@ -39,19 +39,10 @@
 #include <PackageConstants.hxx>
 #include <ZipEntry.hxx>
 #include <ZipFile.hxx>
-<<<<<<< HEAD
-#include <rtl/ref.hxx>
-#include <com/sun/star/io/XOutputStream.hpp>
-
-#include <comphelper/storagehelper.hxx>
-
-=======
 #include <ZipPackageStream.hxx>
 #include <ZipOutputStream.hxx>
 
-using namespace rtl;
 using namespace com::sun::star;
->>>>>>> e19358aa
 using namespace com::sun::star::io;
 using namespace com::sun::star::uno;
 using namespace com::sun::star::packages;
@@ -93,11 +84,7 @@
 }
 
 void SAL_CALL ZipOutputStream::putNextEntry( ZipEntry& rEntry,
-<<<<<<< HEAD
-                        rtl::Reference < EncryptionData > &xEncryptData,
-=======
                         ZipPackageStream* pStream,
->>>>>>> e19358aa
                         sal_Bool bEncrypt)
     throw(IOException, RuntimeException)
 {
@@ -124,11 +111,7 @@
         m_xDigestContext = ZipFile::StaticGetDigestContextForChecksum( m_xFactory, pStream->GetEncryptionData() );
         mnDigested = 0;
         rEntry.nFlag |= 1 << 4;
-<<<<<<< HEAD
-        pCurrentEncryptData = xEncryptData.get();
-=======
         m_pCurrentStream = pStream;
->>>>>>> e19358aa
     }
     sal_Int32 nLOCLength = writeLOC(rEntry);
     rEntry.nOffset = static_cast < sal_Int32 > (aChucker.GetPosition()) - nLOCLength;
@@ -190,16 +173,6 @@
         if (bEncryptCurrentEntry)
         {
             bEncryptCurrentEntry = sal_False;
-<<<<<<< HEAD
-            rtl_cipher_destroy ( aCipher );
-            pCurrentEncryptData->aDigest.realloc ( RTL_DIGEST_LENGTH_SHA1 );
-            aDigestResult = rtl_digest_getSHA1 ( aDigest,
-                                                 reinterpret_cast < sal_uInt8 * > ( pCurrentEncryptData->aDigest.getArray() ),
-                                                 RTL_DIGEST_LENGTH_SHA1 );
-            OSL_ASSERT( aDigestResult == rtl_Digest_E_None );
-            (void)aDigestResult;
-            rtl_digest_destroySHA1 ( aDigest );
-=======
 
             m_xCipherContext.clear();
 
@@ -212,7 +185,6 @@
 
             if ( m_pCurrentStream )
                 m_pCurrentStream->setDigest( aDigestSeq );
->>>>>>> e19358aa
         }
         pCurrentEntry = NULL;
         m_pCurrentStream = NULL;
@@ -296,21 +268,10 @@
                 m_xDigestContext->updateDigest( aTmpSeq );
                 mnDigested = mnDigested + static_cast< sal_Int16 >( nEat );
             }
-<<<<<<< HEAD
-            OSL_ASSERT( aDigestResult == rtl_Digest_E_None );
             (void)aDigestResult;
 
-            aEncryptionBuffer.realloc ( nLength );
-
-            rtlCipherError aCipherResult;
-            aCipherResult = rtl_cipher_encode ( aCipher, pTmpBuffer,
-                                            nLength, reinterpret_cast < sal_uInt8 * > (aEncryptionBuffer.getArray()),  nLength );
-            OSL_ASSERT( aCipherResult == rtl_Cipher_E_None );
+            uno::Sequence< sal_Int8 > aEncryptionBuffer = m_xCipherContext->convertWithCipherContext( aTmpBuffer );
             (void)aCipherResult;
-=======
-
-            uno::Sequence< sal_Int8 > aEncryptionBuffer = m_xCipherContext->convertWithCipherContext( aTmpBuffer );
->>>>>>> e19358aa
 
             aChucker.WriteBytes( aEncryptionBuffer );
 
