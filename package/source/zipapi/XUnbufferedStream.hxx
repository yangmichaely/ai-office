/* -*- Mode: C++; tab-width: 4; indent-tabs-mode: nil; c-basic-offset: 4 -*- */
/*************************************************************************
 *
 * DO NOT ALTER OR REMOVE COPYRIGHT NOTICES OR THIS FILE HEADER.
 *
 * Copyright 2000, 2010 Oracle and/or its affiliates.
 *
 * OpenOffice.org - a multi-platform office productivity suite
 *
 * This file is part of OpenOffice.org.
 *
 * OpenOffice.org is free software: you can redistribute it and/or modify
 * it under the terms of the GNU Lesser General Public License version 3
 * only, as published by the Free Software Foundation.
 *
 * OpenOffice.org is distributed in the hope that it will be useful,
 * but WITHOUT ANY WARRANTY; without even the implied warranty of
 * MERCHANTABILITY or FITNESS FOR A PARTICULAR PURPOSE.  See the
 * GNU Lesser General Public License version 3 for more details
 * (a copy is included in the LICENSE file that accompanied this code).
 *
 * You should have received a copy of the GNU Lesser General Public License
 * version 3 along with OpenOffice.org.  If not, see
 * <http://www.openoffice.org/license.html>
 * for a copy of the LGPLv3 License.
 *
 ************************************************************************/
#ifndef _XUNBUFFERED_STREAM_HXX
#define _XUNBUFFERED_STREAM_HXX

#include <com/sun/star/lang/IllegalArgumentException.hpp>
#include <com/sun/star/io/XSeekable.hpp>
#include <com/sun/star/io/XInputStream.hpp>
#include <com/sun/star/io/XOutputStream.hpp>
#include <com/sun/star/xml/crypto/XCipherContext.hpp>

#include <cppuhelper/implbase1.hxx>
#include <rtl/ref.hxx>
#include <Inflater.hxx>
#include <ZipEntry.hxx>
#include <CRC32.hxx>
#include <mutexholder.hxx>

#define UNBUFF_STREAM_DATA          0
#define UNBUFF_STREAM_RAW           1
#define UNBUFF_STREAM_WRAPPEDRAW    2

class EncryptionData;
class XUnbufferedStream : public cppu::WeakImplHelper1
<
    com::sun::star::io::XInputStream
>
{
protected:
    SotMutexHolderRef maMutexHolder;

    com::sun::star::uno::Reference < com::sun::star::io::XInputStream > mxZipStream;
    com::sun::star::uno::Reference < com::sun::star::io::XSeekable > mxZipSeek;
    com::sun::star::uno::Sequence < sal_Int8 > maCompBuffer, maHeader;
    ZipEntry maEntry;
<<<<<<< HEAD
    rtl::Reference < EncryptionData > mxData;
    rtlCipher maCipher;
    ZipUtils::Inflater maInflater;
=======
    ::rtl::Reference< EncryptionData > mxData;
    sal_Int32 mnBlockSize;
    ::com::sun::star::uno::Reference< ::com::sun::star::xml::crypto::XCipherContext > m_xCipherContext;
    Inflater maInflater;
>>>>>>> e19358aa
    sal_Bool mbRawStream, mbWrappedRaw, mbFinished;
    sal_Int16 mnHeaderToRead;
    sal_Int64 mnZipCurrent, mnZipEnd, mnZipSize, mnMyCurrent;
    CRC32 maCRC;
    sal_Bool mbCheckCRC;

public:
    XUnbufferedStream(
                 const ::com::sun::star::uno::Reference< ::com::sun::star::lang::XMultiServiceFactory >& xFactory,
                 SotMutexHolderRef aMutexHolder,
                 ZipEntry & rEntry,
                 com::sun::star::uno::Reference < com::sun::star::io::XInputStream > xNewZipStream,
<<<<<<< HEAD
                 const rtl::Reference < EncryptionData > &rData,
=======
                 const ::rtl::Reference< EncryptionData >& rData,
>>>>>>> e19358aa
                 sal_Int8 nStreamMode,
                 sal_Bool bIsEncrypted,
                 const ::rtl::OUString& aMediaType,
                 sal_Bool bRecoveryMode );

    // allows to read package raw stream
<<<<<<< HEAD
    XUnbufferedStream( const com::sun::star::uno::Reference < com::sun::star::io::XInputStream >& xRawStream,
                 const rtl::Reference < EncryptionData > &rData );
=======
    XUnbufferedStream(
                 const ::com::sun::star::uno::Reference< ::com::sun::star::lang::XMultiServiceFactory >& xFactory,
                 const com::sun::star::uno::Reference < com::sun::star::io::XInputStream >& xRawStream,
                 const ::rtl::Reference< EncryptionData >& rData );
>>>>>>> e19358aa


    virtual ~XUnbufferedStream();

    // XInputStream
    virtual sal_Int32 SAL_CALL readBytes( ::com::sun::star::uno::Sequence< sal_Int8 >& aData, sal_Int32 nBytesToRead )
        throw(::com::sun::star::io::NotConnectedException, ::com::sun::star::io::BufferSizeExceededException, ::com::sun::star::io::IOException, ::com::sun::star::uno::RuntimeException);
    virtual sal_Int32 SAL_CALL readSomeBytes( ::com::sun::star::uno::Sequence< sal_Int8 >& aData, sal_Int32 nMaxBytesToRead )
        throw(::com::sun::star::io::NotConnectedException, ::com::sun::star::io::BufferSizeExceededException, ::com::sun::star::io::IOException, ::com::sun::star::uno::RuntimeException);
    virtual void SAL_CALL skipBytes( sal_Int32 nBytesToSkip )
        throw(::com::sun::star::io::NotConnectedException, ::com::sun::star::io::BufferSizeExceededException, ::com::sun::star::io::IOException, ::com::sun::star::uno::RuntimeException);
    virtual sal_Int32 SAL_CALL available(  )
        throw(::com::sun::star::io::NotConnectedException, ::com::sun::star::io::IOException, ::com::sun::star::uno::RuntimeException);
    virtual void SAL_CALL closeInput(  )
        throw(::com::sun::star::io::NotConnectedException, ::com::sun::star::io::IOException, ::com::sun::star::uno::RuntimeException);
    // XSeekable
    /*
    virtual void SAL_CALL seek( sal_Int64 location )
        throw(::com::sun::star::lang::IllegalArgumentException, ::com::sun::star::io::IOException, ::com::sun::star::uno::RuntimeException);
    virtual sal_Int64 SAL_CALL getPosition(  )
        throw(::com::sun::star::io::IOException, ::com::sun::star::uno::RuntimeException);
    virtual sal_Int64 SAL_CALL getLength(  )
        throw(::com::sun::star::io::IOException, ::com::sun::star::uno::RuntimeException);
    */
};
#endif

/* vim:set shiftwidth=4 softtabstop=4 expandtab: */<|MERGE_RESOLUTION|>--- conflicted
+++ resolved
@@ -58,16 +58,10 @@
     com::sun::star::uno::Reference < com::sun::star::io::XSeekable > mxZipSeek;
     com::sun::star::uno::Sequence < sal_Int8 > maCompBuffer, maHeader;
     ZipEntry maEntry;
-<<<<<<< HEAD
-    rtl::Reference < EncryptionData > mxData;
-    rtlCipher maCipher;
-    ZipUtils::Inflater maInflater;
-=======
     ::rtl::Reference< EncryptionData > mxData;
     sal_Int32 mnBlockSize;
     ::com::sun::star::uno::Reference< ::com::sun::star::xml::crypto::XCipherContext > m_xCipherContext;
-    Inflater maInflater;
->>>>>>> e19358aa
+    ZipUtils::Inflater maInflater;
     sal_Bool mbRawStream, mbWrappedRaw, mbFinished;
     sal_Int16 mnHeaderToRead;
     sal_Int64 mnZipCurrent, mnZipEnd, mnZipSize, mnMyCurrent;
@@ -80,26 +74,17 @@
                  SotMutexHolderRef aMutexHolder,
                  ZipEntry & rEntry,
                  com::sun::star::uno::Reference < com::sun::star::io::XInputStream > xNewZipStream,
-<<<<<<< HEAD
-                 const rtl::Reference < EncryptionData > &rData,
-=======
                  const ::rtl::Reference< EncryptionData >& rData,
->>>>>>> e19358aa
                  sal_Int8 nStreamMode,
                  sal_Bool bIsEncrypted,
                  const ::rtl::OUString& aMediaType,
                  sal_Bool bRecoveryMode );
 
     // allows to read package raw stream
-<<<<<<< HEAD
-    XUnbufferedStream( const com::sun::star::uno::Reference < com::sun::star::io::XInputStream >& xRawStream,
-                 const rtl::Reference < EncryptionData > &rData );
-=======
     XUnbufferedStream(
                  const ::com::sun::star::uno::Reference< ::com::sun::star::lang::XMultiServiceFactory >& xFactory,
                  const com::sun::star::uno::Reference < com::sun::star::io::XInputStream >& xRawStream,
                  const ::rtl::Reference< EncryptionData >& rData );
->>>>>>> e19358aa
 
 
     virtual ~XUnbufferedStream();
