/* -*- Mode: C++; tab-width: 4; indent-tabs-mode: nil; c-basic-offset: 4 -*- */
/*************************************************************************
 *
 * DO NOT ALTER OR REMOVE COPYRIGHT NOTICES OR THIS FILE HEADER.
 *
 * Copyright 2000, 2010 Oracle and/or its affiliates.
 *
 * OpenOffice.org - a multi-platform office productivity suite
 *
 * This file is part of OpenOffice.org.
 *
 * OpenOffice.org is free software: you can redistribute it and/or modify
 * it under the terms of the GNU Lesser General Public License version 3
 * only, as published by the Free Software Foundation.
 *
 * OpenOffice.org is distributed in the hope that it will be useful,
 * but WITHOUT ANY WARRANTY; without even the implied warranty of
 * MERCHANTABILITY or FITNESS FOR A PARTICULAR PURPOSE.  See the
 * GNU Lesser General Public License version 3 for more details
 * (a copy is included in the LICENSE file that accompanied this code).
 *
 * You should have received a copy of the GNU Lesser General Public License
 * version 3 along with OpenOffice.org.  If not, see
 * <http://www.openoffice.org/license.html>
 * for a copy of the LGPLv3 License.
 *
 ************************************************************************/
#ifndef _ENCRYPTION_DATA_HXX_
#define _ENCRYPTION_DATA_HXX_

#include <com/sun/star/uno/Sequence.hxx>
#include <cppuhelper/weak.hxx>

class BaseEncryptionData : public cppu::OWeakObject
{
public:
    ::com::sun::star::uno::Sequence< sal_Int8 > m_aSalt;
    ::com::sun::star::uno::Sequence< sal_Int8 > m_aInitVector;
    ::com::sun::star::uno::Sequence< sal_Int8 > m_aDigest;
    sal_Int32 m_nIterationCount;

    BaseEncryptionData()
    : m_nIterationCount ( 0 ){}

    BaseEncryptionData( const BaseEncryptionData& aData )
    : cppu::OWeakObject()
    , m_aSalt( aData.m_aSalt )
    , m_aInitVector( aData.m_aInitVector )
    , m_aDigest( aData.m_aDigest )
    , m_nIterationCount( aData.m_nIterationCount )
    {}
};
<<<<<<< HEAD
#endif

/* vim:set shiftwidth=4 softtabstop=4 expandtab: */
=======

class EncryptionData : public BaseEncryptionData
{
public:
    ::com::sun::star::uno::Sequence < sal_Int8 > m_aKey;
    sal_Int32 m_nEncAlg;
    sal_Int32 m_nCheckAlg;
    sal_Int32 m_nDerivedKeySize;
    sal_Int32 m_nStartKeyGenID;

    EncryptionData( const BaseEncryptionData& aData, const ::com::sun::star::uno::Sequence< sal_Int8 >& aKey, sal_Int32 nEncAlg, sal_Int32 nCheckAlg, sal_Int32 nDerivedKeySize, sal_Int32 nStartKeyGenID )
    : BaseEncryptionData( aData )
    , m_aKey( aKey )
    , m_nEncAlg( nEncAlg )
    , m_nCheckAlg( nCheckAlg )
    , m_nDerivedKeySize( nDerivedKeySize )
    , m_nStartKeyGenID( nStartKeyGenID )
    {}

    EncryptionData( const EncryptionData& aData )
    : BaseEncryptionData( aData )
    , m_aKey( aData.m_aKey )
    , m_nEncAlg( aData.m_nEncAlg )
    , m_nCheckAlg( aData.m_nCheckAlg )
    , m_nDerivedKeySize( aData.m_nDerivedKeySize )
    , m_nStartKeyGenID( aData.m_nStartKeyGenID )
    {}
};

#endif
>>>>>>> e19358aa
<|MERGE_RESOLUTION|>--- conflicted
+++ resolved
@@ -50,11 +50,6 @@
     , m_nIterationCount( aData.m_nIterationCount )
     {}
 };
-<<<<<<< HEAD
-#endif
-
-/* vim:set shiftwidth=4 softtabstop=4 expandtab: */
-=======
 
 class EncryptionData : public BaseEncryptionData
 {
@@ -85,4 +80,5 @@
 };
 
 #endif
->>>>>>> e19358aa
+
+/* vim:set shiftwidth=4 softtabstop=4 expandtab: */