--- conflicted
+++ resolved
@@ -97,12 +97,7 @@
    inline const SwCharFmt *GetCharFmt() const { return (SwCharFmt*)GetRegisteredIn(); }
     inline SwCharFmt *GetCharFmt()       { return (SwCharFmt*)GetRegisteredIn(); }
     void SetCharFmt( SwCharFmt *pNew );
-<<<<<<< HEAD
-    virtual void Modify( SfxPoolItem*, SfxPoolItem* );
     // Get information from Client.
-=======
-        // erfrage vom Client Informationen
->>>>>>> f6c76470
     virtual sal_Bool GetInfo( SfxPoolItem& ) const;
 
     // Get and set Modify pointer.
