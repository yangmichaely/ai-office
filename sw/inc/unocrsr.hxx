--- conflicted
+++ resolved
@@ -41,14 +41,6 @@
     SwUnoCrsr( const SwPosition &rPos, SwPaM* pRing = 0 );
     virtual ~SwUnoCrsr();
 
-<<<<<<< HEAD
-    // @@@ semantic: no copy ctor.
-    SwUnoCrsr( SwUnoCrsr& );
-private:
-    SwUnoCrsr & operator= ( const SwUnoCrsr& );
-
-=======
->>>>>>> f6c76470
 protected:
 
     virtual const SwCntntFrm* DoSetBidiLevelLeftRight(
