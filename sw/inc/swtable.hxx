--- conflicted
+++ resolved
@@ -322,12 +322,8 @@
                         SwTwips nAbsDiff, SwTwips nRelDiff, SwUndo** ppUndo );
     sal_Bool SetRowHeight( SwTableBox& rAktBox, sal_uInt16 eType,
                         SwTwips nAbsDiff, SwTwips nRelDiff, SwUndo** ppUndo );
-<<<<<<< HEAD
-#if OSL_DEBUG_LEVEL > 1
-=======
     void RegisterToFormat( SwFmt& rFmt );
-#ifdef DBG_UTIL
->>>>>>> f6c76470
+#if OSL_DEBUG_LEVEL > 1
     void CheckConsistency() const;
 #endif
 };
