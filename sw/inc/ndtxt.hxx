/* -*- Mode: C++; tab-width: 4; indent-tabs-mode: nil; c-basic-offset: 4 -*- */
/*************************************************************************
 *
 * DO NOT ALTER OR REMOVE COPYRIGHT NOTICES OR THIS FILE HEADER.
 *
 * Copyright 2000, 2010 Oracle and/or its affiliates.
 *
 * OpenOffice.org - a multi-platform office productivity suite
 *
 * This file is part of OpenOffice.org.
 *
 * OpenOffice.org is free software: you can redistribute it and/or modify
 * it under the terms of the GNU Lesser General Public License version 3
 * only, as published by the Free Software Foundation.
 *
 * OpenOffice.org is distributed in the hope that it will be useful,
 * but WITHOUT ANY WARRANTY; without even the implied warranty of
 * MERCHANTABILITY or FITNESS FOR A PARTICULAR PURPOSE.  See the
 * GNU Lesser General Public License version 3 for more details
 * (a copy is included in the LICENSE file that accompanied this code).
 *
 * You should have received a copy of the GNU Lesser General Public License
 * version 3 along with OpenOffice.org.  If not, see
 * <http://www.openoffice.org/license.html>
 * for a copy of the LGPLv3 License.
 *
 ************************************************************************/
#ifndef SW_NDTXT_HXX
#define SW_NDTXT_HXX

#include <cppuhelper/weakref.hxx>

#include "swdllapi.h"
#include <node.hxx>
#include <hintids.hxx>
#include <ndhints.hxx>
#include <modeltoviewhelper.hxx>
#include <SwNumberTreeTypes.hxx>
#include <IDocumentContentOperations.hxx>
#include <osl/diagnose.h>

#include <sfx2/Metadatable.hxx>

#include <vector>
#include <set>

<<<<<<< HEAD
=======
class SfxHint;
>>>>>>> f6c76470
class SwNumRule;
class SwNodeNum;
class SwList;
class SvxLRSpaceItem;

namespace utl {
    class TransliterationWrapper;
}

class SwTxtFmtColl;
class SwCntntFrm;
class SwTxtFld;          // For GetTxtFld().
class SfxItemSet;
class SwUndoTransliterate;

struct SwSpellArgs;             // for Spell(), splargs.hxx
struct SwConversionArgs;        // for Convert(), splargs.hxx
class SwInterHyphInfo;          // for Hyphenate(), splargs.hxx
class SwWrongList;      // For OnlineSpelling.
class SwGrammarMarkUp;
class OutputDevice;
class SwScriptInfo;
struct SwDocStat;
struct SwParaIdleData_Impl;

namespace com { namespace sun { namespace star {
    namespace uno {
        template < class > class Sequence;
    }
    namespace text { class XTextContent; }
} } }

typedef std::set< xub_StrLen > SwSoftPageBreakList;

// SwTxtNode
class SW_DLLPUBLIC SwTxtNode: public SwCntntNode, public ::sfx2::Metadatable
{

    // For creating the first TextNode.
    friend class SwDoc;         // CTOR and AppendTxtNode()
    friend class SwNodes;
    friend class SwTxtFrm;
    friend class SwScriptInfo;

    // May be 0. It is only then not 0 if it contains hard attributes.
    // Therefore: never access directly!
    SwpHints    *m_pSwpHints;

    mutable SwNodeNum* mpNodeNum;  // Numbering for this paragraph.

    XubString   m_Text;

    SwParaIdleData_Impl* m_pParaIdleData_Impl;

    // Some of the chars this para are hidden. Paragraph has to be reformatted
    // on changing the view to print preview.
    mutable bool m_bContainsHiddenChars : 1;
    // The whole paragraph is hidden because of the hidden text attribute
    mutable bool m_bHiddenCharsHidePara : 1;
    // The last two flags have to be recalculated if this flag is set:
    mutable bool m_bRecalcHiddenCharFlags : 1;

    mutable bool m_bLastOutlineState : 1;
    bool m_bNotifiable;

    // sal_uInt8 nOutlineLevel; //#outline level, removed by zhaojianwei.
    bool mbEmptyListStyleSetDueToSetOutlineLevelAttr;

    // boolean, indicating that a <SetAttr(..)> or <ResetAttr(..)> or
    // <ResetAllAttr(..)> method is running.
    // Needed to avoid duplicate handling of attribute change actions.
    bool mbInSetOrResetAttr;

    // pointer to the list, to whose the text node is added to
    SwList* mpList;

    ::std::auto_ptr< ::rtl::OUString > m_pNumStringCache;

    ::com::sun::star::uno::WeakReference<
        ::com::sun::star::text::XTextContent> m_wXParagraph;

    SW_DLLPRIVATE SwTxtNode( const SwNodeIndex &rWhere, SwTxtFmtColl *pTxtColl,
                             const SfxItemSet* pAutoAttr = 0 );

    // Copies the attributes at nStart to pDest.
    SW_DLLPRIVATE void CopyAttr( SwTxtNode *pDest, const xub_StrLen nStart, const xub_StrLen nOldPos);

    SW_DLLPRIVATE SwTxtNode* _MakeNewTxtNode( const SwNodeIndex&, sal_Bool bNext = sal_True,
                                sal_Bool bChgFollow = sal_True );

    SW_DLLPRIVATE void CutImpl(
          SwTxtNode * const pDest, const SwIndex & rDestStart,
          const SwIndex & rStart, /*const*/ xub_StrLen nLen,
          const bool bUpdate = true );

    // Move all comprising hard attributes to the AttrSet of the paragraph.
    SW_DLLPRIVATE void MoveTxtAttr_To_AttrSet();  // Called by SplitNode.

    // Create the specific AttrSet.
    SW_DLLPRIVATE virtual void NewAttrSet( SwAttrPool& );

    SW_DLLPRIVATE void Replace0xFF( XubString& rTxt, xub_StrLen& rTxtStt,
                        xub_StrLen nEndPos, sal_Bool bExpandFlds ) const;

    // Optimization: Asking for information about hidden characters at SwScriptInfo
    // updates these flags.
    inline bool IsCalcHiddenCharFlags() const
        { return m_bRecalcHiddenCharFlags; }
    inline void SetHiddenCharAttribute( bool bNewHiddenCharsHidePara, bool bNewContainsHiddenChars ) const
    {
        m_bHiddenCharsHidePara = bNewHiddenCharsHidePara;
        m_bContainsHiddenChars = bNewContainsHiddenChars;
        m_bRecalcHiddenCharFlags = false;
    }

    SW_DLLPRIVATE void CalcHiddenCharFlags() const;

    SW_DLLPRIVATE SwNumRule * _GetNumRule(sal_Bool bInParent = sal_True) const;

    SW_DLLPRIVATE void SetLanguageAndFont( const SwPaM &rPaM,
            LanguageType nLang, sal_uInt16 nLangWhichId,
            const Font *pFont,  sal_uInt16 nFontWhichId );

    //
    // Start: Data collected during idle time
    //
    SW_DLLPRIVATE void SetParaNumberOfWords( sal_uLong nTmpWords ) const;
    SW_DLLPRIVATE sal_uLong GetParaNumberOfWords() const;
    SW_DLLPRIVATE void SetParaNumberOfChars( sal_uLong nTmpChars ) const;
    SW_DLLPRIVATE sal_uLong GetParaNumberOfChars() const;
    SW_DLLPRIVATE void SetParaNumberOfCharsExcludingSpaces( sal_uLong nTmpChars ) const;
    SW_DLLPRIVATE sal_uLong GetParaNumberOfCharsExcludingSpaces() const;
    SW_DLLPRIVATE void InitSwParaStatistics( bool bNew );

    /** create number for this text node, if not already existing

        @return number of this node
    */
    SwNodeNum* CreateNum() const;

    inline void TryDeleteSwpHints();

    SW_DLLPRIVATE void impl_FmtToTxtAttr(const SfxItemSet& i_rAttrSet);

public:
    bool IsWordCountDirty() const;
    bool IsWrongDirty() const;
    bool IsGrammarCheckDirty() const;
    bool IsSmartTagDirty() const;   // SMARTTAGS
    bool IsAutoCompleteWordDirty() const;
    void SetWordCountDirty( bool bNew ) const;
    void SetWrongDirty( bool bNew ) const;
    void SetGrammarCheckDirty( bool bNew ) const;
    void SetSmartTagDirty( bool bNew ) const;  // SMARTTAGS
    void SetAutoCompleteWordDirty( bool bNew ) const;
    void SetWrong( SwWrongList* pNew, bool bDelete = true );
    SwWrongList* GetWrong();
    const SwWrongList* GetWrong() const;
    void SetGrammarCheck( SwGrammarMarkUp* pNew, bool bDelete = true );
    SwGrammarMarkUp* GetGrammarCheck();
    // SMARTTAGS
    void SetSmartTags( SwWrongList* pNew, bool bDelete = true );
    SwWrongList* GetSmartTags();

    //
    // End: Data collected during idle time
    //
protected:
    // fuers Umhaengen der TxtFmtCollections (Outline-Nummerierung!!)
    virtual void Modify( const SfxPoolItem*, const SfxPoolItem* );
    virtual void SwClientNotify( const SwModify&, const SfxHint& );

public:
    using SwCntntNode::GetAttr;

    const String& GetTxt() const { return m_Text; }

    // getters for SwpHints
    inline       SwpHints &GetSwpHints();
    inline const SwpHints &GetSwpHints() const;
    inline       SwpHints *GetpSwpHints()       { return m_pSwpHints; }
    inline const SwpHints *GetpSwpHints() const { return m_pSwpHints; }
    inline       bool   HasHints() const { return m_pSwpHints ? true : false; }
    inline       SwpHints &GetOrCreateSwpHints();

    virtual ~SwTxtNode();

    virtual xub_StrLen Len() const;

    // Is in itratr.
    void GetMinMaxSize( sal_uLong nIndex, sal_uLong& rMin, sal_uLong &rMax, sal_uLong &rAbs,
                        OutputDevice* pOut = 0 ) const;

    // overriding to handle change of certain paragraph attributes
    virtual sal_Bool SetAttr( const SfxPoolItem& );
    virtual sal_Bool SetAttr( const SfxItemSet& rSet );
    virtual sal_Bool ResetAttr( sal_uInt16 nWhich1, sal_uInt16 nWhich2 = 0 );
    virtual sal_Bool ResetAttr( const SvUShorts& rWhichArr );
    virtual sal_uInt16 ResetAllAttr();

    /// insert text content
    void InsertText( const XubString & rStr, const SwIndex & rIdx,
                     const enum IDocumentContentOperations::InsertFlags nMode
                         = IDocumentContentOperations::INS_DEFAULT );

    /** delete text content
        ATTENTION: must not be called with a range that overlaps the start of
                   an attribute with both extent and dummy char
     */
    void EraseText ( const SwIndex &rIdx, const xub_StrLen nCount = STRING_LEN,
                     const enum IDocumentContentOperations::InsertFlags nMode
                         = IDocumentContentOperations::INS_DEFAULT );

    /** delete all attributes.
        If neither pSet nor nWhich is given, delete all attributes (except
        refmarks, toxmarks, meta) in range.
        @param rIdx     start position
        @param nLen     range in which attributes will be deleted
        @param pSet     if not 0, delete only attributes contained in pSet
        @param nWhich   if not 0, delete only attributes with matching which
        @param bInclRefToxMark
            refmarks, toxmarks, and metas will be ignored unless this is true
        ATTENTION: setting bInclRefToxMark is only allowed from UNDO!
     */
    void    RstAttr( const SwIndex &rIdx, xub_StrLen nLen, sal_uInt16 nWhich = 0,
                    const SfxItemSet* pSet = 0, sal_Bool bInclRefToxMark = sal_False );
    void    GCAttr();

    // Delete text attribute (needs to be deregistered at Pool!)
    void    DestroyAttr( SwTxtAttr* pAttr );

    // delete all attributes from SwpHintsArray.
    void    ClearSwpHintsArr( bool bDelFields );

    /// Insert pAttr into hints array. @return true iff inserted successfully
    bool    InsertHint( SwTxtAttr * const pAttr,
                  const SetAttrMode nMode = nsSetAttrMode::SETATTR_DEFAULT );
    /// create new text attribute from rAttr and insert it
    /// @return     inserted hint; 0 if not sure the hint is inserted
    SwTxtAttr* InsertItem( SfxPoolItem& rAttr,
                  const xub_StrLen nStart, const xub_StrLen nEnd,
                  const SetAttrMode nMode = nsSetAttrMode::SETATTR_DEFAULT );

    // Set these attributes at TextNode. If the whole range is comprised
    // set them only in AutoAttrSet (SwCntntNode::SetAttr).
    sal_Bool SetAttr( const SfxItemSet& rSet,
                  xub_StrLen nStt, xub_StrLen nEnd,
                  const SetAttrMode nMode = nsSetAttrMode::SETATTR_DEFAULT );
    // Query the attributes of textnode over the range.
    // Introduce 4th optional parameter <bMergeIndentValuesOfNumRule>.
    // If <bMergeIndentValuesOfNumRule> == sal_True, the indent attributes of
    // the corresponding list level of an applied list style is merged into
    // the requested item set as a LR-SPACE item, if <bOnlyTxtAttr> == sal_False,
    // corresponding node has not its own indent attributes and the
    // position-and-space mode of the list level is SvxNumberFormat::LABEL_ALIGNMENT.
    sal_Bool GetAttr( SfxItemSet& rSet, xub_StrLen nStt, xub_StrLen nEnd,
                  sal_Bool bOnlyTxtAttr  = sal_False,
                  sal_Bool bGetFromChrFmt = sal_True,
                  const bool bMergeIndentValuesOfNumRule = false ) const;

    // Convey attributes of an AttrSet (AutoFmt) to SwpHintsArray.
    void FmtToTxtAttr( SwTxtNode* pNd );

    /// delete all attributes of type nWhich at nStart (opt. end nEnd)
    void DeleteAttributes( const sal_uInt16 nWhich,
                  const xub_StrLen nStart, const xub_StrLen nEnd = 0 );
    /// delete the attribute pTxtAttr
    void DeleteAttribute ( SwTxtAttr * const pTxtAttr );

    // Actions on text and attributes.
    // introduce optional parameter to control, if all attributes have to be copied.
    void CopyText( SwTxtNode * const pDest,
               const SwIndex &rStart,
               const xub_StrLen nLen,
               const bool bForceCopyOfAllAttrs = false );
    void CopyText( SwTxtNode * const pDest,
               const SwIndex &rDestStart,
               const SwIndex &rStart,
               xub_StrLen nLen,
               const bool bForceCopyOfAllAttrs = false );

    void        CutText(SwTxtNode * const pDest,
                    const SwIndex & rStart, const xub_StrLen nLen);
    inline void CutText(SwTxtNode * const pDest, const SwIndex &rDestStart,
                    const SwIndex & rStart, const xub_StrLen nLen);

    /// replace nDelLen characters at rStart with rText
    void ReplaceText( const SwIndex& rStart, const xub_StrLen nDelLen,
            const XubString& rText );
    void ReplaceTextOnly( xub_StrLen nPos, xub_StrLen nLen, const XubString& rText,
                    const ::com::sun::star::uno::Sequence<sal_Int32>& rOffsets );

<<<<<<< HEAD
    // Virtual methods from CntntNode.
    virtual SwCntntFrm *MakeFrm();
=======
    // virtuelle Methoden aus dem CntntNode
    virtual SwCntntFrm *MakeFrm( SwFrm* );
>>>>>>> f6c76470
    virtual SwCntntNode *SplitCntntNode( const SwPosition & );
    virtual SwCntntNode *JoinNext();
    virtual SwCntntNode *JoinPrev();

    SwCntntNode *AppendNode( const SwPosition & );

    // When appropriate set DontExpand-flag at INet or character styles respectively.
    sal_Bool DontExpandFmt( const SwIndex& rIdx, bool bFlag = true,
                        sal_Bool bFmtToTxtAttributes = sal_True );

    enum GetTxtAttrMode {
        DEFAULT,    /// DEFAULT: (Start <  nIndex <= End)
        EXPAND,     /// EXPAND : (Start <= nIndex <  End)
        PARENT,     /// PARENT : (Start <  nIndex <  End)
    };

    /** get the innermost text attribute covering position nIndex.
        @param nWhich   only attribute with this id is returned.
        @param eMode    the predicate for matching (@see GetTxtAttrMode).

        ATTENTION: this function is not well-defined for those
        hints of which several may cover a single position, like
        RES_TXTATR_CHARFMT, RES_TXTATR_REFMARK, RES_TXTATR_TOXMARK
     */
    SwTxtAttr *GetTxtAttrAt(xub_StrLen const nIndex, RES_TXTATR const nWhich,
                            enum GetTxtAttrMode const eMode = DEFAULT) const;

    /** get the innermost text attributes covering position nIndex.
        @param nWhich   only attributes with this id are returned.
        @param eMode    the predicate for matching (@see GetTxtAttrMode).
     */
    ::std::vector<SwTxtAttr *> GetTxtAttrsAt(xub_StrLen const nIndex,
                            RES_TXTATR const nWhich,
                            enum GetTxtAttrMode const eMode = DEFAULT) const;

    /** get the text attribute at position nIndex which owns
        the dummy character CH_TXTATR_* at that position, if one exists.
        @param nIndex   the position in the text
        @param nWhich   if different from RES_TXTATR_END, return only
                        attribute with given which id
        @return the text attribute at nIndex of type nWhich, if it exists
    */
    SwTxtAttr *GetTxtAttrForCharAt( const xub_StrLen nIndex,
                       const RES_TXTATR nWhich = RES_TXTATR_END ) const;

    XubString GetCurWord(xub_StrLen) const;
    sal_uInt16 Spell(SwSpellArgs*);
    sal_uInt16 Convert( SwConversionArgs & );

    inline SwTxtFmtColl *GetTxtColl() const;
    virtual SwFmtColl *ChgFmtColl( SwFmtColl* );
    void _ChgTxtCollUpdateNum( const SwTxtFmtColl* pOld,
                                const SwTxtFmtColl* pNew );

    // Copy collection with all auto formats to dest-node.
    // The latter might be in an other document!
    // (Method in ndcopy.cxx!!).
    void CopyCollFmt( SwTxtNode& rDestNd );

    //const SwNodeNum* _GetNodeNum() const { return pNdNum; }

    //
    // BEGIN OF BULLET/NUMBERING/OUTLINE STUFF:
    //

    /**
       Returns numbering rule of this text node.

       @param bInParent     serach in parent attributes, too

       @return numbering rule of this text node or NULL if none is set
     */
    SwNumRule *GetNumRule(sal_Bool bInParent = sal_True) const;

    inline const SwNodeNum* GetNum() const
    {
        return mpNodeNum;
    }

    SwNumberTree::tNumberVector GetNumberVector() const;

    /**
       Returns if this text node is an outline.

       @retval true      this text node is an outline
       @retval false     else
     */
    bool IsOutline() const;

    bool IsOutlineStateChanged() const;

    void UpdateOutlineState();

    /** Returns if this text node may be numbered.

        A text node may be numbered if
          - it has no SwNodeNum
          - it has a SwNodeNum and it has a numbering rule and the according
            SwNumFmt defines a numbering type that is an enumeration.

       @retval sal_True      this text node may be numbered
       @retval sal_False     else
     */
    //sal_Bool MayBeNumbered() const;

    /**
       Notify this textnode that its numbering rule has changed.
     */
    void NumRuleChgd();

    /** Returns outline of numbering string

        Introduce parameter <_bInclPrefixAndSuffixStrings> in order to control,
        if the prefix and the suffix strings have to been included or not.

        @param _bInclPrefixAndSuffixStrings
        optional input parameter - boolean indicating, if the prefix and the
        suffix strings have to been included or not. default value = <true>

        @param _nRestrictToThisLevel
        optional input parameter - unsigned integer indicating the maximum outline
        level to which the output string must be restricted to. Default value is
        MAXLEVEL
    */
    XubString GetNumString( const bool _bInclPrefixAndSuffixStrings = true, const unsigned int _nRestrictToThisLevel = MAXLEVEL ) const;

    /**
       Returns the additional indents of this text node and its numbering.

       @param bTxtLeft  ???

       @return additional indents
     */
     long GetLeftMarginWithNum( sal_Bool bTxtLeft = sal_False ) const;

    /**
       Returns the combined first line indent of this text node and
       its numbering.

       @param the first line indent of this text node taking the
               numbering into account (return parameter)

       @retval sal_True   this node has SwNodeNum and has numbering rule
       @retval sal_False  else
     */
    sal_Bool GetFirstLineOfsWithNum( short& rFirstOffset ) const;

    SwTwips GetAdditionalIndentForStartingNewList() const;

    void ClearLRSpaceItemDueToListLevelIndents( SvxLRSpaceItem& o_rLRSpaceItem ) const;

    /** return left margin for tab stop position calculation

        Needed for text formatting
        Method considers new list level attributes, which also can provide a left margin value

        @author OD
    */
    long GetLeftMarginForTabCalculation() const;

    /** Returns if this text node has a number.

        This text node has a number if it has a SwNodeNum and a
        numbering rule and the numbering format specified for the
        level of the SwNodeNum is of an enumeration type.

        @retval sal_True    This text node has a number.
        @retval sal_False   else
     */
    sal_Bool HasNumber() const;

    /** Returns if this text node has a bullet.

        This text node has a bullet if it has a SwNodeNum and a
        numbering rule and the numbering format specified for the
        level of the SwNodeNum is of a bullet type.

        @retval sal_True    This text node has a bullet.
        @retval sal_False   else
     */
    sal_Bool HasBullet() const;

    /** Returns is this text node is numbered.

        This node is numbered if it has a SwNodeNum and it has a
        numbering rule and has not a hidden SwNodeNum.

        ATTENTION: Returns sal_True even if the SwNumFmt has type
        SVX_NUM_NUMBER_NONE.

        @retval sal_True      This node is numbered.
        @retval sal_False     else
     */
    sal_Bool IsNumbered() const;

    /** Returns if this text node has a marked label.

        @retval true       This text node has a marked label.
        @retval false      else
     */
    bool HasMarkedLabel() const;

    /** Sets the list level of this text node.

        Side effect, when the text node is a list item:
        The text node's representation in the list tree (<SwNodeNum> instance)
        is updated.

        @param nLevel level to set
    */
    void SetAttrListLevel(int nLevel);

    bool HasAttrListLevel() const;

    int GetAttrListLevel() const;

    /** Returns the actual list level of this text node, when it is a list item

        @return the actual list level of this text node, if it is a list item,
               -1 otherwise
    */
    int GetActualListLevel() const;

    /**
       Returns outline level of this text node.

       If a text node has an outline number (i.e. it has an SwNodeNum
       and a outline numbering rule) the outline level is the level of
       this SwNodeNum.

       If a text node has no outline number and has a paragraph style
       attached the outline level is the outline level of the
       paragraph style.

       Otherwise the text node has no outline level (NO_NUMBERING).

       NOTE: The outline level of text nodes is subject to change. The
       plan is to have an SwTxtNode::nOutlineLevel member that is
       updated from a paragraph style upon appliance of that paragraph
       style.

       @return outline level or NO_NUMBERING if there is no outline level
     */
    int GetAttrOutlineLevel() const;//#OutlineLevel,added by zhaojianwei

    /**
       Sets the out line level *at* a text node.

       @param nLevel     the level to be set

       If the text node has an outline number the level is set at the
       outline number.

       If the text node has no outline number but has a paragraph
       style applied the outline level is set at the paragraph style.

       NOTE: This is subject to change, see GetOutlineLevel.
     */
    void SetAttrOutlineLevel(int nLevel);//#OutlineLevel,added by zhaojianwei

    bool IsEmptyListStyleDueToSetOutlineLevelAttr();
    void SetEmptyListStyleDueToSetOutlineLevelAttr();
    void ResetEmptyListStyleDueToResetOutlineLevelAttr();

    /**
       Returns the width of leading tabs/blanks in this paragraph.
       This space will be converted into numbering indent if the paragraph
       is set to be numbered.

       @return     the width of the leading whitespace
     */
    sal_uInt16 GetWidthOfLeadingTabs() const;

    /**
       Returns if the paragraph has a visible numbering or bullet.
       This includes all kinds of numbering/bullet/outlines.
       Note: This function returns false, if the numbering format is
       SVX_NUM_NUMBER_NONE or if the numbering/bullet has been deleted.

       @return     sal_True if the paragraph has a visible numbering/bullet/outline
     */
    bool HasVisibleNumberingOrBullet() const;

    void SetListId( const String sListId );
    String GetListId() const;

    /** Determines, if the list level indent attributes can be applied to the
        paragraph.

        The list level indents can be applied to the paragraph under the one
        of following conditions:
        - the list style is directly applied to the paragraph and the paragraph
          has no own indent attributes.
        - the list style is applied to the paragraph through one of its paragraph
          styles, the paragraph has no own indent attributes and on the paragraph
          style hierarchy from the paragraph to the paragraph style with the
          list style no indent attributes are found.

        @author OD

        @return boolean
    */
    bool AreListLevelIndentsApplicable() const;

    /** Retrieves the list tab stop position, if the paragraph's list level defines
        one and this list tab stop has to merged into the tap stops of the paragraph

        @author OD

        @param nListTabStopPosition
        output parameter - containing the list tab stop position

        @return boolean - indicating, if a list tab stop position is provided
    */
    bool GetListTabStopPosition( long& nListTabStopPosition ) const;

    /** Retrieves the character following the list label, if the paragraph's
        list level defines one.

        @author OD

        @return XubString - the list tab stop position
    */
    XubString GetLabelFollowedBy() const;

    //
    // END OF BULLET/NUMBERING/OUTLINE STUFF:
    //

    void fillSoftPageBreakList( SwSoftPageBreakList& rBreak ) const;

    sal_uInt16 GetLang( const xub_StrLen nBegin, const xub_StrLen nLen = 0,
                    sal_uInt16 nScript = 0 ) const;

    // in ndcopy.cxx
    sal_Bool IsSymbol( const xub_StrLen nBegin ) const; // In itratr.cxx.
    virtual SwCntntNode* MakeCopy( SwDoc*, const SwNodeIndex& ) const;

    // Interactive hyphenation: we find TxtFrm and call its CalcHyph.
    sal_Bool Hyphenate( SwInterHyphInfo &rHyphInf );
    void DelSoftHyph( const xub_StrLen nStart, const xub_StrLen nEnd );

    // add 4th optional parameter <bAddSpaceAfterListLabelStr> indicating,
    // when <bWithNum = true> that a space is inserted after the string for
    // the list label.
    // add 5th optional parameter <bWithSpacesForLevel> indicating, if additional
    // spaces are inserted in front of the expanded text string depending on
    // the list level.
    XubString GetExpandTxt( const xub_StrLen nIdx = 0,
                            const xub_StrLen nLen = STRING_LEN,
                            const bool bWithNum = false,
                            const bool bAddSpaceAfterListLabelStr = false,
                            const bool bWithSpacesForLevel = false ) const;
    sal_Bool GetExpandTxt( SwTxtNode& rDestNd, const SwIndex* pDestIdx = 0,
                        xub_StrLen nIdx = 0, xub_StrLen nLen = STRING_LEN,
                       sal_Bool bWithNum = sal_False, sal_Bool bWithFtn = sal_True,
                       sal_Bool bReplaceTabsWithSpaces = sal_False ) const;

    const ModelToViewHelper::ConversionMap*
            BuildConversionMap( rtl::OUString& rExpandText ) const;

    XubString GetRedlineTxt( xub_StrLen nIdx = 0,
                          xub_StrLen nLen = STRING_LEN,
                          sal_Bool bExpandFlds = sal_False,
                          sal_Bool bWithNum = sal_False ) const;

    // Returns actual count of initial chars for initial-function.
    // If nWishLen == 0 that of first word.
    sal_uInt16 GetDropLen( sal_uInt16 nWishLen) const;

    // Passes back info needed on the dropcap dimensions
    bool GetDropSize(int& rFontHeight, int& rDropHeight, int& rDropDescent) const;

    // Hidden Paragraph Field:
    inline bool CalcHiddenParaField()
        { return m_pSwpHints ? m_pSwpHints->CalcHiddenParaField() : false; }
    // set CalcVisible flags
    inline void SetCalcHiddenParaField()
        { if (m_pSwpHints) m_pSwpHints->SetCalcHiddenParaField(); }

    // is the paragraph visible?
    inline bool HasHiddenParaField() const
        { return m_pSwpHints ? m_pSwpHints->HasHiddenParaField()  : false; }

    //
    // Hidden Paragraph Field:
    //
    inline bool HasHiddenCharAttribute( bool bWholePara ) const
    {
        if ( m_bRecalcHiddenCharFlags )
            CalcHiddenCharFlags();
        return bWholePara ? m_bHiddenCharsHidePara : m_bContainsHiddenChars;
    }

    inline void SetCalcHiddenCharFlags() const
        { m_bRecalcHiddenCharFlags = true; }

    //
    // Returns if the node is hidden due to
    // 1. HiddenParaField
    // 2. HiddenCharAttribute
    // 3. HiddenSection
    //
    bool IsHidden() const;

    TYPEINFO(); // fuer rtti

<<<<<<< HEAD
    // For re-arranging TxtFmtCollections (outline-numbering!!).
    virtual void Modify( SfxPoolItem*, SfxPoolItem* );

=======
>>>>>>> f6c76470
    // override SwIndexReg
    virtual void Update( SwIndex const & rPos, const xub_StrLen nChangeLen,
                 const bool bNegative = false, const bool bDelete = false );

    // change text to Upper/Lower/Hiragana/Katagana/...
    void TransliterateText( utl::TransliterationWrapper& rTrans,
                            xub_StrLen nStart, xub_StrLen nEnd,
                            SwUndoTransliterate* pUndo = 0 );

    // count words in given range
    void CountWords( SwDocStat& rStat, xub_StrLen nStart, xub_StrLen nEnd ) const;

    // Checks some global conditions like loading or destruction of document
    // to economize notifications
    bool IsNotificationEnabled() const;

    // Checks a temporary notification blocker and the global conditons of IsNotificationEnabled()
    bool IsNotifiable() const;

    void SetListRestart( bool bRestart );
    bool IsListRestart() const;

    void SetAttrListRestartValue( SwNumberTree::tSwNumTreeNumber nNum );
    bool HasAttrListRestartValue() const;
    SwNumberTree::tSwNumTreeNumber GetAttrListRestartValue() const;
    SwNumberTree::tSwNumTreeNumber GetActualListStartValue() const;

    void SetCountedInList( bool bCounted );
    bool IsCountedInList() const;

    void AddToList();
    void RemoveFromList();
    bool IsInList() const;

    bool IsFirstOfNumRule() const;

    sal_uInt16 GetScalingOfSelectedText( xub_StrLen nStt, xub_StrLen nEnd ) const;

    SW_DLLPRIVATE ::com::sun::star::uno::WeakReference<
        ::com::sun::star::text::XTextContent> const& GetXParagraph() const
            { return m_wXParagraph; }
    SW_DLLPRIVATE void SetXParagraph(::com::sun::star::uno::Reference<
                    ::com::sun::star::text::XTextContent> const& xParagraph)
            { m_wXParagraph = xParagraph; }

    // sfx2::Metadatable
    virtual ::sfx2::IXmlIdRegistry& GetRegistry();
    virtual bool IsInClipboard() const;
    virtual bool IsInUndo() const;
    virtual bool IsInContent() const;
    virtual ::com::sun::star::uno::Reference<
        ::com::sun::star::rdf::XMetadatable > MakeUnoObject();

    bool IsCollapse() const;

    DECL_FIXEDMEMPOOL_NEWDEL(SwTxtNode)
};

//-----------------------------------------------------------------------------

inline SwpHints & SwTxtNode::GetSwpHints()
{
    OSL_ASSERT( m_pSwpHints );
    return *m_pSwpHints;
}
inline const SwpHints &SwTxtNode::GetSwpHints() const
{
    OSL_ASSERT( m_pSwpHints );
    return *m_pSwpHints;
}

inline SwpHints& SwTxtNode::GetOrCreateSwpHints()
{
    if ( !m_pSwpHints )
    {
        m_pSwpHints = new SwpHints;
    }
    return *m_pSwpHints;
}

inline void SwTxtNode::TryDeleteSwpHints()
{
    if ( m_pSwpHints && m_pSwpHints->CanBeDeleted() )
    {
        DELETEZ( m_pSwpHints );
    }
}

inline SwTxtFmtColl* SwTxtNode::GetTxtColl() const
{
    return static_cast<SwTxtFmtColl*>(const_cast<SwModify*>(GetRegisteredIn()));
}

// For IBM-Compiler do not inline this because of 42876
#ifndef ICC
// Inline methods from Node.hxx - we know TxtNode only now!!
inline       SwTxtNode   *SwNode::GetTxtNode()
{
     return ND_TEXTNODE == nNodeType ? static_cast<SwTxtNode*>(this) : 0;
}
inline const SwTxtNode   *SwNode::GetTxtNode() const
{
     return ND_TEXTNODE == nNodeType ? static_cast<const SwTxtNode*>(this) : 0;
}
#endif

inline void
SwTxtNode::CutText(SwTxtNode * const pDest, const SwIndex & rDestStart,
                    const SwIndex & rStart, const xub_StrLen nLen)
{
    CutImpl( pDest, rDestStart, rStart, nLen, true );
}

#endif

/* vim:set shiftwidth=4 softtabstop=4 expandtab: */<|MERGE_RESOLUTION|>--- conflicted
+++ resolved
@@ -44,10 +44,7 @@
 #include <vector>
 #include <set>
 
-<<<<<<< HEAD
-=======
 class SfxHint;
->>>>>>> f6c76470
 class SwNumRule;
 class SwNodeNum;
 class SwList;
@@ -340,13 +337,8 @@
     void ReplaceTextOnly( xub_StrLen nPos, xub_StrLen nLen, const XubString& rText,
                     const ::com::sun::star::uno::Sequence<sal_Int32>& rOffsets );
 
-<<<<<<< HEAD
     // Virtual methods from CntntNode.
-    virtual SwCntntFrm *MakeFrm();
-=======
-    // virtuelle Methoden aus dem CntntNode
     virtual SwCntntFrm *MakeFrm( SwFrm* );
->>>>>>> f6c76470
     virtual SwCntntNode *SplitCntntNode( const SwPosition & );
     virtual SwCntntNode *JoinNext();
     virtual SwCntntNode *JoinPrev();
@@ -754,12 +746,6 @@
 
     TYPEINFO(); // fuer rtti
 
-<<<<<<< HEAD
-    // For re-arranging TxtFmtCollections (outline-numbering!!).
-    virtual void Modify( SfxPoolItem*, SfxPoolItem* );
-
-=======
->>>>>>> f6c76470
     // override SwIndexReg
     virtual void Update( SwIndex const & rPos, const xub_StrLen nChangeLen,
                  const bool bNegative = false, const bool bDelete = false );
