--- conflicted
+++ resolved
@@ -182,45 +182,6 @@
 }
 
 /*--------------------------------------------------------------------
-<<<<<<< HEAD
-    Beschreibung:   Druckerdialog
- --------------------------------------------------------------------*/
-
-PrintDialog* CreatePrintDialog( Window* pParent, sal_uInt16 nPg, SwWrtShell* pSh )
-{
-    PrintDialog *pDlg = new PrintDialog( pParent, false );
-//  pDlg->ChangeFirstPage( 1 );
-
-    if ( !nPg )
-        nPg = 1;
-//  pDlg->ChangeLastPage( nPg );
-//  pDlg->ChangeMaxPage( 9999 );
-    pDlg->EnableRange( PRINTDIALOG_FROMTO );
-
-    if (pSh && (pSh->IsSelection() || pSh->IsFrmSelected() || pSh->IsObjSelected()))
-        pDlg->EnableRange( PRINTDIALOG_SELECTION );
-
-    pDlg->SetRangeText( String::CreateFromInt32(nPg) );
-    pDlg->EnableRange( PRINTDIALOG_RANGE );
-    pDlg->EnableCollate();
-    return pDlg;
-}
-
-/*--------------------------------------------------------------------
-    Beschreibung:
- --------------------------------------------------------------------*/
-
-PrintDialog* __EXPORT SwView::CreatePrintDialog( Window* pParent )
-{
-    // AMA: Hier sollte vielleicht die virtuelle Seitennummer angezeigt werden,
-    //      aber nur, wenn das Drucken virtuelle Seitennummern und nicht wie
-    //      bisher (auch beim SWG 2.0) physikalische beachtet werden.
-    return ::CreatePrintDialog( pParent, GetWrtShell().GetPhyPageNum(), &GetWrtShell() );
-}
-
-/*--------------------------------------------------------------------
-=======
->>>>>>> 1379283b
     Beschreibung:   Print-Dispatcher
  --------------------------------------------------------------------*/
 
