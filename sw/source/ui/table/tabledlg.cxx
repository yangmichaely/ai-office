--- conflicted
+++ resolved
@@ -413,14 +413,8 @@
     return new SwFormatTablePage( pParent, rAttrSet );
 }
 
-<<<<<<< HEAD
-
-BOOL  SwFormatTablePage::FillItemSet( SfxItemSet& rCoreSet )
-=======
-/*------------------------------------------------------------------------
--------------------------------------------------------------------------*/
+
 sal_Bool  SwFormatTablePage::FillItemSet( SfxItemSet& rCoreSet )
->>>>>>> 99ebfb73
 {
     // Testen, ob eins der Control noch den Focus hat
     if(aWidthMF.HasFocus())
@@ -879,14 +873,8 @@
 
 };
 
-<<<<<<< HEAD
-
-void  SwTableColumnPage::Init(BOOL bWeb)
-=======
-/*------------------------------------------------------------------------
-------------------------------------------------------------------------*/
+
 void  SwTableColumnPage::Init(sal_Bool bWeb)
->>>>>>> 99ebfb73
 {
     FieldUnit aMetric = ::GetDfltMetric(bWeb);
     Link aLkUp = LINK( this, SwTableColumnPage, UpHdl );
@@ -996,14 +984,8 @@
     return 0;
 };
 
-<<<<<<< HEAD
-
-BOOL  SwTableColumnPage::FillItemSet( SfxItemSet& )
-=======
-/*------------------------------------------------------------------------
-------------------------------------------------------------------------*/
+
 sal_Bool  SwTableColumnPage::FillItemSet( SfxItemSet& )
->>>>>>> 99ebfb73
 {
     for( sal_uInt16 i = 0; i < MET_FIELDS; i++ )
     {
@@ -1037,14 +1019,8 @@
         UpdateCols( nAktPos );
 };
 
-<<<<<<< HEAD
-
-void   SwTableColumnPage::UpdateCols( USHORT nAktPos )
-=======
-/*------------------------------------------------------------------------
-------------------------------------------------------------------------*/
+
 void   SwTableColumnPage::UpdateCols( sal_uInt16 nAktPos )
->>>>>>> 99ebfb73
 {
     SwTwips nSum = 0;
     sal_uInt16 i;
@@ -1260,14 +1236,8 @@
     return sal_True;
 }
 
-<<<<<<< HEAD
-
-SwTwips  SwTableColumnPage::GetVisibleWidth(USHORT nPos)
-=======
-/*------------------------------------------------------------------------
-------------------------------------------------------------------------*/
+
 SwTwips  SwTableColumnPage::GetVisibleWidth(sal_uInt16 nPos)
->>>>>>> 99ebfb73
 {
     sal_uInt16 i=0;
 
@@ -1285,14 +1255,8 @@
     return nReturn;
 }
 
-<<<<<<< HEAD
-
-void SwTableColumnPage::SetVisibleWidth(USHORT nPos, SwTwips nNewWidth)
-=======
-/*------------------------------------------------------------------------
-------------------------------------------------------------------------*/
+
 void SwTableColumnPage::SetVisibleWidth(sal_uInt16 nPos, SwTwips nNewWidth)
->>>>>>> 99ebfb73
 {
     sal_uInt16 i=0;
     while( nPos )
@@ -1326,14 +1290,7 @@
 }
 
 
-<<<<<<< HEAD
-
-void  SwTableTabDlg::PageCreated(USHORT nId, SfxTabPage& rPage)
-=======
-/*------------------------------------------------------------------------
-------------------------------------------------------------------------*/
 void  SwTableTabDlg::PageCreated(sal_uInt16 nId, SfxTabPage& rPage)
->>>>>>> 99ebfb73
 {
     SfxAllItemSet aSet(*(GetInputSetImpl()->GetPool()));
     if( TP_BACKGROUND == nId )
