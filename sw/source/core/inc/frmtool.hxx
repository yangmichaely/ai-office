--- conflicted
+++ resolved
@@ -174,13 +174,8 @@
 
     const SwRect &Frm() const { return aFrm; }
     const SwRect &Prt() const { return aPrt; }
-<<<<<<< HEAD
-    void SetInvaKeep() { bInvaKeep = TRUE; }
+    void SetInvaKeep() { bInvaKeep = sal_True; }
     // #i49383#
-=======
-    void SetInvaKeep() { bInvaKeep = sal_True; }
-    // --> OD 2005-07-29 #i49383#
->>>>>>> 20529755
     void FrmDeleted()
     {
         mbFrmDeleted = true;
@@ -265,27 +260,6 @@
 
     //Mit den Folgenden Bools werden die gecache'ten Werte fuer UNgueltig
     //erklaert - bis sie einmal berechnet wurden.
-<<<<<<< HEAD
-    BOOL bTopLine       :1;
-    BOOL bBottomLine    :1;
-    BOOL bLeftLine      :1;
-    BOOL bRightLine     :1;
-    BOOL bTop           :1;
-    BOOL bBottom        :1;
-    BOOL bLine          :1;
-
-    BOOL bIsLine        :1; //Umrandung an mind. einer Kante?
-
-    BOOL bCacheGetLine        :1; //GetTopLine(), GetBottomLine() cachen?
-    BOOL bCachedGetTopLine    :1; //GetTopLine() gecached?
-    BOOL bCachedGetBottomLine :1; //GetBottomLine() gecached?
-    // - booleans indicating, if values <bJoinedWithPrev>
-    //          and <bJoinedWithNext> are cached and valid.
-    //          Caching depends on value of <bCacheGetLine>.
-    mutable BOOL bCachedJoinedWithPrev :1;
-    mutable BOOL bCachedJoinedWithNext :1;
-    // - booleans indicating, if borders are joined
-=======
     sal_Bool bTopLine       :1;
     sal_Bool bBottomLine    :1;
     sal_Bool bLeftLine      :1;
@@ -299,13 +273,12 @@
     sal_Bool bCacheGetLine        :1; //GetTopLine(), GetBottomLine() cachen?
     sal_Bool bCachedGetTopLine    :1; //GetTopLine() gecached?
     sal_Bool bCachedGetBottomLine :1; //GetBottomLine() gecached?
-    // OD 21.05.2003 #108789# - booleans indicating, if values <bJoinedWithPrev>
+    // - booleans indicating, if values <bJoinedWithPrev>
     //          and <bJoinedWithNext> are cached and valid.
     //          Caching depends on value of <bCacheGetLine>.
     mutable sal_Bool bCachedJoinedWithPrev :1;
     mutable sal_Bool bCachedJoinedWithNext :1;
-    // OD 21.05.2003 #108789# - booleans indicating, if borders are joined
->>>>>>> 20529755
+    // - booleans indicating, if borders are joined
     //          with previous/next frame.
     sal_Bool bJoinedWithPrev :1;
     sal_Bool bJoinedWithNext :1;
@@ -354,13 +327,8 @@
                        const SwFrm& _rCmpFrm ) const;
 
      //Rechte und linke Linie sowie LRSpace gleich?
-<<<<<<< HEAD
     // - change name of 1st parameter - "rAttrs" -> "rCmpAttrs".
-    BOOL CmpLeftRight( const SwBorderAttrs &rCmpAttrs,
-=======
-    // OD 21.05.2003 #108789# - change name of 1st parameter - "rAttrs" -> "rCmpAttrs".
     sal_Bool CmpLeftRight( const SwBorderAttrs &rCmpAttrs,
->>>>>>> 20529755
                        const SwFrm *pCaller,
                        const SwFrm *pCmp ) const;
 
@@ -397,15 +365,9 @@
     // with previous frame.
     inline sal_uInt16 GetTopLine   ( const SwFrm& _rFrm,
                                  const SwFrm* _pPrevFrm = 0L ) const;
-<<<<<<< HEAD
-    inline USHORT GetBottomLine( const SwFrm& _rFrm ) const;
-    inline void   SetGetCacheLine( BOOL bNew ) const;
-    // - accessors for cached values <bJoinedWithPrev>
-=======
     inline sal_uInt16 GetBottomLine( const SwFrm& _rFrm ) const;
     inline void   SetGetCacheLine( sal_Bool bNew ) const;
-    // OD 21.05.2003 #108789# - accessors for cached values <bJoinedWithPrev>
->>>>>>> 20529755
+    // - accessors for cached values <bJoinedWithPrev>
     // and <bJoinedWithPrev>
     // #i25029# - add optional 2nd parameter <_pPrevFrm>
     // If set, its value is taken for testing, if borders/shadow have to joined
@@ -494,13 +456,8 @@
 {
     ((SwBorderAttrs*)this)->bCacheGetLine = bNew;
     ((SwBorderAttrs*)this)->bCachedGetBottomLine =
-<<<<<<< HEAD
-    ((SwBorderAttrs*)this)->bCachedGetTopLine = FALSE;
+    ((SwBorderAttrs*)this)->bCachedGetTopLine = sal_False;
     // - invalidate cache for values <bJoinedWithPrev>
-=======
-    ((SwBorderAttrs*)this)->bCachedGetTopLine = sal_False;
-    // OD 21.05.2003 #108789# - invalidate cache for values <bJoinedWithPrev>
->>>>>>> 20529755
     // and <bJoinedWithNext>.
     bCachedJoinedWithPrev = sal_False;
     bCachedJoinedWithNext = sal_False;
