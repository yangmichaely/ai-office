--- conflicted
+++ resolved
@@ -298,161 +298,7 @@
 }
 
 
-<<<<<<< HEAD
-USHORT SwTextBlocks::GetCount() const
-=======
-/*
-sal_uLong SwTextBlocks::ConvertToNew()
-{
-    // Wir nehmen die aktuelle Datei, benennen diese in .BAK um
-    // und kreieren den neuen Storage
-    if( IsOld() )
-    {
-        // Erst mal muessen wir die Datei freigeben
-        short nType = pImp->GetFileType();
-        Sw2TextBlocks *pTwo = NULL;
-        Sw3TextBlocks *pThree = NULL;
-        SwImpBlocks *pOld = NULL;
-
-        pImp->nCur = (sal_uInt16) -1;
-        String aName( pImp->aFile );
-        delete pImp; pImp = NULL;
-        // Jetzt wird umbenannt
-        INetURLObject aOldFull( aName );
-        INetURLObject aNewFull( aName );
-
-        aOldFull.SetExtension( String::CreateFromAscii("bak") );
-        String aOld( aOldFull.GetMainURL( INetURLObject::NO_DECODE ) );
-        String aNew( aNewFull.GetMainURL( INetURLObject::NO_DECODE ) );
-
-        sal_Bool bError = !SWUnoHelper::UCB_CopyFile( aNew, aOld, sal_True );
-        if( bError )
-        {
-            if (nType == SWBLK_SW2)
-                pImp = new Sw2TextBlocks( aOld );
-            else
-                pImp = new Sw3TextBlocks( aOld );
-            return nErr = ERR_SWG_CANNOT_WRITE;
-        }
-
-        // Die Datei ist erfolgreich umbenannt. Jetzt wird der Storage
-        // aufgesetzt
-        if (nType == SWBLK_SW2)
-            pOld = pTwo = new Sw2TextBlocks( aOld );
-        else
-            pOld = pThree = new Sw3TextBlocks( aOld );
-        SwXMLTextBlocks* pNew = new SwXMLTextBlocks( aName );
-        pNew->SetName ( pOld->GetName());
-        // Wir kopieren den Doc-Ptr in das alte System
-        // den alten SvPersist heben wir uns aber auf,
-        // da dieser die ganze Zeit leben bleibt
-        // und lesen die Dateivorlagen erneut ein
-        SvPersist* pPersist2 = pOld->pDoc->GetPersist();
-        if (SWBLK_SW2 == nType )
-        {
-            delete pOld->pDoc;
-            pOld->pDoc = pNew->pDoc;nLinkCt
-            nErr = pTwo->LoadDoc();
-        }
-        else
-        {
-            nErr = pThree->OpenFile ( sal_True );
-            // Within this call, Sw3IoImp::SetDoc calls RemoveLink
-            // on the old document, and deletes it if the
-            // ref count is now zero
-            pThree->SetDoc ( pNew->pDoc );
-            pOld->pDoc->AddLink();
-        }
-        if( !nErr && 0 == ( nErr = pNew->OpenFile( sal_False )) )
-        {
-            nErr = pNew->SetConvertMode( sal_True );
-            // jetzt werden die Bausteine einfach umkopiert!
-            if( !nErr )
-            {
-                if (SWBLK_SW2 == nType)
-                    pTwo->StatLineStartPercent();
-                sal_uInt16 nCount = pOld->GetCount();
-                for( sal_uInt16 i = 0; i < nCount; i++ )
-                {
-                    pNew->ClearDoc();
-                    String aShort( pOld->GetShortName( i ) );
-                    String aLong( pOld->GetLongName( i ) );
-                    pNew->AddName( aShort, aLong );
-                    if ( SWBLK_SW3 == nType && pThree->IsOnlyTextBlock(aShort) )
-                    {
-                        String sText;
-                        pThree->GetText( aShort, sText );
-                        pNew->PutText( aShort, aLong, sText );
-                    }
-                    else
-                    {
-                        if (SWBLK_SW2 == nType )
-                        {
-                            // I think this is how it should work (!!!!!!) mtg
-                            pNew->pDoc->SetPersist( pPersist2 );
-                        }
-                        nErr = pOld->GetDocForConversion( i );
-                        if( nErr )
-                            break;
-                        nErr = pNew->BeginPutDoc( aShort, aLong );
-                        if( nErr )
-                            break;
-                        nErr = pNew->PutDoc();
-                        if( nErr )
-                            break;
-                    }
-
-                    // convert macros, too
-                    SvxMacroTableDtor aMacroTable;
-                    pOld->GetMacroTable( i, aMacroTable, sal_True );
-                    pNew->SetMacroTable( i, aMacroTable, sal_True );
-
-                    if (SWBLK_SW2 == nType )
-                        pNew->pDoc->SetPersist( 0 );
-                }
-                if (SWBLK_SW2 == nType )
-                    ::EndProgress( pOld->pDoc->GetDocShell() );
-            }
-            if( !nErr )
-                nErr = pNew->SetConvertMode( sal_False );
-        }
-        if ( SWBLK_SW3 == nType )
-        {
-            pThree->CloseFile();
-        }
-        else
-        {
-            // Haben wir es geschafft?
-            pOld->pDoc = NULL;
-        }
-        pNew->ClearDoc();
-        if( !nErr )
-        {
-            delete pOld;
-            pImp = pNew;
-            SWUnoHelper::UCB_DeleteFile( aOld );
-            pNew->MakeBlockList();
-        }
-        else
-        {
-            delete pOld; delete pNew;
-            SWUnoHelper::UCB_DeleteFile( aNew );
-            SWUnoHelper::UCB_CopyFile( aOld, aNew, sal_True );
-            if ( SWBLK_SW2 == nType )
-                pImp = new Sw2TextBlocks( aOld );
-            else
-                pImp = new Sw3TextBlocks( aOld );
-        }
-        pNew->CloseFile();
-        FStatHelper::GetModifiedDateTimeOfFile( aNew,
-                            &pImp->aDateModified, &pImp->aTimeModified );
-    }
-    return nErr;
-} */
-
-
 sal_uInt16 SwTextBlocks::GetCount() const
->>>>>>> 20529755
 {
     return pImp ? pImp->GetCount() : 0;
 }
@@ -524,13 +370,8 @@
             aLong = *l;
         if( !aNew.Len() )
         {
-<<<<<<< HEAD
             OSL_ENSURE( !this, "Kein Kurzname in Rename angegeben" );
-            nErr = ERR_SWG_INTERNAL_ERROR; return (USHORT) -1;
-=======
-            ASSERT( !this, "Kein Kurzname in Rename angegeben" );
             nErr = ERR_SWG_INTERNAL_ERROR; return (sal_uInt16) -1;
->>>>>>> 20529755
         }
 
         if( pImp->IsFileChanged() )
@@ -763,13 +604,8 @@
         return IsOnlyTextBlock( nIdx );
     }
 
-<<<<<<< HEAD
     OSL_ENSURE( !this, "ungueltiger Name" );
-    return FALSE;
-=======
-    ASSERT( !this, "ungueltiger Name" );
     return sal_False;
->>>>>>> 20529755
 }
 
 sal_Bool SwTextBlocks::GetMacroTable( sal_uInt16 nIdx, SvxMacroTableDtor& rMacroTbl )
