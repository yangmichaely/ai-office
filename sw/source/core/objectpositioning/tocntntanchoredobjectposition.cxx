--- conflicted
+++ resolved
@@ -913,13 +913,8 @@
                                     ( bInSct
                                       ? MAKEPAGE_NOSECTION
                                       : ( bInFtn ? MAKEPAGE_NONE : MAKEPAGE_APPEND ) ),
-<<<<<<< HEAD
-                                    TRUE, &rAnchorTxtFrm );
+                                    sal_True, &rAnchorTxtFrm );
                     // correction:
-=======
-                                    sal_True, &rAnchorTxtFrm );
-                    // OD 06.10.2003 #110978# - correction:
->>>>>>> 20529755
                     // If anchor is in footnote and proposed next layout environment
                     // isn't a footnote frame, object can't follow the text flow
                     if ( bInFtn && pNextLay && !pNextLay->IsFtnFrm() )
