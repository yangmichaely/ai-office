--- conflicted
+++ resolved
@@ -405,18 +405,11 @@
 /** adjust calculated vertical in order to keep object inside
     'page' alignment layout frame.
 
-<<<<<<< HEAD
     #i28701# - parameter <_nTopOfAnch> and <_bVert> added
     #i31805# - add parameter <_bCheckBottom>
     #i26945# - add parameter <_bFollowTextFlow>
     #i62875# - method now private and renamed.
-=======
-    OD 2004-07-01 #i28701# - parameter <nTopOfAnch> and <bVert> added
-    OD 2004-07-22 #i31805# - add parameter <bCheckBottom>
-    OD 2004-10-08 #i26945# - add parameter <bFollowTextFlow>
-    OD 2006-03-15 #i62875# - method now private and renamed.
     OD 2009-09-01 #mongolianlayout# - add parameter <bVertL2R>
->>>>>>> 20529755
 
     @author OD
 */
@@ -458,16 +451,9 @@
 
     if ( bVert )
     {
-<<<<<<< HEAD
         // #i31805# - consider value of <_bCheckBottom>
-        if ( _bCheckBottom &&
-             _nTopOfAnch - nAdjustedRelPosY - aObjSize.Width() <
-                aPgAlignArea.Left() )
-=======
-        // --> OD 2009-09-01 #mongolianlayout#
         if ( !bVertL2R )
         // <--
->>>>>>> 20529755
         {
             if ( bCheckBottom &&
                  nTopOfAnch - nAdjustedRelPosY - aObjSize.Width() <
@@ -477,18 +463,13 @@
                                    nTopOfAnch -
                                    aObjSize.Width();
             }
+        // #i32964# - correction
             if ( nTopOfAnch - nAdjustedRelPosY > aPgAlignArea.Right() )
             {
                 nAdjustedRelPosY = nTopOfAnch - aPgAlignArea.Right();
             }
         }
-<<<<<<< HEAD
-        // #i32964# - correction
-        if ( _nTopOfAnch - nAdjustedRelPosY > aPgAlignArea.Right() )
-=======
-        // --> OD 2009-09-01 #mongolianlayout#
         else
->>>>>>> 20529755
         {
             if ( bCheckBottom &&
                  nTopOfAnch + nAdjustedRelPosY + aObjSize.Width() >
@@ -506,22 +487,13 @@
     }
     else
     {
-<<<<<<< HEAD
-        // #i31805# - consider value of <_bCheckBottom>
-        if ( _bCheckBottom &&
-             _nTopOfAnch + nAdjustedRelPosY + aObjSize.Height() >
-                aPgAlignArea.Top() + aPgAlignArea.Height() )
-        {
-            nAdjustedRelPosY = aPgAlignArea.Top() + aPgAlignArea.Height() -
-                               _nTopOfAnch -
-=======
+        // #i31805# - consider value of <bCheckBottom>
         if ( bCheckBottom &&
              nTopOfAnch + nAdjustedRelPosY + aObjSize.Height() >
                 aPgAlignArea.Top() + aPgAlignArea.Height() )
         {
             nAdjustedRelPosY = aPgAlignArea.Top() + aPgAlignArea.Height() -
                                nTopOfAnch -
->>>>>>> 20529755
                                aObjSize.Height();
         }
         if ( nTopOfAnch + nAdjustedRelPosY < aPgAlignArea.Top() )
@@ -1114,19 +1086,11 @@
 
     // draw aside order for left horizontal position
     //! one array entry for each value in text::RelOrientation
-<<<<<<< HEAD
-    static USHORT const aLeft[ 10 ] =
+    static sal_uInt16 const aLeft[ 10 ] =
         { 5, 6, 0, 1, 8, 4, 7, 2, 3, 9 };
     // draw aside order for right horizontal position
     //! one array entry for each value in text::RelOrientation
-    static USHORT const aRight[ 10 ] =
-=======
-    static sal_uInt16 __READONLY_DATA aLeft[ 10 ] =
-        { 5, 6, 0, 1, 8, 4, 7, 2, 3, 9 };
-    // draw aside order for right horizontal position
-    //! one array entry for each value in text::RelOrientation
-    static sal_uInt16 __READONLY_DATA aRight[ 10 ] =
->>>>>>> 20529755
+    static sal_uInt16 const aRight[ 10 ] =
         { 5, 6, 0, 8, 1, 7, 4, 2, 3, 9 };
 
     // decide depending on given order, which frame has to draw aside another frame
