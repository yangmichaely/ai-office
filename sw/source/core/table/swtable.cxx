/* -*- Mode: C++; tab-width: 4; indent-tabs-mode: nil; c-basic-offset: 4 -*- */
/*************************************************************************
 *
 * DO NOT ALTER OR REMOVE COPYRIGHT NOTICES OR THIS FILE HEADER.
 *
 * Copyright 2000, 2010 Oracle and/or its affiliates.
 *
 * OpenOffice.org - a multi-platform office productivity suite
 *
 * This file is part of OpenOffice.org.
 *
 * OpenOffice.org is free software: you can redistribute it and/or modify
 * it under the terms of the GNU Lesser General Public License version 3
 * only, as published by the Free Software Foundation.
 *
 * OpenOffice.org is distributed in the hope that it will be useful,
 * but WITHOUT ANY WARRANTY; without even the implied warranty of
 * MERCHANTABILITY or FITNESS FOR A PARTICULAR PURPOSE.  See the
 * GNU Lesser General Public License version 3 for more details
 * (a copy is included in the LICENSE file that accompanied this code).
 *
 * You should have received a copy of the GNU Lesser General Public License
 * version 3 along with OpenOffice.org.  If not, see
 * <http://www.openoffice.org/license.html>
 * for a copy of the LGPLv3 License.
 *
 ************************************************************************/

// MARKER(update_precomp.py): autogen include statement, do not remove
#include "precompiled_sw.hxx"

#include <ctype.h>
#include <float.h>
#include <hintids.hxx>
#include <hints.hxx>    // fuer SwAttrSetChg
#include <editeng/lrspitem.hxx>
#include <editeng/shaditem.hxx>
#include <editeng/adjitem.hxx>
#include <editeng/colritem.hxx>
#include <sfx2/linkmgr.hxx>
#include <editeng/boxitem.hxx>

#include <fmtfsize.hxx>
#include <fmtornt.hxx>
#include <fmtpdsc.hxx>
#include <fldbas.hxx>
#include <fmtfld.hxx>
#include <frmatr.hxx>
#include <doc.hxx>
#include <docary.hxx>   // fuer RedlineTbl()
#include <frame.hxx>
#include <swtable.hxx>
#include <ndtxt.hxx>
#include <tabcol.hxx>
#include <tabfrm.hxx>
#include <cellfrm.hxx>
#include <rowfrm.hxx>
#include <swserv.hxx>
#include <expfld.hxx>
#include <mdiexp.hxx>
#include <cellatr.hxx>
#include <txatbase.hxx>
#include <htmltbl.hxx>
#include <swtblfmt.hxx>
#include <ndindex.hxx>
#include <tblrwcl.hxx>
#include <shellres.hxx>
#include <viewsh.hxx>
#include <redline.hxx>
#include <list>

#if OSL_DEBUG_LEVEL > 1
#define CHECK_TABLE(t) (t).CheckConsistency();
#else
#define CHECK_TABLE(t)
#endif

using namespace com::sun::star;

TYPEINIT1( SwTable, SwClient );
TYPEINIT1( SwTableBox, SwClient );
TYPEINIT1( SwTableLine, SwClient );
TYPEINIT1( SwTableFmt, SwFrmFmt );
TYPEINIT1( SwTableBoxFmt, SwFrmFmt );
TYPEINIT1( SwTableLineFmt, SwFrmFmt );

SV_IMPL_PTRARR(SwTableLines,SwTableLine*);
SV_IMPL_PTRARR(SwTableBoxes,SwTableBox*);
SV_IMPL_PTRARR_SORT(SwTableSortBoxes,SwTableBoxPtr);

SV_IMPL_REF( SwServerObject )

#define COLFUZZY 20

void ChgTextToNum( SwTableBox& rBox, const String& rTxt, const Color* pCol,
                    sal_Bool bChgAlign,sal_uLong nNdPos );
//----------------------------------

class SwTableBox_Impl
{
    Color *mpUserColor, *mpNumFmtColor;
    long mnRowSpan;
    bool mbDummyFlag;

    void SetNewCol( Color** ppCol, const Color* pNewCol );
public:
    SwTableBox_Impl() : mpUserColor(0), mpNumFmtColor(0), mnRowSpan(1),
        mbDummyFlag( false ) {}
    ~SwTableBox_Impl() { delete mpUserColor; delete mpNumFmtColor; }

    const Color* GetSaveUserColor() const       { return mpUserColor; }
    const Color* GetSaveNumFmtColor() const     { return mpNumFmtColor; }
    void SetSaveUserColor(const Color* p )      { SetNewCol( &mpUserColor, p ); }
    void SetSaveNumFmtColor( const Color* p )   { SetNewCol( &mpNumFmtColor, p ); }
    long getRowSpan() const { return mnRowSpan; }
    void setRowSpan( long nNewRowSpan ) { mnRowSpan = nNewRowSpan; }
    bool getDummyFlag() const { return mbDummyFlag; }
    void setDummyFlag( bool bDummy ) { mbDummyFlag = bDummy; }
};

// ----------- Inlines -----------------------------

inline const Color* SwTableBox::GetSaveUserColor() const
{
    return pImpl ? pImpl->GetSaveUserColor() : 0;
}

inline const Color* SwTableBox::GetSaveNumFmtColor() const
{
    return pImpl ? pImpl->GetSaveNumFmtColor() : 0;
}

inline void SwTableBox::SetSaveUserColor(const Color* p )
{
    if( pImpl )
        pImpl->SetSaveUserColor( p );
    else if( p )
        ( pImpl = new SwTableBox_Impl ) ->SetSaveUserColor( p );
}

inline void SwTableBox::SetSaveNumFmtColor( const Color* p )
{
    if( pImpl )
        pImpl->SetSaveNumFmtColor( p );
    else if( p )
        ( pImpl = new SwTableBox_Impl )->SetSaveNumFmtColor( p );
}

long SwTableBox::getRowSpan() const
{
    return pImpl ? pImpl->getRowSpan() : 1;
}

void SwTableBox::setRowSpan( long nNewRowSpan )
{
    if( !pImpl )
    {
        if( nNewRowSpan == 1 )
            return;
        pImpl = new SwTableBox_Impl();
    }
    pImpl->setRowSpan( nNewRowSpan );
}

bool SwTableBox::getDummyFlag() const
{
    return pImpl ? pImpl->getDummyFlag() : false;
}

void SwTableBox::setDummyFlag( bool bDummy )
{
    if( !pImpl )
    {
        if( !bDummy )
            return;
        pImpl = new SwTableBox_Impl();
    }
    pImpl->setDummyFlag( bDummy );
}

//JP 15.09.98: Bug 55741 - Keep tabs (front and rear)
String& lcl_TabToBlankAtSttEnd( String& rTxt )
{
    sal_Unicode c;
    xub_StrLen n;

    for( n = 0; n < rTxt.Len() && ' ' >= ( c = rTxt.GetChar( n )); ++n )
        if( '\x9' == c )
            rTxt.SetChar( n, ' ' );
    for( n = rTxt.Len(); n && ' ' >= ( c = rTxt.GetChar( --n )); )
        if( '\x9' == c )
            rTxt.SetChar( n, ' ' );
    return rTxt;
}

String& lcl_DelTabsAtSttEnd( String& rTxt )
{
    sal_Unicode c;
    xub_StrLen n;

    for( n = 0; n < rTxt.Len() && ' ' >= ( c = rTxt.GetChar( n )); ++n )
        if( '\x9' == c )
            rTxt.Erase( n--, 1 );
    for( n = rTxt.Len(); n && ' ' >= ( c = rTxt.GetChar( --n )); )
        if( '\x9' == c )
            rTxt.Erase( n, 1 );
    return rTxt;
}

void _InsTblBox( SwDoc* pDoc, SwTableNode* pTblNd,
                        SwTableLine* pLine, SwTableBoxFmt* pBoxFrmFmt,
                        SwTableBox* pBox,
                        sal_uInt16 nInsPos, sal_uInt16 nCnt )
{
    OSL_ENSURE( pBox->GetSttNd(), "Box ohne Start-Node" );
    SwNodeIndex aIdx( *pBox->GetSttNd(), +1 );
    SwCntntNode* pCNd = aIdx.GetNode().GetCntntNode();
    if( !pCNd )
        pCNd = pDoc->GetNodes().GoNext( &aIdx );
    OSL_ENSURE( pCNd, "Box ohne ContentNode" );

    if( pCNd->IsTxtNode() )
    {
        if( pBox->GetSaveNumFmtColor() && pCNd->GetpSwAttrSet() )
        {
            SwAttrSet aAttrSet( *pCNd->GetpSwAttrSet() );
            if( pBox->GetSaveUserColor() )
                aAttrSet.Put( SvxColorItem( *pBox->GetSaveUserColor(), RES_CHRATR_COLOR ));
            else
                aAttrSet.ClearItem( RES_CHRATR_COLOR );
            pDoc->GetNodes().InsBoxen( pTblNd, pLine, pBoxFrmFmt,
                                    ((SwTxtNode*)pCNd)->GetTxtColl(),
                                    &aAttrSet, nInsPos, nCnt );
        }
        else
            pDoc->GetNodes().InsBoxen( pTblNd, pLine, pBoxFrmFmt,
                                    ((SwTxtNode*)pCNd)->GetTxtColl(),
                                    pCNd->GetpSwAttrSet(),
                                    nInsPos, nCnt );
    }
    else
        pDoc->GetNodes().InsBoxen( pTblNd, pLine, pBoxFrmFmt,
                (SwTxtFmtColl*)pDoc->GetDfltTxtFmtColl(), 0,
                nInsPos, nCnt );

    long nRowSpan = pBox->getRowSpan();
    if( nRowSpan != 1 )
    {
        SwTableBoxes& rTblBoxes = pLine->GetTabBoxes();
        for( sal_uInt16 i = 0; i < nCnt; ++i )
        {
            pBox = rTblBoxes[ i + nInsPos ];
            pBox->setRowSpan( nRowSpan );
        }
    }
}

/*************************************************************************
|*
|*  SwTable::SwTable()
|*
|*************************************************************************/
SwTable::SwTable( SwTableFmt* pFmt )
    : SwClient( pFmt ),
    pHTMLLayout( 0 ),
    pTableNode( 0 ),
    nGrfsThatResize( 0 ),
    nRowsToRepeat( 1 ),
    bModifyLocked( sal_False ),
    bNewModel( sal_True )
{
    // default value set in the options
    eTblChgMode = (TblChgMode)GetTblChgDefaultMode();
}

SwTable::SwTable( const SwTable& rTable )
    : SwClient( rTable.GetFrmFmt() ),
    pHTMLLayout( 0 ),
    pTableNode( 0 ),
    eTblChgMode( rTable.eTblChgMode ),
    nGrfsThatResize( 0 ),
    nRowsToRepeat( rTable.GetRowsToRepeat() ),
    bModifyLocked( sal_False ),
    bNewModel( rTable.bNewModel )
{
}

void DelBoxNode( SwTableSortBoxes& rSortCntBoxes )
{
    for( sal_uInt16 n = 0; n < rSortCntBoxes.Count(); ++n )
        rSortCntBoxes[ n ]->pSttNd = 0;
}

SwTable::~SwTable()
{
    if( refObj.Is() )
    {
        SwDoc* pDoc = GetFrmFmt()->GetDoc();
        if( !pDoc->IsInDtor() )         // then remove from the list
            pDoc->GetLinkManager().RemoveServer( &refObj );

        refObj->Closed();
    }

    // ist die Tabelle der letzte Client im FrameFormat, kann dieses
    // geloescht werden
    SwTableFmt* pFmt = (SwTableFmt*)GetFrmFmt();
    pFmt->Remove( this );               // austragen,

    if( !pFmt->GetDepends() )
        pFmt->GetDoc()->DelTblFrmFmt( pFmt );   // und loeschen

    // Loesche die Pointer aus dem SortArray der Boxen, die
    // Objecte bleiben erhalten und werden vom DTOR der Lines/Boxes
    // Arrays geloescht.
    //JP: reicht leider nicht, es muessen die Pointer auf den StartNode
    //  der Section geloescht werden
    DelBoxNode( aSortCntBoxes );
    aSortCntBoxes.Remove( (sal_uInt16)0, aSortCntBoxes.Count() );
    delete pHTMLLayout;
}


/*************************************************************************
|*
|*  SwTable::Modify()
|*
|*************************************************************************/
inline void FmtInArr( SvPtrarr& rFmtArr, SwFmt* pBoxFmt )
{
    sal_Bool bRet = USHRT_MAX != rFmtArr.GetPos( (VoidPtr)pBoxFmt );
    if( !bRet )
        rFmtArr.Insert( (VoidPtr)pBoxFmt, rFmtArr.Count() );
}

void lcl_ModifyBoxes( SwTableBoxes &rBoxes, const long nOld,
                         const long nNew, SvPtrarr& rFmtArr );

void lcl_ModifyLines( SwTableLines &rLines, const long nOld,
                         const long nNew, SvPtrarr& rFmtArr, const bool bCheckSum )
{
    for ( sal_uInt16 i = 0; i < rLines.Count(); ++i )
        ::lcl_ModifyBoxes( rLines[i]->GetTabBoxes(), nOld, nNew, rFmtArr );
    if( bCheckSum )
    {
        for( sal_uInt16 i = 0; i < rFmtArr.Count(); ++i )
        {
            SwFmt* pFmt = (SwFmt*)rFmtArr[i];
            sal_uInt64 nBox = pFmt->GetFrmSize().GetWidth();
            nBox *= nNew;
            nBox /= nOld;
            SwFmtFrmSize aNewBox( ATT_VAR_SIZE, SwTwips(nBox), 0 );
            pFmt->LockModify();
            pFmt->SetFmtAttr( aNewBox );
            pFmt->UnlockModify();
        }
    }
}

void lcl_ModifyBoxes( SwTableBoxes &rBoxes, const long nOld,
                         const long nNew, SvPtrarr& rFmtArr )
{
    sal_uInt64 nSum = 0; // To avoid rounding errors we summarize all box widths
    sal_uInt64 nOriginalSum = 0; // Sum of original widths
    for ( sal_uInt16 i = 0; i < rBoxes.Count(); ++i )
    {
        SwTableBox &rBox = *rBoxes[i];
        if ( rBox.GetTabLines().Count() )
        {
            // For SubTables the rounding problem will not be solved :-(
            ::lcl_ModifyLines( rBox.GetTabLines(), nOld, nNew, rFmtArr, false );
        }
        //Die Box anpassen
        SwFrmFmt *pFmt = rBox.GetFrmFmt();
        sal_uInt64 nBox = pFmt->GetFrmSize().GetWidth();
        nOriginalSum += nBox;
        nBox *= nNew;
        nBox /= nOld;
        sal_uInt64 nWishedSum = nOriginalSum;
        nWishedSum *= nNew;
        nWishedSum /= nOld;
        nWishedSum -= nSum;
        if( nWishedSum > 0 )
        {
            if( nBox == nWishedSum )
                FmtInArr( rFmtArr, pFmt );
            else
            {
                nBox = nWishedSum;
                pFmt = rBox.ClaimFrmFmt();
                SwFmtFrmSize aNewBox( ATT_VAR_SIZE, static_cast< SwTwips >(nBox), 0 );
                pFmt->LockModify();
                pFmt->SetFmtAttr( aNewBox );
                pFmt->UnlockModify();
            }
        }
        else {
            OSL_ENSURE( false, "Rounding error" );
        }
        nSum += nBox;
    }
}

void SwTable::Modify( SfxPoolItem *pOld, SfxPoolItem *pNew )
{
    // fange SSize Aenderungen ab, um die Lines/Boxen anzupassen
    sal_uInt16 nWhich = pOld ? pOld->Which() : pNew ? pNew->Which() : 0 ;
    const SwFmtFrmSize* pNewSize = 0, *pOldSize = 0;

    if( RES_ATTRSET_CHG == nWhich )
    {
        if( SFX_ITEM_SET == ((SwAttrSetChg*)pNew)->GetChgSet()->GetItemState(
            RES_FRM_SIZE, sal_False, (const SfxPoolItem**)&pNewSize ))
            pOldSize = &((SwAttrSetChg*)pOld)->GetChgSet()->GetFrmSize();
    }
    else if( RES_FRM_SIZE == nWhich )
    {
        pOldSize = (const SwFmtFrmSize*)pOld;
        pNewSize = (const SwFmtFrmSize*)pNew;
    }

    if( pOldSize || pNewSize )
    {
        if ( !IsModifyLocked() )
        {
            OSL_ENSURE( pOldSize && pOldSize->Which() == RES_FRM_SIZE &&
                    pNewSize && pNewSize->Which() == RES_FRM_SIZE,
                    "Kein Old oder New fuer FmtFrmSize-Modify der SwTable." );
            AdjustWidths( pOldSize->GetWidth(), pNewSize->GetWidth() );
        }
    }
    else
        SwClient::Modify( pOld, pNew );         // fuers ObjectDying
}

void SwTable::AdjustWidths( const long nOld, const long nNew )
{
    SvPtrarr aFmtArr( (sal_uInt8)aLines[0]->GetTabBoxes().Count(), 1 );
    ::lcl_ModifyLines( aLines, nOld, nNew, aFmtArr, true );
}

/*************************************************************************
|*
|*  SwTable::GetTabCols()
|*
|*************************************************************************/
void lcl_RefreshHidden( SwTabCols &rToFill, sal_uInt16 nPos )
{
    for ( sal_uInt16 i = 0; i < rToFill.Count(); ++i )
    {
        if ( Abs((long)(nPos - rToFill[i])) <= COLFUZZY )
        {
            rToFill.SetHidden( i, sal_False );
            break;
        }
    }
}

void lcl_SortedTabColInsert( SwTabCols &rToFill, const SwTableBox *pBox,
<<<<<<< HEAD
                   const SwFrmFmt *pTabFmt, const BOOL bHidden,
                   const bool bRefreshHidden )
=======
                   const SwFrmFmt *pTabFmt, const sal_Bool bHidden,
                   const FASTBOOL bRefreshHidden )
>>>>>>> 20529755
{
    const long nWish = pTabFmt->GetFrmSize().GetWidth();
    const long nAct  = rToFill.GetRight() - rToFill.GetLeft();  // +1 why?

    //Der Wert fuer die linke Kante der Box errechnet sich aus den
    //Breiten der vorhergehenden Boxen.
    sal_uInt16 nPos = 0;
    sal_uInt16 nSum = 0;
    sal_uInt16 nLeftMin = 0;
    sal_uInt16 nRightMax = 0;
    const SwTableBox  *pCur  = pBox;
    const SwTableLine *pLine = pBox->GetUpper();
    while ( pLine )
    {   const SwTableBoxes &rBoxes = pLine->GetTabBoxes();
        for ( sal_uInt16 i = 0; i < rBoxes.Count(); ++i )
        {
            SwTwips nWidth = rBoxes[i]->GetFrmFmt()->GetFrmSize().GetWidth();
            nSum = (sal_uInt16)(nSum + nWidth);
            sal_uInt64 nTmp = nSum;
            nTmp *= nAct;
            nTmp /= nWish;
            if (rBoxes[i] != pCur)
            {
                if ( pLine == pBox->GetUpper() || 0 == nLeftMin )
                    nLeftMin = (sal_uInt16)(nTmp - nPos);
                nPos = (sal_uInt16)nTmp;
            }
            else
            {
                nSum = (sal_uInt16)(nSum - nWidth);
                if ( 0 == nRightMax )
                    nRightMax = (sal_uInt16)(nTmp - nPos);
                break;
            }
        }
        pCur  = pLine->GetUpper();
        pLine = pCur ? pCur->GetUpper() : 0;
    }

    sal_Bool bInsert = !bRefreshHidden;
    for ( sal_uInt16 j = 0; bInsert && (j < rToFill.Count()); ++j )
    {
        long nCmp = rToFill[j];
        if ( (nPos >= ((nCmp >= COLFUZZY) ? nCmp - COLFUZZY : nCmp)) &&
             (nPos <= (nCmp + COLFUZZY)) )
        {
            bInsert = sal_False;        //Hat ihn schon.
        }
        else if ( nPos < nCmp )
        {
            bInsert = sal_False;
            rToFill.Insert( nPos, bHidden, j );
        }
    }
    if ( bInsert )
        rToFill.Insert( nPos, bHidden, rToFill.Count() );
    else if ( bRefreshHidden )
        ::lcl_RefreshHidden( rToFill, nPos );

    if ( bHidden && !bRefreshHidden )
    {
        // calculate minimum/maximum values for the existing entries:
        nLeftMin = nPos - nLeftMin;
        nRightMax = nPos + nRightMax;

        // check if nPos is entry:
        bool bFoundPos = false;
        bool bFoundMax = false;
        for ( sal_uInt16 j = 0; !(bFoundPos && bFoundMax ) && j < rToFill.Count(); ++j )
        {
            SwTabColsEntry& rEntry = rToFill.GetEntry( j );
            long nCmp = rToFill[j];

            if ( (nPos >= ((nCmp >= COLFUZZY) ? nCmp - COLFUZZY : nCmp)) &&
                 (nPos <= (nCmp + COLFUZZY)) )
            {
                // check if nLeftMin is > old minimum for entry nPos:
                const long nOldMin = rEntry.nMin;
                if ( nLeftMin > nOldMin )
                    rEntry.nMin = nLeftMin;
                // check if nRightMin is < old maximum for entry nPos:
                const long nOldMax = rEntry.nMax;
                if ( nRightMax < nOldMax )
                    rEntry.nMax = nRightMax;

                bFoundPos = true;
            }
            else if ( (nRightMax >= ((nCmp >= COLFUZZY) ? nCmp - COLFUZZY : nCmp)) &&
                      (nRightMax <= (nCmp + COLFUZZY)) )
            {
                // check if nPos is > old minimum for entry nRightMax:
                const long nOldMin = rEntry.nMin;
                if ( nPos > nOldMin )
                    rEntry.nMin = nPos;

                bFoundMax = true;
            }
        }
    }
}

void lcl_ProcessBoxGet( const SwTableBox *pBox, SwTabCols &rToFill,
                        const SwFrmFmt *pTabFmt, bool bRefreshHidden )
{
    if ( pBox->GetTabLines().Count() )
    {
        const SwTableLines &rLines = pBox->GetTabLines();
        for ( sal_uInt16 i = 0; i < rLines.Count(); ++i )
        {   const SwTableBoxes &rBoxes = rLines[i]->GetTabBoxes();
            for ( sal_uInt16 j = 0; j < rBoxes.Count(); ++j )
                ::lcl_ProcessBoxGet( rBoxes[j], rToFill, pTabFmt, bRefreshHidden);
        }
    }
    else
        ::lcl_SortedTabColInsert( rToFill, pBox, pTabFmt, sal_False, bRefreshHidden );
}

void lcl_ProcessLineGet( const SwTableLine *pLine, SwTabCols &rToFill,
                         const SwFrmFmt *pTabFmt )
{
    for ( sal_uInt16 i = 0; i < pLine->GetTabBoxes().Count(); ++i )
    {
        const SwTableBox *pBox = pLine->GetTabBoxes()[i];
        if ( pBox->GetSttNd() )
            ::lcl_SortedTabColInsert( rToFill, pBox, pTabFmt, sal_True, sal_False );
        else
            for ( sal_uInt16 j = 0; j < pBox->GetTabLines().Count(); ++j )
                ::lcl_ProcessLineGet( pBox->GetTabLines()[j], rToFill, pTabFmt );
    }
}

// MS: Sonst Absturz auf der DEC-Kiste
//
#if defined(ALPHA) && defined(WNT)
#pragma optimize("", off)
#endif

void SwTable::GetTabCols( SwTabCols &rToFill, const SwTableBox *pStart,
              sal_Bool bRefreshHidden, sal_Bool bCurRowOnly ) const
{
    //MA 30. Nov. 95: Opt: wenn bHidden gesetzt ist, wird nur das Hidden
    //Array aktualisiert.
    if ( bRefreshHidden )
    {
<<<<<<< HEAD
        // remove corrections
        USHORT i;
=======
        //Korrekturen entfernen
        sal_uInt16 i;
>>>>>>> 20529755
        for ( i = 0; i < rToFill.Count(); ++i )
        {
            SwTabColsEntry& rEntry = rToFill.GetEntry( i );
            rEntry.nPos -= rToFill.GetLeft();
            rEntry.nMin -= rToFill.GetLeft();
            rEntry.nMax -= rToFill.GetLeft();
        }

        //Alle sind hidden, dann die sichtbaren eintragen.
        for ( i = 0; i < rToFill.Count(); ++i )
            rToFill.SetHidden( i, sal_True );
    }
    else
    {
        rToFill.Remove( 0, rToFill.Count() );
    }

    //Eingetragen werden:
    //1. Alle Boxen unterhalb der dem Start uebergeordneten Line sowie
    //   deren untergeordnete Boxen falls vorhanden.
    //2. Ausgehend von der Line die uebergeordnete Box sowie deren Nachbarn;
    //   nicht aber deren untergeordnete.
    //3. Mit der der Boxenkette uebergeordneten Line wieder wie 2. bis einer
    //   Line keine Box (sondern die Table) uebergeordnet ist.
    //Es werden nur diejenigen Boxen eingetragen, die keine weiteren Zeilen
    //enhalten. Die eintragende Funktion sorgt dafuer, dass keine doppelten
    //eingetragen werden. Um dies zu gewaehrleisten wird mit einer gewissen
    //Unschaerfe gearbeitet (um Rundungsfehler auszuschalten).
    //Es werden nur die linken Kanten der Boxen eingetragen.
    //Am Schluss wird der Erste wieder ausgetragen denn er ist bereits vom
    //Rand abgedeckt.

    //4. Nochmalige abscannen der Tabelle und eintragen _aller_ Boxen,
    //   jetzt aber als Hidden.

    const SwFrmFmt *pTabFmt = GetFrmFmt();

    //1.
    const SwTableBoxes &rBoxes = pStart->GetUpper()->GetTabBoxes();

    sal_uInt16 i;
    for ( i = 0; i < rBoxes.Count(); ++i )
        ::lcl_ProcessBoxGet( rBoxes[i], rToFill, pTabFmt, bRefreshHidden );

    //2. und 3.
    const SwTableLine *pLine = pStart->GetUpper()->GetUpper() ?
                                pStart->GetUpper()->GetUpper()->GetUpper() : 0;
    while ( pLine )
    {
        const SwTableBoxes &rBoxes2 = pLine->GetTabBoxes();
        for ( sal_uInt16 k = 0; k < rBoxes2.Count(); ++k )
            ::lcl_SortedTabColInsert( rToFill, rBoxes2[k],
                                      pTabFmt, sal_False, bRefreshHidden );
        pLine = pLine->GetUpper() ? pLine->GetUpper()->GetUpper() : 0;
    }

    if ( !bRefreshHidden )
    {
        //4.
        if ( !bCurRowOnly )
        {
            for ( i = 0; i < aLines.Count(); ++i )
                ::lcl_ProcessLineGet( aLines[i], rToFill, pTabFmt );
        }

        rToFill.Remove( 0, 1 );
    }

    //Die Koordinaten sind jetzt relativ zum linken Rand der Tabelle - also
    //relativ zum nLeft vom SwTabCols. Die Werte werden aber relativ zum
    //linken Rand - also nLeftMin vom SwTabCols - erwartet.
    //Alle Werte muessen also um nLeft erweitert werden.
    for ( i = 0; i < rToFill.Count(); ++i )
    {
        SwTabColsEntry& rEntry = rToFill.GetEntry( i );
        rEntry.nPos += rToFill.GetLeft();
        rEntry.nMin += rToFill.GetLeft();
        rEntry.nMax += rToFill.GetLeft();
    }
}

#if defined(ALPHA) && defined(WNT)
#pragma optimize("", on)
#endif

/*************************************************************************
|*
|*  SwTable::SetTabCols()
|*
|*************************************************************************/
//Struktur zur Parameteruebergabe
struct Parm
{
    const SwTabCols &rNew;
    const SwTabCols &rOld;
    long nNewWish,
         nOldWish;
    SvPtrarr aBoxArr;
    SwShareBoxFmts aShareFmts;

    Parm( const SwTabCols &rN, const SwTabCols &rO ) :
        rNew( rN ), rOld( rO ), nNewWish(0), nOldWish(0), aBoxArr( 10, 1 ){}
};
inline sal_Bool BoxInArr( SvPtrarr& rArr, SwTableBox* pBox )
{
    sal_Bool bRet = USHRT_MAX != rArr.GetPos( (VoidPtr)pBox );
    if( !bRet )
        rArr.Insert( (VoidPtr)pBox, rArr.Count() );
    return bRet;
}

void lcl_ProcessBoxSet( SwTableBox *pBox, Parm &rParm );

void lcl_ProcessLine( SwTableLine *pLine, Parm &rParm )
{
    SwTableBoxes &rBoxes = pLine->GetTabBoxes();
    for ( int i = rBoxes.Count()-1; i >= 0; --i )
        ::lcl_ProcessBoxSet( rBoxes[ static_cast< sal_uInt16 >(i) ], rParm );
}

void lcl_ProcessBoxSet( SwTableBox *pBox, Parm &rParm )
{
    if ( pBox->GetTabLines().Count() )
    {   SwTableLines &rLines = pBox->GetTabLines();
        for ( int i = rLines.Count()-1; i >= 0; --i )
            lcl_ProcessLine( rLines[ static_cast< sal_uInt16 >(i) ], rParm );
    }
    else
    {
        //Aktuelle Position (linke und rechte Kante berechnen) und im
        //alten TabCols suchen. Im neuen TabCols die Werte vergleichen und
        //wenn es Unterschiede gibt die Box entsprechend anpassen.
        //Wenn an der veraenderten Kante kein Nachbar existiert werden auch
        //alle uebergeordneten Boxen angepasst.

        const long nOldAct = rParm.rOld.GetRight() -
                             rParm.rOld.GetLeft(); // +1 why?

        //Der Wert fuer die linke Kante der Box errechnet sich aus den
        //Breiten der vorhergehenden Boxen plus dem linken Rand
        long nLeft = rParm.rOld.GetLeft();
        const  SwTableBox  *pCur  = pBox;
        const  SwTableLine *pLine = pBox->GetUpper();

        while ( pLine )
        {   const SwTableBoxes &rBoxes = pLine->GetTabBoxes();
            for ( sal_uInt16 i = 0; (i < rBoxes.Count()) && (rBoxes[i] != pCur); ++i)
            {
                sal_uInt64 nWidth = rBoxes[i]->GetFrmFmt()->
                                        GetFrmSize().GetWidth();
                nWidth *= nOldAct;
                nWidth /= rParm.nOldWish;
                nLeft += (sal_uInt16)nWidth;
            }
            pCur  = pLine->GetUpper();
            pLine = pCur ? pCur->GetUpper() : 0;
        }
        long nLeftDiff;
        long nRightDiff = 0;
        if ( nLeft != rParm.rOld.GetLeft() ) //Es gibt noch Boxen davor.
        {
            //Rechte Kante ist linke Kante plus Breite.
            sal_uInt64 nWidth = pBox->GetFrmFmt()->GetFrmSize().GetWidth();
            nWidth *= nOldAct;
            nWidth /= rParm.nOldWish;
            long nRight = nLeft + (long)nWidth;
            sal_uInt16 nLeftPos  = USHRT_MAX,
                   nRightPos = USHRT_MAX;
            for ( sal_uInt16 i = 0; i < rParm.rOld.Count(); ++i )
            {
                if ( nLeft >= (rParm.rOld[i] - COLFUZZY) &&
                     nLeft <= (rParm.rOld[i] + COLFUZZY) )
                    nLeftPos = i;
                else if ( nRight >= (rParm.rOld[i] - COLFUZZY) &&
                          nRight <= (rParm.rOld[i] + COLFUZZY) )
                    nRightPos = i;
            }
            nLeftDiff = nLeftPos != USHRT_MAX ?
                    (int)rParm.rOld[nLeftPos] - (int)rParm.rNew[nLeftPos] : 0;
            nRightDiff= nRightPos!= USHRT_MAX ?
                    (int)rParm.rNew[nRightPos] - (int)rParm.rOld[nRightPos] : 0;
        }
        else    //Die erste Box.
        {
            nLeftDiff = (long)rParm.rOld.GetLeft() - (long)rParm.rNew.GetLeft();
            if ( rParm.rOld.Count() )
            {
                //Differnz zu der Kante berechnen, von der die erste Box
                //beruehrt wird.
                sal_uInt64 nWidth = pBox->GetFrmFmt()->GetFrmSize().GetWidth();
                nWidth *= nOldAct;
                nWidth /= rParm.nOldWish;
                long nTmp = (long)nWidth;
                nTmp += rParm.rOld.GetLeft();
                sal_uInt16 nLeftPos = USHRT_MAX;
                for ( sal_uInt16 i = 0; i < rParm.rOld.Count() &&
                                    nLeftPos == USHRT_MAX; ++i )
                {
                    if ( nTmp >= (rParm.rOld[i] - COLFUZZY) &&
                         nTmp <= (rParm.rOld[i] + COLFUZZY) )
                        nLeftPos = i;
                }
                if ( nLeftPos != USHRT_MAX )
                    nRightDiff = (long)rParm.rNew[nLeftPos] -
                                 (long)rParm.rOld[nLeftPos];
            }
        }

        if( pBox->getRowSpan() == 1 )
        {
            SwTableBoxes& rTblBoxes = pBox->GetUpper()->GetTabBoxes();
            sal_uInt16 nPos = rTblBoxes.C40_GETPOS( SwTableBox, pBox );
            if( nPos && rTblBoxes[ nPos - 1 ]->getRowSpan() != 1 )
                nLeftDiff = 0;
            if( nPos + 1 < rTblBoxes.Count() &&
                rTblBoxes[ nPos + 1 ]->getRowSpan() != 1 )
                nRightDiff = 0;
        }
        else
            nLeftDiff = nRightDiff = 0;

        if ( nLeftDiff || nRightDiff )
        {
            //Die Differenz ist der tatsaechliche Differenzbetrag; die
            //Attribute der Boxen um diesen Betrag anzupassen macht keinen
            //Sinn wenn die Tabelle gestrecht ist. Der Differenzbetrag muss
            //entsprechend umgerechnet werden.
            long nTmp = rParm.rNew.GetRight() - rParm.rNew.GetLeft(); // +1 why?
            nLeftDiff *= rParm.nNewWish;
            nLeftDiff /= nTmp;
            nRightDiff *= rParm.nNewWish;
            nRightDiff /= nTmp;
            long nDiff = nLeftDiff + nRightDiff;

            //Box und alle uebergeordneten um den Differenzbetrag anpassen.
            while ( pBox )
            {
                SwFmtFrmSize aFmtFrmSize( pBox->GetFrmFmt()->GetFrmSize() );
                aFmtFrmSize.SetWidth( aFmtFrmSize.GetWidth() + nDiff );
                if ( aFmtFrmSize.GetWidth() < 0 )
                    aFmtFrmSize.SetWidth( -aFmtFrmSize.GetWidth() );
                rParm.aShareFmts.SetSize( *pBox, aFmtFrmSize );

                // The outer cells of the last row are responsible to adjust a surrounding cell.
                // Last line check:
                if ( pBox->GetUpper()->GetUpper() &&
                     pBox->GetUpper() != pBox->GetUpper()->GetUpper()->GetTabLines()
                        [pBox->GetUpper()->GetUpper()->GetTabLines().Count()-1])
                {
                   pBox = 0;
                }
                else
                {
                    // Middle cell check:
                    if ( pBox != pBox->GetUpper()->GetTabBoxes()[0] )
                        nDiff = nRightDiff;

                    if ( pBox != pBox->GetUpper()->GetTabBoxes()
                                [pBox->GetUpper()->GetTabBoxes().Count()-1] )
                        nDiff -= nRightDiff;

                    pBox = nDiff ? pBox->GetUpper()->GetUpper() : 0;
                }
            }
        }
    }
}

void lcl_ProcessBoxPtr( SwTableBox *pBox, SvPtrarr &rBoxArr,
                           sal_Bool bBefore )
{
    if ( pBox->GetTabLines().Count() )
    {
        const SwTableLines &rLines = pBox->GetTabLines();
        for ( sal_uInt16 i = 0; i < rLines.Count(); ++i )
        {
            const SwTableBoxes &rBoxes = rLines[i]->GetTabBoxes();
            for ( sal_uInt16 j = 0; j < rBoxes.Count(); ++j )
                ::lcl_ProcessBoxPtr( rBoxes[j], rBoxArr, bBefore );
        }
    }
    else if ( bBefore )
        rBoxArr.Insert( (VoidPtr)pBox, 0 );
    else
        rBoxArr.Insert( (VoidPtr)pBox, rBoxArr.Count() );
}

void lcl_AdjustBox( SwTableBox *pBox, const long nDiff, Parm &rParm );

void lcl_AdjustLines( SwTableLines &rLines, const long nDiff, Parm &rParm )
{
    for ( sal_uInt16 i = 0; i < rLines.Count(); ++i )
    {
        SwTableBox *pBox = rLines[i]->GetTabBoxes()
                                [rLines[i]->GetTabBoxes().Count()-1];
        lcl_AdjustBox( pBox, nDiff, rParm );
    }
}

void lcl_AdjustBox( SwTableBox *pBox, const long nDiff, Parm &rParm )
{
    if ( pBox->GetTabLines().Count() )
        ::lcl_AdjustLines( pBox->GetTabLines(), nDiff, rParm );

    //Groesse der Box anpassen.
    SwFmtFrmSize aFmtFrmSize( pBox->GetFrmFmt()->GetFrmSize() );
    aFmtFrmSize.SetWidth( aFmtFrmSize.GetWidth() + nDiff );

    rParm.aShareFmts.SetSize( *pBox, aFmtFrmSize );
}

void SwTable::SetTabCols( const SwTabCols &rNew, const SwTabCols &rOld,
                          const SwTableBox *pStart, sal_Bool bCurRowOnly )
{
    CHECK_TABLE( *this )

    SetHTMLTableLayout( 0 );    // MIB 9.7.97: HTML-Layout loeschen

    // FME: Made rOld const. The caller is responsible for passing correct
    // values of rOld. Therefore we do not have to call GetTabCols anymore:
    //GetTabCols( rOld, pStart );

    Parm aParm( rNew, rOld );

    OSL_ENSURE( rOld.Count() == rNew.Count(), "Columnanzahl veraendert.");

    //Raender verarbeiten. Groesse der Tabelle und ein paar Boxen mussen
    //angepasst werden. Bei der Groesseneinstellung darf allerdings das
    //Modify nicht verarbeitet werden - dieses wuerde alle Boxen anpassen
    //und das koennen wir ueberhaupt nicht gebrauchen.
    SwFrmFmt *pFmt = GetFrmFmt();
    aParm.nOldWish = aParm.nNewWish = pFmt->GetFrmSize().GetWidth();
    if ( (rOld.GetLeft() != rNew.GetLeft()) ||
         (rOld.GetRight()!= rNew.GetRight()) )
    {
        LockModify();
        {
            SvxLRSpaceItem aLR( pFmt->GetLRSpace() );
            SvxShadowItem aSh( pFmt->GetShadow() );

            SwTwips nShRight = aSh.CalcShadowSpace( SHADOW_RIGHT );
            SwTwips nShLeft = aSh.CalcShadowSpace( SHADOW_LEFT );

            aLR.SetLeft ( rNew.GetLeft() - nShLeft );
            aLR.SetRight( rNew.GetRightMax() - rNew.GetRight() - nShRight );
            pFmt->SetFmtAttr( aLR );

            //Die Ausrichtung der Tabelle muss entsprechend angepasst werden,
            //das geschieht so, dass die Tabelle genauso stehenbleibt wie der
            //Anwender sie gerade hingezuppelt hat.
            SwFmtHoriOrient aOri( pFmt->GetHoriOrient() );
            if(text::HoriOrientation::NONE != aOri.GetHoriOrient())
            {
                const sal_Bool bLeftDist = rNew.GetLeft() != nShLeft;
                const sal_Bool bRightDist = rNew.GetRight() + nShRight != rNew.GetRightMax();
                if(!bLeftDist && !bRightDist)
                    aOri.SetHoriOrient( text::HoriOrientation::FULL );
                else if(!bRightDist && rNew.GetLeft() > nShLeft )
                    aOri.SetHoriOrient( text::HoriOrientation::RIGHT );
                else if(!bLeftDist && rNew.GetRight() + nShRight < rNew.GetRightMax())
                    aOri.SetHoriOrient( text::HoriOrientation::LEFT );
                else
                    aOri.SetHoriOrient( text::HoriOrientation::LEFT_AND_WIDTH );
            }
            pFmt->SetFmtAttr( aOri );
        }
        const long nAct = rOld.GetRight() - rOld.GetLeft(); // +1 why?
        long nTabDiff = 0;

        if ( rOld.GetLeft() != rNew.GetLeft() )
        {
            nTabDiff = rOld.GetLeft() - rNew.GetLeft();
            nTabDiff *= aParm.nOldWish;
            nTabDiff /= nAct;
        }
        if ( rOld.GetRight() != rNew.GetRight() )
        {
            long nDiff = rNew.GetRight() - rOld.GetRight();
            nDiff *= aParm.nOldWish;
            nDiff /= nAct;
            nTabDiff += nDiff;
            if( !IsNewModel() )
                ::lcl_AdjustLines( GetTabLines(), nDiff, aParm );
        }

        //Groesse der Tabelle anpassen. Es muss beachtet werden, das die
        //Tabelle gestrecht sein kann.
        if ( nTabDiff )
        {
            aParm.nNewWish += nTabDiff;
            if ( aParm.nNewWish < 0 )
                aParm.nNewWish = USHRT_MAX; //Uuups! Eine Rolle rueckwaerts.
            SwFmtFrmSize aSz( pFmt->GetFrmSize() );
            if ( aSz.GetWidth() != aParm.nNewWish )
            {
                aSz.SetWidth( aParm.nNewWish );
                aSz.SetWidthPercent( 0 );
                pFmt->SetFmtAttr( aSz );
            }
        }
        UnlockModify();
    }

    if( IsNewModel() )
        NewSetTabCols( aParm, rNew, rOld, pStart, bCurRowOnly );
    else
    {
        if ( bCurRowOnly )
        {
            //Um die aktuelle Zeile anzupassen muessen wir analog zu dem
            //Verfahren zum fuellen der TabCols (siehe GetTabCols()) die
            //Boxen der aktuellen Zeile abklappern.
            //Leider muessen wir auch hier dafuer sorgen, dass die Boxen von
            //hinten nach vorne bzw. von innen nach aussen veraendert werden.
            //Der beste Weg hierzu scheint mir darin zu liegen die
            //entsprechenden Boxen in einem PtrArray vorzumerken.

            const SwTableBoxes &rBoxes = pStart->GetUpper()->GetTabBoxes();
            for ( sal_uInt16 i = 0; i < rBoxes.Count(); ++i )
                ::lcl_ProcessBoxPtr( rBoxes[i], aParm.aBoxArr, sal_False );

            const SwTableLine *pLine = pStart->GetUpper()->GetUpper() ?
                                    pStart->GetUpper()->GetUpper()->GetUpper() : 0;
            const SwTableBox  *pExcl = pStart->GetUpper()->GetUpper();
            while ( pLine )
            {
                const SwTableBoxes &rBoxes2 = pLine->GetTabBoxes();
                sal_Bool bBefore = sal_True;
                for ( sal_uInt16 i = 0; i < rBoxes2.Count(); ++i )
                {
                    if ( rBoxes2[i] != pExcl )
                        ::lcl_ProcessBoxPtr( rBoxes2[i], aParm.aBoxArr, bBefore );
                    else
                        bBefore = sal_False;
                }
                pExcl = pLine->GetUpper();
                pLine = pLine->GetUpper() ? pLine->GetUpper()->GetUpper() : 0;
            }
            //Nachdem wir haufenweise Boxen (hoffentlich alle und in der richtigen
            //Reihenfolge) eingetragen haben, brauchen diese nur noch rueckwaerts
            //verarbeitet zu werden.
            for ( int j = aParm.aBoxArr.Count()-1; j >= 0; --j )
            {
                SwTableBox *pBox = (SwTableBox*)aParm.aBoxArr[ static_cast< sal_uInt16 >(j)];
                ::lcl_ProcessBoxSet( pBox, aParm );
            }
        }
        else
        {   //Die gesamte Tabelle anzupassen ist 'einfach'.
            //Es werden alle Boxen, die keine Lines mehr enthalten angepasst.
            //Diese Boxen passen alle uebergeordneten Boxen entsprechend mit an.
            //Um uns nicht selbst hereinzulegen muss natuerlich rueckwaerst
            //gearbeitet werden!
            SwTableLines &rLines = GetTabLines();
            for ( int i = rLines.Count()-1; i >= 0; --i )
                ::lcl_ProcessLine( rLines[ static_cast< sal_uInt16 >(i) ], aParm );
        }
    }

#if OSL_DEBUG_LEVEL > 1
    {
// steht im tblrwcl.cxx
extern void _CheckBoxWidth( const SwTableLine&, SwTwips );
        // checke doch mal ob die Tabellen korrekte Breiten haben
        SwTwips nSize = GetFrmFmt()->GetFrmSize().GetWidth();
        for( sal_uInt16 n = 0; n < aLines.Count(); ++n  )
            _CheckBoxWidth( *aLines[ n ], nSize );
    }
#endif
}

typedef std::pair<sal_uInt16, sal_uInt16> ColChange;
typedef std::list< ColChange > ChangeList;

static void lcl_AdjustWidthsInLine( SwTableLine* pLine, ChangeList& rOldNew,
    Parm& rParm, sal_uInt16 nColFuzzy )
{
    ChangeList::iterator pCurr = rOldNew.begin();
    if( pCurr == rOldNew.end() )
        return;
    sal_uInt16 nCount = pLine->GetTabBoxes().Count();
    sal_uInt16 i = 0;
    SwTwips nBorder = 0;
    SwTwips nRest = 0;
    while( i < nCount )
    {
        SwTableBox* pBox = pLine->GetTabBoxes()[i++];
        SwTwips nWidth = pBox->GetFrmFmt()->GetFrmSize().GetWidth();
        SwTwips nNewWidth = nWidth - nRest;
        nRest = 0;
        nBorder += nWidth;
        if( pCurr != rOldNew.end() && nBorder + nColFuzzy >= pCurr->first )
        {
            nBorder -= nColFuzzy;
            while( pCurr != rOldNew.end() && nBorder > pCurr->first )
                ++pCurr;
            if( pCurr != rOldNew.end() )
            {
                nBorder += nColFuzzy;
                if( nBorder + nColFuzzy >= pCurr->first )
                {
                    if( pCurr->second == pCurr->first )
                        nRest = 0;
                    else
                        nRest = pCurr->second - nBorder;
                    nNewWidth += nRest;
                    ++pCurr;
                }
            }
        }
        if( nNewWidth != nWidth )
        {
            if( nNewWidth < 0 )
            {
                nRest += 1 - nNewWidth;
                nNewWidth = 1;
            }
            SwFmtFrmSize aFmtFrmSize( pBox->GetFrmFmt()->GetFrmSize() );
            aFmtFrmSize.SetWidth( nNewWidth );
            rParm.aShareFmts.SetSize( *pBox, aFmtFrmSize );
        }
    }
}

static void lcl_CalcNewWidths( std::list<sal_uInt16> &rSpanPos, ChangeList& rChanges,
    SwTableLine* pLine, long nWish, long nWidth, bool bTop )
{
    if( !rChanges.size() )
    {
        rSpanPos.clear();
        return;
    }
    if( !rSpanPos.size() )
    {
        rChanges.clear();
        return;
    }
    std::list<sal_uInt16> aNewSpanPos;
    ChangeList aNewChanges;
    ChangeList::iterator pCurr = rChanges.begin();
    aNewChanges.push_back( *pCurr ); // Nullposition
    std::list<sal_uInt16>::iterator pSpan = rSpanPos.begin();
    sal_uInt16 nCurr = 0;
    sal_uInt16 nOrgSum = 0;
    bool bRowSpan = false;
    sal_uInt16 nRowSpanCount = 0;
    sal_uInt16 nCount = pLine->GetTabBoxes().Count();
    for( sal_uInt16 nCurrBox = 0; nCurrBox < nCount; ++nCurrBox )
    {
        SwTableBox* pBox = pLine->GetTabBoxes()[nCurrBox];
        SwTwips nCurrWidth = pBox->GetFrmFmt()->GetFrmSize().GetWidth();
        const long nRowSpan = pBox->getRowSpan();
        const bool bCurrRowSpan = bTop ? nRowSpan < 0 :
            ( nRowSpan > 1 || nRowSpan < -1 );
        if( bRowSpan || bCurrRowSpan )
            aNewSpanPos.push_back( nRowSpanCount );
        bRowSpan = bCurrRowSpan;
        nOrgSum = (sal_uInt16)(nOrgSum + nCurrWidth);
        sal_uInt64 nSum = nOrgSum;
        nSum *= nWidth;
        nSum /= nWish;
        nSum *= nWish;
        nSum /= nWidth;
        sal_uInt16 nPos = (sal_uInt16)nSum;
        while( pCurr != rChanges.end() && pCurr->first < nPos )
        {
<<<<<<< HEAD
#if OSL_DEBUG_LEVEL > 1
            USHORT nTemp = pCurr->first;
=======
#ifdef DBG_UTIL
            sal_uInt16 nTemp = pCurr->first;
>>>>>>> 20529755
            nTemp = pCurr->second;
#endif
            ++nCurr;
            ++pCurr;
        }
        bool bNew = true;
        if( pCurr != rChanges.end() && pCurr->first <= nPos &&
            pCurr->first != pCurr->second )
        {
            while( pSpan != rSpanPos.end() && *pSpan < nCurr )
                ++pSpan;
            if( pSpan != rSpanPos.end() && *pSpan == nCurr )
            {
                aNewChanges.push_back( *pCurr );
                ++nRowSpanCount;
                bNew = false;
            }
        }
        if( bNew )
        {
            ColChange aTmp( nPos, nPos );
            aNewChanges.push_back( aTmp );
            ++nRowSpanCount;
        }
    }

    pCurr = aNewChanges.begin();
    ChangeList::iterator pLast = pCurr;
    ChangeList::iterator pLeftMove = pCurr;
    while( pCurr != aNewChanges.end() )
    {
        if( pLeftMove == pCurr )
        {
            while( ++pLeftMove != aNewChanges.end() && pLeftMove->first <= pLeftMove->second )
                ;
        }
        if( pCurr->second == pCurr->first )
        {
            if( pLeftMove != aNewChanges.end() && pCurr->second > pLeftMove->second )
            {
                if( pLeftMove->first == pLast->first )
                    pCurr->second = pLeftMove->second;
                else
                {
                    sal_uInt64 nTmp = pCurr->first - pLast->first;
                    nTmp *= pLeftMove->second - pLast->second;
                    nTmp /= pLeftMove->first - pLast->first;
                    nTmp += pLast->second;
                    pCurr->second = (sal_uInt16)nTmp;
                }
            }
            pLast = pCurr;
            ++pCurr;
        }
        else if( pCurr->second > pCurr->first )
        {
            pLast = pCurr;
            ++pCurr;
            ChangeList::iterator pNext = pCurr;
            while( pNext != pLeftMove && pNext->second == pNext->first &&
                pNext->second < pLast->second )
                ++pNext;
            while( pCurr != pNext )
            {
                if( pNext == aNewChanges.end() || pNext->first == pLast->first )
                    pCurr->second = pLast->second;
                else
                {
                    sal_uInt64 nTmp = pCurr->first - pLast->first;
                    nTmp *= pNext->second - pLast->second;
                    nTmp /= pNext->first - pLast->first;
                    nTmp += pLast->second;
                    pCurr->second = (sal_uInt16)nTmp;
                }
                ++pCurr;
            }
            pLast = pCurr;
        }
        else
        {
            pLast = pCurr;
            ++pCurr;
        }
    }

    rChanges.clear();
    ChangeList::iterator pCopy = aNewChanges.begin();
    while( pCopy != aNewChanges.end() )
        rChanges.push_back( *pCopy++ );
    rSpanPos.clear();
    std::list<sal_uInt16>::iterator pSpCopy = aNewSpanPos.begin();
    while( pSpCopy != aNewSpanPos.end() )
        rSpanPos.push_back( *pSpCopy++ );
}

void SwTable::NewSetTabCols( Parm &rParm, const SwTabCols &rNew,
    const SwTabCols &rOld, const SwTableBox *pStart, sal_Bool bCurRowOnly )
{
#if OSL_DEBUG_LEVEL > 1
    static int nCallCount = 0;
    ++nCallCount;
#endif
    // First step: evaluate which lines have been moved/which widths changed
    ChangeList aOldNew;
    const long nNewWidth = rParm.rNew.GetRight() - rParm.rNew.GetLeft();
    const long nOldWidth = rParm.rOld.GetRight() - rParm.rOld.GetLeft();
    if( nNewWidth < 1 || nOldWidth < 1 )
        return;
    for( sal_uInt16 i = 0; i <= rOld.Count(); ++i )
    {
        sal_uInt64 nNewPos;
        sal_uInt64 nOldPos;
        if( i == rOld.Count() )
        {
            nOldPos = rParm.rOld.GetRight() - rParm.rOld.GetLeft();
            nNewPos = rParm.rNew.GetRight() - rParm.rNew.GetLeft();
        }
        else
        {
            nOldPos = rOld[i] - rParm.rOld.GetLeft();
            nNewPos = rNew[i] - rParm.rNew.GetLeft();
        }
        nNewPos *= rParm.nNewWish;
        nNewPos /= nNewWidth;
        nOldPos *= rParm.nOldWish;
        nOldPos /= nOldWidth;
        if( nOldPos != nNewPos && nNewPos > 0 && nOldPos > 0 )
        {
            ColChange aChg( (sal_uInt16)nOldPos, (sal_uInt16)nNewPos );
            aOldNew.push_back( aChg );
        }
    }
    // Finished first step
    int nCount = aOldNew.size();
    if( !nCount )
        return; // no change, nothing to do
    SwTableLines &rLines = GetTabLines();
    if( bCurRowOnly )
    {
        const SwTableLine* pCurrLine = pStart->GetUpper();
        sal_uInt16 nCurr = rLines.C40_GETPOS( SwTableLine, pCurrLine );
        if( nCurr >= USHRT_MAX )
            return;

        ColChange aChg( 0, 0 );
        aOldNew.push_front( aChg );
        std::list<sal_uInt16> aRowSpanPos;
        if( nCurr )
        {
            ChangeList aCopy;
            ChangeList::iterator pCop = aOldNew.begin();
            sal_uInt16 nPos = 0;
            while( pCop != aOldNew.end() )
            {
                aCopy.push_back( *pCop );
                ++pCop;
                aRowSpanPos.push_back( nPos++ );
            }
            lcl_CalcNewWidths( aRowSpanPos, aCopy, rLines[nCurr],
                rParm.nOldWish, nOldWidth, true );
            bool bGoOn = aRowSpanPos.size() > 0;
            sal_uInt16 j = nCurr;
            while( bGoOn )
            {
                lcl_CalcNewWidths( aRowSpanPos, aCopy, rLines[--j],
                    rParm.nOldWish, nOldWidth, true );
                lcl_AdjustWidthsInLine( rLines[j], aCopy, rParm, 0 );
                bGoOn = aRowSpanPos.size() > 0 && j > 0;
            };
            aRowSpanPos.clear();
        }
        if( nCurr+1 < rLines.Count() )
        {
            ChangeList aCopy;
            ChangeList::iterator pCop = aOldNew.begin();
            sal_uInt16 nPos = 0;
            while( pCop != aOldNew.end() )
            {
                aCopy.push_back( *pCop );
                ++pCop;
                aRowSpanPos.push_back( nPos++ );
            }
            lcl_CalcNewWidths( aRowSpanPos, aCopy, rLines[nCurr],
                rParm.nOldWish, nOldWidth, false );
            bool bGoOn = aRowSpanPos.size() > 0;
            sal_uInt16 j = nCurr;
            while( bGoOn )
            {
                lcl_CalcNewWidths( aRowSpanPos, aCopy, rLines[++j],
                    rParm.nOldWish, nOldWidth, false );
                lcl_AdjustWidthsInLine( rLines[j], aCopy, rParm, 0 );
                bGoOn = aRowSpanPos.size() > 0 && j+1 < rLines.Count();
            };
        }
        ::lcl_AdjustWidthsInLine( rLines[nCurr], aOldNew, rParm, 1 );
    }
    else for( sal_uInt16 i = 0; i < rLines.Count(); ++i )
        ::lcl_AdjustWidthsInLine( rLines[i], aOldNew, rParm, COLFUZZY );
    CHECK_TABLE( *this )
}


/*************************************************************************
|*
|*  const SwTableBox* SwTable::GetTblBox( const Strn?ng& rName ) const
|*      gebe den Pointer auf die benannte Box zurueck.
|*
|*************************************************************************/

sal_Bool IsValidRowName( const String& rStr )
{
    sal_Bool bIsValid = sal_True;
    xub_StrLen nLen = rStr.Len();
    for (xub_StrLen i = 0;  i < nLen && bIsValid;  ++i)
    {
        const sal_Unicode cChar = rStr.GetChar(i);
        if (cChar < '0' || cChar > '9')
            bIsValid = sal_False;
    }
    return bIsValid;
}

// --> OD 2007-08-03 #i80314#
// add 3rd parameter and its handling
sal_uInt16 SwTable::_GetBoxNum( String& rStr, sal_Bool bFirstPart,
                            const bool bPerformValidCheck )
{
    sal_uInt16 nRet = 0;
    xub_StrLen nPos = 0;
    if( bFirstPart )   // sal_True == column; sal_False == row
    {
        // die 1. ist mit Buchstaben addressiert!
        sal_Unicode cChar;
        sal_Bool bFirst = sal_True;
        while( 0 != ( cChar = rStr.GetChar( nPos )) &&
               ( (cChar >= 'A' && cChar <= 'Z') ||
                 (cChar >= 'a' && cChar <= 'z') ) )
        {
            if( (cChar -= 'A') >= 26 )
                cChar -= 'a' - '[';
            if( bFirst )
                bFirst = sal_False;
            else
                ++nRet;
            nRet = nRet * 52 + cChar;
            ++nPos;
        }
        rStr.Erase( 0, nPos );      // Zeichen aus dem String loeschen
    }
    else if( STRING_NOTFOUND == ( nPos = rStr.Search( aDotStr ) ))
    {
        nRet = 0;
        if ( !bPerformValidCheck || IsValidRowName( rStr ) )
        {
            nRet = static_cast<sal_uInt16>(rStr.ToInt32());
        }
        rStr.Erase();
    }
    else
    {
        nRet = 0;
        String aTxt( rStr.Copy( 0, nPos ) );
        if ( !bPerformValidCheck || IsValidRowName( aTxt ) )
        {
            nRet = static_cast<sal_uInt16>(aTxt.ToInt32());
        }
        rStr.Erase( 0, nPos+1 );
    }
    return nRet;
}
// <--

// --> OD 2007-08-03 #i80314#
// add 2nd parameter and its handling
const SwTableBox* SwTable::GetTblBox( const String& rName,
                                      const bool bPerformValidCheck ) const
{
    const SwTableBox* pBox = 0;
    const SwTableLine* pLine;
    const SwTableLines* pLines;
    const SwTableBoxes* pBoxes;

    sal_uInt16 nLine, nBox;
    String aNm( rName );
    while( aNm.Len() )
    {
        nBox = SwTable::_GetBoxNum( aNm, 0 == pBox, bPerformValidCheck );
        // erste Box ?
        if( !pBox )
            pLines = &GetTabLines();
        else
        {
            pLines = &pBox->GetTabLines();
            if( nBox )
                --nBox;
        }

        nLine = SwTable::_GetBoxNum( aNm, sal_False, bPerformValidCheck );

        // bestimme die Line
        if( !nLine || nLine > pLines->Count() )
            return 0;
        pLine = (*pLines)[ nLine-1 ];

        // bestimme die Box
        pBoxes = &pLine->GetTabBoxes();
        if( nBox >= pBoxes->Count() )
            return 0;
        pBox = (*pBoxes)[ nBox ];
    }

    // abpruefen, ob die gefundene Box auch wirklich eine Inhaltstragende
    // Box ist ??
    if( pBox && !pBox->GetSttNd() )
    {
<<<<<<< HEAD
        OSL_ENSURE( FALSE, "Box ohne Inhalt, suche die naechste !!" );
=======
        ASSERT( sal_False, "Box ohne Inhalt, suche die naechste !!" );
>>>>>>> 20529755
        // "herunterfallen lassen" bis zur ersten Box
        while( pBox->GetTabLines().Count() )
            pBox = pBox->GetTabLines()[0]->GetTabBoxes()[0];
    }
    return pBox;
}

SwTableBox* SwTable::GetTblBox( sal_uLong nSttIdx )
{
    //MA: Zur Optimierung nicht immer umstaendlich das ganze SortArray abhuenern.
    //OS: #102675# converting text to table tries und certain conditions
    // to ask for a table box of a table that is not yet having a format
    if(!GetFrmFmt())
        return 0;
    SwTableBox* pRet = 0;
    SwNodes& rNds = GetFrmFmt()->GetDoc()->GetNodes();
    sal_uLong nIndex = nSttIdx + 1;
    SwCntntNode* pCNd = 0;
    SwTableNode* pTblNd = 0;

    while ( nIndex < rNds.Count() )
    {
        pTblNd = rNds[ nIndex ]->GetTableNode();
        if ( pTblNd )
            break;

        pCNd = rNds[ nIndex ]->GetCntntNode();
        if ( pCNd )
            break;

        ++nIndex;
    }

    if ( pCNd || pTblNd )
    {
        SwModify* pModify = pCNd;
        // --> FME 2007-3-26 #144862# Better handling of table in table:
        if ( pTblNd && pTblNd->GetTable().GetFrmFmt() )
            pModify = pTblNd->GetTable().GetFrmFmt();
        // <--

        SwClientIter aIter( *pModify );
        SwFrm *pFrm = (SwFrm*)aIter.First( TYPE(SwFrm) );
        while ( pFrm && !pFrm->IsCellFrm() )
            pFrm = pFrm->GetUpper();
        if ( pFrm )
            pRet = (SwTableBox*)((SwCellFrm*)pFrm)->GetTabBox();
    }

    //Falls es das Layout noch nicht gibt oder sonstwie etwas schieft geht.
    if ( !pRet )
    {
        for( sal_uInt16 n = aSortCntBoxes.Count(); n; )
            if( aSortCntBoxes[ --n ]->GetSttIdx() == nSttIdx )
                return aSortCntBoxes[ n ];
    }
    return pRet;
}

sal_Bool SwTable::IsTblComplex() const
{
    // returnt sal_True wenn sich in der Tabelle Verschachtelungen befinden
    // steht eine Box nicht in der obersten Line, da wurde gesplittet/
    // gemergt und die Struktur ist komplexer.
    for( sal_uInt16 n = 0; n < aSortCntBoxes.Count(); ++n )
        if( aSortCntBoxes[ n ]->GetUpper()->GetUpper() )
            return sal_True;
    return sal_False;
}



/*************************************************************************
|*
|*  SwTableLine::SwTableLine()
|*
|*************************************************************************/
SwTableLine::SwTableLine( SwTableLineFmt *pFmt, sal_uInt16 nBoxes,
                            SwTableBox *pUp )
    : SwClient( pFmt ),
    aBoxes( (sal_uInt8)nBoxes, 1 ),
    pUpper( pUp )
{
}

SwTableLine::~SwTableLine()
{
    // ist die TabelleLine der letzte Client im FrameFormat, kann dieses
    // geloescht werden
    SwModify* pMod = GetFrmFmt();
    pMod->Remove( this );               // austragen,
    if( !pMod->GetDepends() )
        delete pMod;    // und loeschen
}

/*************************************************************************
|*
|*  SwTableLine::ClaimFrmFmt(), ChgFrmFmt()
|*
|*************************************************************************/
SwFrmFmt* SwTableLine::ClaimFrmFmt()
{
    //Wenn noch andere TableLines ausser mir selbst an dem FrmFmt haengen,
    //sehe ich mich leider gezwungen mir ein eingenes zu machen und mich
    //bei diesem anzumelden.
    SwTableLineFmt *pOld = (SwTableLineFmt*)GetFrmFmt();
    SwClientIter aIter( *pOld );

    SwClient* pLast;

    for( pLast = aIter.First( TYPE( SwTableLine )); pLast && pLast == this;
        pLast = aIter.Next() )
        ;

    if( pLast )
    {
        SwTableLineFmt *pNewFmt = pOld->GetDoc()->MakeTableLineFmt();
        *pNewFmt = *pOld;

        //Erstmal die Frms ummelden.
        for( pLast = aIter.First( TYPE( SwFrm ) ); pLast; pLast = aIter.Next() )
            if( ((SwRowFrm*)pLast)->GetTabLine() == this )
                pNewFmt->Add( pLast );

        //Jetzt noch mich selbst ummelden.
        pNewFmt->Add( this );
        pOld = pNewFmt;
    }

    return pOld;
}

void SwTableLine::ChgFrmFmt( SwTableLineFmt *pNewFmt )
{
    SwFrmFmt *pOld = GetFrmFmt();
    SwClientIter aIter( *pOld );
    SwClient* pLast;

    //Erstmal die Frms ummelden.
    for( pLast = aIter.First( TYPE( SwFrm ) ); pLast; pLast = aIter.Next() )
    {
        SwRowFrm *pRow = (SwRowFrm*)pLast;
        if( pRow->GetTabLine() == this )
        {
            pNewFmt->Add( pLast );

            pRow->InvalidateSize();
            pRow->_InvalidatePrt();
            pRow->SetCompletePaint();
            pRow->ReinitializeFrmSizeAttrFlags();

            // --> FME 2004-10-27 #i35063#
            // consider 'split row allowed' attribute
            SwTabFrm* pTab = pRow->FindTabFrm();
            bool bInFollowFlowRow = false;
            const bool bInFirstNonHeadlineRow = pTab->IsFollow() &&
                                                pRow == pTab->GetFirstNonHeadlineRow();
            if ( bInFirstNonHeadlineRow ||
                 !pRow->GetNext() ||
                 0 != ( bInFollowFlowRow = pRow->IsInFollowFlowRow() ) ||
                 0 != pRow->IsInSplitTableRow() )
            {
                if ( bInFirstNonHeadlineRow || bInFollowFlowRow )
                    pTab = pTab->FindMaster();

                pTab->SetRemoveFollowFlowLinePending( sal_True );
                pTab->InvalidatePos();
            }
            // <--
        }
    }

    //Jetzt noch mich selbst ummelden.
    pNewFmt->Add( this );

    if ( !aIter.GoStart() )
        delete pOld;
}

SwTwips SwTableLine::GetTableLineHeight( bool& bLayoutAvailable ) const
{
    SwTwips nRet = 0;
    bLayoutAvailable = false;
    SwClientIter aIter( *GetFrmFmt() );
    // A row could appear several times in headers/footers so only one chain of master/follow tables
    // will be accepted...
    const SwTabFrm* pChain = NULL; // My chain
    for( SwClient* pLast = aIter.First( TYPE( SwFrm ) ); pLast;
            pLast = aIter.Next() )
    {
        if( ((SwRowFrm*)pLast)->GetTabLine() == this )
        {
            const SwTabFrm* pTab = static_cast<SwRowFrm*>(pLast)->FindTabFrm();
            bLayoutAvailable = ( pTab && pTab->IsVertical() ) ?
                               ( 0 < pTab->Frm().Height() ) :
                               ( 0 < pTab->Frm().Width() );

            // The first one defines the chain, if a chain is defined, only members of the chain
            // will be added.
            if( !pChain || pChain->IsAnFollow( pTab ) || pTab->IsAnFollow( pChain ) )
            {
                pChain = pTab; // defines my chain (even it is already)
                if( pTab->IsVertical() )
                    nRet += static_cast<SwRowFrm*>(pLast)->Frm().Width();
                else
                    nRet += static_cast<SwRowFrm*>(pLast)->Frm().Height();
                // Optimization, if there are no master/follows in my chain, nothing more to add
                if( !pTab->HasFollow() && !pTab->IsFollow() )
                    break;
                // This is not an optimization, this is necessary to avoid double additions of
                // repeating rows
                if( pTab->IsInHeadline( *static_cast<SwRowFrm*>(pLast) ) )
                    break;
            }
        }
    }
    return nRet;
}

/*************************************************************************
|*
|*  SwTableBox::SwTableBox()
|*
|*************************************************************************/
SwTableBox::SwTableBox( SwTableBoxFmt* pFmt, sal_uInt16 nLines, SwTableLine *pUp )
    : SwClient( 0 ),
    aLines( (sal_uInt8)nLines, 1 ),
    pSttNd( 0 ),
    pUpper( pUp ),
    pImpl( 0 )
{
    CheckBoxFmt( pFmt )->Add( this );
}

SwTableBox::SwTableBox( SwTableBoxFmt* pFmt, const SwNodeIndex &rIdx,
                        SwTableLine *pUp )
    : SwClient( 0 ),
    aLines( 0, 0 ),
    pUpper( pUp ),
    pImpl( 0 )
{
    CheckBoxFmt( pFmt )->Add( this );

    pSttNd = rIdx.GetNode().GetStartNode();

    // an der Table eintragen
    const SwTableNode* pTblNd = pSttNd->FindTableNode();
    OSL_ENSURE( pTblNd, "in welcher Tabelle steht denn die Box?" );
    SwTableSortBoxes& rSrtArr = (SwTableSortBoxes&)pTblNd->GetTable().
                                GetTabSortBoxes();
    SwTableBox* p = this;   // error: &this
    rSrtArr.Insert( p );        // eintragen
}

SwTableBox::SwTableBox( SwTableBoxFmt* pFmt, const SwStartNode& rSttNd, SwTableLine *pUp ) :
    SwClient( 0 ),
    aLines( 0, 0 ),
    pSttNd( &rSttNd ),
    pUpper( pUp ),
    pImpl( 0 )
{
    CheckBoxFmt( pFmt )->Add( this );

    // an der Table eintragen
    const SwTableNode* pTblNd = pSttNd->FindTableNode();
    OSL_ENSURE( pTblNd, "in welcher Tabelle steht denn die Box?" );
    SwTableSortBoxes& rSrtArr = (SwTableSortBoxes&)pTblNd->GetTable().
                                GetTabSortBoxes();
    SwTableBox* p = this;   // error: &this
    rSrtArr.Insert( p );        // eintragen
}

SwTableBox::~SwTableBox()
{
    // Inhaltstragende Box ?
    if( !GetFrmFmt()->GetDoc()->IsInDtor() && pSttNd )
    {
        // an der Table austragen
        const SwTableNode* pTblNd = pSttNd->FindTableNode();
        OSL_ENSURE( pTblNd, "in welcher Tabelle steht denn die Box?" );
        SwTableSortBoxes& rSrtArr = (SwTableSortBoxes&)pTblNd->GetTable().
                                    GetTabSortBoxes();
        SwTableBox *p = this;   // error: &this
        rSrtArr.Remove( p );        // austragen
    }

    // ist die TabelleBox der letzte Client im FrameFormat, kann dieses
    // geloescht werden
    SwModify* pMod = GetFrmFmt();
    pMod->Remove( this );               // austragen,
    if( !pMod->GetDepends() )
        delete pMod;    // und loeschen

    delete pImpl;
}

SwTableBoxFmt* SwTableBox::CheckBoxFmt( SwTableBoxFmt* pFmt )
{
    // sollte das Format eine Formel oder einen Value tragen, dann muss die
    // Box alleine am Format haengen. Ggfs. muss ein neues angelegt werden.
    if( SFX_ITEM_SET == pFmt->GetItemState( RES_BOXATR_VALUE, sal_False ) ||
        SFX_ITEM_SET == pFmt->GetItemState( RES_BOXATR_FORMULA, sal_False ) )
    {
        SwClient* pOther = SwClientIter( *pFmt ).First( TYPE( SwTableBox ));
        if( pOther )
        {
            SwTableBoxFmt* pNewFmt = pFmt->GetDoc()->MakeTableBoxFmt();
            pNewFmt->LockModify();
            *pNewFmt = *pFmt;

            // Values und Formeln entfernen
            pNewFmt->ResetFmtAttr( RES_BOXATR_FORMULA, RES_BOXATR_VALUE );
            pNewFmt->UnlockModify();

            pFmt = pNewFmt;
        }
    }
    return pFmt;
}

/*************************************************************************
|*
|*  SwTableBox::ClaimFrmFmt(), ChgFrmFmt()
|*
|*************************************************************************/
SwFrmFmt* SwTableBox::ClaimFrmFmt()
{
    //Wenn noch andere TableBoxen ausser mir selbst an dem FrmFmt haengen,
    //sehe ich mich leider gezwungen mir ein eingenes zu machen und mich
    //bei diesem anzumelden.
    SwTableBoxFmt *pOld = (SwTableBoxFmt*)GetFrmFmt();
    SwClientIter aIter( *pOld );
    SwClient* pLast;

    for( pLast = aIter.First( TYPE( SwTableBox )); pLast && pLast == this;
        pLast = aIter.Next() )
        ;

    if( pLast )
    {
        SwTableBoxFmt* pNewFmt = pOld->GetDoc()->MakeTableBoxFmt();

        pNewFmt->LockModify();
        *pNewFmt = *pOld;

        // Values und Formeln nie kopieren
        pNewFmt->ResetFmtAttr( RES_BOXATR_FORMULA, RES_BOXATR_VALUE );
        pNewFmt->UnlockModify();

        //Erstmal die Frms ummelden.
        for( pLast = aIter.First( TYPE( SwFrm ) ); pLast; pLast = aIter.Next() )
            if( ((SwCellFrm*)pLast)->GetTabBox() == this )
                pNewFmt->Add( pLast );

        //Jetzt noch mich selbst ummelden.
        pNewFmt->Add( this );
        pOld = pNewFmt;
    }
    return pOld;
}

void SwTableBox::ChgFrmFmt( SwTableBoxFmt* pNewFmt )
{
    SwFrmFmt *pOld = GetFrmFmt();
    SwClientIter aIter( *pOld );
    SwClient* pLast;

    //Erstmal die Frms ummelden.
    for( pLast = aIter.First( TYPE( SwFrm ) ); pLast; pLast = aIter.Next() )
    {
        SwCellFrm *pCell = (SwCellFrm*)pLast;
        if( pCell->GetTabBox() == this )
        {
            pNewFmt->Add( pLast );
            pCell->InvalidateSize();
            pCell->_InvalidatePrt();
            pCell->SetCompletePaint();
            pCell->SetDerivedVert( sal_False );
            pCell->CheckDirChange();

            // --> FME 2005-04-15 #i47489#
            // make sure that the row will be formatted, in order
            // to have the correct Get(Top|Bottom)MarginForLowers values
            // set at the row.
            const SwTabFrm* pTab = pCell->FindTabFrm();
            if ( pTab && pTab->IsCollapsingBorders() )
            {
                SwFrm* pRow = pCell->GetUpper();
                pRow->_InvalidateSize();
                pRow->_InvalidatePrt();
            }
            // <--
        }
    }

    //Jetzt noch mich selbst ummelden.
    pNewFmt->Add( this );

    if( !aIter.GoStart() )
        delete pOld;
}

/*************************************************************************
|*
|*  String SwTableBox::GetName() const
|*      gebe den Namen dieser Box zurueck. Dieser wird dynamisch bestimmt
|*      und ergibt sich aus der Position in den Lines/Boxen/Tabelle
|*
|*************************************************************************/
void lcl_GetTblBoxColStr( sal_uInt16 nCol, String& rNm )
{
    const sal_uInt16 coDiff = 52;   // 'A'-'Z' 'a' - 'z'
    sal_uInt16 nCalc;

    do {
        nCalc = nCol % coDiff;
        if( nCalc >= 26 )
            rNm.Insert( sal_Unicode('a' - 26 + nCalc ), 0 );
        else
            rNm.Insert( sal_Unicode('A' + nCalc ), 0 );

        if( 0 == (nCol = nCol - nCalc) )
            break;
        nCol /= coDiff;
        --nCol;
    } while( 1 );
}

String SwTableBox::GetName() const
{
    if( !pSttNd )       // keine Content Box ??
    {
        // die naechste erste Box suchen ??
        return aEmptyStr;
    }

    const SwTable& rTbl = pSttNd->FindTableNode()->GetTable();
    sal_uInt16 nPos;
    String sNm, sTmp;
    const SwTableBox* pBox = this;
    do {
        const SwTableBoxes* pBoxes = &pBox->GetUpper()->GetTabBoxes();
        const SwTableLine* pLine = pBox->GetUpper();
        // auf oberstere Ebene ?
        const SwTableLines* pLines = pLine->GetUpper()
                ? &pLine->GetUpper()->GetTabLines() : &rTbl.GetTabLines();

        sTmp = String::CreateFromInt32( nPos = pLines->GetPos( pLine ) + 1 );
        if( sNm.Len() )
            sNm.Insert( aDotStr, 0 ).Insert( sTmp, 0 );
        else
            sNm = sTmp;

        sTmp = String::CreateFromInt32(( nPos = pBoxes->GetPos( pBox )) + 1 );
        if( 0 != ( pBox = pLine->GetUpper()) )
            sNm.Insert( aDotStr, 0 ).Insert( sTmp, 0 );
        else
            ::lcl_GetTblBoxColStr( nPos, sNm );

    } while( pBox );
    return sNm;
}

sal_Bool SwTableBox::IsInHeadline( const SwTable* pTbl ) const
{
    if( !GetUpper() )           // sollte nur beim Merge vorkommen.
        return sal_False;

    if( !pTbl )
        pTbl = &pSttNd->FindTableNode()->GetTable();

    const SwTableLine* pLine = GetUpper();
    while( pLine->GetUpper() )
        pLine = pLine->GetUpper()->GetUpper();

    // Headerline?
    return pTbl->GetTabLines()[ 0 ] == pLine;
}

#if OSL_DEBUG_LEVEL > 1

sal_uLong SwTableBox::GetSttIdx() const
{
    return pSttNd ? pSttNd->GetIndex() : 0;
}
#endif

    // erfrage vom Client Informationen
sal_Bool SwTable::GetInfo( SfxPoolItem& rInfo ) const
{
    switch( rInfo.Which() )
    {
    case RES_AUTOFMT_DOCNODE:
    {
        const SwTableNode* pTblNode = GetTableNode();
        if( pTblNode && &pTblNode->GetNodes() == ((SwAutoFmtGetDocNode&)rInfo).pNodes )
        {
            if ( aSortCntBoxes.Count() )
            {
                  SwNodeIndex aIdx( *aSortCntBoxes[ 0 ]->GetSttNd() );
                ((SwAutoFmtGetDocNode&)rInfo).pCntntNode =
                                GetFrmFmt()->GetDoc()->GetNodes().GoNext( &aIdx );
            }
            return sal_False;
        }
        break;
    }
    case RES_FINDNEARESTNODE:
        if( GetFrmFmt() && ((SwFmtPageDesc&)GetFrmFmt()->GetFmtAttr(
            RES_PAGEDESC )).GetPageDesc() &&
            aSortCntBoxes.Count() &&
            aSortCntBoxes[ 0 ]->GetSttNd()->GetNodes().IsDocNodes() )
            ((SwFindNearestNode&)rInfo).CheckNode( *
                aSortCntBoxes[ 0 ]->GetSttNd()->FindTableNode() );
        break;

    case RES_CONTENT_VISIBLE:
        {
            ((SwPtrMsgPoolItem&)rInfo).pObject =
                SwClientIter( *GetFrmFmt() ).First( TYPE(SwFrm) );
        }
        return sal_False;
    }
    return sal_True;
}

SwTable * SwTable::FindTable( SwFrmFmt const*const pFmt )
{
    return (pFmt)
        ? static_cast<SwTable*>(SwClientIter(*pFmt).First( TYPE(SwTable) ))
        : 0;
}

SwTableNode* SwTable::GetTableNode() const
{
    return GetTabSortBoxes().Count() ?
           (SwTableNode*)GetTabSortBoxes()[ 0 ]->GetSttNd()->FindTableNode() :
           pTableNode;
}

void SwTable::SetRefObject( SwServerObject* pObj )
{
    if( refObj.Is() )
        refObj->Closed();

    refObj = pObj;
}


void SwTable::SetHTMLTableLayout( SwHTMLTableLayout *p )
{
    delete pHTMLLayout;
    pHTMLLayout = p;
}

void ChgTextToNum( SwTableBox& rBox, const String& rTxt, const Color* pCol,
                    sal_Bool bChgAlign )
{
    sal_uLong nNdPos = rBox.IsValidNumTxtNd( sal_True );
    ChgTextToNum( rBox,rTxt,pCol,bChgAlign,nNdPos);
}
void ChgTextToNum( SwTableBox& rBox, const String& rTxt, const Color* pCol,
                    sal_Bool bChgAlign,sal_uLong nNdPos )
{

    if( ULONG_MAX != nNdPos )
    {
        SwDoc* pDoc = rBox.GetFrmFmt()->GetDoc();
        SwTxtNode* pTNd = pDoc->GetNodes()[ nNdPos ]->GetTxtNode();
        const SfxPoolItem* pItem;

        // Ausrichtung umsetzen
        if( bChgAlign )
        {
            pItem = &pTNd->SwCntntNode::GetAttr( RES_PARATR_ADJUST );
            SvxAdjust eAdjust = ((SvxAdjustItem*)pItem)->GetAdjust();
            if( SVX_ADJUST_LEFT == eAdjust || SVX_ADJUST_BLOCK == eAdjust )
            {
                SvxAdjustItem aAdjust( *(SvxAdjustItem*)pItem );
                aAdjust.SetAdjust( SVX_ADJUST_RIGHT );
                pTNd->SetAttr( aAdjust );
            }
        }

        // Farbe umsetzen oder "Benutzer Farbe" sichern
        if( !pTNd->GetpSwAttrSet() || SFX_ITEM_SET != pTNd->GetpSwAttrSet()->
            GetItemState( RES_CHRATR_COLOR, sal_False, &pItem ))
            pItem = 0;

        const Color* pOldNumFmtColor = rBox.GetSaveNumFmtColor();
        const Color* pNewUserColor = pItem ? &((SvxColorItem*)pItem)->GetValue() : 0;

        if( ( pNewUserColor && pOldNumFmtColor &&
                *pNewUserColor == *pOldNumFmtColor ) ||
            ( !pNewUserColor && !pOldNumFmtColor ))
        {
            // User Color nicht veraendern aktuellen Werte setzen
            // ggfs. die alte NumFmtColor loeschen
            if( pCol )
                // ggfs. die Farbe setzen
                pTNd->SetAttr( SvxColorItem( *pCol, RES_CHRATR_COLOR ));
            else if( pItem )
            {
                pNewUserColor = rBox.GetSaveUserColor();
                if( pNewUserColor )
                    pTNd->SetAttr( SvxColorItem( *pNewUserColor, RES_CHRATR_COLOR ));
                else
                    pTNd->ResetAttr( RES_CHRATR_COLOR );
            }
        }
        else
        {
            // User Color merken, ggfs. die NumFormat Color setzen, aber
            // nie die Farbe zurueck setzen
            rBox.SetSaveUserColor( pNewUserColor );

            if( pCol )
                // ggfs. die Farbe setzen
                pTNd->SetAttr( SvxColorItem( *pCol, RES_CHRATR_COLOR ));

        }
        rBox.SetSaveNumFmtColor( pCol );

        if( pTNd->GetTxt() != rTxt )
        {
            // Text austauschen
            //JP 15.09.98: Bug 55741 - Tabs beibehalten (vorne und hinten!)
            const String& rOrig = pTNd->GetTxt();
            xub_StrLen n;

            for( n = 0; n < rOrig.Len() && '\x9' == rOrig.GetChar( n ); ++n )
                ;
            for( ; n < rOrig.Len() && '\x01' == rOrig.GetChar( n ); ++n )
                ;
            SwIndex aIdx( pTNd, n );
            for( n = rOrig.Len(); n && '\x9' == rOrig.GetChar( --n ); )
                ;
            n -= aIdx.GetIndex() - 1;

            //JP 06.04.99: Bug 64321 - DontExpand-Flags vorm Austauschen
            //             zuruecksetzen, damit sie wieder aufgespannt werden
            {
                SwIndex aResetIdx( aIdx, n );
                pTNd->DontExpandFmt( aResetIdx, sal_False, sal_False );
            }

            if( !pDoc->IsIgnoreRedline() && pDoc->GetRedlineTbl().Count() )
            {
                SwPaM aTemp(*pTNd, 0, *pTNd, rOrig.Len());
                pDoc->DeleteRedline(aTemp, true, USHRT_MAX);
            }

            pTNd->EraseText( aIdx, n,
                    IDocumentContentOperations::INS_EMPTYEXPAND );
            pTNd->InsertText( rTxt, aIdx,
                    IDocumentContentOperations::INS_EMPTYEXPAND );

            if( pDoc->IsRedlineOn() )
            {
                SwPaM aTemp(*pTNd, 0, *pTNd, rTxt.Len());
                pDoc->AppendRedline(new SwRedline(nsRedlineType_t::REDLINE_INSERT, aTemp), true);
            }
        }

        // vertikale Ausrichtung umsetzen
        if( bChgAlign &&
            ( SFX_ITEM_SET != rBox.GetFrmFmt()->GetItemState(
                RES_VERT_ORIENT, sal_True, &pItem ) ||
                text::VertOrientation::TOP == ((SwFmtVertOrient*)pItem)->GetVertOrient() ))
        {
            rBox.GetFrmFmt()->SetFmtAttr( SwFmtVertOrient( 0, text::VertOrientation::BOTTOM ));
        }
    }
}

void ChgNumToText( SwTableBox& rBox, sal_uLong nFmt )
{
    sal_uLong nNdPos = rBox.IsValidNumTxtNd( sal_False );
    if( ULONG_MAX != nNdPos )
    {
        SwDoc* pDoc = rBox.GetFrmFmt()->GetDoc();
        SwTxtNode* pTNd = pDoc->GetNodes()[ nNdPos ]->GetTxtNode();
        sal_Bool bChgAlign = pDoc->IsInsTblAlignNum();
        const SfxPoolItem* pItem;

        Color* pCol = 0;
        if( NUMBERFORMAT_TEXT != nFmt )
        {
            // speziellen Textformat:
            String sTmp, sTxt( pTNd->GetTxt() );
            pDoc->GetNumberFormatter()->GetOutputString( sTxt, nFmt, sTmp, &pCol );
            if( sTxt != sTmp )
            {
                // Text austauschen
                SwIndex aIdx( pTNd, sTxt.Len() );
                //JP 06.04.99: Bug 64321 - DontExpand-Flags vorm Austauschen
                //             zuruecksetzen, damit sie wieder aufgespannt werden
                pTNd->DontExpandFmt( aIdx, sal_False, sal_False );
                aIdx = 0;
                pTNd->EraseText( aIdx, STRING_LEN,
                        IDocumentContentOperations::INS_EMPTYEXPAND );
                pTNd->InsertText( sTmp, aIdx,
                        IDocumentContentOperations::INS_EMPTYEXPAND );
            }
        }

        const SfxItemSet* pAttrSet = pTNd->GetpSwAttrSet();

        // Ausrichtung umsetzen
        if( bChgAlign && pAttrSet && SFX_ITEM_SET == pAttrSet->GetItemState(
            RES_PARATR_ADJUST, sal_False, &pItem ) &&
                SVX_ADJUST_RIGHT == ((SvxAdjustItem*)pItem)->GetAdjust() )
        {
            pTNd->SetAttr( SvxAdjustItem( SVX_ADJUST_LEFT, RES_PARATR_ADJUST ) );
        }

        // Farbe umsetzen oder "Benutzer Farbe" sichern
        if( !pAttrSet || SFX_ITEM_SET != pAttrSet->
            GetItemState( RES_CHRATR_COLOR, sal_False, &pItem ))
            pItem = 0;

        const Color* pOldNumFmtColor = rBox.GetSaveNumFmtColor();
        const Color* pNewUserColor = pItem ? &((SvxColorItem*)pItem)->GetValue() : 0;

        if( ( pNewUserColor && pOldNumFmtColor &&
                *pNewUserColor == *pOldNumFmtColor ) ||
            ( !pNewUserColor && !pOldNumFmtColor ))
        {
            // User Color nicht veraendern aktuellen Werte setzen
            // ggfs. die alte NumFmtColor loeschen
            if( pCol )
                // ggfs. die Farbe setzen
                pTNd->SetAttr( SvxColorItem( *pCol, RES_CHRATR_COLOR ));
            else if( pItem )
            {
                pNewUserColor = rBox.GetSaveUserColor();
                if( pNewUserColor )
                    pTNd->SetAttr( SvxColorItem( *pNewUserColor, RES_CHRATR_COLOR ));
                else
                    pTNd->ResetAttr( RES_CHRATR_COLOR );
            }
        }
        else
        {
            // User Color merken, ggfs. die NumFormat Color setzen, aber
            // nie die Farbe zurueck setzen
            rBox.SetSaveUserColor( pNewUserColor );

            if( pCol )
                // ggfs. die Farbe setzen
                pTNd->SetAttr( SvxColorItem( *pCol, RES_CHRATR_COLOR ));

        }
        rBox.SetSaveNumFmtColor( pCol );


        // vertikale Ausrichtung umsetzen
        if( bChgAlign &&
            SFX_ITEM_SET == rBox.GetFrmFmt()->GetItemState(
            RES_VERT_ORIENT, sal_False, &pItem ) &&
            text::VertOrientation::BOTTOM == ((SwFmtVertOrient*)pItem)->GetVertOrient() )
        {
            rBox.GetFrmFmt()->SetFmtAttr( SwFmtVertOrient( 0, text::VertOrientation::TOP ));
        }
    }
}

// zum Erkennen von Veraenderungen (haupts. TableBoxAttribute)
void SwTableBoxFmt::Modify( SfxPoolItem* pOld, SfxPoolItem* pNew )
{
    if( !IsModifyLocked() && !IsInDocDTOR() )
    {
        const SwTblBoxNumFormat *pNewFmt = 0;
        const SwTblBoxFormula *pNewFml = 0;
        const SwTblBoxValue *pNewVal = 0;
        double aOldValue = 0;
        sal_uLong nOldFmt = NUMBERFORMAT_TEXT;

        switch( pNew ? pNew->Which() : 0 )
        {
        case RES_ATTRSET_CHG:
            {
                const SfxItemSet& rSet = *((SwAttrSetChg*)pNew)->GetChgSet();
                if( SFX_ITEM_SET == rSet.GetItemState( RES_BOXATR_FORMAT,
                                    sal_False, (const SfxPoolItem**)&pNewFmt ) )
                    nOldFmt = ((SwTblBoxNumFormat&)((SwAttrSetChg*)pOld)->
                            GetChgSet()->Get( RES_BOXATR_FORMAT )).GetValue();
                rSet.GetItemState( RES_BOXATR_FORMULA, sal_False,
                                    (const SfxPoolItem**)&pNewFml );
                if( SFX_ITEM_SET == rSet.GetItemState( RES_BOXATR_VALUE,
                                    sal_False, (const SfxPoolItem**)&pNewVal ) )
                    aOldValue = ((SwTblBoxValue&)((SwAttrSetChg*)pOld)->
                            GetChgSet()->Get( RES_BOXATR_VALUE )).GetValue();
            }
            break;

        case RES_BOXATR_FORMAT:
            pNewFmt = (SwTblBoxNumFormat*)pNew;
            nOldFmt = ((SwTblBoxNumFormat*)pOld)->GetValue();
            break;
        case RES_BOXATR_FORMULA:
            pNewFml = (SwTblBoxFormula*)pNew;
            break;
        case RES_BOXATR_VALUE:
            pNewVal = (SwTblBoxValue*)pNew;
            aOldValue = ((SwTblBoxValue*)pOld)->GetValue();
            break;
        }

        // es hat sich etwas getan und im Set ist noch irgendein BoxAttribut
        // vorhanden!
        if( pNewFmt || pNewFml || pNewVal )
        {
            GetDoc()->SetFieldsDirty(true, NULL, 0);

            if( SFX_ITEM_SET == GetItemState( RES_BOXATR_FORMAT, sal_False ) ||
                SFX_ITEM_SET == GetItemState( RES_BOXATR_VALUE, sal_False ) ||
                SFX_ITEM_SET == GetItemState( RES_BOXATR_FORMULA, sal_False ) )
            {
                // die Box holen
                SwClientIter aIter( *this );
                SwTableBox* pBox = (SwTableBox*)aIter.First( TYPE( SwTableBox ) );
                if( pBox )
                {
                    OSL_ENSURE( !aIter.Next(), "keine Box oder mehrere am Format" );

                    sal_uLong nNewFmt;
                    if( pNewFmt )
                    {
                        nNewFmt = pNewFmt->GetValue();
                        // neu Formatieren
                        // ist es neuer oder wurde der akt. entfernt?
                        if( SFX_ITEM_SET != GetItemState( RES_BOXATR_VALUE, sal_False ))
                            pNewFmt = 0;
                    }
                    else
                    {
                        // das akt. Item besorgen
                        GetItemState( RES_BOXATR_FORMAT, sal_False,
                                            (const SfxPoolItem**)&pNewFmt );
                        nOldFmt = GetTblBoxNumFmt().GetValue();
                        nNewFmt = pNewFmt ? pNewFmt->GetValue() : nOldFmt;
                    }

                    // ist es neuer oder wurde der akt. entfernt?
                    if( pNewVal )
                    {
                        if( NUMBERFORMAT_TEXT != nNewFmt )
                        {
                            if( SFX_ITEM_SET == GetItemState(
                                                RES_BOXATR_VALUE, sal_False ))
                                nOldFmt = NUMBERFORMAT_TEXT;
                            else
                                nNewFmt = NUMBERFORMAT_TEXT;
                        }
                        else if( NUMBERFORMAT_TEXT == nNewFmt )
                            nOldFmt = 0;
                    }

                    // Logik:
                    // ValueAenderung:  -> "simuliere" eine FormatAenderung!
                    // FormatAenderung:
                    // Text -> !Text oder FormatAenderung:
                    //          - Ausrichtung auf RECHTS, wenn LINKS oder Blocksatz
                    //          - vertikale Ausrichtung auf UNTEN wenn OBEN oder nicht
                    //              gesetzt ist.
                    //          - Text ersetzen (Farbe?? neg. Zahlen ROT??)
                    // !Text -> Text:
                    //          - Ausrichtung auf LINKS, wenn RECHTS
                    //          - vertikale Ausrichtung auf OEBN, wenn UNTEN gesetzt ist

                    SvNumberFormatter* pNumFmtr = GetDoc()->GetNumberFormatter();
                    sal_Bool bNewIsTxtFmt = pNumFmtr->IsTextFormat( nNewFmt ) ||
                                        NUMBERFORMAT_TEXT == nNewFmt;

                    if( (!bNewIsTxtFmt && nOldFmt != nNewFmt) || pNewFml )
                    {
                        sal_Bool bChgTxt = sal_True;
                        double fVal = 0;
                        if( !pNewVal && SFX_ITEM_SET != GetItemState(
                            RES_BOXATR_VALUE, sal_False, (const SfxPoolItem**)&pNewVal ))
                        {
                            // es wurde noch nie ein Wert gesetzt, dann versuche
                            // doch mal den Inhalt auszuwerten
                            sal_uLong nNdPos = pBox->IsValidNumTxtNd( sal_True );
                            if( ULONG_MAX != nNdPos )
                            {
                                sal_uInt32 nTmpFmtIdx = nNewFmt;
                                String aTxt( GetDoc()->GetNodes()[ nNdPos ]
                                                ->GetTxtNode()->GetRedlineTxt());
                                if( !aTxt.Len() )
                                    bChgTxt = sal_False;
                                else
                                {
                                    //JP 15.09.98: Bug 55741 - Tabs beibehalten
                                    lcl_TabToBlankAtSttEnd( aTxt );

                                    // JP 22.04.98: Bug 49659 -
                                    //          Sonderbehandlung fuer Prozent
                                    sal_Bool bIsNumFmt = sal_False;
                                    if( NUMBERFORMAT_PERCENT ==
                                        pNumFmtr->GetType( nNewFmt ))
                                    {
                                        sal_uInt32 nTmpFmt = 0;
                                        if( pNumFmtr->IsNumberFormat(
                                                    aTxt, nTmpFmt, fVal ))
                                        {
                                            if( NUMBERFORMAT_NUMBER ==
                                                pNumFmtr->GetType( nTmpFmt ))
                                                aTxt += '%';

                                            bIsNumFmt = pNumFmtr->IsNumberFormat(
                                                        aTxt, nTmpFmtIdx, fVal );
                                        }
                                    }
                                    else
                                        bIsNumFmt = pNumFmtr->IsNumberFormat(
                                                        aTxt, nTmpFmtIdx, fVal );

                                    if( bIsNumFmt )
                                    {
                                        // dann setze den Value direkt in den Set -
                                        // ohne Modify
                                        int bIsLockMod = IsModifyLocked();
                                        LockModify();
                                        SetFmtAttr( SwTblBoxValue( fVal ));
                                        if( !bIsLockMod )
                                            UnlockModify();
                                    }
                                }
                            }
                        }
                        else
                            fVal = pNewVal->GetValue();

                        // den Inhalt mit dem neuen Wert Formtieren und in den Absatz
                        // schbreiben
                        Color* pCol = 0;
                        String sNewTxt;
                        if( DBL_MAX == fVal )
                            sNewTxt = ViewShell::GetShellRes()->aCalc_Error;
                        else
                        {
                            pNumFmtr->GetOutputString( fVal, nNewFmt, sNewTxt, &pCol );

                            if( !bChgTxt )
                                sNewTxt.Erase();
                        }

                        // ueber alle Boxen
                        ChgTextToNum( *pBox, sNewTxt, pCol,
                                        GetDoc()->IsInsTblAlignNum() );

                    }
                    else if( bNewIsTxtFmt && nOldFmt != nNewFmt )
                    {
                        ChgNumToText( *pBox, nNewFmt );
                    }
                }
            }
        }
    }
    // Und die Basis-Klasse rufen
    SwFrmFmt::Modify( pOld, pNew );
}

sal_Bool SwTableBox::HasNumCntnt( double& rNum, sal_uInt32& rFmtIndex,
                            sal_Bool& rIsEmptyTxtNd ) const
{
    sal_Bool bRet = sal_False;
    sal_uLong nNdPos = IsValidNumTxtNd( sal_True );
    if( ULONG_MAX != nNdPos )
    {
        String aTxt( pSttNd->GetNodes()[ nNdPos ]->GetTxtNode()->
                            GetRedlineTxt() );
        //JP 15.09.98: Bug 55741 - Tabs beibehalten
        lcl_TabToBlankAtSttEnd( aTxt );
        rIsEmptyTxtNd = 0 == aTxt.Len();
        SvNumberFormatter* pNumFmtr = GetFrmFmt()->GetDoc()->GetNumberFormatter();

        const SfxPoolItem* pItem;
        if( SFX_ITEM_SET == GetFrmFmt()->GetItemState( RES_BOXATR_FORMAT,
                sal_False, &pItem ))
        {
            rFmtIndex = ((SwTblBoxNumFormat*)pItem)->GetValue();
            // JP 22.04.98: Bug 49659 - Sonderbehandlung fuer Prozent
            if( !rIsEmptyTxtNd &&
                NUMBERFORMAT_PERCENT == pNumFmtr->GetType( rFmtIndex ))
            {
                sal_uInt32 nTmpFmt = 0;
                if( pNumFmtr->IsNumberFormat( aTxt, nTmpFmt, rNum ) &&
                    NUMBERFORMAT_NUMBER == pNumFmtr->GetType( nTmpFmt ))
                    aTxt += '%';
            }
        }
        else
            rFmtIndex = 0;

        bRet = pNumFmtr->IsNumberFormat( aTxt, rFmtIndex, rNum );
<<<<<<< HEAD
=======

/*
// wie bekommt man aus dem neuen String den neuen Wert?
// denn der Numberformater erkennt aus "123.--DM" kein Zahlenformat!
        if( !bRet && rFmtIndex && !pNumFmtr->IsTextFormat( rFmtIndex ) &&
            SFX_ITEM_SET == GetFrmFmt()->GetItemState( RES_BOXATR_VALUE,
            sal_False, &pItem ))
        {
            Color* pCol;
            String sNewTxt;
            pNumFmtr->GetOutputString( ((SwTblBoxValue*)pItem)->GetValue(),
                                        rFmtIndex, sNewTxt, &pCol );
            bRet = aTxt == sNewTxt;
        }
*/
>>>>>>> 20529755
    }
    else
        rIsEmptyTxtNd = sal_False;
    return bRet;
}

sal_Bool SwTableBox::IsNumberChanged() const
{
    sal_Bool bRet = sal_True;

    if( SFX_ITEM_SET == GetFrmFmt()->GetItemState( RES_BOXATR_FORMULA, sal_False ))
    {
        const SwTblBoxNumFormat *pNumFmt;
        const SwTblBoxValue *pValue;

        if( SFX_ITEM_SET != GetFrmFmt()->GetItemState( RES_BOXATR_VALUE, sal_False,
            (const SfxPoolItem**)&pValue ))
            pValue = 0;
        if( SFX_ITEM_SET != GetFrmFmt()->GetItemState( RES_BOXATR_FORMAT, sal_False,
            (const SfxPoolItem**)&pNumFmt ))
            pNumFmt = 0;

        sal_uLong nNdPos;
        if( pNumFmt && pValue &&
            ULONG_MAX != ( nNdPos = IsValidNumTxtNd( sal_True ) ) )
        {
            String sNewTxt, sOldTxt( pSttNd->GetNodes()[ nNdPos ]->
                                    GetTxtNode()->GetRedlineTxt() );
            lcl_DelTabsAtSttEnd( sOldTxt );

            Color* pCol = 0;
            GetFrmFmt()->GetDoc()->GetNumberFormatter()->GetOutputString(
                pValue->GetValue(), pNumFmt->GetValue(), sNewTxt, &pCol );

            bRet = sNewTxt != sOldTxt ||
                    !( ( !pCol && !GetSaveNumFmtColor() ) ||
                       ( pCol && GetSaveNumFmtColor() &&
                        *pCol == *GetSaveNumFmtColor() ));
        }
    }
    return bRet;
}

sal_uLong SwTableBox::IsValidNumTxtNd( sal_Bool bCheckAttr ) const
{
    sal_uLong nPos = ULONG_MAX;
    if( pSttNd )
    {
        SwNodeIndex aIdx( *pSttNd );
        sal_uLong nIndex = aIdx.GetIndex();
        const sal_uLong nIndexEnd = pSttNd->GetNodes()[ nIndex ]->EndOfSectionIndex();
        const SwTxtNode *pTextNode = 0;
        while( ++nIndex < nIndexEnd )
        {
            const SwNode* pNode = pSttNd->GetNodes()[nIndex];
            if( pNode->IsTableNode() )
            {
                pTextNode = 0;
                break;
            }
            if( pNode->IsTxtNode() )
            {
                if( pTextNode )
                {
                    pTextNode = 0;
                    break;
                }
                else
                {
                    pTextNode = pNode->GetTxtNode();
                    nPos = nIndex;
                }
            }
        }
        if( pTextNode )
        {
            if( bCheckAttr )
            {
                const SwpHints* pHts = pTextNode->GetpSwpHints();
                const String& rTxt = pTextNode->GetTxt();
                // dann teste doch mal, ob das wirklich nur Text im Node steht!
                // Flys/Felder/..
                if( pHts )
                {
                    for( sal_uInt16 n = 0; n < pHts->Count(); ++n )
                    {
                        const SwTxtAttr* pAttr = (*pHts)[ n ];
                        if( RES_TXTATR_NOEND_BEGIN <= pAttr->Which() ||
                            *pAttr->GetStart() ||
                            *pAttr->GetAnyEnd() < rTxt.Len() )
                        {
                            if ( pAttr->Which() == RES_TXTATR_FIELD )
                            {
                                const SwField* pField = pAttr->GetFld().GetFld();
                                if ( pField && pField->GetTypeId() == TYP_SETFLD )
                                {
                                    continue;
                                }
                            }
                            nPos = ULONG_MAX;
                            break;
                        }
                    }
                }
            }
        }
        else
            nPos = ULONG_MAX;
    }
    return nPos;
}

// ist das eine FormelBox oder eine Box mit numerischen Inhalt (AutoSum)
sal_uInt16 SwTableBox::IsFormulaOrValueBox() const
{
    sal_uInt16 nWhich = 0;
    const SwTxtNode* pTNd;
    SwFrmFmt* pFmt = GetFrmFmt();
    if( SFX_ITEM_SET == pFmt->GetItemState( RES_BOXATR_FORMULA, sal_False ))
        nWhich = RES_BOXATR_FORMULA;
    else if( SFX_ITEM_SET == pFmt->GetItemState( RES_BOXATR_VALUE, sal_False ) &&
            !pFmt->GetDoc()->GetNumberFormatter()->IsTextFormat(
                pFmt->GetTblBoxNumFmt().GetValue() ))
        nWhich = RES_BOXATR_VALUE;
    else if( pSttNd && pSttNd->GetIndex() + 2 == pSttNd->EndOfSectionIndex()
            && 0 != ( pTNd = pSttNd->GetNodes()[ pSttNd->GetIndex() + 1 ]
            ->GetTxtNode() ) && !pTNd->GetTxt().Len() )
        nWhich = USHRT_MAX;

    return nWhich;
}

void SwTableBox::ActualiseValueBox()
{
    const SfxPoolItem *pFmtItem, *pValItem;
    SwFrmFmt* pFmt = GetFrmFmt();
    if( SFX_ITEM_SET == pFmt->GetItemState( RES_BOXATR_FORMAT, sal_True, &pFmtItem )
        && SFX_ITEM_SET == pFmt->GetItemState( RES_BOXATR_VALUE, sal_True, &pValItem ))
    {
        const sal_uLong nFmtId = ((SwTblBoxNumFormat*)pFmtItem)->GetValue();
        sal_uLong nNdPos = ULONG_MAX;
        SvNumberFormatter* pNumFmtr = pFmt->GetDoc()->GetNumberFormatter();

        if( !pNumFmtr->IsTextFormat( nFmtId ) &&
            ULONG_MAX != (nNdPos = IsValidNumTxtNd( sal_True )) )
        {
            double fVal = ((SwTblBoxValue*)pValItem)->GetValue();
            Color* pCol = 0;
            String sNewTxt;
            pNumFmtr->GetOutputString( fVal, nFmtId, sNewTxt, &pCol );

            const String& rTxt = pSttNd->GetNodes()[ nNdPos ]->GetTxtNode()->GetTxt();
            if( rTxt != sNewTxt )
                ChgTextToNum( *this, sNewTxt, pCol, sal_False ,nNdPos);
        }
    }
}

void SwTableBox_Impl::SetNewCol( Color** ppCol, const Color* pNewCol )
{
    if( *ppCol != pNewCol )
    {
        delete *ppCol;
        if( pNewCol )
            *ppCol = new Color( *pNewCol );
        else
            *ppCol = 0;
    }
}

struct SwTableCellInfo::Impl
{
    const SwTable * m_pTable;
    const SwCellFrm * m_pCellFrm;
    const SwTabFrm * m_pTabFrm;
    typedef ::std::set<const SwTableBox *> TableBoxes_t;
    TableBoxes_t m_HandledTableBoxes;

public:
    Impl()
        : m_pTable(NULL), m_pCellFrm(NULL), m_pTabFrm(NULL)
    {
    }

    ~Impl() {}

    void setTable(const SwTable * pTable) {
        m_pTable = pTable;
        SwFrmFmt * pFrmFmt = m_pTable->GetFrmFmt();
        SwClientIter aIter(*pFrmFmt);

        m_pTabFrm =
            static_cast<const SwTabFrm *>(aIter.First(TYPE(SwTabFrm)));

        if (m_pTabFrm->IsFollow())
            m_pTabFrm = m_pTabFrm->FindMaster(true);
    }
    const SwTable * getTable() const { return m_pTable; }

    const SwCellFrm * getCellFrm() const { return m_pCellFrm; }

    const SwFrm * getNextFrmInTable(const SwFrm * pFrm);
    const SwCellFrm * getNextCellFrm(const SwFrm * pFrm);
    const SwCellFrm * getNextTableBoxsCellFrm(const SwFrm * pFrm);
    bool getNext();
};

const SwFrm * SwTableCellInfo::Impl::getNextFrmInTable(const SwFrm * pFrm)
{
    const SwFrm * pResult = NULL;

    if (((! pFrm->IsTabFrm()) || pFrm == m_pTabFrm) && pFrm->GetLower())
        pResult = pFrm->GetLower();
    else if (pFrm->GetNext())
        pResult = pFrm->GetNext();
    else
    {
        while (pFrm->GetUpper() != NULL)
        {
            pFrm = pFrm->GetUpper();

            if (pFrm->IsTabFrm())
            {
                m_pTabFrm = static_cast<const SwTabFrm *>(pFrm)->GetFollow();
                pResult = m_pTabFrm;
                break;
            }
            else if (pFrm->GetNext())
            {
                pResult = pFrm->GetNext();
                break;
            }
        }
    }

    return pResult;
}

const SwCellFrm * SwTableCellInfo::Impl::getNextCellFrm(const SwFrm * pFrm)
{
    const SwCellFrm * pResult = NULL;

    while ((pFrm = getNextFrmInTable(pFrm)) != NULL)
    {
        if (pFrm->IsCellFrm())
        {
            pResult = static_cast<const SwCellFrm *>(pFrm);
            break;
        }
    }

    return pResult;
}

const SwCellFrm * SwTableCellInfo::Impl::getNextTableBoxsCellFrm(const SwFrm * pFrm)
{
    const SwCellFrm * pResult = NULL;

    while ((pFrm = getNextCellFrm(pFrm)) != NULL)
    {
        const SwCellFrm * pCellFrm = static_cast<const SwCellFrm *>(pFrm);
        const SwTableBox * pTabBox = pCellFrm->GetTabBox();
        TableBoxes_t::const_iterator aIt = m_HandledTableBoxes.find(pTabBox);

        if (aIt == m_HandledTableBoxes.end())
        {
            pResult = pCellFrm;
            m_HandledTableBoxes.insert(pTabBox);
            break;
        }
    }

    return pResult;
}

const SwCellFrm * SwTableCellInfo::getCellFrm() const
{
    return m_pImpl->getCellFrm();
}

bool SwTableCellInfo::Impl::getNext()
{
    if (m_pCellFrm == NULL)
    {
        if (m_pTabFrm != NULL)
            m_pCellFrm = Impl::getNextTableBoxsCellFrm(m_pTabFrm);
    }
    else
        m_pCellFrm = Impl::getNextTableBoxsCellFrm(m_pCellFrm);

    return m_pCellFrm != NULL;
}

SwTableCellInfo::SwTableCellInfo(const SwTable * pTable)
{
    m_pImpl.reset(new Impl());
    m_pImpl->setTable(pTable);
}

SwTableCellInfo::~SwTableCellInfo()
{
}

bool SwTableCellInfo::getNext()
{
    return m_pImpl->getNext();
}

SwRect SwTableCellInfo::getRect() const
{
    SwRect aRet;

    if (getCellFrm() != NULL)
        aRet = getCellFrm()->Frm();

    return aRet;
}

const SwTableBox * SwTableCellInfo::getTableBox() const
{
    const SwTableBox * pRet = NULL;

    if (getCellFrm() != NULL)
        pRet = getCellFrm()->GetTabBox();

    return pRet;
}

/* vim:set shiftwidth=4 softtabstop=4 expandtab: */<|MERGE_RESOLUTION|>--- conflicted
+++ resolved
@@ -457,13 +457,8 @@
 }
 
 void lcl_SortedTabColInsert( SwTabCols &rToFill, const SwTableBox *pBox,
-<<<<<<< HEAD
-                   const SwFrmFmt *pTabFmt, const BOOL bHidden,
+                   const SwFrmFmt *pTabFmt, const sal_Bool bHidden,
                    const bool bRefreshHidden )
-=======
-                   const SwFrmFmt *pTabFmt, const sal_Bool bHidden,
-                   const FASTBOOL bRefreshHidden )
->>>>>>> 20529755
 {
     const long nWish = pTabFmt->GetFrmSize().GetWidth();
     const long nAct  = rToFill.GetRight() - rToFill.GetLeft();  // +1 why?
@@ -608,13 +603,8 @@
     //Array aktualisiert.
     if ( bRefreshHidden )
     {
-<<<<<<< HEAD
         // remove corrections
-        USHORT i;
-=======
-        //Korrekturen entfernen
         sal_uInt16 i;
->>>>>>> 20529755
         for ( i = 0; i < rToFill.Count(); ++i )
         {
             SwTabColsEntry& rEntry = rToFill.GetEntry( i );
@@ -1181,13 +1171,8 @@
         sal_uInt16 nPos = (sal_uInt16)nSum;
         while( pCurr != rChanges.end() && pCurr->first < nPos )
         {
-<<<<<<< HEAD
 #if OSL_DEBUG_LEVEL > 1
-            USHORT nTemp = pCurr->first;
-=======
-#ifdef DBG_UTIL
             sal_uInt16 nTemp = pCurr->first;
->>>>>>> 20529755
             nTemp = pCurr->second;
 #endif
             ++nCurr;
@@ -1503,11 +1488,7 @@
     // Box ist ??
     if( pBox && !pBox->GetSttNd() )
     {
-<<<<<<< HEAD
-        OSL_ENSURE( FALSE, "Box ohne Inhalt, suche die naechste !!" );
-=======
-        ASSERT( sal_False, "Box ohne Inhalt, suche die naechste !!" );
->>>>>>> 20529755
+        OSL_ENSURE( sal_False, "Box ohne Inhalt, suche die naechste !!" );
         // "herunterfallen lassen" bis zur ersten Box
         while( pBox->GetTabLines().Count() )
             pBox = pBox->GetTabLines()[0]->GetTabBoxes()[0];
@@ -2507,24 +2488,6 @@
             rFmtIndex = 0;
 
         bRet = pNumFmtr->IsNumberFormat( aTxt, rFmtIndex, rNum );
-<<<<<<< HEAD
-=======
-
-/*
-// wie bekommt man aus dem neuen String den neuen Wert?
-// denn der Numberformater erkennt aus "123.--DM" kein Zahlenformat!
-        if( !bRet && rFmtIndex && !pNumFmtr->IsTextFormat( rFmtIndex ) &&
-            SFX_ITEM_SET == GetFrmFmt()->GetItemState( RES_BOXATR_VALUE,
-            sal_False, &pItem ))
-        {
-            Color* pCol;
-            String sNewTxt;
-            pNumFmtr->GetOutputString( ((SwTblBoxValue*)pItem)->GetValue(),
-                                        rFmtIndex, sNewTxt, &pCol );
-            bRet = aTxt == sNewTxt;
-        }
-*/
->>>>>>> 20529755
     }
     else
         rIsEmptyTxtNd = sal_False;
