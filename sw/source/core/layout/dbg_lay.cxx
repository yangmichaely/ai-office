--- conflicted
+++ resolved
@@ -29,13 +29,8 @@
 // MARKER(update_precomp.py): autogen include statement, do not remove
 #include "precompiled_sw.hxx"
 
-<<<<<<< HEAD
-/* --------------------------------------------------
-=======
 #ifdef DBG_UTIL
 
-/* -----------------08.01.99 14:55-------------------
->>>>>>> 20529755
  * Und hier die Beschreibung:
  *
  * Durch die PROTOCOL-Makros wird es ermoeglicht, Ereignisse im Frame-Methoden zu protokollieren.
@@ -143,13 +138,8 @@
 
 sal_uLong lcl_GetFrameId( const SwFrm* pFrm )
 {
-<<<<<<< HEAD
 #if OSL_DEBUG_LEVEL > 1
-    static BOOL bFrameId = FALSE;
-=======
-#ifdef DBG_UTIL
     static sal_Bool bFrameId = sal_False;
->>>>>>> 20529755
     if( bFrameId )
         return pFrm->GetFrmId();
 #endif
@@ -184,15 +174,9 @@
     sal_Bool DeleteFrm( sal_uInt16 nFrmId );    // FrmId entfernen, diesen nicht mehr Aufzeichnen
     void FileInit();                    // Auslesen der INI-Datei
     void ChkStream() { if( !pStream ) NewStream(); }
-<<<<<<< HEAD
-    void SnapShot( const SwFrm* pFrm, ULONG nFlags );
-    void GetVar( const USHORT nNo, long& rVar )
-        { if( nNo < aVars.size() ) rVar = aVars[ nNo ]; }
-=======
     void SnapShot( const SwFrm* pFrm, sal_uLong nFlags );
     void GetVar( const sal_uInt16 nNo, long& rVar )
-        { if( pVar && nNo < pVar->Count() ) rVar = (*pVar)[ nNo ]; }
->>>>>>> 20529755
+        { if( nNo < aVars.size() ) rVar = aVars[ nNo ]; }
 };
 
 /* --------------------------------------------------
@@ -879,9 +863,6 @@
         SwProtocol::Record( pFrm, PROT_FRMCHANGES, 0, &aFrm );
 }
 
-<<<<<<< HEAD
-
-/* vim:set shiftwidth=4 softtabstop=4 expandtab: */
-=======
 #endif // DBG_UTIL
->>>>>>> 20529755
+
+/* vim:set shiftwidth=4 softtabstop=4 expandtab: */