--- conflicted
+++ resolved
@@ -357,15 +357,9 @@
         }
         // <--
 
-<<<<<<< HEAD
         // #i81146# new loop control
-        USHORT nLoopControlRuns = 0;
-        const USHORT nLoopControlMax = 15;
-=======
-        // FME 2007-08-30 #i81146# new loop control
         sal_uInt16 nLoopControlRuns = 0;
         const sal_uInt16 nLoopControlMax = 15;
->>>>>>> 20529755
 
         do {
             if ( mpLayAction )
