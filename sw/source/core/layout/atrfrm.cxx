--- conflicted
+++ resolved
@@ -290,15 +290,7 @@
     return new SwFmtFrmSize( *this );
 }
 
-<<<<<<< HEAD
-bool SwFmtFrmSize::QueryValue( uno::Any& rVal, BYTE nMemberId ) const
-=======
-
-/* -----------------24.04.98 11:36-------------------
- *
- * --------------------------------------------------*/
-sal_Bool SwFmtFrmSize::QueryValue( uno::Any& rVal, sal_uInt8 nMemberId ) const
->>>>>>> 20529755
+bool SwFmtFrmSize::QueryValue( uno::Any& rVal, sal_uInt8 nMemberId ) const
 {
     // hier wird immer konvertiert!
     nMemberId &= ~CONVERT_TWIPS;
@@ -356,14 +348,7 @@
     return true;
 }
 
-<<<<<<< HEAD
-bool SwFmtFrmSize::PutValue( const uno::Any& rVal, BYTE nMemberId )
-=======
-/* -----------------24.04.98 11:36-------------------
- *
- * --------------------------------------------------*/
-sal_Bool SwFmtFrmSize::PutValue( const uno::Any& rVal, sal_uInt8 nMemberId )
->>>>>>> 20529755
+bool SwFmtFrmSize::PutValue( const uno::Any& rVal, sal_uInt8 nMemberId )
 {
     sal_Bool bConvert = 0 != (nMemberId&CONVERT_TWIPS);
     nMemberId &= ~CONVERT_TWIPS;
@@ -708,11 +693,7 @@
     }
 }
 
-<<<<<<< HEAD
-bool SwFmtPageDesc::QueryValue( uno::Any& rVal, BYTE nMemberId ) const
-=======
-sal_Bool SwFmtPageDesc::QueryValue( uno::Any& rVal, sal_uInt8 nMemberId ) const
->>>>>>> 20529755
+bool SwFmtPageDesc::QueryValue( uno::Any& rVal, sal_uInt8 nMemberId ) const
 {
     // hier wird immer konvertiert!
     nMemberId &= ~CONVERT_TWIPS;
@@ -743,11 +724,7 @@
     return bRet;
 }
 
-<<<<<<< HEAD
-bool SwFmtPageDesc::PutValue( const uno::Any& rVal, BYTE nMemberId )
-=======
-sal_Bool SwFmtPageDesc::PutValue( const uno::Any& rVal, sal_uInt8 nMemberId )
->>>>>>> 20529755
+bool SwFmtPageDesc::PutValue( const uno::Any& rVal, sal_uInt8 nMemberId )
 {
     // hier wird immer konvertiert!
     nMemberId &= ~CONVERT_TWIPS;
@@ -1022,11 +999,7 @@
     }
 }
 
-<<<<<<< HEAD
-bool SwFmtCol::QueryValue( uno::Any& rVal, BYTE nMemberId ) const
-=======
-sal_Bool SwFmtCol::QueryValue( uno::Any& rVal, sal_uInt8 nMemberId ) const
->>>>>>> 20529755
+bool SwFmtCol::QueryValue( uno::Any& rVal, sal_uInt8 nMemberId ) const
 {
     // hier wird immer konvertiert!
     nMemberId &= ~CONVERT_TWIPS;
@@ -1042,11 +1015,7 @@
     return true;
 }
 
-<<<<<<< HEAD
-bool SwFmtCol::PutValue( const uno::Any& rVal, BYTE nMemberId )
-=======
-sal_Bool SwFmtCol::PutValue( const uno::Any& rVal, sal_uInt8 nMemberId )
->>>>>>> 20529755
+bool SwFmtCol::PutValue( const uno::Any& rVal, sal_uInt8 nMemberId )
 {
     // hier wird immer konvertiert!
     nMemberId &= ~CONVERT_TWIPS;
@@ -1151,11 +1120,7 @@
 }
 
 
-<<<<<<< HEAD
-bool SwFmtSurround::QueryValue( uno::Any& rVal, BYTE nMemberId ) const
-=======
-sal_Bool SwFmtSurround::QueryValue( uno::Any& rVal, sal_uInt8 nMemberId ) const
->>>>>>> 20529755
+bool SwFmtSurround::QueryValue( uno::Any& rVal, sal_uInt8 nMemberId ) const
 {
     // hier wird immer konvertiert!
     nMemberId &= ~CONVERT_TWIPS;
@@ -1190,11 +1155,7 @@
     return bRet;
 }
 
-<<<<<<< HEAD
-bool SwFmtSurround::PutValue( const uno::Any& rVal, BYTE nMemberId )
-=======
-sal_Bool SwFmtSurround::PutValue( const uno::Any& rVal, sal_uInt8 nMemberId )
->>>>>>> 20529755
+bool SwFmtSurround::PutValue( const uno::Any& rVal, sal_uInt8 nMemberId )
 {
     // hier wird immer konvertiert!
     nMemberId &= ~CONVERT_TWIPS;
@@ -1253,11 +1214,7 @@
     return new SwFmtVertOrient( nYPos, eOrient, eRelation );
 }
 
-<<<<<<< HEAD
-bool SwFmtVertOrient::QueryValue( uno::Any& rVal, BYTE nMemberId ) const
-=======
-sal_Bool SwFmtVertOrient::QueryValue( uno::Any& rVal, sal_uInt8 nMemberId ) const
->>>>>>> 20529755
+bool SwFmtVertOrient::QueryValue( uno::Any& rVal, sal_uInt8 nMemberId ) const
 {
     // hier wird immer konvertiert!
     nMemberId &= ~CONVERT_TWIPS;
@@ -1296,11 +1253,7 @@
     return bRet;
 }
 
-<<<<<<< HEAD
-bool SwFmtVertOrient::PutValue( const uno::Any& rVal, BYTE nMemberId )
-=======
-sal_Bool SwFmtVertOrient::PutValue( const uno::Any& rVal, sal_uInt8 nMemberId )
->>>>>>> 20529755
+bool SwFmtVertOrient::PutValue( const uno::Any& rVal, sal_uInt8 nMemberId )
 {
     sal_Bool bConvert = 0 != (nMemberId&CONVERT_TWIPS);
     nMemberId &= ~CONVERT_TWIPS;
@@ -1375,11 +1328,7 @@
     return new SwFmtHoriOrient( nXPos, eOrient, eRelation, bPosToggle );
 }
 
-<<<<<<< HEAD
-bool SwFmtHoriOrient::QueryValue( uno::Any& rVal, BYTE nMemberId ) const
-=======
-sal_Bool SwFmtHoriOrient::QueryValue( uno::Any& rVal, sal_uInt8 nMemberId ) const
->>>>>>> 20529755
+bool SwFmtHoriOrient::QueryValue( uno::Any& rVal, sal_uInt8 nMemberId ) const
 {
     // hier wird immer konvertiert!
     nMemberId &= ~CONVERT_TWIPS;
@@ -1426,11 +1375,7 @@
     return bRet;
 }
 
-<<<<<<< HEAD
-bool SwFmtHoriOrient::PutValue( const uno::Any& rVal, BYTE nMemberId )
-=======
-sal_Bool SwFmtHoriOrient::PutValue( const uno::Any& rVal, sal_uInt8 nMemberId )
->>>>>>> 20529755
+bool SwFmtHoriOrient::PutValue( const uno::Any& rVal, sal_uInt8 nMemberId )
 {
     sal_Bool bConvert = 0 != (nMemberId&CONVERT_TWIPS);
     nMemberId &= ~CONVERT_TWIPS;
@@ -1565,14 +1510,7 @@
     return mnOrder;
 }
 
-<<<<<<< HEAD
-bool SwFmtAnchor::QueryValue( uno::Any& rVal, BYTE nMemberId ) const
-=======
-/*-----------------16.02.98 15:21-------------------
-
---------------------------------------------------*/
-sal_Bool SwFmtAnchor::QueryValue( uno::Any& rVal, sal_uInt8 nMemberId ) const
->>>>>>> 20529755
+bool SwFmtAnchor::QueryValue( uno::Any& rVal, sal_uInt8 nMemberId ) const
 {
     // hier wird immer konvertiert!
     nMemberId &= ~CONVERT_TWIPS;
@@ -1626,11 +1564,7 @@
     return bRet;
 }
 
-<<<<<<< HEAD
-bool SwFmtAnchor::PutValue( const uno::Any& rVal, BYTE nMemberId )
-=======
-sal_Bool SwFmtAnchor::PutValue( const uno::Any& rVal, sal_uInt8 nMemberId )
->>>>>>> 20529755
+bool SwFmtAnchor::PutValue( const uno::Any& rVal, sal_uInt8 nMemberId )
 {
     // hier wird immer konvertiert!
     nMemberId &= ~CONVERT_TWIPS;
@@ -1763,11 +1697,7 @@
 }
 extern const SvEventDescription* lcl_GetSupportedMacroItems();
 
-<<<<<<< HEAD
-bool SwFmtURL::QueryValue( uno::Any& rVal, BYTE nMemberId ) const
-=======
-sal_Bool SwFmtURL::QueryValue( uno::Any& rVal, sal_uInt8 nMemberId ) const
->>>>>>> 20529755
+bool SwFmtURL::QueryValue( uno::Any& rVal, sal_uInt8 nMemberId ) const
 {
     // hier wird immer konvertiert!
     nMemberId &= ~CONVERT_TWIPS;
@@ -1818,11 +1748,7 @@
     return bRet;
 }
 
-<<<<<<< HEAD
-bool SwFmtURL::PutValue( const uno::Any& rVal, BYTE nMemberId )
-=======
-sal_Bool SwFmtURL::PutValue( const uno::Any& rVal, sal_uInt8 nMemberId )
->>>>>>> 20529755
+bool SwFmtURL::PutValue( const uno::Any& rVal, sal_uInt8 nMemberId )
 {
     // hier wird immer konvertiert!
     nMemberId &= ~CONVERT_TWIPS;
@@ -1862,11 +1788,7 @@
                 bRet = SvUnoImageMap_fillImageMap( xCont, *pMap );
             }
             else
-<<<<<<< HEAD
                 bRet = false;
-=======
-                bRet = sal_False;
->>>>>>> 20529755
         }
         break;
         case MID_URL_SERVERMAP:
@@ -1937,11 +1859,7 @@
             sSuffix == rAttr.sSuffix;
 }
 
-<<<<<<< HEAD
-bool SwFmtFtnEndAtTxtEnd::QueryValue( uno::Any& rVal, BYTE nMemberId ) const
-=======
-sal_Bool SwFmtFtnEndAtTxtEnd::QueryValue( uno::Any& rVal, sal_uInt8 nMemberId ) const
->>>>>>> 20529755
+bool SwFmtFtnEndAtTxtEnd::QueryValue( uno::Any& rVal, sal_uInt8 nMemberId ) const
 {
     nMemberId &= ~CONVERT_TWIPS;
     switch(nMemberId)
@@ -1970,21 +1888,12 @@
         case MID_SUFFIX      : rVal <<= OUString(sSuffix); break;
         default: return sal_False;
     }
-<<<<<<< HEAD
     return true;
 }
 
-bool SwFmtFtnEndAtTxtEnd::PutValue( const uno::Any& rVal, BYTE nMemberId )
+bool SwFmtFtnEndAtTxtEnd::PutValue( const uno::Any& rVal, sal_uInt8 nMemberId )
 {
     bool bRet = true;
-=======
-    return sal_True;
-}
-
-sal_Bool SwFmtFtnEndAtTxtEnd::PutValue( const uno::Any& rVal, sal_uInt8 nMemberId )
-{
-    sal_Bool bRet = sal_True;
->>>>>>> 20529755
     nMemberId &= ~CONVERT_TWIPS;
     switch(nMemberId)
     {
@@ -2013,11 +1922,7 @@
             if(nVal >= 0)
                 nOffset = nVal;
             else
-<<<<<<< HEAD
                 bRet = false;
-=======
-                bRet = sal_False;
->>>>>>> 20529755
         }
         break;
         case MID_OWN_NUM     :
@@ -2039,11 +1944,7 @@
                         SVX_NUM_CHARS_LOWER_LETTER_N == nVal ))
                 aFmt.SetNumberingType(nVal);
             else
-<<<<<<< HEAD
                 bRet = false;
-=======
-                bRet = sal_False;
->>>>>>> 20529755
         }
         break;
         case MID_PREFIX      :
@@ -2058,11 +1959,7 @@
             sSuffix = sVal;
         }
         break;
-<<<<<<< HEAD
         default: bRet = false;
-=======
-        default: bRet = sal_False;
->>>>>>> 20529755
     }
     return bRet;
 }
@@ -2128,11 +2025,7 @@
         ((SwModify*)aNext.GetRegisteredIn())->Remove( &aNext );
 }
 
-<<<<<<< HEAD
-bool SwFmtChain::QueryValue( uno::Any& rVal, BYTE nMemberId ) const
-=======
-sal_Bool SwFmtChain::QueryValue( uno::Any& rVal, sal_uInt8 nMemberId ) const
->>>>>>> 20529755
+bool SwFmtChain::QueryValue( uno::Any& rVal, sal_uInt8 nMemberId ) const
 {
     // hier wird immer konvertiert!
     nMemberId &= ~CONVERT_TWIPS;
@@ -2185,11 +2078,7 @@
     return new SwFmtLineNumber( *this );
 }
 
-<<<<<<< HEAD
-bool SwFmtLineNumber::QueryValue( uno::Any& rVal, BYTE nMemberId ) const
-=======
-sal_Bool SwFmtLineNumber::QueryValue( uno::Any& rVal, sal_uInt8 nMemberId ) const
->>>>>>> 20529755
+bool SwFmtLineNumber::QueryValue( uno::Any& rVal, sal_uInt8 nMemberId ) const
 {
     // hier wird immer konvertiert!
     nMemberId &= ~CONVERT_TWIPS;
@@ -2212,11 +2101,7 @@
     return bRet;
 }
 
-<<<<<<< HEAD
-bool SwFmtLineNumber::PutValue( const uno::Any& rVal, BYTE nMemberId )
-=======
-sal_Bool SwFmtLineNumber::PutValue( const uno::Any& rVal, sal_uInt8 nMemberId )
->>>>>>> 20529755
+bool SwFmtLineNumber::PutValue( const uno::Any& rVal, sal_uInt8 nMemberId )
 {
     // hier wird immer konvertiert!
     nMemberId &= ~CONVERT_TWIPS;
@@ -2296,15 +2181,9 @@
     return *this;
 }
 
-<<<<<<< HEAD
-bool SwTextGridItem::QueryValue( uno::Any& rVal, BYTE nMemberId ) const
+bool SwTextGridItem::QueryValue( uno::Any& rVal, sal_uInt8 nMemberId ) const
 {
     bool bRet = true;
-=======
-sal_Bool SwTextGridItem::QueryValue( uno::Any& rVal, sal_uInt8 nMemberId ) const
-{
-    sal_Bool bRet = sal_True;
->>>>>>> 20529755
 
     switch( nMemberId & ~CONVERT_TWIPS )
     {
@@ -2351,13 +2230,8 @@
                     rVal <<= text::TextGridMode::LINES_AND_CHARS;
                     break;
                 default:
-<<<<<<< HEAD
                     OSL_FAIL("unknown SwTextGrid value");
                     bRet = false;
-=======
-                    DBG_ERROR("unknown SwTextGrid value");
-                    bRet = sal_False;
->>>>>>> 20529755
                     break;
             }
             break;
@@ -2371,28 +2245,17 @@
             }
             break;
         default:
-<<<<<<< HEAD
             OSL_FAIL("Unknown SwTextGridItem member");
             bRet = false;
-=======
-            DBG_ERROR("Unknown SwTextGridItem member");
-            bRet = sal_False;
->>>>>>> 20529755
             break;
     }
 
     return bRet;
 }
 
-<<<<<<< HEAD
-bool SwTextGridItem::PutValue( const uno::Any& rVal, BYTE nMemberId )
+bool SwTextGridItem::PutValue( const uno::Any& rVal, sal_uInt8 nMemberId )
 {
     bool bRet = true;
-=======
-sal_Bool SwTextGridItem::PutValue( const uno::Any& rVal, sal_uInt8 nMemberId )
-{
-    sal_Bool bRet = sal_True;
->>>>>>> 20529755
     switch( nMemberId & ~CONVERT_TWIPS )
     {
         case MID_GRID_COLOR:
@@ -2410,11 +2273,7 @@
             if( bRet && (nTmp >= 0) )
                 SetLines( (sal_uInt16)nTmp );
             else
-<<<<<<< HEAD
                 bRet = false;
-=======
-                bRet = sal_False;
->>>>>>> 20529755
         }
         break;
         case MID_GRID_RUBY_BELOW:
@@ -2443,11 +2302,7 @@
                 else
                     SetRubyHeight( (sal_uInt16)nTmp );
             else
-<<<<<<< HEAD
                 bRet = false;
-=======
-                bRet = sal_False;
->>>>>>> 20529755
         }
         break;
         case MID_GRID_TYPE:
@@ -2468,11 +2323,7 @@
                         SetGridType( GRID_LINES_CHARS );
                         break;
                     default:
-<<<<<<< HEAD
                         bRet = false;
-=======
-                        bRet = sal_False;
->>>>>>> 20529755
                         break;
                 }
             }
@@ -2488,13 +2339,8 @@
             break;
         }
         default:
-<<<<<<< HEAD
             OSL_FAIL("Unknown SwTextGridItem member");
             bRet = false;
-=======
-            DBG_ERROR("Unknown SwTextGridItem member");
-            bRet = sal_False;
->>>>>>> 20529755
     }
 
     return bRet;
