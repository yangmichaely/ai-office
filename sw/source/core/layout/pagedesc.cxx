--- conflicted
+++ resolved
@@ -170,20 +170,9 @@
     // erfrage vom Modify Informationen
 sal_Bool SwPageDesc::GetInfo( SfxPoolItem & rInfo ) const
 {
-<<<<<<< HEAD
     if( !aMaster.GetInfo( rInfo ) )
-        return FALSE;       // gefunden
+            return sal_False;       // found
     return aLeft.GetInfo( rInfo );
-=======
-//    if( RES_AUTOFMT_DOCNODE == rInfo.Which() )
-//    {
-        // dann weiter zum Format
-        if( !aMaster.GetInfo( rInfo ) )
-            return sal_False;       // gefunden
-        return aLeft.GetInfo( rInfo );
-//    }
-//    return sal_True;        // weiter suchen
->>>>>>> 20529755
 }
 
 /*************************************************************************
