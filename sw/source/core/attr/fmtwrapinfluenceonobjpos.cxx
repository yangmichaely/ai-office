/* -*- Mode: C++; tab-width: 4; indent-tabs-mode: nil; c-basic-offset: 4 -*- */
/*************************************************************************
 *
 * DO NOT ALTER OR REMOVE COPYRIGHT NOTICES OR THIS FILE HEADER.
 *
 * Copyright 2000, 2010 Oracle and/or its affiliates.
 *
 * OpenOffice.org - a multi-platform office productivity suite
 *
 * This file is part of OpenOffice.org.
 *
 * OpenOffice.org is free software: you can redistribute it and/or modify
 * it under the terms of the GNU Lesser General Public License version 3
 * only, as published by the Free Software Foundation.
 *
 * OpenOffice.org is distributed in the hope that it will be useful,
 * but WITHOUT ANY WARRANTY; without even the implied warranty of
 * MERCHANTABILITY or FITNESS FOR A PARTICULAR PURPOSE.  See the
 * GNU Lesser General Public License version 3 for more details
 * (a copy is included in the LICENSE file that accompanied this code).
 *
 * You should have received a copy of the GNU Lesser General Public License
 * version 3 along with OpenOffice.org.  If not, see
 * <http://www.openoffice.org/license.html>
 * for a copy of the LGPLv3 License.
 *
 ************************************************************************/

// MARKER(update_precomp.py): autogen include statement, do not remove
#include "precompiled_sw.hxx"
#include <fmtwrapinfluenceonobjpos.hxx>

#include <unomid.h>

using namespace ::com::sun::star;
using namespace ::com::sun::star::uno;

TYPEINIT1(SwFmtWrapInfluenceOnObjPos, SfxPoolItem);

SwFmtWrapInfluenceOnObjPos::SwFmtWrapInfluenceOnObjPos(
                                            sal_Int16 _nWrapInfluenceOnPosition )
    : SfxPoolItem( RES_WRAP_INFLUENCE_ON_OBJPOS ),
    mnWrapInfluenceOnPosition( _nWrapInfluenceOnPosition )
{
}

SwFmtWrapInfluenceOnObjPos::SwFmtWrapInfluenceOnObjPos(
                                        const SwFmtWrapInfluenceOnObjPos& _rCpy )
    : SfxPoolItem( RES_WRAP_INFLUENCE_ON_OBJPOS ),
    mnWrapInfluenceOnPosition( _rCpy.GetWrapInfluenceOnObjPos() )
{
}

SwFmtWrapInfluenceOnObjPos::~SwFmtWrapInfluenceOnObjPos()
{
}

SwFmtWrapInfluenceOnObjPos& SwFmtWrapInfluenceOnObjPos::operator=(
                                    const SwFmtWrapInfluenceOnObjPos& _rSource )
{
    mnWrapInfluenceOnPosition = _rSource.GetWrapInfluenceOnObjPos();

    return *this;
}

int SwFmtWrapInfluenceOnObjPos::operator==( const SfxPoolItem& _rAttr ) const
{
    OSL_ENSURE( SfxPoolItem::operator==( _rAttr ), "keine gleichen Attribute" );
    return ( mnWrapInfluenceOnPosition ==
                    static_cast<const SwFmtWrapInfluenceOnObjPos&>(_rAttr).
                                                GetWrapInfluenceOnObjPos() );
}

SfxPoolItem* SwFmtWrapInfluenceOnObjPos::Clone( SfxItemPool * ) const
{
    return new SwFmtWrapInfluenceOnObjPos(*this);
}

<<<<<<< HEAD
bool SwFmtWrapInfluenceOnObjPos::QueryValue( Any& rVal, BYTE nMemberId ) const
=======
sal_Bool SwFmtWrapInfluenceOnObjPos::QueryValue( Any& rVal, sal_uInt8 nMemberId ) const
>>>>>>> 20529755
{
    nMemberId &= ~CONVERT_TWIPS;
    bool bRet = true;
    switch ( nMemberId )
    {
        case MID_WRAP_INFLUENCE:
        {
            rVal <<= GetWrapInfluenceOnObjPos();
        }
        break;
        default:
            OSL_ENSURE( false, "<SwFmtWrapInfluenceOnObjPos::QueryValue()> - unknown MemberId" );
            bRet = false;
    }

    return bRet;
}

<<<<<<< HEAD
bool SwFmtWrapInfluenceOnObjPos::PutValue( const Any& rVal, BYTE nMemberId )
=======
sal_Bool SwFmtWrapInfluenceOnObjPos::PutValue( const Any& rVal, sal_uInt8 nMemberId )
>>>>>>> 20529755
{
    nMemberId &= ~CONVERT_TWIPS;
    bool bRet = true;

    switch ( nMemberId )
    {
        case MID_WRAP_INFLUENCE:
        {
            sal_Int16 nNewWrapInfluence = 0;
            rVal >>= nNewWrapInfluence;
            // #i35017# - constant names have changed and
            // <ITERATIVE> has been added
            if ( nNewWrapInfluence == text::WrapInfluenceOnPosition::ONCE_SUCCESSIVE ||
                 nNewWrapInfluence == text::WrapInfluenceOnPosition::ONCE_CONCURRENT ||
                 nNewWrapInfluence == text::WrapInfluenceOnPosition::ITERATIVE )
            {
                SetWrapInfluenceOnObjPos( nNewWrapInfluence );
            }
            else
            {
                OSL_ENSURE( false, "<SwFmtWrapInfluenceOnObjPos::PutValue(..)> - invalid attribute value" );
                bRet = false;
            }
        }
        break;
        default:
            OSL_ENSURE( false, "<SwFmtWrapInfluenceOnObjPos::QueryValue()> - unknown MemberId" );
            bRet = false;
    }

    return bRet;
}

void SwFmtWrapInfluenceOnObjPos::SetWrapInfluenceOnObjPos( sal_Int16 _nWrapInfluenceOnPosition )
{
    // #i35017# - constant names have changed and consider
    // new value <ITERATIVE>
    if ( _nWrapInfluenceOnPosition == text::WrapInfluenceOnPosition::ONCE_SUCCESSIVE ||
         _nWrapInfluenceOnPosition == text::WrapInfluenceOnPosition::ONCE_CONCURRENT ||
         _nWrapInfluenceOnPosition == text::WrapInfluenceOnPosition::ITERATIVE )
    {
        mnWrapInfluenceOnPosition = _nWrapInfluenceOnPosition;
    }
    else
    {
        OSL_ENSURE( false, "<SwFmtWrapInfluenceOnObjPos::SetWrapInfluenceOnObjPos(..)> - invalid attribute value" );
    }
}

// #i35017# - add parameter <_bIterativeAsOnceConcurrent>
// to control, if value <ITERATIVE> has to be treated as <ONCE_CONCURRENT>
sal_Int16 SwFmtWrapInfluenceOnObjPos::GetWrapInfluenceOnObjPos(
                                const bool _bIterativeAsOnceConcurrent ) const
{
    sal_Int16 nWrapInfluenceOnPosition( mnWrapInfluenceOnPosition );

    if ( _bIterativeAsOnceConcurrent &&
         nWrapInfluenceOnPosition == text::WrapInfluenceOnPosition::ITERATIVE )
    {
        nWrapInfluenceOnPosition = text::WrapInfluenceOnPosition::ONCE_CONCURRENT;
    }

    return nWrapInfluenceOnPosition;
}

/* vim:set shiftwidth=4 softtabstop=4 expandtab: */<|MERGE_RESOLUTION|>--- conflicted
+++ resolved
@@ -76,11 +76,7 @@
     return new SwFmtWrapInfluenceOnObjPos(*this);
 }
 
-<<<<<<< HEAD
-bool SwFmtWrapInfluenceOnObjPos::QueryValue( Any& rVal, BYTE nMemberId ) const
-=======
-sal_Bool SwFmtWrapInfluenceOnObjPos::QueryValue( Any& rVal, sal_uInt8 nMemberId ) const
->>>>>>> 20529755
+bool SwFmtWrapInfluenceOnObjPos::QueryValue( Any& rVal, sal_uInt8 nMemberId ) const
 {
     nMemberId &= ~CONVERT_TWIPS;
     bool bRet = true;
@@ -99,11 +95,7 @@
     return bRet;
 }
 
-<<<<<<< HEAD
-bool SwFmtWrapInfluenceOnObjPos::PutValue( const Any& rVal, BYTE nMemberId )
-=======
-sal_Bool SwFmtWrapInfluenceOnObjPos::PutValue( const Any& rVal, sal_uInt8 nMemberId )
->>>>>>> 20529755
+bool SwFmtWrapInfluenceOnObjPos::PutValue( const Any& rVal, sal_uInt8 nMemberId )
 {
     nMemberId &= ~CONVERT_TWIPS;
     bool bRet = true;
