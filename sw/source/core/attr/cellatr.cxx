/* -*- Mode: C++; tab-width: 4; indent-tabs-mode: nil; c-basic-offset: 4 -*- */
/*************************************************************************
 *
 * DO NOT ALTER OR REMOVE COPYRIGHT NOTICES OR THIS FILE HEADER.
 *
 * Copyright 2000, 2010 Oracle and/or its affiliates.
 *
 * OpenOffice.org - a multi-platform office productivity suite
 *
 * This file is part of OpenOffice.org.
 *
 * OpenOffice.org is free software: you can redistribute it and/or modify
 * it under the terms of the GNU Lesser General Public License version 3
 * only, as published by the Free Software Foundation.
 *
 * OpenOffice.org is distributed in the hope that it will be useful,
 * but WITHOUT ANY WARRANTY; without even the implied warranty of
 * MERCHANTABILITY or FITNESS FOR A PARTICULAR PURPOSE.  See the
 * GNU Lesser General Public License version 3 for more details
 * (a copy is included in the LICENSE file that accompanied this code).
 *
 * You should have received a copy of the GNU Lesser General Public License
 * version 3 along with OpenOffice.org.  If not, see
 * <http://www.openoffice.org/license.html>
 * for a copy of the LGPLv3 License.
 *
 ************************************************************************/

// MARKER(update_precomp.py): autogen include statement, do not remove
#include "precompiled_sw.hxx"

#include <float.h>

#include <rtl/math.hxx>

#include <hintids.hxx>          // fuer RES_..
#include <cellatr.hxx>
#include <calc.hxx>
#include <format.hxx>
#include <doc.hxx>
#include <swtable.hxx>
#include <node.hxx>
#include <hints.hxx>
#include <rolbck.hxx>



//TYPEINIT1( SwFmt, SwClient ); //rtti fuer SwFmt

/*************************************************************************
|*
*************************************************************************/


SwTblBoxNumFormat::SwTblBoxNumFormat( sal_uInt32 nFormat, sal_Bool bFlag )
    : SfxUInt32Item( RES_BOXATR_FORMAT, nFormat ), bAuto( bFlag )
{
}


int SwTblBoxNumFormat::operator==( const SfxPoolItem& rAttr ) const
{
    OSL_ENSURE( SfxPoolItem::operator==( rAttr ), "keine gleichen Attribute" );
    return GetValue() == ((SwTblBoxNumFormat&)rAttr).GetValue() &&
            bAuto == ((SwTblBoxNumFormat&)rAttr).bAuto;
}


SfxPoolItem* SwTblBoxNumFormat::Clone( SfxItemPool* ) const
{
    return new SwTblBoxNumFormat( GetValue(), bAuto );
}


/*************************************************************************
|*
*************************************************************************/



SwTblBoxFormula::SwTblBoxFormula( const String& rFormula )
    : SfxPoolItem( RES_BOXATR_FORMULA ),
    SwTableFormula( rFormula ),
    pDefinedIn( 0 )
{
}


int SwTblBoxFormula::operator==( const SfxPoolItem& rAttr ) const
{
    OSL_ENSURE( SfxPoolItem::operator==( rAttr ), "keine gleichen Attribute" );
    return GetFormula() == ((SwTblBoxFormula&)rAttr).GetFormula() &&
            pDefinedIn == ((SwTblBoxFormula&)rAttr).pDefinedIn;
}


SfxPoolItem* SwTblBoxFormula::Clone( SfxItemPool* ) const
{
// auf externe Darstellung umschalten!!
    SwTblBoxFormula* pNew = new SwTblBoxFormula( GetFormula() );
    pNew->SwTableFormula::operator=( *this );
    return pNew;
}



    // suche den Node, in dem die Formel steht:
    //  TextFeld    -> TextNode,
    //  BoxAttribut -> BoxStartNode
    // !!! MUSS VON JEDER ABLEITUNG UEBERLADEN WERDEN !!!
const SwNode* SwTblBoxFormula::GetNodeOfFormula() const
{
    const SwNode* pRet = 0;
    if( pDefinedIn )
    {
        SwClient* pBox = SwClientIter( *pDefinedIn ).First( TYPE( SwTableBox ));
        if( pBox )
            pRet = ((SwTableBox*)pBox)->GetSttNd();
    }
    return pRet;
}


SwTableBox* SwTblBoxFormula::GetTableBox()
{
    SwTableBox* pBox = 0;
    if( pDefinedIn )
        pBox = (SwTableBox*)SwClientIter( *pDefinedIn ).
                            First( TYPE( SwTableBox ));
    return pBox;
}


void SwTblBoxFormula::ChangeState( const SfxPoolItem* pItem )
{
    if( !pDefinedIn )
        return ;

    SwTableFmlUpdate* pUpdtFld;
    if( !pItem || RES_TABLEFML_UPDATE != pItem->Which() )
    {
        // setze bei allen das Value-Flag zurueck
        ChgValid( sal_False );
        return ;
    }

    pUpdtFld = (SwTableFmlUpdate*)pItem;

    // bestimme die Tabelle, in der das Attribut steht
    const SwTableNode* pTblNd;
    const SwNode* pNd = GetNodeOfFormula();
    if( pNd && &pNd->GetNodes() == &pNd->GetDoc()->GetNodes() &&
        0 != ( pTblNd = pNd->FindTableNode() ))
    {
        switch( pUpdtFld->eFlags )
        {
        case TBL_CALC:
            // setze das Value-Flag zurueck
            // JP 17.06.96: interne Darstellung auf alle Formeln
            //              (Referenzen auf andere Tabellen!!!)
<<<<<<< HEAD
                ChgValid( FALSE );
=======
//          if( VF_CMD & pFld->GetFormat() )
//              pFld->PtrToBoxNm( pUpdtFld->pTbl );
//          else
                ChgValid( sal_False );
>>>>>>> 20529755
            break;
        case TBL_BOXNAME:
            // ist es die gesuchte Tabelle ??
            if( &pTblNd->GetTable() == pUpdtFld->pTbl )
                // zur externen Darstellung
                PtrToBoxNm( pUpdtFld->pTbl );
            break;
        case TBL_BOXPTR:
            // zur internen Darstellung
            // JP 17.06.96: interne Darstellung auf alle Formeln
            //              (Referenzen auf andere Tabellen!!!)
            BoxNmToPtr( &pTblNd->GetTable() );
            break;
        case TBL_RELBOXNAME:
            // ist es die gesuchte Tabelle ??
            if( &pTblNd->GetTable() == pUpdtFld->pTbl )
                // zur relativen Darstellung
                ToRelBoxNm( pUpdtFld->pTbl );
            break;

        case TBL_SPLITTBL:
            if( &pTblNd->GetTable() == pUpdtFld->pTbl )
            {
                sal_uInt16 nLnPos = SwTableFormula::GetLnPosInTbl(
                                        pTblNd->GetTable(), GetTableBox() );
                pUpdtFld->bBehindSplitLine = USHRT_MAX != nLnPos &&
                                            pUpdtFld->nSplitLine <= nLnPos;
            }
            else
                pUpdtFld->bBehindSplitLine = sal_False;
            // kein break
        case TBL_MERGETBL:
            if( pUpdtFld->pHistory )
            {
                // fuer die History brauche ich aber die unveraenderte Formel
                SwTblBoxFormula aCopy( *this );
                pUpdtFld->bModified = sal_False;
                ToSplitMergeBoxNm( *pUpdtFld );

                if( pUpdtFld->bModified )
                {
                    // und dann in der externen Darstellung
                    aCopy.PtrToBoxNm( &pTblNd->GetTable() );
                    pUpdtFld->pHistory->Add( &aCopy, &aCopy,
                                pNd->FindTableBoxStartNode()->GetIndex() );
                }
            }
            else
                ToSplitMergeBoxNm( *pUpdtFld );
            break;
        }
    }
}


void SwTblBoxFormula::Calc( SwTblCalcPara& rCalcPara, double& rValue )
{
    if( !rCalcPara.rCalc.IsCalcError() )        // ist schon Fehler gesetzt ?
    {
        // erzeuge aus den BoxNamen die Pointer
        BoxNmToPtr( rCalcPara.pTbl );
        String sFml( MakeFormel( rCalcPara ));
        if( !rCalcPara.rCalc.IsCalcError() )
            rValue = rCalcPara.rCalc.Calculate( sFml ).GetDouble();
        else
            rValue = DBL_MAX;
        ChgValid( !rCalcPara.IsStackOverFlow() );       // der Wert ist wieder gueltig
    }
}

/*************************************************************************
|*
*************************************************************************/


SwTblBoxValue::SwTblBoxValue()
    : SfxPoolItem( RES_BOXATR_VALUE ), nValue( 0 )
{
}


SwTblBoxValue::SwTblBoxValue( const double nVal )
    : SfxPoolItem( RES_BOXATR_VALUE ), nValue( nVal )
{
}


int SwTblBoxValue::operator==( const SfxPoolItem& rAttr ) const
{
    OSL_ENSURE(SfxPoolItem::operator==(rAttr), "SwTblBoxValue: item not equal");
    SwTblBoxValue const& rOther( static_cast<SwTblBoxValue const&>(rAttr) );
    // items with NaN should be equal to enable pooling
    return ::rtl::math::isNan(nValue)
        ?   ::rtl::math::isNan(rOther.nValue)
        :   (nValue == rOther.nValue);
}


SfxPoolItem* SwTblBoxValue::Clone( SfxItemPool* ) const
{
    return new SwTblBoxValue( nValue );
}




/* vim:set shiftwidth=4 softtabstop=4 expandtab: */<|MERGE_RESOLUTION|>--- conflicted
+++ resolved
@@ -158,14 +158,7 @@
             // setze das Value-Flag zurueck
             // JP 17.06.96: interne Darstellung auf alle Formeln
             //              (Referenzen auf andere Tabellen!!!)
-<<<<<<< HEAD
-                ChgValid( FALSE );
-=======
-//          if( VF_CMD & pFld->GetFormat() )
-//              pFld->PtrToBoxNm( pUpdtFld->pTbl );
-//          else
                 ChgValid( sal_False );
->>>>>>> 20529755
             break;
         case TBL_BOXNAME:
             // ist es die gesuchte Tabelle ??
