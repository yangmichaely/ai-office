/*************************************************************************
 *
 * DO NOT ALTER OR REMOVE COPYRIGHT NOTICES OR THIS FILE HEADER.
 *
 * Copyright 2000, 2010 Oracle and/or its affiliates.
 *
 * OpenOffice.org - a multi-platform office productivity suite
 *
 * This file is part of OpenOffice.org.
 *
 * OpenOffice.org is free software: you can redistribute it and/or modify
 * it under the terms of the GNU Lesser General Public License version 3
 * only, as published by the Free Software Foundation.
 *
 * OpenOffice.org is distributed in the hope that it will be useful,
 * but WITHOUT ANY WARRANTY; without even the implied warranty of
 * MERCHANTABILITY or FITNESS FOR A PARTICULAR PURPOSE.  See the
 * GNU Lesser General Public License version 3 for more details
 * (a copy is included in the LICENSE file that accompanied this code).
 *
 * You should have received a copy of the GNU Lesser General Public License
 * version 3 along with OpenOffice.org.  If not, see
 * <http://www.openoffice.org/license.html>
 * for a copy of the LGPLv3 License.
 *
 ************************************************************************/

// MARKER(update_precomp.py): autogen include statement, do not remove
#include "precompiled_sw.hxx"

#include <hintids.hxx>
#include <vcl/virdev.hxx>
#include <svx/svdmodel.hxx>
#include <editeng/ulspitem.hxx>
#include <editeng/lrspitem.hxx>
#include <editeng/paperinf.hxx>
#include "editeng/frmdiritem.hxx"
#include <tools/urlobj.hxx>
#include <sfx2/docfile.hxx>
#include <sfx2/printer.hxx>
#include <unotools/localedatawrapper.hxx>
#include <com/sun/star/document/PrinterIndependentLayout.hpp>
#include <fmtfsize.hxx>
#include <fmthdft.hxx>
#include <fmtcntnt.hxx>
#include <fmtpdsc.hxx>
#include <ftninfo.hxx>
#include <fesh.hxx>
#include <ndole.hxx>
#include <mdiexp.hxx>
#include <doc.hxx>
#include <IDocumentUndoRedo.hxx>
#include <docary.hxx>
#include <pagefrm.hxx>  //Fuer DelPageDesc
#include <rootfrm.hxx>  //Fuer DelPageDesc
#include <ndtxt.hxx>
#include <frmtool.hxx>
#include <pagedesc.hxx>
#include <poolfmt.hxx>
#include <docsh.hxx>
#include <ndindex.hxx>
#include <ftnidx.hxx>
#include <fmtftn.hxx>
#include <txtftn.hxx>
#include <fntcache.hxx>
#include <viewsh.hxx>
#include <viewopt.hxx>
#include <fldbas.hxx>
#include <swwait.hxx>
#include <GetMetricVal.hxx>
#include <unotools/syslocale.hxx>
#include <statstr.hrc>
#include <hints.hxx>

#include <SwUndoPageDesc.hxx>

#include <tgrditem.hxx>

using namespace com::sun::star;

static void lcl_DefaultPageFmt( sal_uInt16 nPoolFmtId,
                                SwFrmFmt &rFmt1,
                                SwFrmFmt &rFmt2 )
{
    // --> FME 2005-01-21 #i41075# Printer on demand
    // This function does not require a printer anymore.
    // The default page size is obtained from the application
    //locale
    // <--

    SwFmtFrmSize aFrmSize( ATT_FIX_SIZE );
    const Size aPhysSize = SvxPaperInfo::GetDefaultPaperSize();
    aFrmSize.SetSize( aPhysSize );

    //Auf Default-Raender vorbereiten.
    //Raender haben eine defaultmaessige Mindestgroesse.
    //wenn der Drucker einen groesseren Rand vorgibt, so
    //ist mir dass auch recht.
    // MIB 06/25/2002, #99397#: The HTML page desc had A4 as page size
    // always. This has been changed to take the page size from the printer.
    // Unfortunately, the margins of the HTML page desc are smaller than
    // the margins used here in general, so one extra case is required.
    // In the long term, this needs to be changed to always keep the
    // margins from the page desc.
    sal_Int32 nMinTop, nMinBottom, nMinLeft, nMinRight;
    if( RES_POOLPAGE_HTML == nPoolFmtId )
    {
        nMinRight = nMinTop = nMinBottom = GetMetricVal( CM_1 );
        nMinLeft = nMinRight * 2;
    }
    else if( MEASURE_METRIC == SvtSysLocale().GetLocaleData().getMeasurementSystemEnum() )
    {
        nMinTop = nMinBottom = nMinLeft = nMinRight = 1134; //2 Zentimeter
    }
    else
    {
        nMinTop = nMinBottom = 1440;    //al la WW: 1Inch
        nMinLeft = nMinRight = 1800;    //          1,25 Inch
    }

    //Raender einstellen.
    SvxLRSpaceItem aLR( RES_LR_SPACE );
    SvxULSpaceItem aUL( RES_UL_SPACE );

    aUL.SetUpper( (sal_uInt16)nMinTop );
    aUL.SetLower( (sal_uInt16)nMinBottom );
    aLR.SetRight( nMinRight );
    aLR.SetLeft( nMinLeft );

    rFmt1.SetFmtAttr( aFrmSize );
    rFmt1.SetFmtAttr( aLR );
    rFmt1.SetFmtAttr( aUL );

    rFmt2.SetFmtAttr( aFrmSize );
    rFmt2.SetFmtAttr( aLR );
    rFmt2.SetFmtAttr( aUL );
}

/*************************************************************************
|*
|*  SwDoc::ChgPageDesc()
|*
|*  Ersterstellung      MA 25. Jan. 93
|*  Letzte Aenderung    MA 01. Mar. 95
|*
|*************************************************************************/

void lcl_DescSetAttr( const SwFrmFmt &rSource, SwFrmFmt &rDest,
                         const sal_Bool bPage = sal_True )
{
/////////////// !!!!!!!!!!!!!!!!
//JP 03.03.99:
// eigentlich sollte hier das Intersect von ItemSet benutzt werden, aber das
// funktioniert nicht richtig, wenn man unterschiedliche WhichRanges hat.
/////////////// !!!!!!!!!!!!!!!!
    //Die interressanten Attribute uebernehmen.
    sal_uInt16 __READONLY_DATA aIdArr[] = { RES_FRM_SIZE, RES_UL_SPACE,
                                        RES_BACKGROUND, RES_SHADOW,
                                        RES_COL, RES_COL,
                                        RES_FRAMEDIR, RES_FRAMEDIR,
                                        RES_TEXTGRID, RES_TEXTGRID,
                                        // --> FME 2005-04-18 #i45539#
                                        RES_HEADER_FOOTER_EAT_SPACING,
                                        RES_HEADER_FOOTER_EAT_SPACING,
                                        // <--
                                        RES_UNKNOWNATR_CONTAINER,
                                        RES_UNKNOWNATR_CONTAINER,
                                        0 };

    const SfxPoolItem* pItem;
    for( sal_uInt16 n = 0; aIdArr[ n ]; n += 2 )
    {
        for( sal_uInt16 nId = aIdArr[ n ]; nId <= aIdArr[ n+1]; ++nId )
        {
            // --> FME 2005-04-18 #i45539#
            // bPage == true:
            // All in aIdArr except from RES_HEADER_FOOTER_EAT_SPACING
            // bPage == false:
            // All in aIdArr except from RES_COL and RES_PAPER_BIN:
            // <--
            if( (  bPage && RES_HEADER_FOOTER_EAT_SPACING != nId ) ||
                ( !bPage && RES_COL != nId && RES_PAPER_BIN != nId ))
            {
                if( SFX_ITEM_SET == rSource.GetItemState( nId, sal_False, &pItem ))
                    rDest.SetFmtAttr( *pItem );
                else
                    rDest.ResetFmtAttr( nId );
            }
        }
    }

    // auch Pool-, Hilfe-Id's uebertragen
    rDest.SetPoolFmtId( rSource.GetPoolFmtId() );
    rDest.SetPoolHelpId( rSource.GetPoolHelpId() );
    rDest.SetPoolHlpFileId( rSource.GetPoolHlpFileId() );
}


void SwDoc::ChgPageDesc( sal_uInt16 i, const SwPageDesc &rChged )
{
    ASSERT( i < aPageDescs.Count(), "PageDescs ueberindiziert." );

    SwPageDesc *pDesc = aPageDescs[i];

<<<<<<< HEAD
    sal_Bool bDoesUndo = DoesUndo();
    if (DoesUndo())
    {
        AppendUndo(new SwUndoPageDesc(*pDesc, rChged, this));
        DoUndo(sal_False);
=======
    if (GetIDocumentUndoRedo().DoesUndo())
    {
        SwUndo *const pUndo(new SwUndoPageDesc(*pDesc, rChged, this));
        GetIDocumentUndoRedo().AppendUndo(pUndo);
>>>>>>> 5b7dc4c9
    }
    ::sw::UndoGuard const undoGuard(GetIDocumentUndoRedo());

    //Als erstes wird ggf. gespiegelt.
    if ( rChged.GetUseOn() == nsUseOnPage::PD_MIRROR )
        ((SwPageDesc&)rChged).Mirror();
    else
        //sonst Werte aus Master nach Left uebertragen.
        ::lcl_DescSetAttr( ((SwPageDesc&)rChged).GetMaster(),
                       ((SwPageDesc&)rChged).GetLeft() );

    //NumType uebernehmen.
    if( rChged.GetNumType().GetNumberingType() != pDesc->GetNumType().GetNumberingType() )
    {
        pDesc->SetNumType( rChged.GetNumType() );
        // JP 30.03.99: Bug 64121 - den Seitennummernfeldern bescheid sagen,
        //      das sich das Num-Format geaendert hat
        GetSysFldType( RES_PAGENUMBERFLD )->UpdateFlds();
        GetSysFldType( RES_REFPAGEGETFLD )->UpdateFlds();

        // Wenn sich die Numerierungsart geaendert hat, koennte es QuoVadis/
        // ErgoSum-Texte geben, die sich auf eine geaenderte Seite beziehen,
        // deshalb werden die Fussnoten invalidiert
        SwFtnIdxs& rFtnIdxs = GetFtnIdxs();
        for( sal_uInt16 nPos = 0; nPos < rFtnIdxs.Count(); ++nPos )
        {
            SwTxtFtn *pTxtFtn = rFtnIdxs[ nPos ];
            const SwFmtFtn &rFtn = pTxtFtn->GetFtn();
            pTxtFtn->SetNumber( rFtn.GetNumber(), &rFtn.GetNumStr());
        }
    }

    //Orientierung uebernehmen
    pDesc->SetLandscape( rChged.GetLandscape() );

    // #i46909# no undo if header or footer changed
    bool bHeaderFooterChanged = false;

    //Header abgleichen.
    const SwFmtHeader &rHead = rChged.GetMaster().GetHeader();
    if (undoGuard.UndoWasEnabled())
    {
        // #i46909# no undo if header or footer changed
        // hat sich an den Nodes etwas veraendert ?
        const SwFmtHeader &rOldHead = pDesc->GetMaster().GetHeader();
        bHeaderFooterChanged |=
            ( rHead.IsActive() != rOldHead.IsActive() ||
              rChged.IsHeaderShared() != pDesc->IsHeaderShared() );
    }
    pDesc->GetMaster().SetFmtAttr( rHead );
    if ( rChged.IsHeaderShared() || !rHead.IsActive() )
    {
        //Left teilt sich den Header mit dem Master.
        pDesc->GetLeft().SetFmtAttr( pDesc->GetMaster().GetHeader() );
    }
    else if ( rHead.IsActive() )
    {   //Left bekommt einen eigenen Header verpasst wenn das Format nicht
        //bereits einen hat.
        //Wenn er bereits einen hat und dieser auf die gleiche Section
        //wie der Rechte zeigt, so muss er einen eigenen bekommen. Der
        //Inhalt wird sinnigerweise kopiert.
        const SwFmtHeader &rLeftHead = pDesc->GetLeft().GetHeader();
        if ( !rLeftHead.IsActive() )
        {
            SwFmtHeader aHead( MakeLayoutFmt( RND_STD_HEADERL, 0 ) );
            pDesc->GetLeft().SetFmtAttr( aHead );
            //Weitere Attribute (Raender, Umrandung...) uebernehmen.
            ::lcl_DescSetAttr( *rHead.GetHeaderFmt(), *aHead.GetHeaderFmt(), sal_False);
        }
        else
        {
            const SwFrmFmt *pRight = rHead.GetHeaderFmt();
            const SwFmtCntnt &aRCnt = pRight->GetCntnt();
            const SwFmtCntnt &aLCnt = rLeftHead.GetHeaderFmt()->GetCntnt();
            if( !aLCnt.GetCntntIdx() )
                pDesc->GetLeft().SetFmtAttr( rChged.GetLeft().GetHeader() );
            else if( (*aRCnt.GetCntntIdx()) == (*aLCnt.GetCntntIdx()) )
            {
                SwFrmFmt *pFmt = new SwFrmFmt( GetAttrPool(), "Header",
                                                GetDfltFrmFmt() );
                ::lcl_DescSetAttr( *pRight, *pFmt, sal_False );
                //Der Bereich auf den das rechte Kopfattribut zeigt wird
                //kopiert und der Index auf den StartNode in das linke
                //Kopfattribut gehaengt.
                SwNodeIndex aTmp( GetNodes().GetEndOfAutotext() );
                SwStartNode* pSttNd = GetNodes().MakeEmptySection( aTmp, SwHeaderStartNode );
                SwNodeRange aRange( aRCnt.GetCntntIdx()->GetNode(), 0,
                            *aRCnt.GetCntntIdx()->GetNode().EndOfSectionNode() );
                aTmp = *pSttNd->EndOfSectionNode();
                GetNodes()._Copy( aRange, aTmp, sal_False );

                pFmt->SetFmtAttr( SwFmtCntnt( pSttNd ) );
                pDesc->GetLeft().SetFmtAttr( SwFmtHeader( pFmt ) );
            }
            else
                ::lcl_DescSetAttr( *pRight,
                               *(SwFrmFmt*)rLeftHead.GetHeaderFmt(), sal_False );

        }
    }
    pDesc->ChgHeaderShare( rChged.IsHeaderShared() );

    //Footer abgleichen.
    const SwFmtFooter &rFoot = rChged.GetMaster().GetFooter();
    if (undoGuard.UndoWasEnabled())
    {
        // #i46909# no undo if header or footer changed
        // hat sich an den Nodes etwas veraendert ?
        const SwFmtFooter &rOldFoot = pDesc->GetMaster().GetFooter();
        bHeaderFooterChanged |=
            ( rFoot.IsActive() != rOldFoot.IsActive() ||
              rChged.IsFooterShared() != pDesc->IsFooterShared() );
    }
    pDesc->GetMaster().SetFmtAttr( rFoot );
    if ( rChged.IsFooterShared() || !rFoot.IsActive() )
        //Left teilt sich den Header mit dem Master.
        pDesc->GetLeft().SetFmtAttr( pDesc->GetMaster().GetFooter() );
    else if ( rFoot.IsActive() )
    {   //Left bekommt einen eigenen Footer verpasst wenn das Format nicht
        //bereits einen hat.
        //Wenn er bereits einen hat und dieser auf die gleiche Section
        //wie der Rechte zeigt, so muss er einen eigenen bekommen. Der
        //Inhalt wird sinnigerweise kopiert.
        const SwFmtFooter &rLeftFoot = pDesc->GetLeft().GetFooter();
        if ( !rLeftFoot.IsActive() )
        {
            SwFmtFooter aFoot( MakeLayoutFmt( RND_STD_FOOTER, 0 ) );
            pDesc->GetLeft().SetFmtAttr( aFoot );
            //Weitere Attribute (Raender, Umrandung...) uebernehmen.
            ::lcl_DescSetAttr( *rFoot.GetFooterFmt(), *aFoot.GetFooterFmt(), sal_False);
        }
        else
        {
            const SwFrmFmt *pRight = rFoot.GetFooterFmt();
            const SwFmtCntnt &aRCnt = pRight->GetCntnt();
            const SwFmtCntnt &aLCnt = rLeftFoot.GetFooterFmt()->GetCntnt();
            if( !aLCnt.GetCntntIdx() )
                pDesc->GetLeft().SetFmtAttr( rChged.GetLeft().GetFooter() );
            else if( (*aRCnt.GetCntntIdx()) == (*aLCnt.GetCntntIdx()) )
            {
                SwFrmFmt *pFmt = new SwFrmFmt( GetAttrPool(), "Footer",
                                                GetDfltFrmFmt() );
                ::lcl_DescSetAttr( *pRight, *pFmt, sal_False );
                //Der Bereich auf den das rechte Kopfattribut zeigt wird
                //kopiert und der Index auf den StartNode in das linke
                //Kopfattribut gehaengt.
                SwNodeIndex aTmp( GetNodes().GetEndOfAutotext() );
                SwStartNode* pSttNd = GetNodes().MakeEmptySection( aTmp, SwFooterStartNode );
                SwNodeRange aRange( aRCnt.GetCntntIdx()->GetNode(), 0,
                            *aRCnt.GetCntntIdx()->GetNode().EndOfSectionNode() );
                aTmp = *pSttNd->EndOfSectionNode();
                GetNodes()._Copy( aRange, aTmp, sal_False );

                pFmt->SetFmtAttr( SwFmtCntnt( pSttNd ) );
                pDesc->GetLeft().SetFmtAttr( SwFmtFooter( pFmt ) );
            }
            else
                ::lcl_DescSetAttr( *pRight,
                               *(SwFrmFmt*)rLeftFoot.GetFooterFmt(), sal_False );
        }
    }
    pDesc->ChgFooterShare( rChged.IsFooterShared() );

    if ( pDesc->GetName() != rChged.GetName() )
        pDesc->SetName( rChged.GetName() );

    // Dadurch wird ein RegisterChange ausgeloest, wenn notwendig
    pDesc->SetRegisterFmtColl( rChged.GetRegisterFmtColl() );

    //Wenn sich das UseOn oder der Follow aendern muessen die
    //Absaetze das erfahren.
    sal_Bool bUseOn  = sal_False;
    sal_Bool bFollow = sal_False;
    if ( pDesc->GetUseOn() != rChged.GetUseOn() )
    {   pDesc->SetUseOn( rChged.GetUseOn() );
        bUseOn = sal_True;
    }
    if ( pDesc->GetFollow() != rChged.GetFollow() )
    {   if ( rChged.GetFollow() == &rChged )
        {   if ( pDesc->GetFollow() != pDesc )
            {   pDesc->SetFollow( pDesc );
                bFollow = sal_True;
            }
        }
        else
        {   pDesc->SetFollow( rChged.pFollow );
            bFollow = sal_True;
        }
    }

    if ( (bUseOn || bFollow) && GetRootFrm() )
        //Layot benachrichtigen!
        GetRootFrm()->CheckPageDescs( (SwPageFrm*)GetRootFrm()->Lower() );

    //Jetzt noch die Seiten-Attribute uebernehmen.
    ::lcl_DescSetAttr( rChged.GetMaster(), pDesc->GetMaster() );
    ::lcl_DescSetAttr( rChged.GetLeft(), pDesc->GetLeft() );

    //Wenn sich FussnotenInfo veraendert, so werden die Seiten
    //angetriggert.
    if( !(pDesc->GetFtnInfo() == rChged.GetFtnInfo()) )
    {
        pDesc->SetFtnInfo( rChged.GetFtnInfo() );
        SwMsgPoolItem  aInfo( RES_PAGEDESC_FTNINFO );
        {
            SwClientIter aIter( pDesc->GetMaster() );
            for( SwClient* pLast = aIter.First(TYPE(SwFrm)); pLast;
                    pLast = aIter.Next() )
                pLast->Modify( &aInfo, 0 );
        }
        {
            SwClientIter aIter( pDesc->GetLeft() );
            for( SwClient* pLast = aIter.First(TYPE(SwFrm)); pLast;
                    pLast = aIter.Next() )
                pLast->Modify( &aInfo, 0 );
        }
    }
    SetModified();

    // #i46909# no undo if header or footer changed
    if( bHeaderFooterChanged )
    {
        GetIDocumentUndoRedo().DelAllUndoObj();
    }
}

/*************************************************************************
|*
|*  SwDoc::DelPageDesc()
|*
|*  Beschreibung        Alle Descriptoren, deren Follow auf den zu loeschenden
|*      zeigen muessen angepasst werden.
|*  Ersterstellung      MA 25. Jan. 93
|*  Letzte Aenderung    JP 04.09.95
|*
|*************************************************************************/

void lcl_RemoveFrms( SwFrmFmt& rFmt, sal_Bool& rbFtnsRemoved )
{
    SwClientIter aIter( rFmt );
    SwFrm *pFrm;
    for( pFrm = (SwFrm*)aIter.First(TYPE(SwFrm)); pFrm;
            pFrm = (SwFrm*)aIter.Next() )
        if ( !rbFtnsRemoved && pFrm->IsPageFrm() &&
                ((SwPageFrm*)pFrm)->IsFtnPage() )
        {
            rFmt.getIDocumentLayoutAccess()->GetRootFrm()->RemoveFtns( 0, sal_False, sal_True );
            rbFtnsRemoved = sal_True;
        }
        else
        {
            pFrm->Cut();
            delete pFrm;
        }
}

// #i7983#
void SwDoc::PreDelPageDesc(SwPageDesc * pDel)
{
    if (0 == pDel)
        return;

    SwFmtPageDesc aDfltDesc( aPageDescs[0] );
    SwClientIter aIter( *pDel );
    SwClient* pLast;
    while( 0 != ( pLast = aIter.GoRoot() ))
    {
        if( pLast->ISA( SwFmtPageDesc ) )
        {
            const SwModify* pMod = ((SwFmtPageDesc*)pLast)->GetDefinedIn();
            if ( pMod )
            {
                if( pMod->ISA( SwCntntNode ) )
                    ((SwCntntNode*)pMod)->SetAttr( aDfltDesc );
                else if( pMod->ISA( SwFmt ))
                    ((SwFmt*)pMod)->SetFmtAttr( aDfltDesc );
                else
                {
                    ASSERT( !this, "was ist das fuer ein Mofify-Obj?" );
                    aPageDescs[0]->Add( pLast );
                }
            }
            else    //Es kann noch eine Undo-Kopie existieren
                aPageDescs[0]->Add( pLast );
        }

        sal_Bool bFtnInf = sal_False;
        if ( sal_True == (bFtnInf = pLast == pFtnInfo->GetPageDescDep()) ||
             pLast == pEndNoteInfo->GetPageDescDep() )
        {
            aPageDescs[0]->Add( pLast );
            if ( GetRootFrm() )
                GetRootFrm()->CheckFtnPageDescs( !bFtnInf );
        }
    }

    for ( sal_uInt16 j = 0; j < aPageDescs.Count(); ++j )
    {
        if ( aPageDescs[j]->GetFollow() == pDel )
        {
            aPageDescs[j]->SetFollow( 0 );
            //Clients des PageDesc sind die Attribute, denen sagen wir bescheid.
            //die Attribute wiederum reichen die Meldung an die Absaetze weiter.

            //Layot benachrichtigen!
            if( GetRootFrm() )  // ist nicht immer vorhanden!! (Orginizer)
                GetRootFrm()->CheckPageDescs( (SwPageFrm*)GetRootFrm()->Lower() );
        }
    }

    if( GetRootFrm() )        // ist nicht immer vorhanden!! (Orginizer)
    {
        //Wenn jetzt noch irgendwelche Seiten auf die FrmFmt'e (Master und Left)
        //Zeigen (z.B. irgendwelche Fussnotenseiten), so muessen die Seiten
        //vernichtet werden.

        // Wenn wir auf Endnotenseiten stossen, schmeissen wir alle Fussnoten weg,
        // anders kann die Reihenfolge der Seiten (FollowsPageDescs usw.)
        // nicht garantiert werden.
        sal_Bool bFtnsRemoved = sal_False;

        ::lcl_RemoveFrms( pDel->GetMaster(), bFtnsRemoved );
        ::lcl_RemoveFrms( pDel->GetLeft(), bFtnsRemoved );
    }
}

// #116530#
void SwDoc::BroadcastStyleOperation(String rName, SfxStyleFamily eFamily,
                                    sal_uInt16 nOp)
{
    if (pDocShell)
    {
        SfxStyleSheetBasePool * pPool = pDocShell->GetStyleSheetPool();

        if (pPool)
        {
            pPool->SetSearchMask(eFamily, SFXSTYLEBIT_ALL );
            SfxStyleSheetBase * pBase = pPool->Find(rName);

            if (pBase != NULL)
                pPool->Broadcast(SfxStyleSheetHint( nOp, *pBase ));
        }
    }
}

void SwDoc::DelPageDesc( sal_uInt16 i, sal_Bool bBroadcast )
{
    ASSERT( i < aPageDescs.Count(), "PageDescs ueberindiziert." );
    ASSERT( i != 0, "Default Pagedesc loeschen is nicht." );
    if ( i == 0 )
        return;

    SwPageDesc *pDel = aPageDescs[i];

    // -> #116530#
    if (bBroadcast)
        BroadcastStyleOperation(pDel->GetName(), SFX_STYLE_FAMILY_PAGE,
                                SFX_STYLESHEET_ERASED);
    // <- #116530#

    if (GetIDocumentUndoRedo().DoesUndo())
    {
        SwUndo *const pUndo(new SwUndoPageDescDelete(*pDel, this));
        GetIDocumentUndoRedo().AppendUndo(pUndo);
    }

    PreDelPageDesc(pDel); // #i7983#

    aPageDescs.Remove( i );
    delete pDel;
    SetModified();
}



/*************************************************************************
|*
|*  SwDoc::MakePageDesc()
|*
|*  Ersterstellung      MA 25. Jan. 93
|*  Letzte Aenderung    MA 20. Aug. 93
|*
|*************************************************************************/

sal_uInt16 SwDoc::MakePageDesc( const String &rName, const SwPageDesc *pCpy,
                            sal_Bool bRegardLanguage, sal_Bool bBroadcast) // #116530#
{
    SwPageDesc *pNew;
    if( pCpy )
    {
        pNew = new SwPageDesc( *pCpy );
        pNew->SetName( rName );
        if( rName != pCpy->GetName() )
        {
            pNew->SetPoolFmtId( USHRT_MAX );
            pNew->SetPoolHelpId( USHRT_MAX );
            pNew->SetPoolHlpFileId( UCHAR_MAX );
        }
    }
    else
    {
        pNew = new SwPageDesc( rName, GetDfltFrmFmt(), this );
        //Default-Seitenformat einstellen.
        lcl_DefaultPageFmt( USHRT_MAX, pNew->GetMaster(), pNew->GetLeft() );

        SvxFrameDirection aFrameDirection = bRegardLanguage ?
            GetDefaultFrameDirection(GetAppLanguage())
            : FRMDIR_HORI_LEFT_TOP;

        pNew->GetMaster().SetFmtAttr( SvxFrameDirectionItem(aFrameDirection, RES_FRAMEDIR) );
        pNew->GetLeft().SetFmtAttr( SvxFrameDirectionItem(aFrameDirection, RES_FRAMEDIR) );
    }
    aPageDescs.Insert( pNew, aPageDescs.Count() );

    // -> #116530#
    if (bBroadcast)
        BroadcastStyleOperation(rName, SFX_STYLE_FAMILY_PAGE,
                                SFX_STYLESHEET_CREATED);
    // <- #116530#

    if (GetIDocumentUndoRedo().DoesUndo())
    {
        // #116530#
        GetIDocumentUndoRedo().AppendUndo(new SwUndoPageDescCreate(pNew, this));
    }

    SetModified();
    return (aPageDescs.Count()-1);
}

SwPageDesc* SwDoc::FindPageDescByName( const String& rName, sal_uInt16* pPos ) const
{
    SwPageDesc* pRet = 0;
    if( pPos ) *pPos = USHRT_MAX;

    for( sal_uInt16 n = 0, nEnd = aPageDescs.Count(); n < nEnd; ++n )
        if( aPageDescs[ n ]->GetName() == rName )
        {
            pRet = aPageDescs[ n ];
            if( pPos )
                *pPos = n;
            break;
        }
    return pRet;
}

/******************************************************************************
 *  Methode     :   void SwDoc::PrtDataChanged()
 *  Beschreibung:
 *  Erstellt    :   OK 27.10.94 10:20
 *  Aenderung   :   MA 26. Mar. 98
 ******************************************************************************/

void SwDoc::PrtDataChanged()
{
//!!!!!!!! Bei Aenderungen hier bitte ggf. InJobSetup im Sw3io mitpflegen

    // --> FME 2005-01-21 #i41075#
    ASSERT( get(IDocumentSettingAccess::USE_VIRTUAL_DEVICE) ||
            0 != getPrinter( sal_False ), "PrtDataChanged will be called recursive!" )
    // <--

    SwWait *pWait = 0;
    sal_Bool bEndAction = sal_False;

    if( GetDocShell() )
        GetDocShell()->UpdateFontList();

    sal_Bool bDraw = sal_True;
    if ( GetRootFrm() )
    {
        ViewShell *pSh = GetRootFrm()->GetCurrShell();
        if( !get(IDocumentSettingAccess::BROWSE_MODE) ||
            ( pSh && pSh->GetViewOptions()->IsPrtFormat() ) )
        {
            if ( GetDocShell() )
                pWait = new SwWait( *GetDocShell(), sal_True );

            GetRootFrm()->StartAllAction();
            bEndAction = sal_True;

            bDraw = sal_False;
            if( pDrawModel )
            {
                pDrawModel->SetAddExtLeading( get(IDocumentSettingAccess::ADD_EXT_LEADING) );
                pDrawModel->SetRefDevice( getReferenceDevice( false ) );
            }

            pFntCache->Flush();
            GetRootFrm()->InvalidateAllCntnt();

            if ( pSh )
            {
                do
                {
                    pSh->InitPrt( pPrt );
                    pSh = (ViewShell*)pSh->GetNext();
                }
                while ( pSh != GetRootFrm()->GetCurrShell() );
            }

        }
    }
    if ( bDraw && pDrawModel )
    {
        const sal_Bool bTmpAddExtLeading = get(IDocumentSettingAccess::ADD_EXT_LEADING);
        if ( bTmpAddExtLeading != pDrawModel->IsAddExtLeading() )
            pDrawModel->SetAddExtLeading( bTmpAddExtLeading );

        OutputDevice* pOutDev = getReferenceDevice( false );
        if ( pOutDev != pDrawModel->GetRefDevice() )
            pDrawModel->SetRefDevice( pOutDev );
    }

    PrtOLENotify( sal_True );

    if ( bEndAction )
        GetRootFrm()->EndAllAction();
    delete pWait;
}

//Zur Laufzeit sammeln wir die GlobalNames der Server, die keine
//Benachrichtigung zu Druckerwechseln wuenschen. Dadurch sparen wir
//das Laden vieler Objekte (gluecklicherweise werden obendrein alle
//Fremdobjekte unter einer ID abgebuildet). Init und DeInit vom Array
//ist in init.cxx zu finden.
extern SvPtrarr *pGlobalOLEExcludeList;

void SwDoc::PrtOLENotify( sal_Bool bAll )
{
    SwFEShell *pShell = 0;
    if ( GetRootFrm() && GetRootFrm()->GetCurrShell() )
    {
        ViewShell *pSh = GetRootFrm()->GetCurrShell();
        if ( !pSh->ISA(SwFEShell) )
            do
            {   pSh = (ViewShell*)pSh->GetNext();
            } while ( !pSh->ISA(SwFEShell) &&
                      pSh != GetRootFrm()->GetCurrShell() );

        if ( pSh->ISA(SwFEShell) )
            pShell = (SwFEShell*)pSh;
    }
    if ( !pShell )
    {
        //Das hat ohne Shell und damit ohne Client keinen Sinn, weil nur darueber
        //die Kommunikation bezueglich der Groessenaenderung implementiert ist.
        //Da wir keine Shell haben, merken wir uns diesen unguenstigen
        //Zustand am Dokument, dies wird dann beim Erzeugen der ersten Shell
        //nachgeholt.
        mbOLEPrtNotifyPending = sal_True;
        if ( bAll )
            mbAllOLENotify = sal_True;
    }
    else
    {
        if ( mbAllOLENotify )
            bAll = sal_True;

        mbOLEPrtNotifyPending = mbAllOLENotify = sal_False;


        SwOLENodes *pNodes = 0;
        SwClientIter aIter( *(SwModify*)GetDfltGrfFmtColl() );
        for( SwCntntNode* pNd = (SwCntntNode*)aIter.First( TYPE( SwCntntNode ) );
             pNd;
             pNd = (SwCntntNode*)aIter.Next() )
        {
            SwOLENode *pONd;
            if ( 0 != (pONd = pNd->GetOLENode()) &&
                 (bAll || pONd->IsOLESizeInvalid()) )
            {
                if ( !pNodes  )
                    pNodes = new SwOLENodes;
                pNodes->Insert( pONd, pNodes->Count() );
            }
        }

        if ( pNodes )
        {
            ::StartProgress( STR_STATSTR_SWGPRTOLENOTIFY,
                             0, pNodes->Count(), GetDocShell());
            GetRootFrm()->StartAllAction();

            for( sal_uInt16 i = 0; i < pNodes->Count(); ++i )
            {
                ::SetProgressState( i, GetDocShell() );

                SwOLENode* pOLENd = (*pNodes)[i];
                pOLENd->SetOLESizeInvalid( sal_False );

                //Ersteinmal die Infos laden und festellen ob das Teil nicht
                //schon in der Exclude-Liste steht
                SvGlobalName aName;

                svt::EmbeddedObjectRef& xObj = pOLENd->GetOLEObj().GetObject();
                if ( xObj.is() )
                    aName = SvGlobalName( xObj->getClassID() );
                else  //Noch nicht geladen
                {
                        // TODO/LATER: retrieve ClassID of an unloaded object
                        // aName = ????
                }

                sal_Bool bFound = sal_False;
                for ( sal_uInt16 j = 0;
                      j < pGlobalOLEExcludeList->Count() && !bFound;
                      ++j )
                {
                    bFound = *(SvGlobalName*)(*pGlobalOLEExcludeList)[j] ==
                                    aName;
                }
                if ( bFound )
                    continue;

                //Kennen wir nicht, also muss das Objekt geladen werden.
                //Wenn es keine Benachrichtigung wuenscht
                if ( xObj.is() )
                {
                    //TODO/LATER: needs MiscStatus for ResizeOnPrinterChange
                    /*
                    if ( SVOBJ_MISCSTATUS_RESIZEONPRINTERCHANGE & xRef->GetMiscStatus())
                    {
                        if ( pOLENd->GetFrm() )
                        {
                            xObj->OnDocumentPrinterChanged( pPrt );
                            pShell->CalcAndSetScale( xObj );//Client erzeugen lassen.
                        }
                        else
                            pOLENd->SetOLESizeInvalid( sal_True );
                    }
                    else */
                        pGlobalOLEExcludeList->Insert(
                                new SvGlobalName( aName ),
                                pGlobalOLEExcludeList->Count() );
                }
            }
            delete pNodes;
            GetRootFrm()->EndAllAction();
            ::EndProgress( GetDocShell() );
        }
    }
}

IMPL_LINK( SwDoc, DoUpdateModifiedOLE, Timer *, )
{
    SwFEShell* pSh = (SwFEShell*)GetEditShell();
    if( pSh )
    {
        mbOLEPrtNotifyPending = mbAllOLENotify = sal_False;

        SwOLENodes aOLENodes;
        SwClientIter aIter( *(SwModify*)GetDfltGrfFmtColl() );
        for( SwCntntNode* pNd = (SwCntntNode*)aIter.First( TYPE( SwCntntNode ) );
             pNd;
             pNd = (SwCntntNode*)aIter.Next() )
        {
            SwOLENode *pONd = pNd->GetOLENode();
            if( pONd && pONd->IsOLESizeInvalid() )
            {
                aOLENodes.Insert( pONd, aOLENodes.Count() );
            }
        }

        if( aOLENodes.Count() )
        {
            ::StartProgress( STR_STATSTR_SWGPRTOLENOTIFY,
                             0, aOLENodes.Count(), GetDocShell());
            GetRootFrm()->StartAllAction();
            SwMsgPoolItem aMsgHint( RES_UPDATE_ATTR );

            for( sal_uInt16 i = 0; i < aOLENodes.Count(); ++i )
            {
                ::SetProgressState( i, GetDocShell() );

                SwOLENode* pOLENd = aOLENodes[i];
                pOLENd->SetOLESizeInvalid( sal_False );

                //Kennen wir nicht, also muss das Objekt geladen werden.
                //Wenn es keine Benachrichtigung wuenscht
                if( pOLENd->GetOLEObj().GetOleRef().is() ) //Kaputt?
                {
                    //TODO/LATER: needs MiscStatus for ResizeOnPrinterChange
                    /*
                    if( SVOBJ_MISCSTATUS_RESIZEONPRINTERCHANGE &
                            xRef->GetMiscStatus() )
                    {
                        if( pOLENd->GetFrm() )
                        {
                            xRef->OnDocumentPrinterChanged( pPrt );
                            pSh->CalcAndSetScale( xRef );//Client erzeugen lassen.
                        }
                        else
                            pOLENd->SetOLESizeInvalid( sal_True );
                    }*/
                    // repaint it
                    pOLENd->Modify( &aMsgHint, &aMsgHint );
                }
            }
            GetRootFrm()->EndAllAction();
            ::EndProgress( GetDocShell() );
        }
    }
    return 0;
}

sal_Bool SwDoc::FindPageDesc( const String & rName, sal_uInt16 * pFound)
{
    sal_Bool bResult = sal_False;
    sal_uInt16 nI;
    for (nI = 0; nI < aPageDescs.Count(); nI++)
    {
        if (aPageDescs[nI]->GetName() == rName)
        {
            *pFound = nI;
            bResult = sal_True;
            break;
        }
    }

    return bResult;
}

SwPageDesc * SwDoc::GetPageDesc( const String & rName )
{
    SwPageDesc * aResult = NULL;

    sal_uInt16 nI;

    if (FindPageDesc(rName, &nI))
        aResult = aPageDescs[nI];

    return aResult;
}

void SwDoc::DelPageDesc( const String & rName, sal_Bool bBroadcast ) // #116530#
{
    sal_uInt16 nI;

    if (FindPageDesc(rName, &nI))
        DelPageDesc(nI, bBroadcast); // #116530#
}

void SwDoc::ChgPageDesc( const String & rName, const SwPageDesc & rDesc)
{
    sal_uInt16 nI;

    if (FindPageDesc(rName, &nI))
        ChgPageDesc(nI, rDesc);
}

/*
 * The HTML import cannot resist changing the page descriptions, I don't
 * know why. This function is meant to check the page descriptors for invalid
 * values.
 */
void SwDoc::CheckDefaultPageFmt()
{
    for ( sal_uInt16 i = 0; i < GetPageDescCnt(); ++i )
    {
        SwPageDesc& rDesc = _GetPageDesc( i );

        SwFrmFmt& rMaster = rDesc.GetMaster();
        SwFrmFmt& rLeft   = rDesc.GetLeft();

        const SwFmtFrmSize& rMasterSize  = rMaster.GetFrmSize();
        const SwFmtFrmSize& rLeftSize    = rLeft.GetFrmSize();

        const bool bSetSize = LONG_MAX == rMasterSize.GetWidth() ||
                              LONG_MAX == rMasterSize.GetHeight() ||
                              LONG_MAX == rLeftSize.GetWidth() ||
                              LONG_MAX == rLeftSize.GetHeight();

        if ( bSetSize )
            lcl_DefaultPageFmt( rDesc.GetPoolFmtId(), rDesc.GetMaster(), rDesc.GetLeft() );
    }
}

void SwDoc::SetDefaultPageMode(bool bSquaredPageMode)
{
    if( !bSquaredPageMode == !IsSquaredPageMode() )
        return;

    const SwTextGridItem& rGrid =
                    (const SwTextGridItem&)GetDefault( RES_TEXTGRID );
    SwTextGridItem aNewGrid = rGrid;
    aNewGrid.SetSquaredMode(bSquaredPageMode);
    aNewGrid.Init();
    SetDefault(aNewGrid);

    for ( sal_uInt16 i = 0; i < GetPageDescCnt(); ++i )
    {
        SwPageDesc& rDesc = _GetPageDesc( i );

        SwFrmFmt& rMaster = rDesc.GetMaster();
        SwFrmFmt& rLeft = rDesc.GetLeft();

        SwTextGridItem aGrid((SwTextGridItem&)rMaster.GetFmtAttr(RES_TEXTGRID));
        aGrid.SwitchPaperMode( bSquaredPageMode );
        rMaster.SetFmtAttr(aGrid);
        rLeft.SetFmtAttr(aGrid);
    }
}

sal_Bool SwDoc::IsSquaredPageMode() const
{
    const SwTextGridItem& rGrid =
                        (const SwTextGridItem&)GetDefault( RES_TEXTGRID );
    return rGrid.IsSquaredMode();
}<|MERGE_RESOLUTION|>--- conflicted
+++ resolved
@@ -202,18 +202,10 @@
 
     SwPageDesc *pDesc = aPageDescs[i];
 
-<<<<<<< HEAD
-    sal_Bool bDoesUndo = DoesUndo();
-    if (DoesUndo())
-    {
-        AppendUndo(new SwUndoPageDesc(*pDesc, rChged, this));
-        DoUndo(sal_False);
-=======
     if (GetIDocumentUndoRedo().DoesUndo())
     {
         SwUndo *const pUndo(new SwUndoPageDesc(*pDesc, rChged, this));
         GetIDocumentUndoRedo().AppendUndo(pUndo);
->>>>>>> 5b7dc4c9
     }
     ::sw::UndoGuard const undoGuard(GetIDocumentUndoRedo());
 
