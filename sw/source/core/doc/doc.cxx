--- conflicted
+++ resolved
@@ -100,13 +100,8 @@
 #include <fldupde.hxx>
 #include <swbaslnk.hxx>
 #include <printdata.hxx>
-<<<<<<< HEAD
-#include <cmdid.h>              // fuer den dflt - Printer in SetJob
-#ifndef _STATSTR_HRC
-=======
 #include <swprtopt.hxx>
 #include <cmdid.h>              // fuer den dflt - Printer in SetJob
->>>>>>> fdde737e
 #include <statstr.hrc>          // StatLine-String
 #include <comcore.hrc>
 #include <SwUndoTOXChange.hxx>
