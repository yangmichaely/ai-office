/*************************************************************************
 *
 * DO NOT ALTER OR REMOVE COPYRIGHT NOTICES OR THIS FILE HEADER.
 *
 * Copyright 2000, 2010 Oracle and/or its affiliates.
 *
 * OpenOffice.org - a multi-platform office productivity suite
 *
 * This file is part of OpenOffice.org.
 *
 * OpenOffice.org is free software: you can redistribute it and/or modify
 * it under the terms of the GNU Lesser General Public License version 3
 * only, as published by the Free Software Foundation.
 *
 * OpenOffice.org is distributed in the hope that it will be useful,
 * but WITHOUT ANY WARRANTY; without even the implied warranty of
 * MERCHANTABILITY or FITNESS FOR A PARTICULAR PURPOSE.  See the
 * GNU Lesser General Public License version 3 for more details
 * (a copy is included in the LICENSE file that accompanied this code).
 *
 * You should have received a copy of the GNU Lesser General Public License
 * version 3 along with OpenOffice.org.  If not, see
 * <http://www.openoffice.org/license.html>
 * for a copy of the LGPLv3 License.
 *
 ************************************************************************/

// MARKER(update_precomp.py): autogen include statement, do not remove
#include "precompiled_sw.hxx"

#include <doc.hxx>
#include <UndoManager.hxx>
#include <hintids.hxx>

#include <tools/shl.hxx>
#include <tools/globname.hxx>
#include <svx/svxids.hrc>
#include <com/sun/star/i18n/WordType.hdl>
#include <com/sun/star/i18n/ForbiddenCharacters.hdl>
#include <com/sun/star/lang/XMultiServiceFactory.hpp>
#include <com/sun/star/beans/NamedValue.hpp>
#include <com/sun/star/beans/XPropertySet.hpp>
#include <com/sun/star/document/XDocumentPropertiesSupplier.hpp>
#include <com/sun/star/document/XDocumentProperties.hpp>
#include <comphelper/processfactory.hxx>
#include <tools/urlobj.hxx>
#include <tools/poly.hxx>
#include <tools/multisel.hxx>
#include <rtl/ustring.hxx>
#include <vcl/virdev.hxx>
#include <svl/itemiter.hxx>
#include <svl/poolitem.hxx>
#include <unotools/syslocale.hxx>
#include <sfx2/printer.hxx>
#include <editeng/keepitem.hxx>
#include <editeng/cscoitem.hxx>
#include <editeng/brkitem.hxx>
#include <sfx2/linkmgr.hxx>
#include <editeng/forbiddencharacterstable.hxx>
#include <svx/svdmodel.hxx>
#include <editeng/pbinitem.hxx>
#include <unotools/charclass.hxx>
#include <unotools/localedatawrapper.hxx>

#include <swatrset.hxx>
#include <swmodule.hxx>
#include <fmtpdsc.hxx>
#include <fmtanchr.hxx>
#include <fmtrfmrk.hxx>
#include <fmtinfmt.hxx>
#include <fmtfld.hxx>
#include <txtfld.hxx>
#include <dbfld.hxx>
#include <txtinet.hxx>
#include <txtrfmrk.hxx>
#include <frmatr.hxx>
#include <linkenum.hxx>
#include <errhdl.hxx>
#include <pagefrm.hxx>
#include <rootfrm.hxx>
#include <swtable.hxx>
#include <pam.hxx>
#include <ndtxt.hxx>
#include <swundo.hxx>           // fuer die UndoIds
#include <UndoCore.hxx>
#include <UndoInsert.hxx>
#include <UndoSplitMove.hxx>
#include <UndoTable.hxx>
#include <pagedesc.hxx> //DTor
#include <breakit.hxx>
#include <ndole.hxx>
#include <ndgrf.hxx>
#include <rolbck.hxx>           // Undo-Attr
#include <doctxm.hxx>           // fuer die Verzeichnisse
#include <grfatr.hxx>
#include <poolfmt.hxx>          // PoolVorlagen-Id's
#include <mvsave.hxx>           // fuer Server-Funktionalitaet
#include <SwGrammarMarkUp.hxx>
#include <scriptinfo.hxx>
#include <acorrect.hxx>         // Autokorrektur
#include <mdiexp.hxx>           // Statusanzeige
#include <docstat.hxx>
#include <docary.hxx>
#include <redline.hxx>
#include <fldupde.hxx>
#include <swbaslnk.hxx>
#include <printdata.hxx>
#include <cmdid.h>              // fuer den dflt - Printer in SetJob
#include <statstr.hrc>          // StatLine-String
#include <comcore.hrc>
#include <SwUndoTOXChange.hxx>
#include <SwUndoFmt.hxx>
#include <unocrsr.hxx>
#include <docsh.hxx>
#include <docfld.hxx>           // _SetGetExpFld
#include <docufld.hxx>          // SwPostItField
#include <viewsh.hxx>
#include <shellres.hxx>
#include <txtfrm.hxx>
#include <wdocsh.hxx>           // SwWebDocShell
#include <prtopt.hxx>           // SwPrintOptions

#include <vector>
#include <map>

#include <osl/diagnose.h>
#include <osl/interlck.h>
#include <vbahelper/vbaaccesshelper.hxx>

/* @@@MAINTAINABILITY-HORROR@@@
   Probably unwanted dependency on SwDocShell
*/
// --> OD 2005-08-29 #125370#
#include <layouter.hxx>
// <--

using namespace ::com::sun::star;
using ::rtl::OUString;


// Seiten-Deskriptoren
SV_IMPL_PTRARR(SwPageDescs,SwPageDescPtr);
// Verzeichnisse
SV_IMPL_PTRARR( SwTOXTypes, SwTOXTypePtr )
// FeldTypen
SV_IMPL_PTRARR( SwFldTypes, SwFldTypePtr)

/** IInterface
*/
sal_Int32 SwDoc::acquire()
{
    OSL_ASSERT(mReferenceCount >= 0 && "Negative reference count detected! This is a sign for unbalanced acquire/release calls.");
    return osl_incrementInterlockedCount(&mReferenceCount);
}

sal_Int32 SwDoc::release()
{
    OSL_PRECOND(mReferenceCount >= 1, "Object is already released! Releasing it again leads to a negative reference count.");
    return osl_decrementInterlockedCount(&mReferenceCount);
}

sal_Int32 SwDoc::getReferenceCount() const
{
    OSL_ASSERT(mReferenceCount >= 0 && "Negative reference count detected! This is a sign for unbalanced acquire/release calls.");
    return mReferenceCount;
}

/** IDocumentSettingAccess
*/
bool SwDoc::get(/*[in]*/ DocumentSettingId id) const
{
    switch (id)
    {
        // COMPATIBILITY FLAGS START
        case PARA_SPACE_MAX: return mbParaSpaceMax; //(n8Dummy1 & DUMMY_PARASPACEMAX);
        case PARA_SPACE_MAX_AT_PAGES: return mbParaSpaceMaxAtPages; //(n8Dummy1 & DUMMY_PARASPACEMAX_AT_PAGES);
        case TAB_COMPAT: return mbTabCompat; //(n8Dummy1 & DUMMY_TAB_COMPAT);
        case ADD_FLY_OFFSETS: return mbAddFlyOffsets; //(n8Dummy2 & DUMMY_ADD_FLY_OFFSETS);
        case ADD_EXT_LEADING: return mbAddExternalLeading; //(n8Dummy2 & DUMMY_ADD_EXTERNAL_LEADING);
        case USE_VIRTUAL_DEVICE: return mbUseVirtualDevice; //(n8Dummy1 & DUMMY_USE_VIRTUAL_DEVICE);
        case USE_HIRES_VIRTUAL_DEVICE: return mbUseHiResolutionVirtualDevice; //(n8Dummy2 & DUMMY_USE_HIRES_VIR_DEV);
        case OLD_NUMBERING: return mbOldNumbering;
        case OLD_LINE_SPACING: return mbOldLineSpacing;
        case ADD_PARA_SPACING_TO_TABLE_CELLS: return mbAddParaSpacingToTableCells;
        case USE_FORMER_OBJECT_POS: return mbUseFormerObjectPos;
        case USE_FORMER_TEXT_WRAPPING: return mbUseFormerTextWrapping;
        case CONSIDER_WRAP_ON_OBJECT_POSITION: return mbConsiderWrapOnObjPos;
        case DO_NOT_JUSTIFY_LINES_WITH_MANUAL_BREAK: return mbDoNotJustifyLinesWithManualBreak;
        case IGNORE_FIRST_LINE_INDENT_IN_NUMBERING: return mbIgnoreFirstLineIndentInNumbering;
        case OUTLINE_LEVEL_YIELDS_OUTLINE_RULE: return mbOutlineLevelYieldsOutlineRule;
        case TABLE_ROW_KEEP: return mbTableRowKeep;
        case IGNORE_TABS_AND_BLANKS_FOR_LINE_CALCULATION: return mbIgnoreTabsAndBlanksForLineCalculation;
        case DO_NOT_CAPTURE_DRAW_OBJS_ON_PAGE: return mbDoNotCaptureDrawObjsOnPage;
        // --> OD 2006-08-25 #i68949#
        case CLIP_AS_CHARACTER_ANCHORED_WRITER_FLY_FRAME: return mbClipAsCharacterAnchoredWriterFlyFrames;
        // <--
        case UNIX_FORCE_ZERO_EXT_LEADING: return mbUnixForceZeroExtLeading;
        case USE_OLD_PRINTER_METRICS: return mbOldPrinterMetrics;
        case TABS_RELATIVE_TO_INDENT : return mbTabRelativeToIndent;
        case PROTECT_FORM: return mbProtectForm;
        // --> OD 2008-06-05 #i89181#
        case TAB_AT_LEFT_INDENT_FOR_PARA_IN_LIST: return mbTabAtLeftIndentForParagraphsInList;
        // <--
         // COMPATIBILITY FLAGS END

        case BROWSE_MODE: return mbBrowseMode;
        case HTML_MODE: return mbHTMLMode;
        case GLOBAL_DOCUMENT: return mbIsGlobalDoc;
        case GLOBAL_DOCUMENT_SAVE_LINKS: return mbGlblDocSaveLinks;
        case LABEL_DOCUMENT: return mbIsLabelDoc;
        case PURGE_OLE: return mbPurgeOLE;
        case KERN_ASIAN_PUNCTUATION: return mbKernAsianPunctuation;
        case DO_NOT_RESET_PARA_ATTRS_FOR_NUM_FONT: return mbDoNotResetParaAttrsForNumFont;
        case MATH_BASELINE_ALIGNMENT: return mbMathBaselineAlignment;
        default:
            ASSERT(false, "Invalid setting id");
    }
    return false;
}

void SwDoc::set(/*[in]*/ DocumentSettingId id, /*[in]*/ bool value)
{
    switch (id)
    {
        // COMPATIBILITY FLAGS START
        case PARA_SPACE_MAX:
            mbParaSpaceMax = value;
            break;
        case PARA_SPACE_MAX_AT_PAGES:
            mbParaSpaceMaxAtPages = value;
            break;
        case TAB_COMPAT:
            mbTabCompat = value;
            break;
        case ADD_FLY_OFFSETS:
            mbAddFlyOffsets = value;
            break;
        case ADD_EXT_LEADING:
            mbAddExternalLeading = value;
            break;
        case USE_VIRTUAL_DEVICE:
            mbUseVirtualDevice = value;
            break;
        case USE_HIRES_VIRTUAL_DEVICE:
            mbUseHiResolutionVirtualDevice = value;
            break;
        case OLD_NUMBERING:
            if (mbOldNumbering != value)
            {
                mbOldNumbering = value;

                const SwNumRuleTbl& rNmTbl = GetNumRuleTbl();
                for( sal_uInt16 n = 0; n < rNmTbl.Count(); ++n )
                    rNmTbl[n]->SetInvalidRule(sal_True);

                UpdateNumRule();

                if (pOutlineRule)
                {
                    pOutlineRule->Validate();
                    // --> OD 2005-10-21 - counting of phantoms depends on <IsOldNumbering()>
                    pOutlineRule->SetCountPhantoms( !mbOldNumbering );
                    // <--
                }
            }
            break;
        case OLD_LINE_SPACING:
            mbOldLineSpacing = value;
            break;
        case ADD_PARA_SPACING_TO_TABLE_CELLS:
            mbAddParaSpacingToTableCells = value;
            break;
        case USE_FORMER_OBJECT_POS:
            mbUseFormerObjectPos = value;
            break;
        case USE_FORMER_TEXT_WRAPPING:
            mbUseFormerTextWrapping = value;
            break;
        case CONSIDER_WRAP_ON_OBJECT_POSITION:
            mbConsiderWrapOnObjPos = value;
            break;
        case DO_NOT_JUSTIFY_LINES_WITH_MANUAL_BREAK:
            mbDoNotJustifyLinesWithManualBreak = value;
            break;
        case IGNORE_FIRST_LINE_INDENT_IN_NUMBERING:
            mbIgnoreFirstLineIndentInNumbering = value;
            break;

        case OUTLINE_LEVEL_YIELDS_OUTLINE_RULE:
            mbOutlineLevelYieldsOutlineRule = value;
            break;

        case TABLE_ROW_KEEP:
            mbTableRowKeep = value;
            break;

        case IGNORE_TABS_AND_BLANKS_FOR_LINE_CALCULATION:
            mbIgnoreTabsAndBlanksForLineCalculation = value;
            break;

        case DO_NOT_CAPTURE_DRAW_OBJS_ON_PAGE:
            mbDoNotCaptureDrawObjsOnPage = value;
            break;

        // --> OD 2006-08-25 #i68949#
        case CLIP_AS_CHARACTER_ANCHORED_WRITER_FLY_FRAME:
            mbClipAsCharacterAnchoredWriterFlyFrames = value;
            break;
        // <--
        case UNIX_FORCE_ZERO_EXT_LEADING:
            mbUnixForceZeroExtLeading = value;
            break;
        case PROTECT_FORM:
        mbProtectForm = value;
        break;

        case USE_OLD_PRINTER_METRICS:
            mbOldPrinterMetrics = value;
            break;
        case TABS_RELATIVE_TO_INDENT:
            mbTabRelativeToIndent = value;
        break;
        // --> OD 2008-06-05 #i89181#
        case TAB_AT_LEFT_INDENT_FOR_PARA_IN_LIST:
            mbTabAtLeftIndentForParagraphsInList = value;
        break;
        // <--
         // COMPATIBILITY FLAGS END

        case BROWSE_MODE:
            mbBrowseMode = value;
            break;
        case HTML_MODE:
            mbHTMLMode = value;
            break;
        case GLOBAL_DOCUMENT:
            mbIsGlobalDoc = value;
            break;
        case GLOBAL_DOCUMENT_SAVE_LINKS:
            mbGlblDocSaveLinks = value;
            break;
        case LABEL_DOCUMENT:
            mbIsLabelDoc = value;
            break;
        case PURGE_OLE:
            mbPurgeOLE = value;
            break;
        case KERN_ASIAN_PUNCTUATION:
            mbKernAsianPunctuation = value;
            break;
        case DO_NOT_RESET_PARA_ATTRS_FOR_NUM_FONT:
            mbDoNotResetParaAttrsForNumFont = value;
            break;
        case MATH_BASELINE_ALIGNMENT:
            mbMathBaselineAlignment  = value;
            break;
        default:
            ASSERT(false, "Invalid setting id");
    }
}

const i18n::ForbiddenCharacters*
    SwDoc::getForbiddenCharacters(/*[in]*/ sal_uInt16 nLang, /*[in]*/ bool bLocaleData ) const
{
    const i18n::ForbiddenCharacters* pRet = 0;
    if( xForbiddenCharsTable.isValid() )
        pRet = xForbiddenCharsTable->GetForbiddenCharacters( nLang, sal_False );
    if( bLocaleData && !pRet && pBreakIt )
        pRet = &pBreakIt->GetForbidden( (LanguageType)nLang );
    return pRet;
}

void SwDoc::setForbiddenCharacters(/*[in]*/ sal_uInt16 nLang,
                                   /*[in]*/ const i18n::ForbiddenCharacters& rFChars )
{
    if( !xForbiddenCharsTable.isValid() )
    {
        uno::Reference<
            lang::XMultiServiceFactory > xMSF =
                                    ::comphelper::getProcessServiceFactory();
        xForbiddenCharsTable = new SvxForbiddenCharactersTable( xMSF );
    }
    xForbiddenCharsTable->SetForbiddenCharacters( nLang, rFChars );
    if( pDrawModel )
    {
        pDrawModel->SetForbiddenCharsTable( xForbiddenCharsTable );
        if( !mbInReading )
            pDrawModel->ReformatAllTextObjects();
    }

    if( pLayout && !mbInReading )
    {
        pLayout->StartAllAction();
        pLayout->InvalidateAllCntnt();
        pLayout->EndAllAction();
    }
    SetModified();
}

vos::ORef<SvxForbiddenCharactersTable>& SwDoc::getForbiddenCharacterTable()
{
    if( !xForbiddenCharsTable.isValid() )
    {
        uno::Reference<
            lang::XMultiServiceFactory > xMSF =
                                    ::comphelper::getProcessServiceFactory();
        xForbiddenCharsTable = new SvxForbiddenCharactersTable( xMSF );
    }
    return xForbiddenCharsTable;
}

const vos::ORef<SvxForbiddenCharactersTable>& SwDoc::getForbiddenCharacterTable() const
{
    return xForbiddenCharsTable;
}

sal_uInt16 SwDoc::getLinkUpdateMode( /*[in]*/bool bGlobalSettings ) const
{
    sal_uInt16 nRet = nLinkUpdMode;
    if( bGlobalSettings && GLOBALSETTING == nRet )
        nRet = SW_MOD()->GetLinkUpdMode(get(IDocumentSettingAccess::HTML_MODE));
    return nRet;
}

void SwDoc::setLinkUpdateMode( /*[in]*/sal_uInt16 eMode )
{
    nLinkUpdMode = eMode;
}

SwFldUpdateFlags SwDoc::getFieldUpdateFlags( /*[in]*/bool bGlobalSettings ) const
{
    SwFldUpdateFlags eRet = eFldUpdMode;
    if( bGlobalSettings && AUTOUPD_GLOBALSETTING == eRet )
        eRet = SW_MOD()->GetFldUpdateFlags(get(IDocumentSettingAccess::HTML_MODE));
    return eRet;
}

void SwDoc::setFieldUpdateFlags(/*[in]*/SwFldUpdateFlags eMode )
{
    eFldUpdMode = eMode;
}

SwCharCompressType SwDoc::getCharacterCompressionType() const
{
    return eChrCmprType;
}

void SwDoc::setCharacterCompressionType( /*[in]*/SwCharCompressType n )
{
    if( eChrCmprType != n )
    {
        eChrCmprType = n;
        if( pDrawModel )
        {
            pDrawModel->SetCharCompressType( static_cast<sal_uInt16>(n) );
            if( !mbInReading )
                pDrawModel->ReformatAllTextObjects();
        }

        if( pLayout && !mbInReading )
        {
            pLayout->StartAllAction();
            pLayout->InvalidateAllCntnt();
            pLayout->EndAllAction();
        }
        SetModified();
    }
}

/** IDocumentDeviceAccess
*/
SfxPrinter* SwDoc::getPrinter(/*[in]*/ bool bCreate ) const
{
    SfxPrinter* pRet = 0;
    if ( !bCreate || pPrt )
        pRet = pPrt;
    else
        pRet = &CreatePrinter_();

    return pRet;
}

void SwDoc::setPrinter(/*[in]*/ SfxPrinter *pP,/*[in]*/ bool bDeleteOld,/*[in]*/ bool bCallPrtDataChanged )
{
    if ( pP != pPrt )
    {
        if ( bDeleteOld )
            delete pPrt;
        pPrt = pP;

        // our printer should always use TWIP. Don't rely on this being set in ViewShell::InitPrt, there
        // are situations where this isn't called.
        // #i108712# / 2010-02-26 / frank.schoenheit@sun.com
        if ( pPrt )
        {
            MapMode aMapMode( pPrt->GetMapMode() );
            aMapMode.SetMapUnit( MAP_TWIP );
            pPrt->SetMapMode( aMapMode );
        }

        if ( pDrawModel && !get( IDocumentSettingAccess::USE_VIRTUAL_DEVICE ) )
            pDrawModel->SetRefDevice( pPrt );
    }

    if ( bCallPrtDataChanged &&
         // --> FME 2005-01-21 #i41075# Do not call PrtDataChanged() if we do not
         // use the printer for formatting:
         !get(IDocumentSettingAccess::USE_VIRTUAL_DEVICE) )
        // <--
        PrtDataChanged();
}

VirtualDevice* SwDoc::getVirtualDevice(/*[in]*/ bool bCreate ) const
{
    VirtualDevice* pRet = 0;
    if ( !bCreate || pVirDev )
        pRet = pVirDev;
    else
        pRet = &CreateVirtualDevice_();

    return pRet;
}

void SwDoc::setVirtualDevice(/*[in]*/ VirtualDevice* pVd,/*[in]*/ bool bDeleteOld, /*[in]*/ bool )
{
    if ( pVirDev != pVd )
    {
        if ( bDeleteOld )
            delete pVirDev;
        pVirDev = pVd;

        if ( pDrawModel && get( IDocumentSettingAccess::USE_VIRTUAL_DEVICE ) )
            pDrawModel->SetRefDevice( pVirDev );
    }
}

OutputDevice* SwDoc::getReferenceDevice(/*[in]*/ bool bCreate ) const
{
    OutputDevice* pRet = 0;
    if ( !get(IDocumentSettingAccess::USE_VIRTUAL_DEVICE) )
    {
        pRet = getPrinter( bCreate );

        if ( bCreate && !pPrt->IsValid() )
        {
            pRet = getVirtualDevice( sal_True );
        }
    }
    else
    {
        pRet = getVirtualDevice( bCreate );
    }

    return pRet;
}

void SwDoc::setReferenceDeviceType(/*[in]*/ bool bNewVirtual,/*[in]*/ bool bNewHiRes )
{
    if ( get(IDocumentSettingAccess::USE_VIRTUAL_DEVICE) != bNewVirtual ||
         get(IDocumentSettingAccess::USE_HIRES_VIRTUAL_DEVICE) != bNewHiRes )
    {
        if ( bNewVirtual )
        {
            VirtualDevice* pMyVirDev = getVirtualDevice( true );
            if ( !bNewHiRes )
                pMyVirDev->SetReferenceDevice( VirtualDevice::REFDEV_MODE06 );
            else
                pMyVirDev->SetReferenceDevice( VirtualDevice::REFDEV_MODE_MSO1 );

            if( pDrawModel )
                pDrawModel->SetRefDevice( pMyVirDev );
        }
        else
        {
            // --> FME 2005-01-21 #i41075#
            // We have to take care that a printer exists before calling
            // PrtDataChanged() in order to prevent that PrtDataChanged()
            // triggers this funny situation:
            // getReferenceDevice()->getPrinter()->CreatePrinter_()
            // ->setPrinter()-> PrtDataChanged()
            SfxPrinter* pPrinter = getPrinter( true );
            // <--
            if( pDrawModel )
                pDrawModel->SetRefDevice( pPrinter );
        }

        set(IDocumentSettingAccess::USE_VIRTUAL_DEVICE, bNewVirtual );
        set(IDocumentSettingAccess::USE_HIRES_VIRTUAL_DEVICE, bNewHiRes );
        PrtDataChanged();
        SetModified();
    }
}

const JobSetup* SwDoc::getJobsetup() const
{
    return pPrt ? &pPrt->GetJobSetup() : 0;
}

void SwDoc::setJobsetup(/*[in]*/ const JobSetup &rJobSetup )
{
    sal_Bool bCheckPageDescs = 0 == pPrt;
    sal_Bool bDataChanged = sal_False;

    if ( pPrt )
    {
        if ( pPrt->GetName() == rJobSetup.GetPrinterName() )
        {
            if ( pPrt->GetJobSetup() != rJobSetup )
            {
                pPrt->SetJobSetup( rJobSetup );
                bDataChanged = sal_True;
            }
        }
        else
            delete pPrt, pPrt = 0;
    }

    if( !pPrt )
    {
        //Das ItemSet wird vom Sfx geloescht!
        SfxItemSet *pSet = new SfxItemSet( GetAttrPool(),
                        FN_PARAM_ADDPRINTER, FN_PARAM_ADDPRINTER,
                        SID_HTML_MODE,  SID_HTML_MODE,
                        SID_PRINTER_NOTFOUND_WARN, SID_PRINTER_NOTFOUND_WARN,
                        SID_PRINTER_CHANGESTODOC, SID_PRINTER_CHANGESTODOC,
                        0 );
        SfxPrinter *p = new SfxPrinter( pSet, rJobSetup );
        if ( bCheckPageDescs )
            setPrinter( p, true, true );
        else
        {
            pPrt = p;
            bDataChanged = sal_True;
        }
    }
    if ( bDataChanged && !get(IDocumentSettingAccess::USE_VIRTUAL_DEVICE) )
        PrtDataChanged();
}

const SwPrintData & SwDoc::getPrintData() const
{
    if(!pPrtData)
    {
        SwDoc * pThis = const_cast< SwDoc * >(this);
        pThis->pPrtData = new SwPrintData;

        // SwPrintData should be initialized from the configuration,
        // the respective config item is implememted by SwPrintOptions which
        // is also derived from SwPrintData
        const SwDocShell *pDocSh = GetDocShell();
        DBG_ASSERT( pDocSh, "pDocSh is 0, can't determine if this is a WebDoc or not" );
        bool bWeb = 0 != dynamic_cast< const SwWebDocShell * >(pDocSh);
        SwPrintOptions aPrintOptions( bWeb );
        *pThis->pPrtData = aPrintOptions;
    }
    return *pPrtData;
}

void SwDoc::setPrintData(/*[in]*/ const SwPrintData& rPrtData )
{
    if(!pPrtData)
        pPrtData = new SwPrintData;
    *pPrtData = rPrtData;
}

/** Implementations the next Interface here
*/

/*
 * Dokumenteditieren (Doc-SS) zum Fuellen des Dokuments
 * durch den RTF Parser und fuer die EditShell.
 */
void SwDoc::ChgDBData(const SwDBData& rNewData)
{
    if( rNewData != aDBData )
    {
        aDBData = rNewData;
        SetModified();
    }
    GetSysFldType(RES_DBNAMEFLD)->UpdateFlds();
}

bool SwDoc::SplitNode( const SwPosition &rPos, bool bChkTableStart )
{
    SwCntntNode *pNode = rPos.nNode.GetNode().GetCntntNode();
    if(0 == pNode)
        return false;

    {
        // Bug 26675:   DataChanged vorm loeschen verschicken, dann bekommt
        //          man noch mit, welche Objecte sich im Bereich befinden.
        //          Danach koennen sie vor/hinter der Position befinden.
        SwDataChanged aTmp( this, rPos, 0 );
    }

    SwUndoSplitNode* pUndo = 0;
    if (GetIDocumentUndoRedo().DoesUndo())
    {
        GetIDocumentUndoRedo().ClearRedo();
        // einfuegen vom Undo-Object, z.Z. nur beim TextNode
        if( pNode->IsTxtNode() )
        {
            pUndo = new SwUndoSplitNode( this, rPos, bChkTableStart );
            GetIDocumentUndoRedo().AppendUndo(pUndo);
        }
    }

    //JP 28.01.97: Sonderfall fuer SplitNode am Tabellenanfang:
    //              steht die am Doc/Fly/Footer/..-Anfang oder direkt
    //              hinter einer Tabelle, dann fuege davor
    //              einen Absatz ein
    if( bChkTableStart && !rPos.nContent.GetIndex() && pNode->IsTxtNode() )
    {
        sal_uLong nPrevPos = rPos.nNode.GetIndex() - 1;
        const SwTableNode* pTblNd;
        const SwNode* pNd = GetNodes()[ nPrevPos ];
        if( pNd->IsStartNode() &&
            SwTableBoxStartNode == ((SwStartNode*)pNd)->GetStartNodeType() &&
            0 != ( pTblNd = GetNodes()[ --nPrevPos ]->GetTableNode() ) &&
            ((( pNd = GetNodes()[ --nPrevPos ])->IsStartNode() &&
               SwTableBoxStartNode != ((SwStartNode*)pNd)->GetStartNodeType() )
               || ( pNd->IsEndNode() && pNd->StartOfSectionNode()->IsTableNode() )
               || pNd->IsCntntNode() ))
        {
            if( pNd->IsCntntNode() )
            {
                //JP 30.04.99 Bug 65660:
                // ausserhalb des normalen BodyBereiches gibt es keine
                // Seitenumbrueche, also ist das hier kein gueltige
                // Bedingung fuers einfuegen eines Absatzes
                if( nPrevPos < GetNodes().GetEndOfExtras().GetIndex() )
                    pNd = 0;
                else
                {
                    // Dann nur, wenn die Tabelle Umbrueche traegt!
                    const SwFrmFmt* pFrmFmt = pTblNd->GetTable().GetFrmFmt();
                    if( SFX_ITEM_SET != pFrmFmt->GetItemState(RES_PAGEDESC, sal_False) &&
                        SFX_ITEM_SET != pFrmFmt->GetItemState( RES_BREAK, sal_False ) )
                        pNd = 0;
                }
            }

            if( pNd )
            {
                SwTxtNode* pTxtNd = GetNodes().MakeTxtNode(
                                        SwNodeIndex( *pTblNd ),
                                        GetTxtCollFromPool( RES_POOLCOLL_TEXT ));
                if( pTxtNd )
                {
                    ((SwPosition&)rPos).nNode = pTblNd->GetIndex()-1;
                    ((SwPosition&)rPos).nContent.Assign( pTxtNd, 0 );

                    // nur im BodyBereich den SeitenUmbruch/-Vorlage umhaengem
                    if( nPrevPos > GetNodes().GetEndOfExtras().GetIndex() )
                    {
                        SwFrmFmt* pFrmFmt = pTblNd->GetTable().GetFrmFmt();
                        const SfxPoolItem *pItem;
                        if( SFX_ITEM_SET == pFrmFmt->GetItemState( RES_PAGEDESC,
                            sal_False, &pItem ) )
                        {
                            pTxtNd->SetAttr( *pItem );
                            pFrmFmt->ResetFmtAttr( RES_PAGEDESC );
                        }
                        if( SFX_ITEM_SET == pFrmFmt->GetItemState( RES_BREAK,
                            sal_False, &pItem ) )
                        {
                            pTxtNd->SetAttr( *pItem );
                            pFrmFmt->ResetFmtAttr( RES_BREAK );
                        }
                    }

                    if( pUndo )
                        pUndo->SetTblFlag();
                    SetModified();
                    return true;
                }
            }
        }
    }

    SvULongs aBkmkArr( 15, 15 );
    _SaveCntntIdx( this, rPos.nNode.GetIndex(), rPos.nContent.GetIndex(),
                    aBkmkArr, SAVEFLY_SPLIT );
    // FIXME: only SwTxtNode has a valid implementation of SplitCntntNode!
    ASSERT(pNode->IsTxtNode(), "splitting non-text node?");
    pNode = pNode->SplitCntntNode( rPos );
    if (pNode)
    {
        // verschiebe noch alle Bookmarks/TOXMarks/FlyAtCnt
        if( aBkmkArr.Count() )
            _RestoreCntntIdx( this, aBkmkArr, rPos.nNode.GetIndex()-1, 0, sal_True );

        if( IsRedlineOn() || (!IsIgnoreRedline() && pRedlineTbl->Count() ))
        {
            SwPaM aPam( rPos );
            aPam.SetMark();
            aPam.Move( fnMoveBackward );
            if( IsRedlineOn() )
                AppendRedline( new SwRedline( nsRedlineType_t::REDLINE_INSERT, aPam ), true);
            else
                SplitRedline( aPam );
        }
    }

    SetModified();
    return true;
}

bool SwDoc::AppendTxtNode( SwPosition& rPos )
{
    // create new node before EndOfContent
    SwTxtNode * pCurNode = rPos.nNode.GetNode().GetTxtNode();
    if( !pCurNode )
    {
        // dann kann ja einer angelegt werden!
        SwNodeIndex aIdx( rPos.nNode, 1 );
        pCurNode = GetNodes().MakeTxtNode( aIdx,
                        GetTxtCollFromPool( RES_POOLCOLL_STANDARD ));
    }
    else
        pCurNode = (SwTxtNode*)pCurNode->AppendNode( rPos );

    rPos.nNode++;
    rPos.nContent.Assign( pCurNode, 0 );

    if (GetIDocumentUndoRedo().DoesUndo())
    {
        GetIDocumentUndoRedo().AppendUndo( new SwUndoInsert( rPos.nNode ) );
    }

    if( IsRedlineOn() || (!IsIgnoreRedline() && pRedlineTbl->Count() ))
    {
        SwPaM aPam( rPos );
        aPam.SetMark();
        aPam.Move( fnMoveBackward );
        if( IsRedlineOn() )
            AppendRedline( new SwRedline( nsRedlineType_t::REDLINE_INSERT, aPam ), true);
        else
            SplitRedline( aPam );
    }

    SetModified();
    return sal_True;
}

bool SwDoc::InsertString( const SwPaM &rRg, const String &rStr,
        const enum InsertFlags nInsertMode )
{
    if (GetIDocumentUndoRedo().DoesUndo())
    {
        GetIDocumentUndoRedo().ClearRedo(); // AppendUndo not always called!
    }

    const SwPosition& rPos = *rRg.GetPoint();

    if( pACEWord )                  // Aufnahme in die Autokorrektur
    {
        if( 1 == rStr.Len() && pACEWord->IsDeleted() )
        {
            pACEWord->CheckChar( rPos, rStr.GetChar( 0 ) );
        }
        delete pACEWord, pACEWord = 0;
    }

    SwTxtNode *const pNode = rPos.nNode.GetNode().GetTxtNode();
    if(!pNode)
    {
        return false;
    }

    SwDataChanged aTmp( rRg, 0 );

    if (!GetIDocumentUndoRedo().DoesUndo() ||
        !GetIDocumentUndoRedo().DoesGroupUndo())
    {
        pNode->InsertText( rStr, rPos.nContent, nInsertMode );

        if (GetIDocumentUndoRedo().DoesUndo())
        {
            SwUndoInsert * const pUndo( new SwUndoInsert(
                rPos.nNode, rPos.nContent.GetIndex(), rStr.Len(), nInsertMode));
            GetIDocumentUndoRedo().AppendUndo(pUndo);
        }
    }
    else
    {           // ist Undo und Gruppierung eingeschaltet, ist alles anders !
        SwUndoInsert * pUndo = NULL; // #111827#

        // don't group the start if hints at the start should be expanded
        if (!(nInsertMode & IDocumentContentOperations::INS_FORCEHINTEXPAND))
        // -> #111827#
        {
<<<<<<< HEAD
            sal_uInt16 const nUndoSize = pUndos->Count();
            if (0 != nUndoSize)
=======
            SwUndo *const pLastUndo = GetUndoManager().GetLastUndo();
            SwUndoInsert *const pUndoInsert(
                dynamic_cast<SwUndoInsert *>(pLastUndo) );
            if (pUndoInsert && pUndoInsert->CanGrouping(rPos))
>>>>>>> 5b7dc4c9
            {
                pUndo = pUndoInsert;
            }
        }
        // <- #111827#

        CharClass const& rCC = GetAppCharClass();
        xub_StrLen nInsPos = rPos.nContent.GetIndex();

        if (!pUndo)
        {
            pUndo = new SwUndoInsert( rPos.nNode, nInsPos, 0, nInsertMode,
                            !rCC.isLetterNumeric( rStr, 0 ) );
            GetIDocumentUndoRedo().AppendUndo( pUndo );
        }

        pNode->InsertText( rStr, rPos.nContent, nInsertMode );

        for( xub_StrLen i = 0; i < rStr.Len(); ++i )
        {
            nInsPos++;
            // wenn CanGrouping() sal_True returnt, ist schon alles erledigt
            if( !pUndo->CanGrouping( rStr.GetChar( i ) ))
            {
                pUndo = new SwUndoInsert( rPos.nNode, nInsPos, 1, nInsertMode,
                            !rCC.isLetterNumeric( rStr, i ) );
                GetIDocumentUndoRedo().AppendUndo( pUndo );
            }
        }
    }

    if( IsRedlineOn() || (!IsIgnoreRedline() && pRedlineTbl->Count() ))
    {
        SwPaM aPam( rPos.nNode, aTmp.GetCntnt(),
                    rPos.nNode, rPos.nContent.GetIndex());
        if( IsRedlineOn() )
        {
            AppendRedline(
                new SwRedline( nsRedlineType_t::REDLINE_INSERT, aPam ), true);
        }
        else
        {
            SplitRedline( aPam );
        }
    }

    SetModified();
    return true;
}

SwFlyFrmFmt* SwDoc::_InsNoTxtNode( const SwPosition& rPos, SwNoTxtNode* pNode,
                                    const SfxItemSet* pFlyAttrSet,
                                    const SfxItemSet* pGrfAttrSet,
                                    SwFrmFmt* pFrmFmt)
{
    SwFlyFrmFmt *pFmt = 0;
    if( pNode )
    {
        pFmt = _MakeFlySection( rPos, *pNode, FLY_AT_PARA,
                                pFlyAttrSet, pFrmFmt );
        if( pGrfAttrSet )
            pNode->SetAttr( *pGrfAttrSet );
    }
    return pFmt;
}

SwFlyFrmFmt* SwDoc::Insert( const SwPaM &rRg,
                            const String& rGrfName,
                            const String& rFltName,
                            const Graphic* pGraphic,
                            const SfxItemSet* pFlyAttrSet,
                            const SfxItemSet* pGrfAttrSet,
                            SwFrmFmt* pFrmFmt )
{
    if( !pFrmFmt )
        pFrmFmt = GetFrmFmtFromPool( RES_POOLFRM_GRAPHIC );
    return _InsNoTxtNode( *rRg.GetPoint(), GetNodes().MakeGrfNode(
                            SwNodeIndex( GetNodes().GetEndOfAutotext() ),
                            rGrfName, rFltName, pGraphic,
                            pDfltGrfFmtColl ),
                            pFlyAttrSet, pGrfAttrSet, pFrmFmt );
}
SwFlyFrmFmt* SwDoc::Insert( const SwPaM &rRg, const GraphicObject& rGrfObj,
                            const SfxItemSet* pFlyAttrSet,
                            const SfxItemSet* pGrfAttrSet,
                            SwFrmFmt* pFrmFmt )
{
    if( !pFrmFmt )
        pFrmFmt = GetFrmFmtFromPool( RES_POOLFRM_GRAPHIC );
    return _InsNoTxtNode( *rRg.GetPoint(), GetNodes().MakeGrfNode(
                            SwNodeIndex( GetNodes().GetEndOfAutotext() ),
                            rGrfObj, pDfltGrfFmtColl ),
                            pFlyAttrSet, pGrfAttrSet, pFrmFmt );
}

SwFlyFrmFmt* SwDoc::Insert(const SwPaM &rRg, const svt::EmbeddedObjectRef& xObj,
                        const SfxItemSet* pFlyAttrSet,
                        const SfxItemSet* pGrfAttrSet,
                        SwFrmFmt* pFrmFmt )
{
    if( !pFrmFmt )
    {
        sal_uInt16 nId = RES_POOLFRM_OLE;
        SvGlobalName aClassName( xObj->getClassID() );
        if (SotExchange::IsMath(aClassName))
            nId = RES_POOLFRM_FORMEL;

        pFrmFmt = GetFrmFmtFromPool( nId );
    }
    return _InsNoTxtNode( *rRg.GetPoint(), GetNodes().MakeOLENode(
                            SwNodeIndex( GetNodes().GetEndOfAutotext() ),
                            xObj,
                            pDfltGrfFmtColl ),
                            pFlyAttrSet, pGrfAttrSet,
                            pFrmFmt );
}

SwFlyFrmFmt* SwDoc::InsertOLE(const SwPaM &rRg, const String& rObjName,
                        sal_Int64 nAspect,
                        const SfxItemSet* pFlyAttrSet,
                        const SfxItemSet* pGrfAttrSet,
                        SwFrmFmt* pFrmFmt )
{
    if( !pFrmFmt )
        pFrmFmt = GetFrmFmtFromPool( RES_POOLFRM_OLE );

    return _InsNoTxtNode( *rRg.GetPoint(),
                            GetNodes().MakeOLENode(
                                SwNodeIndex( GetNodes().GetEndOfAutotext() ),
                                rObjName,
                                nAspect,
                                pDfltGrfFmtColl,
                                0 ),
                            pFlyAttrSet, pGrfAttrSet,
                            pFrmFmt );
}

/*************************************************************************
|*                SwDoc::GetFldType()
|*    Beschreibung: liefert den am Doc eingerichteten Feldtypen zurueck
*************************************************************************/

SwFieldType *SwDoc::GetSysFldType( const sal_uInt16 eWhich ) const
{
    for( sal_uInt16 i = 0; i < INIT_FLDTYPES; ++i )
        if( eWhich == (*pFldTypes)[i]->Which() )
            return (*pFldTypes)[i];
    return 0;
}
/*************************************************************************
 *             void SetDocStat( const SwDocStat& rStat );
 *************************************************************************/

void SwDoc::SetDocStat( const SwDocStat& rStat )
{
    *pDocStat = rStat;
}

const SwDocStat& SwDoc::GetDocStat() const
{
    return *pDocStat;
}

/*************************************************************************/


struct _PostItFld : public _SetGetExpFld
{
    _PostItFld( const SwNodeIndex& rNdIdx, const SwTxtFld* pFld,  const SwIndex* pIdx = 0 )
        : _SetGetExpFld( rNdIdx, pFld, pIdx ) {}

    sal_uInt16 GetPageNo( const StringRangeEnumerator &rRangeEnum,
            const std::set< sal_Int32 > &rPossiblePages,
            sal_uInt16& rVirtPgNo, sal_uInt16& rLineNo );

    SwPostItField* GetPostIt() const
    {
        return (SwPostItField*) GetFld()->GetFld().GetFld();
    }
};


sal_uInt16 _PostItFld::GetPageNo(
    const StringRangeEnumerator &rRangeEnum,
    const std::set< sal_Int32 > &rPossiblePages,
    /* out */ sal_uInt16& rVirtPgNo, /* out */ sal_uInt16& rLineNo )
{
    //Problem: Wenn ein PostItFld in einem Node steht, der von mehr als
    //einer Layout-Instanz repraesentiert wird, steht die Frage im Raum,
    //ob das PostIt nur ein- oder n-mal gedruck werden soll.
    //Wahrscheinlich nur einmal, als Seitennummer soll hier keine Zufaellige
    //sondern die des ersten Auftretens des PostIts innerhalb des selektierten
    //Bereichs ermittelt werden.
    rVirtPgNo = 0;
    sal_uInt16 nPos = GetCntnt();
    SwClientIter aIter( (SwModify &)GetFld()->GetTxtNode() );
    for( SwTxtFrm* pFrm = (SwTxtFrm*)aIter.First( TYPE( SwFrm ));
            pFrm;  pFrm = (SwTxtFrm*)aIter.Next() )
    {
        if( pFrm->GetOfst() > nPos ||
            (pFrm->HasFollow() && pFrm->GetFollow()->GetOfst() <= nPos) )
            continue;
        sal_uInt16 nPgNo = pFrm->GetPhyPageNum();
        if( rRangeEnum.hasValue( nPgNo, &rPossiblePages ))
        {
            rLineNo = (sal_uInt16)(pFrm->GetLineCount( nPos ) +
                      pFrm->GetAllLines() - pFrm->GetThisLines());
            rVirtPgNo = pFrm->GetVirtPageNum();
            return nPgNo;
        }
    }
    return 0;
}


bool lcl_GetPostIts(
    IDocumentFieldsAccess* pIDFA,
    _SetGetExpFlds * pSrtLst )
{
    bool bHasPostIts = false;

    SwFieldType* pFldType = pIDFA->GetSysFldType( RES_POSTITFLD );
    DBG_ASSERT( pFldType, "kein PostItType ? ");

    if( pFldType->GetDepends() )
    {
        // Modify-Object gefunden, trage alle Felder ins Array ein
        SwClientIter aIter( *pFldType );
        SwClient* pLast;
        const SwTxtFld* pTxtFld;

        for( pLast = aIter.First( TYPE(SwFmtFld)); pLast; pLast = aIter.Next() )
        {
            if( 0 != ( pTxtFld = ((SwFmtFld*)pLast)->GetTxtFld() ) &&
                pTxtFld->GetTxtNode().GetNodes().IsDocNodes() )
            {
                bHasPostIts = true;
                if (pSrtLst)
                {
                    SwNodeIndex aIdx( pTxtFld->GetTxtNode() );
                    _PostItFld* pNew = new _PostItFld( aIdx, pTxtFld );
                    pSrtLst->Insert( pNew );
                }
                else
                    break;  // we just wanted to check for the existence of postits ...
            }
        }
    }

    return bHasPostIts;
}


static void lcl_FormatPostIt(
    IDocumentContentOperations* pIDCO,
    SwPaM& aPam,
    SwPostItField* pField,
    bool bNewPage, bool bIsFirstPostIt,
    sal_uInt16 nPageNo, sal_uInt16 nLineNo )
{
    static char __READONLY_DATA sTmp[] = " : ";

    DBG_ASSERT( ViewShell::GetShellRes(), "missing ShellRes" );

    if (bNewPage)
    {
        pIDCO->InsertPoolItem( aPam, SvxFmtBreakItem( SVX_BREAK_PAGE_AFTER, RES_BREAK ), 0 );
        pIDCO->SplitNode( *aPam.GetPoint(), false );
    }
    else if (!bIsFirstPostIt)
    {
        // add an empty line between different notes
        pIDCO->SplitNode( *aPam.GetPoint(), false );
        pIDCO->SplitNode( *aPam.GetPoint(), false );
    }

    String aStr( ViewShell::GetShellRes()->aPostItPage );
    aStr.AppendAscii(sTmp);

    aStr += XubString::CreateFromInt32( nPageNo );
    aStr += ' ';
    if( nLineNo )
    {
        aStr += ViewShell::GetShellRes()->aPostItLine;
        aStr.AppendAscii(sTmp);
        aStr += XubString::CreateFromInt32( nLineNo );
        aStr += ' ';
    }
    aStr += ViewShell::GetShellRes()->aPostItAuthor;
    aStr.AppendAscii(sTmp);
    aStr += pField->GetPar1();
    aStr += ' ';
    SvtSysLocale aSysLocale;
    aStr += /*(LocaleDataWrapper&)*/aSysLocale.GetLocaleData().getDate( pField->GetDate() );
    pIDCO->InsertString( aPam, aStr );

    pIDCO->SplitNode( *aPam.GetPoint(), false );
    aStr = pField->GetPar2();
#if defined( WNT ) || defined( PM2 )
    // Bei Windows und Co alle CR rausschmeissen
    aStr.EraseAllChars( '\r' );
#endif
    pIDCO->InsertString( aPam, aStr );
}


// provide the paper tray to use according to the page style in use,
// but do that only if the respective item is NOT just the default item
static sal_Int32 lcl_GetPaperBin( const SwPageFrm *pStartFrm )
{
    sal_Int32 nRes = -1;

    const SwFrmFmt &rFmt = pStartFrm->GetPageDesc()->GetMaster();
    const SfxPoolItem *pItem = NULL;
    SfxItemState eState = rFmt.GetItemState( RES_PAPER_BIN, sal_False, &pItem );
    const SvxPaperBinItem *pPaperBinItem = dynamic_cast< const SvxPaperBinItem * >(pItem);
    if (eState > SFX_ITEM_DEFAULT && pPaperBinItem)
        nRes = pPaperBinItem->GetValue();

    return nRes;
}


void SwDoc::CalculatePagesForPrinting(
    /* out */ SwRenderData &rData,
    const SwPrintUIOptions &rOptions,
    bool bIsPDFExport,
    sal_Int32 nDocPageCount )
{
    DBG_ASSERT( pLayout, "no layout present" );
    if (!pLayout)
        return;

    const sal_Int32 nContent = rOptions.getIntValue( "PrintContent", 0 );
    const bool bPrintSelection = nContent == 2;

    // properties to take into account when calcualting the set of pages
    // (PDF export UI does not allow for selecting left or right pages only)
    bool bPrintLeftPages    = bIsPDFExport ? true : rOptions.IsPrintLeftPages();
    bool bPrintRightPages   = bIsPDFExport ? true : rOptions.IsPrintRightPages();
    // #i103700# printing selections should not allow for automatic inserting empty pages
    bool bPrintEmptyPages   = bPrintSelection ? false : rOptions.IsPrintEmptyPages( bIsPDFExport );

    Range aPages( 1, nDocPageCount );

    MultiSelection aMulti( aPages );
    aMulti.SetTotalRange( Range( 0, RANGE_MAX ) );
    aMulti.Select( aPages );

    const SwPageFrm *pStPage  = (SwPageFrm*)pLayout->Lower();
    const SwFrm     *pEndPage = pStPage;

    sal_uInt16 nFirstPageNo = 0;
    sal_uInt16 nLastPageNo  = 0;
    sal_uInt16 nPageNo      = 1;

    for( sal_uInt16 i = 1; i <= (sal_uInt16)aPages.Max(); ++i )
    {
        if( i < (sal_uInt16)aPages.Min() )
        {
            if( !pStPage->GetNext() )
                break;
            pStPage = (SwPageFrm*)pStPage->GetNext();
            pEndPage= pStPage;
        }
        else if( i == (sal_uInt16)aPages.Min() )
        {
            nFirstPageNo = i;
            nLastPageNo = nFirstPageNo;
            if( !pStPage->GetNext() || (i == (sal_uInt16)aPages.Max()) )
                break;
            pEndPage = pStPage->GetNext();
        }
        else if( i > (sal_uInt16)aPages.Min() )
        {
            nLastPageNo = i;
            if( !pEndPage->GetNext() || (i == (sal_uInt16)aPages.Max()) )
                break;
            pEndPage = pEndPage->GetNext();
        }
    }

    DBG_ASSERT( nFirstPageNo, "first page not found!  Should not happen!" );
    if (nFirstPageNo)
    {
// HACK: Hier muss von der MultiSelection noch eine akzeptable Moeglichkeit
// geschaffen werden, alle Seiten von Seite x an zu deselektieren.
// Z.B. durch SetTotalRange ....

//              aMulti.Select( Range( nLastPageNo+1, SELECTION_MAX ), sal_False );
        MultiSelection aTmpMulti( Range( 1, nLastPageNo ) );
        long nTmpIdx = aMulti.FirstSelected();
        static long nEndOfSelection = SFX_ENDOFSELECTION;
        while ( nEndOfSelection != nTmpIdx && nTmpIdx <= long(nLastPageNo) )
        {
            aTmpMulti.Select( nTmpIdx );
            nTmpIdx = aMulti.NextSelected();
        }
        aMulti = aTmpMulti;
// Ende des HACKs

        nPageNo = nFirstPageNo;

        std::map< sal_Int32, sal_Int32 > &rPrinterPaperTrays = rData.GetPrinterPaperTrays();
        std::set< sal_Int32 > &rValidPages = rData.GetValidPagesSet();
        std::map< sal_Int32, const SwPageFrm * > &rValidStartFrms = rData.GetValidStartFrames();
        rValidPages.clear();
        rValidStartFrms.clear();
        while ( pStPage )
        {
            const sal_Bool bRightPg = pStPage->OnRightPage();
            if ( aMulti.IsSelected( nPageNo ) &&
                ( (bRightPg && bPrintRightPages) ||
                    (!bRightPg && bPrintLeftPages) ) )
            {
                // --> FME 2005-12-12 #b6354161# Feature - Print empty pages
                if ( bPrintEmptyPages || pStPage->Frm().Height() )
                // <--
                {
                    rValidPages.insert( nPageNo );
                    rValidStartFrms[ nPageNo ] = pStPage;

                    rPrinterPaperTrays[ nPageNo ] = lcl_GetPaperBin( pStPage );
                }
            }

            if ( pStPage == pEndPage )
            {
                pStPage = 0;
            }
            else
            {   ++nPageNo;
                pStPage = (SwPageFrm*)pStPage->GetNext();
            }
        }
    }


    //
    // now that we have identified the valid pages for printing according
    // to the print settings we need to get the PageRange to use and
    // use both results to get the actual pages to be printed
    // (post-it settings need to be taken into account later on!)
    //

    // get PageRange value to use
    OUString aPageRange;
    // --> PL, OD #i116085# - adjusting fix for i113919
//    if (bIsPDFExport)
//    {
//        aPageRange = rOptions.getStringValue( "PageRange", OUString() );
//    }
//    else
    if ( !bIsPDFExport )
    // <--
    {
        // PageContent :
        // 0 -> print all pages (default if aPageRange is empty)
        // 1 -> print range according to PageRange
        // 2 -> print selection
        if (1 == nContent)
            aPageRange = rOptions.getStringValue( "PageRange", OUString() );
        if (2 == nContent)
        {
            // note that printing selections is actually implemented by copying
            // the selection to a new temporary document and printing all of that one.
            // Thus for Writer "PrintContent" must never be 2.
            // See SwXTextDocument::GetRenderDoc for evaluating if a selection is to be
            // printed and for creating the temporary document.
        }

        // please note
    }
    if (aPageRange.getLength() == 0)    // empty string -> print all
    {
        // set page range to print to 'all pages'
        aPageRange = OUString::valueOf( (sal_Int32)1 );
        aPageRange += OUString::valueOf( (sal_Unicode)'-');
        aPageRange += OUString::valueOf( nDocPageCount );
    }
    rData.SetPageRange( aPageRange );

    // get vector of pages to print according to PageRange and valid pages set from above
    // (result may be an empty vector, for example if the range string is not correct)
    StringRangeEnumerator::getRangesFromString(
            aPageRange, rData.GetPagesToPrint(),
            1, nDocPageCount, 0, &rData.GetValidPagesSet() );
}


void SwDoc::UpdatePagesForPrintingWithPostItData(
    /* out */ SwRenderData &rData,
    const SwPrintUIOptions &rOptions,
    bool /*bIsPDFExport*/,
    sal_Int32 nDocPageCount )
{

    sal_Int16 nPostItMode = (sal_Int16) rOptions.getIntValue( "PrintAnnotationMode", 0 );
    DBG_ASSERT(nPostItMode == POSTITS_NONE || rData.HasPostItData(),
            "print post-its without post-it data?" );
    const sal_uInt16 nPostItCount = rData.HasPostItData() ? rData.m_pPostItFields->Count() : 0;
    if (nPostItMode != POSTITS_NONE && nPostItCount > 0)
    {
        SET_CURR_SHELL( rData.m_pPostItShell );

        // clear document and move to end of it
        SwPaM aPam( rData.m_pPostItDoc->GetNodes().GetEndOfContent() );
        aPam.Move( fnMoveBackward, fnGoDoc );
        aPam.SetMark();
        aPam.Move( fnMoveForward, fnGoDoc );
        rData.m_pPostItDoc->DeleteRange( aPam );

        const StringRangeEnumerator aRangeEnum( rData.GetPageRange(), 1, nDocPageCount, 0 );

        // For mode POSTITS_ENDPAGE:
        // maps a physical page number to the page number in post-it document that holds
        // the first post-it for that physical page . Needed to relate the correct start frames
        // from the post-it doc to the physical page of the document
        std::map< sal_Int32, sal_Int32 >  aPostItLastStartPageNum;

        // add all post-its on valid pages within the the page range to the
        // temporary post-it document.
        // Since the array of post-it fileds is sorted by page and line number we will
        // already get them in the correct order
        sal_uInt16 nVirtPg = 0, nLineNo = 0, nLastPageNum = 0, nPhyPageNum = 0;
        bool bIsFirstPostIt = true;
        for (sal_uInt16 i = 0; i < nPostItCount; ++i)
        {
            _PostItFld& rPostIt = (_PostItFld&)*(*rData.m_pPostItFields)[ i ];
            nLastPageNum = nPhyPageNum;
            nPhyPageNum = rPostIt.GetPageNo(
                    aRangeEnum, rData.GetValidPagesSet(), nVirtPg, nLineNo );
            if (nPhyPageNum)
            {
                // need to insert a page break?
                // In POSTITS_ENDPAGE mode for each document page the following
                // post-it page needs to start on a new page
                const bool bNewPage = nPostItMode == POSTITS_ENDPAGE &&
                        !bIsFirstPostIt && nPhyPageNum != nLastPageNum;

                lcl_FormatPostIt( rData.m_pPostItShell->GetDoc(), aPam,
                        rPostIt.GetPostIt(), bNewPage, bIsFirstPostIt, nVirtPg, nLineNo );
                bIsFirstPostIt = false;

                if (nPostItMode == POSTITS_ENDPAGE)
                {
                    // get the correct number of current pages for the post-it document
                    rData.m_pPostItShell->CalcLayout();
                    const sal_Int32 nPages = rData.m_pPostItDoc->GetPageCount();
                    aPostItLastStartPageNum[ nPhyPageNum ] = nPages;
                }
            }
        }

        // format post-it doc to get correct number of pages
        rData.m_pPostItShell->CalcLayout();
        const sal_Int32 nPostItDocPageCount = rData.m_pPostItDoc->GetPageCount();

        if (nPostItMode == POSTITS_ONLY || nPostItMode == POSTITS_ENDDOC)
        {
            // now add those post-it pages to the vector of pages to print
            // or replace them if only post-its should be printed

            rData.GetPostItStartFrames().clear();
            if (nPostItMode == POSTITS_ENDDOC)
            {
                // set all values up to number of pages to print currently known to NULL,
                // meaning none of the pages currently in the vector is from the
                // post-it document, they are the documents pages.
                rData.GetPostItStartFrames().resize( rData.GetPagesToPrint().size() );
            }
            else if (nPostItMode == POSTITS_ONLY)
            {
                // no document page to be printed
                rData.GetPagesToPrint().clear();
            }

            // now we just need to add the post-it pages to be printed to the end
            // of the vector of pages to print and keep the GetValidStartFrames
            // data conform with it
            sal_Int32 nPageNum = 0;
            const SwPageFrm * pPageFrm = (SwPageFrm*)rData.m_pPostItShell->GetLayout()->Lower();
            while( pPageFrm && nPageNum < nPostItDocPageCount )
            {
                DBG_ASSERT( pPageFrm, "Empty page frame. How are we going to print this?" );
                ++nPageNum;
                rData.GetPagesToPrint().push_back( 0 );  // a page number of 0 indicates this page is from the post-it doc
                DBG_ASSERT( pPageFrm, "pPageFrm is NULL!" );
                rData.GetPostItStartFrames().push_back( pPageFrm );
                pPageFrm = (SwPageFrm*)pPageFrm->GetNext();
            }
            DBG_ASSERT( nPageNum == nPostItDocPageCount, "unexpected number of pages" );
        }
        else if (nPostItMode == POSTITS_ENDPAGE)
        {
            // the next step is to find all the start frames from the post-it
            // document that should be printed for a given physical page of the document
            std::map< sal_Int32, std::vector< const SwPageFrm * > > aPhysPageToPostItFrames;

            // ... thus, first collect all post-it doc start frames in a vector
            sal_Int32 nPostItPageNum = 0;
            std::vector< const SwPageFrm * > aAllPostItStartFrames;
            const SwPageFrm * pPageFrm = (SwPageFrm*)rData.m_pPostItShell->GetLayout()->Lower();
            while( pPageFrm && sal_Int32(aAllPostItStartFrames.size()) < nPostItDocPageCount )
            {
                DBG_ASSERT( pPageFrm, "Empty page frame. How are we going to print this?" );
                ++nPostItPageNum;
                aAllPostItStartFrames.push_back( pPageFrm );
                pPageFrm = (SwPageFrm*)pPageFrm->GetNext();
            }
            DBG_ASSERT( sal_Int32(aAllPostItStartFrames.size()) == nPostItDocPageCount,
                    "unexpected number of frames; does not match number of pages" );

            // get a map that holds all post-it frames to be printed for a
            // given physical page from the document
            sal_Int32 nLastStartPageNum = 0;
            std::map< sal_Int32, sal_Int32 >::const_iterator  aIt;
            for (aIt = aPostItLastStartPageNum.begin();  aIt != aPostItLastStartPageNum.end();  ++aIt)
            {
                const sal_Int32 nFrames = aIt->second - nLastStartPageNum;
                const sal_Int32 nFirstStartPageNum = aIt == aPostItLastStartPageNum.begin() ?
                        1 : aIt->second - nFrames + 1;
                DBG_ASSERT( 1 <= nFirstStartPageNum && nFirstStartPageNum <= nPostItDocPageCount,
                        "page number for first frame out of range" );
                std::vector<  const SwPageFrm * > aStartFrames;
                for (sal_Int32 i = 0; i < nFrames; ++i)
                {
                    const sal_Int32 nIdx = nFirstStartPageNum - 1 + i;   // -1 because lowest page num is 1
                    DBG_ASSERT( 0 <= nIdx && nIdx < sal_Int32(aAllPostItStartFrames.size()),
                            "index out of range" );
                    aStartFrames.push_back( aAllPostItStartFrames[ nIdx ] );
                }
                aPhysPageToPostItFrames[ aIt->first /* phys page num */ ] = aStartFrames;
                nLastStartPageNum = aIt->second;
            }


            // ok, now that aPhysPageToPostItFrames can give the start frames for all
            // post-it pages to be printed we need to merge those at the correct
            // position into the GetPagesToPrint vector and build and maintain the
            // GetValidStartFrames vector as well.
            // Since inserting a larger number of entries in the middle of a vector
            // isn't that efficient we will create new vectors by copying the required data
            std::vector< sal_Int32 >            aTmpPagesToPrint;
            std::vector< const SwPageFrm * >    aTmpPostItStartFrames;
            const size_t nNum = rData.GetPagesToPrint().size();
            for (size_t i = 0 ;  i < nNum;  ++i)
            {
                // add the physical page to print from the document
                const sal_Int32 nPhysPage = rData.GetPagesToPrint()[i];
                aTmpPagesToPrint.push_back( nPhysPage );
                aTmpPostItStartFrames.push_back( NULL );

                // add the post-it document pages to print, i.e those
                // post-it pages that have the data for the above physical page
                const std::vector< const SwPageFrm * > &rPostItFrames = aPhysPageToPostItFrames[ nPhysPage ];
                const size_t nPostItFrames = rPostItFrames.size();
                for (size_t k = 0;  k < nPostItFrames;  ++k)
                {
                    aTmpPagesToPrint.push_back( 0 );
                    aTmpPostItStartFrames.push_back( rPostItFrames[k] );
                }
            }

            // finally we need to assign those vectors to the resulting ones.
            // swapping the data should be more efficient than assigning since
            // we won't need the temporary vectors anymore
            rData.GetPagesToPrint().swap( aTmpPagesToPrint );
            rData.GetPostItStartFrames().swap( aTmpPostItStartFrames );
        }
    }
}


void SwDoc::CalculatePagePairsForProspectPrinting(
    /* out */ SwRenderData &rData,
    const SwPrintUIOptions &rOptions,
    sal_Int32 nDocPageCount )
{
    std::map< sal_Int32, sal_Int32 > &rPrinterPaperTrays = rData.GetPrinterPaperTrays();
    std::set< sal_Int32 > &rValidPagesSet = rData.GetValidPagesSet();
    std::map< sal_Int32, const SwPageFrm * > &rValidStartFrms = rData.GetValidStartFrames();
    std::vector< std::pair< sal_Int32, sal_Int32 > > &rPagePairs = rData.GetPagePairsForProspectPrinting();

    rPagePairs.clear();
    rValidPagesSet.clear();
    rValidStartFrms.clear();

    rtl::OUString aPageRange = rOptions.getStringValue( "PageRange", rtl::OUString() );
    // PageContent :
    // 0 -> print all pages (default if aPageRange is empty)
    // 1 -> print range according to PageRange
    // 2 -> print selection
    const sal_Int32 nContent = rOptions.getIntValue( "PrintContent", 0 );
    if (0 == nContent)
    {
        // set page range to print to 'all pages'
        aPageRange = OUString::valueOf( (sal_Int32)1 );
        aPageRange += OUString::valueOf( (sal_Unicode)'-');
        aPageRange += OUString::valueOf( nDocPageCount );
    }
    StringRangeEnumerator aRange( aPageRange, 1, nDocPageCount, 0 );

    DBG_ASSERT( pLayout, "no layout present" );
    if (!pLayout || aRange.size() <= 0)
        return;

    const SwPageFrm *pStPage  = (SwPageFrm*)pLayout->Lower();
    sal_Int32 i = 0;
    for ( i = 1; pStPage && i < nDocPageCount; ++i )
        pStPage = (SwPageFrm*)pStPage->GetNext();
    if ( !pStPage )          // dann wars das
        return;

    // currently for prospect printing all pages are valid to be printed
    // thus we add them all to the respective map and set for later use
    sal_Int32 nPageNum = 0;
    const SwPageFrm *pPageFrm = (SwPageFrm*)pLayout->Lower();
    while( pPageFrm && nPageNum < nDocPageCount )
    {
        DBG_ASSERT( pPageFrm, "Empty page frame. How are we going to print this?" );
        ++nPageNum;
        rValidPagesSet.insert( nPageNum );
        rValidStartFrms[ nPageNum ] = pPageFrm;
        pPageFrm = (SwPageFrm*)pPageFrm->GetNext();

        rPrinterPaperTrays[ nPageNum ] = lcl_GetPaperBin( pStPage );
    }
    DBG_ASSERT( nPageNum == nDocPageCount, "unexpected number of pages" );

    // properties to take into account when calcualting the set of pages
    // Note: here bPrintLeftPages and bPrintRightPages refer to the (virtual) resulting pages
    //      of the prospect!
    bool bPrintLeftPages     = rOptions.IsPrintLeftPages();
    bool bPrintRightPages    = rOptions.IsPrintRightPages();
    bool bPrintProspectRTL = rOptions.getIntValue( "PrintProspectRTL",  0 ) ? true : false;

    // get pages for prospect printing according to the 'PageRange'
    // (duplicates and any order allowed!)
    std::vector< sal_Int32 > aPagesToPrint;
    StringRangeEnumerator::getRangesFromString(
            aPageRange, aPagesToPrint, 1, nDocPageCount, 0 );

    // now fill the vector for calculating the page pairs with the start frames
    // from the above obtained vector
    std::vector< const SwPageFrm * > aVec;
    for ( i = 0; i < sal_Int32(aPagesToPrint.size()); ++i)
    {
        const sal_Int32 nPage = aPagesToPrint[i];
        const SwPageFrm *pFrm = rValidStartFrms[ nPage ];
        aVec.push_back( pFrm );
    }

    // just one page is special ...
    if ( 1 == aVec.size() )
        aVec.insert( aVec.begin() + 1, 0 ); // insert a second empty page
    else
    {
        // now extend the number of pages to fit a multiple of 4
        // (4 'normal' pages are needed for a single prospect paper
        //  with back and front)
        while( aVec.size() & 3 )
            aVec.push_back( 0 );
    }

    // dann sorge mal dafuer, das alle Seiten in der richtigen
    // Reihenfolge stehen:
    sal_uInt16 nSPg = 0, nEPg = aVec.size(), nStep = 1;
    if ( 0 == (nEPg & 1 ))      // ungerade gibt es nicht!
        --nEPg;

    if ( !bPrintLeftPages )
        ++nStep;
    else if ( !bPrintRightPages )
    {
        ++nStep;
        ++nSPg, --nEPg;
    }

    // the number of 'virtual' pages to be printed
    sal_Int32 nCntPage = (( nEPg - nSPg ) / ( 2 * nStep )) + 1;

    for ( sal_uInt16 nPrintCount = 0; nSPg < nEPg &&
            nPrintCount < nCntPage; ++nPrintCount )
    {
        pStPage = aVec[ nSPg ];
        const SwPageFrm* pNxtPage = nEPg < aVec.size() ? aVec[ nEPg ] : 0;

        short nRtlOfs = bPrintProspectRTL ? 1 : 0;
        if ( 0 == (( nSPg + nRtlOfs) & 1 ) )     // switch for odd number in LTR, even number in RTL
        {
            const SwPageFrm* pTmp = pStPage;
            pStPage = pNxtPage;
            pNxtPage = pTmp;
        }

        sal_Int32 nFirst = -1, nSecond = -1;
        for ( int nC = 0; nC < 2; ++nC )
        {
            sal_Int32 nPage = -1;
            if ( pStPage )
                nPage = pStPage->GetPhyPageNum();
            if (nC == 0)
                nFirst  = nPage;
            else
                nSecond = nPage;

            pStPage = pNxtPage;
        }
        rPagePairs.push_back( std::pair< sal_Int32, sal_Int32 >(nFirst, nSecond) );

        nSPg = nSPg + nStep;
        nEPg = nEPg - nStep;
    }
    DBG_ASSERT( size_t(nCntPage) == rPagePairs.size(), "size mismatch for number of page pairs" );

    // luckily prospect printing does not make use of post-its so far,
    // thus we are done here.
}


sal_uInt16 SwDoc::GetPageCount() const
{
    return GetRootFrm() ? GetRootFrm()->GetPageNum() : 0;
}

const Size SwDoc::GetPageSize( sal_uInt16 nPageNum, bool bSkipEmptyPages ) const
{
    Size aSize;
    if ( GetRootFrm() && nPageNum )
    {
        const SwPageFrm* pPage = static_cast<const SwPageFrm*>
                                 (GetRootFrm()->Lower());

        while ( --nPageNum && pPage->GetNext() )
        {
            pPage = static_cast<const SwPageFrm*>( pPage->GetNext() );
        }

        // switch to next page for an empty page, if empty pages are not skipped
        // in order to get a sensible page size for an empty page - e.g. for printing.
        if ( !bSkipEmptyPages && pPage->IsEmptyPage() && pPage->GetNext() )
        {
            pPage = static_cast<const SwPageFrm*>( pPage->GetNext() );
        }

        aSize = pPage->Frm().SSize();
    }
    return aSize;
}


/*************************************************************************
 *            void UpdateDocStat( const SwDocStat& rStat );
 *************************************************************************/

void SwDoc::UpdateDocStat( SwDocStat& rStat )
{
    if( rStat.bModified )
    {
        rStat.Reset();
        rStat.nPara = 0;        // Default ist auf 1 !!
        SwNode* pNd;

        for( sal_uLong i = GetNodes().Count(); i; )
        {
            switch( ( pNd = GetNodes()[ --i ])->GetNodeType() )
            {
            case ND_TEXTNODE:
                ((SwTxtNode*)pNd)->CountWords( rStat, 0, ((SwTxtNode*)pNd)->GetTxt().Len() );
                break;
            case ND_TABLENODE:      ++rStat.nTbl;   break;
            case ND_GRFNODE:        ++rStat.nGrf;   break;
            case ND_OLENODE:        ++rStat.nOLE;   break;
            case ND_SECTIONNODE:    break;
            }
        }

        // #i93174#: notes contain paragraphs that are not nodes
        {
            SwFieldType * const pPostits( GetSysFldType(RES_POSTITFLD) );
            SwClientIter aIter(*pPostits);
            SwFmtFld const * pFmtFld =
                static_cast<SwFmtFld const*>(aIter.First( TYPE(SwFmtFld) ));
            while (pFmtFld)
            {
                if (pFmtFld->IsFldInDoc())
                {
                    SwPostItField const * const pField(
                        static_cast<SwPostItField const*>(pFmtFld->GetFld()));
                    rStat.nAllPara += pField->GetNumberOfParagraphs();
                }
                pFmtFld = static_cast<SwFmtFld const*>(aIter.Next());
            }
        }

        rStat.nPage     = GetRootFrm() ? GetRootFrm()->GetPageNum() : 0;
        rStat.bModified = sal_False;
        SetDocStat( rStat );

        com::sun::star::uno::Sequence < com::sun::star::beans::NamedValue > aStat( rStat.nPage ? 7 : 6);
        sal_Int32 n=0;
        aStat[n].Name = ::rtl::OUString::createFromAscii("TableCount");
        aStat[n++].Value <<= (sal_Int32)rStat.nTbl;
        aStat[n].Name = ::rtl::OUString::createFromAscii("ImageCount");
        aStat[n++].Value <<= (sal_Int32)rStat.nGrf;
        aStat[n].Name = ::rtl::OUString::createFromAscii("ObjectCount");
        aStat[n++].Value <<= (sal_Int32)rStat.nOLE;
        if ( rStat.nPage )
        {
            aStat[n].Name = ::rtl::OUString::createFromAscii("PageCount");
            aStat[n++].Value <<= (sal_Int32)rStat.nPage;
        }
        aStat[n].Name = ::rtl::OUString::createFromAscii("ParagraphCount");
        aStat[n++].Value <<= (sal_Int32)rStat.nPara;
        aStat[n].Name = ::rtl::OUString::createFromAscii("WordCount");
        aStat[n++].Value <<= (sal_Int32)rStat.nWord;
        aStat[n].Name = ::rtl::OUString::createFromAscii("CharacterCount");
        aStat[n++].Value <<= (sal_Int32)rStat.nChar;

        // For e.g. autotext documents there is no pSwgInfo (#i79945)
        SfxObjectShell * const pObjShell( GetDocShell() );
        if (pObjShell)
        {
            const uno::Reference<document::XDocumentPropertiesSupplier> xDPS(
                pObjShell->GetModel(), uno::UNO_QUERY_THROW);
            const uno::Reference<document::XDocumentProperties> xDocProps(
                xDPS->getDocumentProperties());
            // #i96786#: do not set modified flag when updating statistics
            const bool bDocWasModified( IsModified() );
            const ModifyBlocker_Impl b(pObjShell);
            xDocProps->setDocumentStatistics(aStat);
            if (!bDocWasModified)
            {
                ResetModified();
            }
        }

        // event. Stat. Felder Updaten
        SwFieldType *pType = GetSysFldType(RES_DOCSTATFLD);
        pType->UpdateFlds();
    }
}


// Dokument - Info

void SwDoc::DocInfoChgd( )
{
    GetSysFldType( RES_DOCINFOFLD )->UpdateFlds();
    GetSysFldType( RES_TEMPLNAMEFLD )->UpdateFlds();
    SetModified();
}

    // returne zum Namen die im Doc gesetzte Referenz
const SwFmtRefMark* SwDoc::GetRefMark( const String& rName ) const
{
    const SfxPoolItem* pItem;
    sal_uInt32 nMaxItems = GetAttrPool().GetItemCount2( RES_TXTATR_REFMARK );
    for( sal_uInt32 n = 0; n < nMaxItems; ++n )
    {
        if( 0 == (pItem = GetAttrPool().GetItem2( RES_TXTATR_REFMARK, n ) ))
            continue;

        const SwFmtRefMark* pFmtRef = (SwFmtRefMark*)pItem;
        const SwTxtRefMark* pTxtRef = pFmtRef->GetTxtRefMark();
        if( pTxtRef && &pTxtRef->GetTxtNode().GetNodes() == &GetNodes() &&
            rName.Equals( pFmtRef->GetRefName() ) )
            return pFmtRef;
    }
    return 0;
}

    // returne die RefMark per Index - fuer Uno
const SwFmtRefMark* SwDoc::GetRefMark( sal_uInt16 nIndex ) const
{
    const SfxPoolItem* pItem;
    const SwTxtRefMark* pTxtRef;
    const SwFmtRefMark* pRet = 0;

    sal_uInt32 nMaxItems = GetAttrPool().GetItemCount2( RES_TXTATR_REFMARK );
    sal_uInt32 nCount = 0;
    for( sal_uInt32 n = 0; n < nMaxItems; ++n )
        if( 0 != (pItem = GetAttrPool().GetItem2( RES_TXTATR_REFMARK, n )) &&
            0 != (pTxtRef = ((SwFmtRefMark*)pItem)->GetTxtRefMark()) &&
            &pTxtRef->GetTxtNode().GetNodes() == &GetNodes() )
        {
            if(nCount == nIndex)
            {
                pRet = (SwFmtRefMark*)pItem;
                break;
            }
            nCount++;
        }
   return pRet;
}

    // returne die Namen aller im Doc gesetzten Referenzen
    //JP 24.06.96: Ist der ArrayPointer 0 dann returne nur, ob im Doc. eine
    //              RefMark gesetzt ist
    // OS 25.06.96: ab jetzt wird immer die Anzahl der Referenzen returnt
sal_uInt16 SwDoc::GetRefMarks( SvStringsDtor* pNames ) const
{
    const SfxPoolItem* pItem;
    const SwTxtRefMark* pTxtRef;

    sal_uInt32 nMaxItems = GetAttrPool().GetItemCount2( RES_TXTATR_REFMARK );
    sal_uInt32 nCount = 0;
    for( sal_uInt32 n = 0; n < nMaxItems; ++n )
        if( 0 != (pItem = GetAttrPool().GetItem2( RES_TXTATR_REFMARK, n )) &&
            0 != (pTxtRef = ((SwFmtRefMark*)pItem)->GetTxtRefMark()) &&
            &pTxtRef->GetTxtNode().GetNodes() == &GetNodes() )
        {
            if( pNames )
            {
                String* pTmp = new String( ((SwFmtRefMark*)pItem)->GetRefName() );
                pNames->Insert( pTmp, nCount );
            }
            nCount ++;
        }

    return nCount;
}

bool SwDoc::IsLoaded() const
{
    return mbLoaded;
}

bool SwDoc::IsUpdateExpFld() const
{
    return mbUpdateExpFld;
}

bool SwDoc::IsNewDoc() const
{
    return mbNewDoc;
}

bool SwDoc::IsPageNums() const
{
  return mbPageNums;
}

void SwDoc::SetPageNums(bool b)
{
    mbPageNums = b;
}

void SwDoc::SetNewDoc(bool b)
{
    mbNewDoc = b;
}

void SwDoc::SetUpdateExpFldStat(bool b)
{
    mbUpdateExpFld = b;
}

void SwDoc::SetLoaded(bool b)
{
    mbLoaded = b;
}

bool SwDoc::IsModified() const
{
    return mbModified;
}

void SwDoc::SetModified()
{
    // --> OD 2005-08-29 #125370#
    SwLayouter::ClearMovedFwdFrms( *this );
    SwLayouter::ClearObjsTmpConsiderWrapInfluence( *this );
    SwLayouter::ClearFrmsNotToWrap( *this );
    // <--
    // --> OD 2006-05-10 #i65250#
    SwLayouter::ClearMoveBwdLayoutInfo( *this );
    // <--
    // dem Link wird der Status returnt, wie die Flags waren und werden
    //  Bit 0:  -> alter Zustand
    //  Bit 1:  -> neuer Zustand
    long nCall = mbModified ? 3 : 2;
    mbModified = sal_True;
    pDocStat->bModified = sal_True;
    if( aOle2Link.IsSet() )
    {
        mbInCallModified = sal_True;
        aOle2Link.Call( (void*)nCall );
        mbInCallModified = sal_False;
    }

    if( pACEWord && !pACEWord->IsDeleted() )
        delete pACEWord, pACEWord = 0;
}

void SwDoc::ResetModified()
{
    // dem Link wird der Status returnt, wie die Flags waren und werden
    //  Bit 0:  -> alter Zustand
    //  Bit 1:  -> neuer Zustand
    long nCall = mbModified ? 1 : 0;
    mbModified = sal_False;
    // If there is already a document statistic, we assume that
    // it is correct. In this case we reset the modified flag.
    if ( 0 != pDocStat->nChar )
<<<<<<< HEAD
        pDocStat->bModified = sal_False;
    nUndoSavePos = nUndoPos;
=======
        pDocStat->bModified = FALSE;
    GetIDocumentUndoRedo().SetUndoNoModifiedPosition();
>>>>>>> 5b7dc4c9
    if( nCall && aOle2Link.IsSet() )
    {
        mbInCallModified = sal_True;
        aOle2Link.Call( (void*)nCall );
        mbInCallModified = sal_False;
    }
}


void SwDoc::ReRead( SwPaM& rPam, const String& rGrfName,
                    const String& rFltName, const Graphic* pGraphic,
                    const GraphicObject* pGrafObj )
{
    SwGrfNode *pGrfNd;
    if( ( !rPam.HasMark()
         || rPam.GetPoint()->nNode.GetIndex() == rPam.GetMark()->nNode.GetIndex() )
         && 0 != ( pGrfNd = rPam.GetPoint()->nNode.GetNode().GetGrfNode() ) )
    {
        if (GetIDocumentUndoRedo().DoesUndo())
        {
            GetIDocumentUndoRedo().AppendUndo(new SwUndoReRead(rPam, *pGrfNd));
        }

        // Weil nicht bekannt ist, ob sich die Grafik spiegeln laesst,
        // immer das SpiegelungsAttribut zuruecksetzen
        if( RES_MIRROR_GRAPH_DONT != pGrfNd->GetSwAttrSet().
                                                GetMirrorGrf().GetValue() )
            pGrfNd->SetAttr( SwMirrorGrf() );

        pGrfNd->ReRead( rGrfName, rFltName, pGraphic, pGrafObj, sal_True );
        SetModified();
    }
}

sal_Bool lcl_SpellAndGrammarAgain( const SwNodePtr& rpNd, void* pArgs )
{
    SwTxtNode *pTxtNode = (SwTxtNode*)rpNd->GetTxtNode();
    sal_Bool bOnlyWrong = *(sal_Bool*)pArgs;
    if( pTxtNode )
    {
        if( bOnlyWrong )
        {
            if( pTxtNode->GetWrong() &&
                pTxtNode->GetWrong()->InvalidateWrong() )
                pTxtNode->SetWrongDirty( true );
            if( pTxtNode->GetGrammarCheck() &&
                pTxtNode->GetGrammarCheck()->InvalidateWrong() )
                pTxtNode->SetGrammarCheckDirty( true );
        }
        else
        {
            pTxtNode->SetWrongDirty( true );
            if( pTxtNode->GetWrong() )
                pTxtNode->GetWrong()->SetInvalid( 0, STRING_LEN );
            pTxtNode->SetGrammarCheckDirty( true );
            if( pTxtNode->GetGrammarCheck() )
                pTxtNode->GetGrammarCheck()->SetInvalid( 0, STRING_LEN );
        }
    }
    return sal_True;
}

sal_Bool lcl_CheckSmartTagsAgain( const SwNodePtr& rpNd, void*  )
{
    SwTxtNode *pTxtNode = (SwTxtNode*)rpNd->GetTxtNode();
//  sal_Bool bOnlyWrong = *(sal_Bool*)pArgs;
    if( pTxtNode )
    {
        pTxtNode->SetSmartTagDirty( true );
        if( pTxtNode->GetSmartTags() )
        {
//            if ( bOnlyWrong ) // only some smart tag types have been enabled or disabled
//              pTxtNode->GetSmartTags()->SetInvalid( 0, STRING_LEN );
//            else // smart tags all have been enabled or disabled
                pTxtNode->SetSmartTags( NULL );
        }
    }
    return sal_True;
}


/*************************************************************************
 *      SwDoc::SpellItAgainSam( sal_Bool bInvalid, sal_Bool bOnlyWrong )
 *
 * stoesst das Spelling im Idle-Handler wieder an.
 * Wird bInvalid als sal_True uebergeben, so werden zusaetzlich die WrongListen
 * an allen Nodes invalidiert und auf allen Seiten das SpellInvalid-Flag
 * gesetzt.
 * Mit bOnlyWrong kann man dann steuern, ob nur die Bereiche mit falschen
 * Woertern oder die kompletten Bereiche neu ueberprueft werden muessen.
 ************************************************************************/

void SwDoc::SpellItAgainSam( sal_Bool bInvalid, sal_Bool bOnlyWrong, sal_Bool bSmartTags )
{
    ASSERT( GetRootFrm(), "SpellAgain: Where's my RootFrm?" );
    if( bInvalid )
    {
        SwPageFrm *pPage = (SwPageFrm*)GetRootFrm()->Lower();
        while ( pPage )
        {
            if ( bSmartTags )
                pPage->InvalidateSmartTags();

            pPage->InvalidateSpelling();
            pPage = (SwPageFrm*)pPage->GetNext();
        }
        GetRootFrm()->SetNeedGrammarCheck( true );

        if ( bSmartTags )
            GetNodes().ForEach( lcl_CheckSmartTagsAgain, &bOnlyWrong );

        GetNodes().ForEach( lcl_SpellAndGrammarAgain, &bOnlyWrong );
    }

    GetRootFrm()->SetIdleFlags();
}

void SwDoc::InvalidateAutoCompleteFlag()
{
    if( GetRootFrm() )
    {
        SwPageFrm *pPage = (SwPageFrm*)GetRootFrm()->Lower();
        while ( pPage )
        {
            pPage->InvalidateAutoCompleteWords();
            pPage = (SwPageFrm*)pPage->GetNext();
        }
        for( sal_uLong nNd = 1, nCnt = GetNodes().Count(); nNd < nCnt; ++nNd )
        {
            SwTxtNode* pTxtNode = GetNodes()[ nNd ]->GetTxtNode();
            if ( pTxtNode ) pTxtNode->SetAutoCompleteWordDirty( true );
        }
        GetRootFrm()->SetIdleFlags();
    }
}

const SwFmtINetFmt* SwDoc::FindINetAttr( const String& rName ) const
{
    const SwFmtINetFmt* pItem;
    const SwTxtINetFmt* pTxtAttr;
    const SwTxtNode* pTxtNd;
    sal_uInt32 n, nMaxItems = GetAttrPool().GetItemCount2( RES_TXTATR_INETFMT );
    for( n = 0; n < nMaxItems; ++n )
        if( 0 != (pItem = (SwFmtINetFmt*)GetAttrPool().GetItem2(
            RES_TXTATR_INETFMT, n ) ) &&
            pItem->GetName().Equals( rName ) &&
            0 != ( pTxtAttr = pItem->GetTxtINetFmt()) &&
            0 != ( pTxtNd = pTxtAttr->GetpTxtNode() ) &&
            &pTxtNd->GetNodes() == &GetNodes() )
        {
            return pItem;
        }

    return 0;
}

void SwDoc::Summary( SwDoc* pExtDoc, sal_uInt8 nLevel, sal_uInt8 nPara, sal_Bool bImpress )
{
    const SwOutlineNodes& rOutNds = GetNodes().GetOutLineNds();
    if( pExtDoc && rOutNds.Count() )
    {
        sal_uInt16 i;
        ::StartProgress( STR_STATSTR_SUMMARY, 0, rOutNds.Count(), GetDocShell() );
        SwNodeIndex aEndOfDoc( pExtDoc->GetNodes().GetEndOfContent(), -1 );
        for( i = 0; i < rOutNds.Count(); ++i )
        {
            ::SetProgressState( i, GetDocShell() );
            const sal_uLong nIndex = rOutNds[ i ]->GetIndex();
            //sal_uInt8 nLvl = ((SwTxtNode*)GetNodes()[ nIndex ])->GetTxtColl()//#outline level,zhaojianwei
                        // ->GetOutlineLevel();
            const int nLvl = ((SwTxtNode*)GetNodes()[ nIndex ])->GetAttrOutlineLevel()-1;//<-end,zhaojianwei
            if( nLvl > nLevel )
                continue;
            sal_uInt16 nEndOfs = 1;
            sal_uInt8 nWish = nPara;
            sal_uLong nNextOutNd = i + 1 < rOutNds.Count() ?
                rOutNds[ i + 1 ]->GetIndex() : GetNodes().Count();
            sal_Bool bKeep = sal_False;
            while( ( nWish || bKeep ) && nIndex + nEndOfs < nNextOutNd &&
                   GetNodes()[ nIndex + nEndOfs ]->IsTxtNode() )
            {
                SwTxtNode* pTxtNode = (SwTxtNode*)GetNodes()[ nIndex+nEndOfs ];
                if( pTxtNode->GetTxt().Len() && nWish )
                    --nWish;
                bKeep = pTxtNode->GetSwAttrSet().GetKeep().GetValue();
                ++nEndOfs;
            }

            SwNodeRange aRange( *rOutNds[ i ], 0, *rOutNds[ i ], nEndOfs );
            GetNodes()._Copy( aRange, aEndOfDoc );
        }
        const SwTxtFmtColls *pColl = pExtDoc->GetTxtFmtColls();
        for( i = 0; i < pColl->Count(); ++i )
            (*pColl)[ i ]->ResetFmtAttr( RES_PAGEDESC, RES_BREAK );
        SwNodeIndex aIndx( pExtDoc->GetNodes().GetEndOfExtras() );
        ++aEndOfDoc;
        while( aIndx < aEndOfDoc )
        {
            SwNode *pNode;
            sal_Bool bDelete = sal_False;
            if( (pNode = &aIndx.GetNode())->IsTxtNode() )
            {
                SwTxtNode *pNd = (SwTxtNode*)pNode;
                if( pNd->HasSwAttrSet() )
                    pNd->ResetAttr( RES_PAGEDESC, RES_BREAK );
                if( bImpress )
                {
                    SwTxtFmtColl* pMyColl = pNd->GetTxtColl();
                    //sal_uInt16 nHeadLine = static_cast<sal_uInt16>(pMyColl->GetOutlineLevel()==NO_NUMBERING ?//#outlinelevel,zhaojianwei
                    const sal_uInt16 nHeadLine = static_cast<sal_uInt16>(
                                !pMyColl->IsAssignedToListLevelOfOutlineStyle() //<-end,zhaojianwei
                                ? RES_POOLCOLL_HEADLINE2
                                : RES_POOLCOLL_HEADLINE1 );
                    pMyColl = pExtDoc->GetTxtCollFromPool( nHeadLine );
                    pNd->ChgFmtColl( pMyColl );
                }
                if( !pNd->Len() &&
                    pNd->StartOfSectionIndex()+2 < pNd->EndOfSectionIndex() )
                {
                    bDelete = sal_True;
                    pExtDoc->GetNodes().Delete( aIndx );
                }
            }
            if( !bDelete )
                ++aIndx;
        }
        ::EndProgress( GetDocShell() );
    }
}

    // loesche den nicht sichtbaren Content aus dem Document, wie z.B.:
    // versteckte Bereiche, versteckte Absaetze
<<<<<<< HEAD
sal_Bool SwDoc::RemoveInvisibleContent()
{
    sal_Bool bRet = sal_False;
    StartUndo( UNDO_UI_DELETE_INVISIBLECNTNT, NULL );
=======
bool SwDoc::RemoveInvisibleContent()
{
    BOOL bRet = FALSE;
    GetIDocumentUndoRedo().StartUndo( UNDO_UI_DELETE_INVISIBLECNTNT, NULL );
>>>>>>> 5b7dc4c9

    {
        SwTxtNode* pTxtNd;
        SwClientIter aIter( *GetSysFldType( RES_HIDDENPARAFLD ) );
        for( SwFmtFld* pFmtFld = (SwFmtFld*)aIter.First( TYPE( SwFmtFld ));
                pFmtFld; pFmtFld = (SwFmtFld*)aIter.Next() )
        {
            if( pFmtFld->GetTxtFld() &&
                0 != ( pTxtNd = (SwTxtNode*)pFmtFld->GetTxtFld()->GetpTxtNode() ) &&
                pTxtNd->GetpSwpHints() && pTxtNd->HasHiddenParaField() &&
                &pTxtNd->GetNodes() == &GetNodes() )
            {
                bRet = sal_True;
                SwPaM aPam( *pTxtNd, 0, *pTxtNd, pTxtNd->GetTxt().Len() );

                // Remove hidden paragraph or delete contents:
                // Delete contents if
                // 1. removing the paragraph would result in an empty section or
                // 2. if the paragraph is the last paragraph in the section and
                //    there is no paragraph in front of the paragraph:
                if ( ( 2 == pTxtNd->EndOfSectionIndex() - pTxtNd->StartOfSectionIndex() ) ||
                     ( 1 == pTxtNd->EndOfSectionIndex() - pTxtNd->GetIndex() &&
                       !GetNodes()[ pTxtNd->GetIndex() - 1 ]->GetTxtNode() ) )
                {
                    DeleteRange( aPam );
                }
                else
                {
                    aPam.DeleteMark();
                    DelFullPara( aPam );
                }
            }
        }
    }

    //
    // Remove any hidden paragraph (hidden text attribute)
    //
    for( sal_uLong n = GetNodes().Count(); n; )
    {
        SwTxtNode* pTxtNd = GetNodes()[ --n ]->GetTxtNode();
        if ( pTxtNd )
        {
            bool bRemoved = false;
            SwPaM aPam( *pTxtNd, 0, *pTxtNd, pTxtNd->GetTxt().Len() );
            if ( pTxtNd->HasHiddenCharAttribute( true ) )
            {
                bRemoved = sal_True;
                bRet = sal_True;

                // Remove hidden paragraph or delete contents:
                // Delete contents if
                // 1. removing the paragraph would result in an empty section or
                // 2. if the paragraph is the last paragraph in the section and
                //    there is no paragraph in front of the paragraph:

                if ( ( 2 == pTxtNd->EndOfSectionIndex() - pTxtNd->StartOfSectionIndex() ) ||
                     ( 1 == pTxtNd->EndOfSectionIndex() - pTxtNd->GetIndex() &&
                       !GetNodes()[ pTxtNd->GetIndex() - 1 ]->GetTxtNode() ) )
                {
                    DeleteRange( aPam );
                }
                else
                {
                    aPam.DeleteMark();
                    DelFullPara( aPam );
                }
            }
            else if ( pTxtNd->HasHiddenCharAttribute( false ) )
            {
                bRemoved = sal_True;
                bRet = sal_True;
                SwScriptInfo::DeleteHiddenRanges( *pTxtNd );
            }

            // --> FME 2006-01-11 #120473#
            // Footnotes/Frames may have been removed, therefore we have
            // to reset n:
            if ( bRemoved )
                n = aPam.GetPoint()->nNode.GetIndex();
            // <--
        }
    }

    {
        // dann noch alle versteckten Bereiche loeschen/leeren
        SwSectionFmts aSectFmts;
        SwSectionFmts& rSectFmts = GetSections();
        sal_uInt16 n;

        for( n = rSectFmts.Count(); n; )
        {
            SwSectionFmt* pSectFmt = rSectFmts[ --n ];
            // don't add sections in Undo/Redo
            if( !pSectFmt->IsInNodesArr())
                continue;
            SwSection* pSect = pSectFmt->GetSection();
            if( pSect->CalcHiddenFlag() )
            {
                SwSection* pParent = pSect, *pTmp;
                while( 0 != (pTmp = pParent->GetParent() ))
                {
                    if( pTmp->IsHiddenFlag() )
                        pSect = pTmp;
                    pParent = pTmp;
                }

                if( USHRT_MAX == aSectFmts.GetPos( pSect->GetFmt() ) )
                    aSectFmts.Insert( pSect->GetFmt(), 0 );
            }
            if( pSect->GetCondition().Len() )
            {
                SwSectionData aSectionData( *pSect );
                aSectionData.SetCondition( aEmptyStr );
                aSectionData.SetHidden( false );
                UpdateSection( n, aSectionData );
            }
        }

        if( 0 != ( n = aSectFmts.Count() ))
        {
            while( n )
            {
                SwSectionFmt* pSectFmt = aSectFmts[ --n ];
                SwSectionNode* pSectNd = pSectFmt->GetSectionNode();
                if( pSectNd )
                {
                    bRet = sal_True;
                    SwPaM aPam( *pSectNd );

                    if( pSectNd->StartOfSectionNode()->StartOfSectionIndex() ==
                        pSectNd->GetIndex() - 1 &&
                        pSectNd->StartOfSectionNode()->EndOfSectionIndex() ==
                        pSectNd->EndOfSectionIndex() + 1 )
                    {
                        // nur den Inhalt loeschen
                        SwCntntNode* pCNd = GetNodes().GoNext(
                                                &aPam.GetPoint()->nNode );
                        aPam.GetPoint()->nContent.Assign( pCNd, 0 );
                        aPam.SetMark();
                        aPam.GetPoint()->nNode = *pSectNd->EndOfSectionNode();
                        pCNd = GetNodes().GoPrevious(
                                                &aPam.GetPoint()->nNode );
                        aPam.GetPoint()->nContent.Assign( pCNd, pCNd->Len() );

                        DeleteRange( aPam );
                    }
                    else
                    {
                        // die gesamte Section loeschen
                        aPam.SetMark();
                        aPam.GetPoint()->nNode = *pSectNd->EndOfSectionNode();
                        DelFullPara( aPam );
                    }

                }
            }
            aSectFmts.Remove( 0, aSectFmts.Count() );
        }
    }

    if( bRet )
        SetModified();
    GetIDocumentUndoRedo().EndUndo( UNDO_UI_DELETE_INVISIBLECNTNT, NULL );
    return bRet;
}
/*-- 25.08.2010 14:18:12---------------------------------------------------

  -----------------------------------------------------------------------*/
<<<<<<< HEAD
sal_Bool SwDoc::HasInvisibleContent() const
=======
bool SwDoc::HasInvisibleContent() const
>>>>>>> 5b7dc4c9
{
    sal_Bool bRet = sal_False;

    SwClientIter aIter( *GetSysFldType( RES_HIDDENPARAFLD ) );
    if( aIter.First( TYPE( SwFmtFld ) ) )
        bRet = sal_True;

    //
    // Search for any hidden paragraph (hidden text attribute)
    //
    if( ! bRet )
    {
        for( sal_uLong n = GetNodes().Count(); !bRet && (n > 0); )
        {
            SwTxtNode* pTxtNd = GetNodes()[ --n ]->GetTxtNode();
            if ( pTxtNd )
            {
                SwPaM aPam( *pTxtNd, 0, *pTxtNd, pTxtNd->GetTxt().Len() );
                if( pTxtNd->HasHiddenCharAttribute( true ) ||  ( pTxtNd->HasHiddenCharAttribute( false ) ) )
                {
                    bRet = sal_True;
                }
            }
        }
    }

    if( ! bRet )
    {
        const SwSectionFmts& rSectFmts = GetSections();
        sal_uInt16 n;

        for( n = rSectFmts.Count(); !bRet && (n > 0); )
        {
            SwSectionFmt* pSectFmt = rSectFmts[ --n ];
            // don't add sections in Undo/Redo
            if( !pSectFmt->IsInNodesArr())
                continue;
            SwSection* pSect = pSectFmt->GetSection();
            if( pSect->IsHidden() )
                bRet = sal_True;
        }
    }
    return bRet;
}

bool SwDoc::RestoreInvisibleContent()
{
    bool bRet = false;
    SwUndoId nLastUndoId(UNDO_EMPTY);
    if (GetIDocumentUndoRedo().GetLastUndoInfo(0, & nLastUndoId)
        && (UNDO_UI_DELETE_INVISIBLECNTNT == nLastUndoId))
    {
        GetIDocumentUndoRedo().Undo();
        GetIDocumentUndoRedo().ClearRedo();
        bRet = true;
    }
    return bRet;
}

/*-- 11.06.2004 08:34:04---------------------------------------------------

  -----------------------------------------------------------------------*/
sal_Bool SwDoc::ConvertFieldsToText()
{
    sal_Bool bRet = sal_False;
    LockExpFlds();
    GetIDocumentUndoRedo().StartUndo( UNDO_UI_REPLACE, NULL );

    const SwFldTypes* pMyFldTypes = GetFldTypes();
    sal_uInt16 nCount = pMyFldTypes->Count();
    //go backward, field types are removed
    for(sal_uInt16 nType = nCount;  nType > 0;  --nType)
    {
        const SwFieldType *pCurType = pMyFldTypes->GetObject(nType - 1);

        if ( RES_POSTITFLD == pCurType->Which() )
            continue;

        SwClientIter aIter( *(SwFieldType*)pCurType );
        const SwFmtFld* pCurFldFmt = (SwFmtFld*)aIter.First( TYPE( SwFmtFld ));
        ::std::vector<const SwFmtFld*> aFieldFmts;
        while (pCurFldFmt)
        {
            aFieldFmts.push_back(pCurFldFmt);
            pCurFldFmt = (SwFmtFld*)aIter.Next();
        }
        ::std::vector<const SwFmtFld*>::iterator aBegin = aFieldFmts.begin();
        ::std::vector<const SwFmtFld*>::iterator aEnd = aFieldFmts.end();
        while(aBegin != aEnd)
        {
            const SwTxtFld *pTxtFld = (*aBegin)->GetTxtFld();
            // skip fields that are currently not in the document
            // e.g. fields in undo or redo array

            sal_Bool bSkip = !pTxtFld ||
                         !pTxtFld->GetpTxtNode()->GetNodes().IsDocNodes();

            if (!bSkip)
            {
                sal_Bool bInHeaderFooter = IsInHeaderFooter(SwNodeIndex(*pTxtFld->GetpTxtNode()));
                const SwFmtFld& rFmtFld = pTxtFld->GetFld();
                const SwField*  pField = rFmtFld.GetFld();

                //#i55595# some fields have to be excluded in headers/footers
                sal_uInt16 nWhich = pField->GetTyp()->Which();
                if(!bInHeaderFooter ||
                        (nWhich != RES_PAGENUMBERFLD &&
                        nWhich != RES_CHAPTERFLD &&
                        nWhich != RES_GETEXPFLD&&
                        nWhich != RES_SETEXPFLD&&
                        nWhich != RES_INPUTFLD&&
                        nWhich != RES_REFPAGEGETFLD&&
                        nWhich != RES_REFPAGESETFLD))
                {
                    String sText = pField->ExpandField(true);
                    //database fields should not convert their command into text
                    if( RES_DBFLD == pCurType->Which() && !static_cast<const SwDBField*>(pField)->IsInitialized())
                        sText.Erase();

                    //now remove the field and insert the string
                    SwPaM aPam1(*pTxtFld->GetpTxtNode(), *pTxtFld->GetStart());
                    aPam1.Move();
                    //insert first to keep the field's attributes
                    InsertString( aPam1, sText );
                    SwPaM aPam2(*pTxtFld->GetpTxtNode(), *pTxtFld->GetStart());
                    aPam2.SetMark();
                    aPam2.Move();
                    DeleteAndJoin(aPam2);//remove the field
                }
            }
            ++aBegin;
        }
    }

    if( bRet )
        SetModified();
    GetIDocumentUndoRedo().EndUndo( UNDO_UI_REPLACE, NULL );
    UnlockExpFlds();
    return bRet;

}

bool SwDoc::IsVisibleLinks() const
{
    return mbVisibleLinks;
}

void SwDoc::SetVisibleLinks(bool bFlag)
{
    mbVisibleLinks = bFlag;
}

sfx2::LinkManager& SwDoc::GetLinkManager()
{
    return *pLinkMgr;
}

const sfx2::LinkManager& SwDoc::GetLinkManager() const
{
    return *pLinkMgr;
}

void SwDoc::SetLinksUpdated(const bool bNewLinksUpdated)
{
    mbLinksUpdated = bNewLinksUpdated;
}

bool SwDoc::LinksUpdated() const
{
    return mbLinksUpdated;
}

    // embedded alle lokalen Links (Bereiche/Grafiken)
::sfx2::SvBaseLink* lcl_FindNextRemovableLink( const ::sfx2::SvBaseLinks& rLinks, sfx2::LinkManager& rLnkMgr )
{
    for( sal_uInt16 n = 0; n < rLinks.Count(); ++n )
    {
        ::sfx2::SvBaseLink* pLnk = &(*rLinks[ n ]);
        if( pLnk &&
            ( OBJECT_CLIENT_GRF == pLnk->GetObjType() ||
              OBJECT_CLIENT_FILE == pLnk->GetObjType() ) &&
            pLnk->ISA( SwBaseLink ) )
        {
                ::sfx2::SvBaseLinkRef xLink = pLnk;

                String sFName;
                rLnkMgr.GetDisplayNames( xLink, 0, &sFName, 0, 0 );

                INetURLObject aURL( sFName );
                if( INET_PROT_FILE == aURL.GetProtocol() ||
                    INET_PROT_CID == aURL.GetProtocol() )
                    return pLnk;
        }
    }
    return 0;
}
bool SwDoc::EmbedAllLinks()
{
    sal_Bool bRet = sal_False;
    sfx2::LinkManager& rLnkMgr = GetLinkManager();
    const ::sfx2::SvBaseLinks& rLinks = rLnkMgr.GetLinks();
    if( rLinks.Count() )
    {
<<<<<<< HEAD
        sal_Bool bDoesUndo = DoesUndo();
        DoUndo( sal_False );
=======
        ::sw::UndoGuard const undoGuard(GetIDocumentUndoRedo());
>>>>>>> 5b7dc4c9

        ::sfx2::SvBaseLink* pLnk = 0;
        while( 0 != (pLnk = lcl_FindNextRemovableLink( rLinks, rLnkMgr ) ) )
        {
            ::sfx2::SvBaseLinkRef xLink = pLnk;
            // dem Link sagen, das er aufgeloest wird!
            xLink->Closed();

            // falls einer vergessen hat sich auszutragen
            if( xLink.Is() )
                rLnkMgr.Remove( xLink );

            bRet = sal_True;
        }

        GetIDocumentUndoRedo().DelAllUndoObj();
        SetModified();
    }
    return bRet;
}

/*--------------------------------------------------------------------
    Beschreibung:
 --------------------------------------------------------------------*/

sal_Bool SwDoc::IsInsTblFormatNum() const
{
    return SW_MOD()->IsInsTblFormatNum(get(IDocumentSettingAccess::HTML_MODE));
}

sal_Bool SwDoc::IsInsTblChangeNumFormat() const
{
    return SW_MOD()->IsInsTblChangeNumFormat(get(IDocumentSettingAccess::HTML_MODE));
}

/*--------------------------------------------------------------------
    Beschreibung:
 --------------------------------------------------------------------*/

sal_Bool SwDoc::IsInsTblAlignNum() const
{
    return SW_MOD()->IsInsTblAlignNum(get(IDocumentSettingAccess::HTML_MODE));
}

        // setze das InsertDB als Tabelle Undo auf:
void SwDoc::AppendUndoForInsertFromDB( const SwPaM& rPam, sal_Bool bIsTable )
{
    if( bIsTable )
    {
        const SwTableNode* pTblNd = rPam.GetPoint()->nNode.GetNode().FindTableNode();
        if( pTblNd )
        {
            SwUndoCpyTbl* pUndo = new SwUndoCpyTbl;
            pUndo->SetTableSttIdx( pTblNd->GetIndex() );
            GetIDocumentUndoRedo().AppendUndo( pUndo );
        }
    }
    else if( rPam.HasMark() )
    {
        SwUndoCpyDoc* pUndo = new SwUndoCpyDoc( rPam );
<<<<<<< HEAD
        pUndo->SetInsertRange( rPam, sal_False );
        AppendUndo( pUndo );
=======
        pUndo->SetInsertRange( rPam, FALSE );
        GetIDocumentUndoRedo().AppendUndo( pUndo );
>>>>>>> 5b7dc4c9
    }
}

void SwDoc::ChgTOX(SwTOXBase & rTOX, const SwTOXBase & rNew)
{
    if (GetIDocumentUndoRedo().DoesUndo())
    {
        GetIDocumentUndoRedo().DelAllUndoObj();

        SwUndo * pUndo = new SwUndoTOXChange(&rTOX, rNew);

        GetIDocumentUndoRedo().AppendUndo(pUndo);
    }

    rTOX = rNew;

    if (rTOX.ISA(SwTOXBaseSection))
    {
        static_cast<SwTOXBaseSection &>(rTOX).Update();
        static_cast<SwTOXBaseSection &>(rTOX).UpdatePageNum();
    }
}

// #111827#
String SwDoc::GetPaMDescr(const SwPaM & rPam) const
{
    String aResult;
    bool bOK = false;

    if (rPam.GetNode(sal_True) == rPam.GetNode(sal_False))
    {
        SwTxtNode * pTxtNode = rPam.GetNode(sal_True)->GetTxtNode();

        if (0 != pTxtNode)
        {
            xub_StrLen nStart = rPam.Start()->nContent.GetIndex();
            xub_StrLen nEnd = rPam.End()->nContent.GetIndex();

            aResult += String(SW_RES(STR_START_QUOTE));
            aResult += ShortenString(pTxtNode->GetTxt().
                                     Copy(nStart, nEnd - nStart),
                                     nUndoStringLength,
                                     String(SW_RES(STR_LDOTS)));
            aResult += String(SW_RES(STR_END_QUOTE));

            bOK = true;
        }
    }
    else if (0 != rPam.GetNode(sal_True))
    {
        if (0 != rPam.GetNode(sal_False))
            aResult += String(SW_RES(STR_PARAGRAPHS));

        bOK = true;
    }

    if (! bOK)
        aResult += String("??", RTL_TEXTENCODING_ASCII_US);

    return aResult;
}

// -> #111840#
SwField * SwDoc::GetField(const SwPosition & rPos)
{
    SwTxtFld * const pAttr = GetTxtFld(rPos);

    return (pAttr) ? const_cast<SwField *>( pAttr->GetFld().GetFld() ) : 0;
}

SwTxtFld * SwDoc::GetTxtFld(const SwPosition & rPos)
{
    SwTxtNode * const pNode = rPos.nNode.GetNode().GetTxtNode();

    return (pNode)
        ? static_cast<SwTxtFld*>( pNode->GetTxtAttrForCharAt(
                    rPos.nContent.GetIndex(), RES_TXTATR_FIELD) )
        : 0;
}
// <- #111840#

bool SwDoc::ContainsHiddenChars() const
{
    for( sal_uLong n = GetNodes().Count(); n; )
    {
        SwNode* pNd = GetNodes()[ --n ];
        if ( ND_TEXTNODE == pNd->GetNodeType() &&
             ((SwTxtNode*)pNd)->HasHiddenCharAttribute( false ) )
            return true;
    }

    return false;
}

SwUnoCrsr* SwDoc::CreateUnoCrsr( const SwPosition& rPos, sal_Bool bTblCrsr )
{
    SwUnoCrsr* pNew;
    if( bTblCrsr )
        pNew = new SwUnoTableCrsr( rPos );
    else
        pNew = new SwUnoCrsr( rPos );

    pUnoCrsrTbl->Insert( pNew, pUnoCrsrTbl->Count() );
    return pNew;
}

void SwDoc::ChkCondColls()
{
     for (sal_uInt16 n = 0; n < pTxtFmtCollTbl->Count(); n++)
     {
        SwTxtFmtColl *pColl = (*pTxtFmtCollTbl)[n];

        if (RES_CONDTXTFMTCOLL == pColl->Which())
        {
            SwClientIter aIter(*pColl);

            SwClient * pClient = aIter.First(TYPE(SwTxtNode));
            while (pClient)
            {
                SwTxtNode * pTxtNode = static_cast<SwTxtNode *>(pClient);

                pTxtNode->ChkCondColl();

                pClient = aIter.Next();
            }
        }
     }
}

#ifdef FUTURE_VBA
uno::Reference< script::vba::XVBAEventProcessor >
SwDoc::GetVbaEventProcessor()
{
    if( !mxVbaEvents.is() && pDocShell && ooo::vba::isAlienWordDoc( *pDocShell ) )
    {
        try
        {
            uno::Reference< frame::XModel > xModel( pDocShell->GetModel(), uno::UNO_SET_THROW );
            uno::Sequence< uno::Any > aArgs(1);
            aArgs[0] <<= xModel;
            mxVbaEvents.set( ooo::vba::createVBAUnoAPIServiceWithArgs( pDocShell, "com.sun.star.script.vba.VBATextEventProcessor" , aArgs ), uno::UNO_QUERY_THROW );
        }
        catch( uno::Exception& )
        {
        }
    }
    return mxVbaEvents;
}
#endif

void SwDoc::setExternalData(::sw::tExternalDataType eType,
                            ::sw::tExternalDataPointer pPayload)
{
    m_externalData[eType] = pPayload;
}

::sw::tExternalDataPointer SwDoc::getExternalData(::sw::tExternalDataType eType)
{
    return m_externalData[eType];
}<|MERGE_RESOLUTION|>--- conflicted
+++ resolved
@@ -890,15 +890,10 @@
         if (!(nInsertMode & IDocumentContentOperations::INS_FORCEHINTEXPAND))
         // -> #111827#
         {
-<<<<<<< HEAD
-            sal_uInt16 const nUndoSize = pUndos->Count();
-            if (0 != nUndoSize)
-=======
             SwUndo *const pLastUndo = GetUndoManager().GetLastUndo();
             SwUndoInsert *const pUndoInsert(
                 dynamic_cast<SwUndoInsert *>(pLastUndo) );
             if (pUndoInsert && pUndoInsert->CanGrouping(rPos))
->>>>>>> 5b7dc4c9
             {
                 pUndo = pUndoInsert;
             }
@@ -2005,13 +2000,8 @@
     // If there is already a document statistic, we assume that
     // it is correct. In this case we reset the modified flag.
     if ( 0 != pDocStat->nChar )
-<<<<<<< HEAD
         pDocStat->bModified = sal_False;
-    nUndoSavePos = nUndoPos;
-=======
-        pDocStat->bModified = FALSE;
     GetIDocumentUndoRedo().SetUndoNoModifiedPosition();
->>>>>>> 5b7dc4c9
     if( nCall && aOle2Link.IsSet() )
     {
         mbInCallModified = sal_True;
@@ -2244,17 +2234,10 @@
 
     // loesche den nicht sichtbaren Content aus dem Document, wie z.B.:
     // versteckte Bereiche, versteckte Absaetze
-<<<<<<< HEAD
-sal_Bool SwDoc::RemoveInvisibleContent()
+bool SwDoc::RemoveInvisibleContent()
 {
     sal_Bool bRet = sal_False;
-    StartUndo( UNDO_UI_DELETE_INVISIBLECNTNT, NULL );
-=======
-bool SwDoc::RemoveInvisibleContent()
-{
-    BOOL bRet = FALSE;
     GetIDocumentUndoRedo().StartUndo( UNDO_UI_DELETE_INVISIBLECNTNT, NULL );
->>>>>>> 5b7dc4c9
 
     {
         SwTxtNode* pTxtNd;
@@ -2424,11 +2407,7 @@
 /*-- 25.08.2010 14:18:12---------------------------------------------------
 
   -----------------------------------------------------------------------*/
-<<<<<<< HEAD
-sal_Bool SwDoc::HasInvisibleContent() const
-=======
 bool SwDoc::HasInvisibleContent() const
->>>>>>> 5b7dc4c9
 {
     sal_Bool bRet = sal_False;
 
@@ -2632,12 +2611,7 @@
     const ::sfx2::SvBaseLinks& rLinks = rLnkMgr.GetLinks();
     if( rLinks.Count() )
     {
-<<<<<<< HEAD
-        sal_Bool bDoesUndo = DoesUndo();
-        DoUndo( sal_False );
-=======
         ::sw::UndoGuard const undoGuard(GetIDocumentUndoRedo());
->>>>>>> 5b7dc4c9
 
         ::sfx2::SvBaseLink* pLnk = 0;
         while( 0 != (pLnk = lcl_FindNextRemovableLink( rLinks, rLnkMgr ) ) )
@@ -2698,13 +2672,8 @@
     else if( rPam.HasMark() )
     {
         SwUndoCpyDoc* pUndo = new SwUndoCpyDoc( rPam );
-<<<<<<< HEAD
         pUndo->SetInsertRange( rPam, sal_False );
-        AppendUndo( pUndo );
-=======
-        pUndo->SetInsertRange( rPam, FALSE );
         GetIDocumentUndoRedo().AppendUndo( pUndo );
->>>>>>> 5b7dc4c9
     }
 }
 
