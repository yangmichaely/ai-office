--- conflicted
+++ resolved
@@ -620,13 +620,8 @@
 
         DelSectionFmt( pFmt, bDelNodes );
 
-<<<<<<< HEAD
-        EndUndo( UNDO_CLEARTOXRANGE, NULL );
+        GetIDocumentUndoRedo().EndUndo( UNDO_CLEARTOXRANGE, NULL );
         bRet = sal_True;
-=======
-        GetIDocumentUndoRedo().EndUndo( UNDO_CLEARTOXRANGE, NULL );
-        bRet = TRUE;
->>>>>>> 5b7dc4c9
     }
 
     return bRet;
