/* -*- Mode: C++; tab-width: 4; indent-tabs-mode: nil; c-basic-offset: 4 -*- */
/*************************************************************************
 *
 * DO NOT ALTER OR REMOVE COPYRIGHT NOTICES OR THIS FILE HEADER.
 *
 * Copyright 2000, 2010 Oracle and/or its affiliates.
 *
 * OpenOffice.org - a multi-platform office productivity suite
 *
 * This file is part of OpenOffice.org.
 *
 * OpenOffice.org is free software: you can redistribute it and/or modify
 * it under the terms of the GNU Lesser General Public License version 3
 * only, as published by the Free Software Foundation.
 *
 * OpenOffice.org is distributed in the hope that it will be useful,
 * but WITHOUT ANY WARRANTY; without even the implied warranty of
 * MERCHANTABILITY or FITNESS FOR A PARTICULAR PURPOSE.  See the
 * GNU Lesser General Public License version 3 for more details
 * (a copy is included in the LICENSE file that accompanied this code).
 *
 * You should have received a copy of the GNU Lesser General Public License
 * version 3 along with OpenOffice.org.  If not, see
 * <http://www.openoffice.org/license.html>
 * for a copy of the LGPLv3 License.
 *
 ************************************************************************/

// MARKER(update_precomp.py): autogen include statement, do not remove
#include "precompiled_sw.hxx"


#include <hintids.hxx>

#include <string.h>
#include <vcl/font.hxx>
#include <editeng/brshitem.hxx>
#include <editeng/lrspitem.hxx>
#include <editeng/numitem.hxx>
#include <fmtornt.hxx>
#include <doc.hxx>
#include <pam.hxx>
#include <charfmt.hxx>
#include <paratr.hxx>
#include <frmfmt.hxx>
#include <ndtxt.hxx>
#include <docary.hxx>
#include <docsh.hxx>
#include <SwStyleNameMapper.hxx>

// Needed to load default bullet list configuration
#include <unotools/configitem.hxx>

#include <numrule.hxx>
#include <SwNodeNum.hxx>

#include <boost/unordered_map.hpp>

#include <list.hxx>
#include <algorithm>

#include <unotools/saveopt.hxx>

#include <IDocumentListsAccess.hxx>

using namespace ::com::sun::star;


sal_uInt16 SwNumRule::nRefCount = 0;
SwNumFmt* SwNumRule::aBaseFmts[ RULE_END ][ MAXLEVEL ] = {
    {0, 0, 0, 0, 0, 0, 0, 0, 0, 0 } };

SwNumFmt* SwNumRule::aLabelAlignmentBaseFmts[ RULE_END ][ MAXLEVEL ] = {
    {0, 0, 0, 0, 0, 0, 0, 0, 0, 0 } };

char sOutline[] = "Outline";
char* SwNumRule::pDefOutlineName = sOutline;

sal_uInt16 SwNumRule::aDefNumIndents[ MAXLEVEL ] = {
//inch:   0,5  1,0  1,5  2,0   2,5   3,0   3,5   4,0   4,5   5,0
        1440/4, 1440/2, 1440*3/4, 1440, 1440*5/4, 1440*3/2, 1440*7/4, 1440*2,
        1440*9/4, 1440*5/2
};

const SwNumFmt& SwNumRule::Get( sal_uInt16 i ) const
{
    OSL_ASSERT( i < MAXLEVEL && eRuleType < RULE_END );
    return aFmts[ i ]
           ? *aFmts[ i ]
           : ( meDefaultNumberFormatPositionAndSpaceMode == SvxNumberFormat::LABEL_WIDTH_AND_POSITION
               ? *aBaseFmts[ eRuleType ][ i ]
               : *aLabelAlignmentBaseFmts[ eRuleType ][ i ] );
}

const SwNumFmt* SwNumRule::GetNumFmt( sal_uInt16 i ) const
{
    const SwNumFmt * pResult = NULL;

    OSL_ASSERT( i < MAXLEVEL && eRuleType < RULE_END );
    if ( i < MAXLEVEL && eRuleType < RULE_END)
    {
        pResult = aFmts[ i ];
    }

    return pResult;
}

// #i91400#
void SwNumRule::SetName( const String & rName,
                         IDocumentListsAccess& rDocListAccess)
// <--
{
    if ( sName != rName )
    {
        if (pNumRuleMap)
        {
            pNumRuleMap->erase(sName);
            (*pNumRuleMap)[rName] = this;

            if ( GetDefaultListId().Len() > 0 )
            {
                rDocListAccess.trackChangeOfListStyleName( sName, rName );
            }
        }

        sName = rName;
    }
}


void SwNumRule::GetTxtNodeList( SwNumRule::tTxtNodeList& rTxtNodeList ) const
{
    rTxtNodeList = maTxtNodeList;
}


SwNumRule::tTxtNodeList::size_type SwNumRule::GetTxtNodeListSize() const
{
    return maTxtNodeList.size();
}


void SwNumRule::AddTxtNode( SwTxtNode& rTxtNode )
{
    tTxtNodeList::iterator aIter =
        std::find( maTxtNodeList.begin(), maTxtNodeList.end(), &rTxtNode );

    if ( aIter == maTxtNodeList.end() )
    {
        maTxtNodeList.push_back( &rTxtNode );
    }
}


void SwNumRule::RemoveTxtNode( SwTxtNode& rTxtNode )
{
    tTxtNodeList::iterator aIter =
        std::find( maTxtNodeList.begin(), maTxtNodeList.end(), &rTxtNode );

    if ( aIter != maTxtNodeList.end() )
    {
        maTxtNodeList.erase( aIter );
    }
}


void SwNumRule::SetNumRuleMap(boost::unordered_map<String, SwNumRule *, StringHash> *
                              _pNumRuleMap)
{
    pNumRuleMap = _pNumRuleMap;
}

sal_uInt16 SwNumRule::GetNumIndent( sal_uInt8 nLvl )
{
    OSL_ENSURE( MAXLEVEL > nLvl, "NumLevel is out of range" );
    return aDefNumIndents[ nLvl ];
}

sal_uInt16 SwNumRule::GetBullIndent( sal_uInt8 nLvl )
{
    OSL_ENSURE( MAXLEVEL > nLvl, "NumLevel is out of range" );
    return aDefNumIndents[ nLvl ];
}

static void lcl_SetRuleChgd( SwTxtNode& rNd, sal_uInt8 nLevel )
{
    if( rNd.GetActualListLevel() == nLevel )
        rNd.NumRuleChgd();
}

SwNumFmt::SwNumFmt() :
    SvxNumberFormat(SVX_NUM_ARABIC),
    SwClient( 0 ),
    pVertOrient(new SwFmtVertOrient( 0, text::VertOrientation::NONE))
{
}

SwNumFmt::SwNumFmt( const SwNumFmt& rFmt) :
    SvxNumberFormat(rFmt),
    SwClient( rFmt.GetRegisteredInNonConst() ),
    pVertOrient(new SwFmtVertOrient( 0, rFmt.GetVertOrient()))
{
    sal_Int16 eMyVertOrient = rFmt.GetVertOrient();
    SetGraphicBrush( rFmt.GetBrush(), &rFmt.GetGraphicSize(),
                                                &eMyVertOrient);
}

SwNumFmt::SwNumFmt(const SvxNumberFormat& rNumFmt, SwDoc* pDoc) :
    SvxNumberFormat(rNumFmt),
    pVertOrient(new SwFmtVertOrient( 0, rNumFmt.GetVertOrient()))
{
    sal_Int16 eMyVertOrient = rNumFmt.GetVertOrient();
    SetGraphicBrush( rNumFmt.GetBrush(), &rNumFmt.GetGraphicSize(),
                                                &eMyVertOrient);
    const String& rCharStyleName = rNumFmt.SvxNumberFormat::GetCharFmtName();
    if( rCharStyleName.Len() )
    {
        SwCharFmt* pCFmt = pDoc->FindCharFmtByName( rCharStyleName );
        if( !pCFmt )
        {
            sal_uInt16 nId = SwStyleNameMapper::GetPoolIdFromUIName( rCharStyleName,
                                            nsSwGetPoolIdFromName::GET_POOLID_CHRFMT );
            pCFmt = nId != USHRT_MAX
                        ? pDoc->GetCharFmtFromPool( nId )
                        : pDoc->MakeCharFmt( rCharStyleName, 0 );
        }
        pCFmt->Add( this );
    }
    else if( GetRegisteredIn() )
        GetRegisteredInNonConst()->Remove( this );

}

SwNumFmt::~SwNumFmt()
{
    delete pVertOrient;
}

void SwNumFmt::NotifyGraphicArrived()
{
    if( GetCharFmt() )
        UpdateNumNodes( (SwDoc*)GetCharFmt()->GetDoc() );
}

// #i22362#
sal_Bool SwNumFmt::IsEnumeration() const
{
    // --> FME 2004-08-12 #i30655# native numbering did not work any longer
    // using this code. Therefore HBRINKM and I agreed upon defining
    // IsEnumeration() as !IsItemize()
    return !IsItemize();
}


sal_Bool SwNumFmt::IsItemize() const
{
    sal_Bool bResult;

    switch(GetNumberingType())
    {
    case SVX_NUM_CHAR_SPECIAL:
    case SVX_NUM_BITMAP:
        bResult = sal_True;

        break;

    default:
        bResult = sal_False;
    }

    return bResult;

}

SwNumFmt& SwNumFmt::operator=( const SwNumFmt& rNumFmt)
{
    SvxNumberFormat::operator=(rNumFmt);
    if( rNumFmt.GetRegisteredIn() )
        rNumFmt.GetRegisteredInNonConst()->Add( this );
    else if( GetRegisteredIn() )
        GetRegisteredInNonConst()->Remove( this );
    return *this;
}

sal_Bool SwNumFmt::operator==( const SwNumFmt& rNumFmt) const
{
    sal_Bool bRet = SvxNumberFormat::operator==(rNumFmt) &&
        GetRegisteredIn() == rNumFmt.GetRegisteredIn();
    return bRet;
}

void SwNumFmt::SetCharFmt( SwCharFmt* pChFmt)
{
    if( pChFmt )
        pChFmt->Add( this );
    else if( GetRegisteredIn() )
        GetRegisteredInNonConst()->Remove( this );
}

<<<<<<< HEAD
void SwNumFmt::Modify( SfxPoolItem* pOld, SfxPoolItem* pNew )
=======
 ---------------------------------------------------------------------------*/
void SwNumFmt::Modify( const SfxPoolItem* pOld, const SfxPoolItem* pNew )
>>>>>>> f6c76470
{
    // dann suche mal in dem Doc nach dem NumRules-Object, in dem dieses
    // NumFormat gesetzt ist. Das Format muss es nicht geben!
    const SwCharFmt* pFmt = 0;
    sal_uInt16 nWhich = pOld ? pOld->Which() : pNew ? pNew->Which() : 0;
    switch( nWhich )
    {
    case RES_ATTRSET_CHG:
    case RES_FMT_CHG:
        pFmt = GetCharFmt();
        break;
    }

    if( pFmt && !pFmt->GetDoc()->IsInDtor() )
        UpdateNumNodes( (SwDoc*)pFmt->GetDoc() );
    else
        CheckRegistration( pOld, pNew );
}

void SwNumFmt::SetCharFmtName(const String& rSet)
{
    SvxNumberFormat::SetCharFmtName(rSet);
}

const String&   SwNumFmt::GetCharFmtName() const
{
    if((SwCharFmt*)GetRegisteredIn())
        return ((SwCharFmt*)GetRegisteredIn())->GetName();
    else
        return aEmptyStr;
}
<<<<<<< HEAD
=======

void SwNumFmt::ForgetCharFmt()
{
    if ( GetRegisteredIn() )
        GetRegisteredInNonConst()->Remove( this );
}

/* -----------------------------22.02.01 16:05--------------------------------
>>>>>>> f6c76470

void    SwNumFmt::SetGraphicBrush( const SvxBrushItem* pBrushItem, const Size* pSize,
    const sal_Int16* pOrient)
{
    if(pOrient)
        pVertOrient->SetVertOrient( *pOrient );
    SvxNumberFormat::SetGraphicBrush( pBrushItem, pSize, pOrient);
}

void    SwNumFmt::SetVertOrient(sal_Int16 eSet)
{
    SvxNumberFormat::SetVertOrient(eSet);
}

sal_Int16   SwNumFmt::GetVertOrient() const
{
    return SvxNumberFormat::GetVertOrient();
}

void SwNumFmt::UpdateNumNodes( SwDoc* pDoc )
{
    sal_Bool bDocIsModified = pDoc->IsModified();
    sal_Bool bFnd = sal_False;
    const SwNumRule* pRule;
    for( sal_uInt16 n = pDoc->GetNumRuleTbl().Count(); !bFnd && n; )
    {
        pRule = pDoc->GetNumRuleTbl()[ --n ];
        for( sal_uInt8 i = 0; i < MAXLEVEL; ++i )
            if( pRule->GetNumFmt( i ) == this )
            {
                SwNumRule::tTxtNodeList aTxtNodeList;
                pRule->GetTxtNodeList( aTxtNodeList );
                for ( SwNumRule::tTxtNodeList::iterator aIter = aTxtNodeList.begin();
                      aIter != aTxtNodeList.end(); ++aIter )
                {
                    lcl_SetRuleChgd( *(*aIter), i );
                }
                // <--
                bFnd = sal_True;
                break;
            }
    }

    if( bFnd && !bDocIsModified )
        pDoc->ResetModified();
}

const SwFmtVertOrient*      SwNumFmt::GetGraphicOrientation() const
{
    sal_Int16  eOrient = SvxNumberFormat::GetVertOrient();
    if(text::VertOrientation::NONE == eOrient)
        return 0;
    else
    {
        pVertOrient->SetVertOrient(eOrient);
        return pVertOrient;
    }
}

#if OSL_DEBUG_LEVEL > 1
long int SwNumRule::nInstances = 0;
#endif

// handle new parameter <eDefaultNumberFormatPositionAndSpaceMode>
SwNumRule::SwNumRule( const String& rNm,
                      const SvxNumberFormat::SvxNumPositionAndSpaceMode eDefaultNumberFormatPositionAndSpaceMode,
                      SwNumRuleType eType,
                      sal_Bool bAutoFlg )
    : maTxtNodeList(),
      maParagraphStyleList(),
    pNumRuleMap(0),
    sName( rNm ),
    eRuleType( eType ),
    nPoolFmtId( USHRT_MAX ),
    nPoolHelpId( USHRT_MAX ),
    nPoolHlpFileId( UCHAR_MAX ),
    bAutoRuleFlag( bAutoFlg ),
    bInvalidRuleFlag( sal_True ),
    bContinusNum( sal_False ),
    bAbsSpaces( sal_False ),
    mbCountPhantoms( true ),
    meDefaultNumberFormatPositionAndSpaceMode( eDefaultNumberFormatPositionAndSpaceMode ),
    msDefaultListId()
{
#if OSL_DEBUG_LEVEL > 1
    nSerial = nInstances++;
#endif

    if( !nRefCount++ )          // zum erstmal, also initialisiern
    {
        SwNumFmt* pFmt;
        sal_uInt8 n;

        // numbering:
        // position-and-space mode LABEL_WIDTH_AND_POSITION:
        for( n = 0; n < MAXLEVEL; ++n )
        {
            pFmt = new SwNumFmt;
            pFmt->SetIncludeUpperLevels( 1 );
            pFmt->SetStart( 1 );
            pFmt->SetLSpace( lNumIndent );
            pFmt->SetAbsLSpace( lNumIndent + SwNumRule::GetNumIndent( n ) );
            pFmt->SetFirstLineOffset( lNumFirstLineOffset );
            pFmt->SetSuffix( aDotStr );
            pFmt->SetBulletChar( numfunc::GetBulletChar(n));
            SwNumRule::aBaseFmts[ NUM_RULE ][ n ] = pFmt;
        }
        // position-and-space mode LABEL_ALIGNMENT
        // first line indent of general numbering in inch: -0,25 inch
        const long cFirstLineIndent = -1440/4;
        // indent values of general numbering in inch:
        //  0,5         0,75        1,0         1,25        1,5
        //  1,75        2,0         2,25        2,5         2,75
        const long cIndentAt[ MAXLEVEL ] = {
            1440/2,     1440*3/4,   1440,       1440*5/4,   1440*3/2,
            1440*7/4,   1440*2,     1440*9/4,   1440*5/2,   1440*11/4 };
        for( n = 0; n < MAXLEVEL; ++n )
        {
            pFmt = new SwNumFmt;
            pFmt->SetIncludeUpperLevels( 1 );
            pFmt->SetStart( 1 );
            pFmt->SetPositionAndSpaceMode( SvxNumberFormat::LABEL_ALIGNMENT );
            pFmt->SetLabelFollowedBy( SvxNumberFormat::LISTTAB );
            pFmt->SetListtabPos( cIndentAt[ n ] );
            pFmt->SetFirstLineIndent( cFirstLineIndent );
            pFmt->SetIndentAt( cIndentAt[ n ] );
            pFmt->SetSuffix( aDotStr );
            pFmt->SetBulletChar( numfunc::GetBulletChar(n));
            SwNumRule::aLabelAlignmentBaseFmts[ NUM_RULE ][ n ] = pFmt;
        }

        // outline:
        // position-and-space mode LABEL_WIDTH_AND_POSITION:
        for( n = 0; n < MAXLEVEL; ++n )
        {
            pFmt = new SwNumFmt;
            pFmt->SetNumberingType(SVX_NUM_NUMBER_NONE);
            pFmt->SetIncludeUpperLevels( MAXLEVEL );
            pFmt->SetStart( 1 );
            pFmt->SetCharTextDistance( lOutlineMinTextDistance );
            pFmt->SetBulletChar( numfunc::GetBulletChar(n));
            SwNumRule::aBaseFmts[ OUTLINE_RULE ][ n ] = pFmt;
        }
        // position-and-space mode LABEL_ALIGNMENT:
        // indent values of default outline numbering in inch:
        //  0,3         0,4         0,5         0,6         0,7
        //  0,8         0,9         1,0         1,1         1,2
        const long cOutlineIndentAt[ MAXLEVEL ] = {
            1440*3/10,  1440*2/5,   1440/2,     1440*3/5,   1440*7/10,
            1440*4/5,   1440*9/10,  1440,       1440*11/10, 1440*6/5 };
        for( n = 0; n < MAXLEVEL; ++n )
        {
            pFmt = new SwNumFmt;
            pFmt->SetNumberingType(SVX_NUM_NUMBER_NONE);
            pFmt->SetIncludeUpperLevels( MAXLEVEL );
            pFmt->SetStart( 1 );
            pFmt->SetPositionAndSpaceMode( SvxNumberFormat::LABEL_ALIGNMENT );
            pFmt->SetLabelFollowedBy( SvxNumberFormat::LISTTAB );
            pFmt->SetListtabPos( cOutlineIndentAt[ n ] );
            pFmt->SetFirstLineIndent( -cOutlineIndentAt[ n ] );
            pFmt->SetIndentAt( cOutlineIndentAt[ n ] );
            pFmt->SetBulletChar( numfunc::GetBulletChar(n));
            SwNumRule::aLabelAlignmentBaseFmts[ OUTLINE_RULE ][ n ] = pFmt;
        }
    }
    memset( aFmts, 0, sizeof( aFmts ));
    OSL_ENSURE( sName.Len(), "NumRule ohne Namen!" );
}

SwNumRule::SwNumRule( const SwNumRule& rNumRule )
    : maTxtNodeList(),
      maParagraphStyleList(),
      pNumRuleMap(0),
      sName( rNumRule.sName ),
      eRuleType( rNumRule.eRuleType ),
      nPoolFmtId( rNumRule.GetPoolFmtId() ),
      nPoolHelpId( rNumRule.GetPoolHelpId() ),
      nPoolHlpFileId( rNumRule.GetPoolHlpFileId() ),
      bAutoRuleFlag( rNumRule.bAutoRuleFlag ),
      bInvalidRuleFlag( sal_True ),
      bContinusNum( rNumRule.bContinusNum ),
      bAbsSpaces( rNumRule.bAbsSpaces ),
      mbCountPhantoms( true ),
      meDefaultNumberFormatPositionAndSpaceMode( rNumRule.meDefaultNumberFormatPositionAndSpaceMode ),
      msDefaultListId( rNumRule.msDefaultListId )
{
#if OSL_DEBUG_LEVEL > 1
    nSerial = nInstances++;
#endif

    ++nRefCount;
    memset( aFmts, 0, sizeof( aFmts ));
    for( sal_uInt16 n = 0; n < MAXLEVEL; ++n )
        if( rNumRule.aFmts[ n ] )
            Set( n, *rNumRule.aFmts[ n ] );
}

SwNumRule::~SwNumRule()
{
    for( sal_uInt16 n = 0; n < MAXLEVEL; ++n )
        delete aFmts[ n ];

    if (pNumRuleMap)
    {
        pNumRuleMap->erase(GetName());
    }

    if( !--nRefCount )          // der letzte macht die Tuer zu
    {
            // Nummerierung:
            SwNumFmt** ppFmts = (SwNumFmt**)SwNumRule::aBaseFmts;
            int n;

            for( n = 0; n < MAXLEVEL; ++n, ++ppFmts )
                delete *ppFmts, *ppFmts = 0;

            // Gliederung:
            for( n = 0; n < MAXLEVEL; ++n, ++ppFmts )
                delete *ppFmts, *ppFmts = 0;

            ppFmts = (SwNumFmt**)SwNumRule::aLabelAlignmentBaseFmts;
            for( n = 0; n < MAXLEVEL; ++n, ++ppFmts )
                delete *ppFmts, *ppFmts = 0;
            for( n = 0; n < MAXLEVEL; ++n, ++ppFmts )
                delete *ppFmts, *ppFmts = 0;
    }

    maTxtNodeList.clear();
    maParagraphStyleList.clear();
}

void SwNumRule::CheckCharFmts( SwDoc* pDoc )
{
    SwCharFmt* pFmt;
    for( sal_uInt8 n = 0; n < MAXLEVEL; ++n )
        if( aFmts[ n ] && 0 != ( pFmt = aFmts[ n ]->GetCharFmt() ) &&
            pFmt->GetDoc() != pDoc )
        {
            // dann kopieren!
            SwNumFmt* pNew = new SwNumFmt( *aFmts[ n ] );
            pNew->SetCharFmt( pDoc->CopyCharFmt( *pFmt ) );
            delete aFmts[ n ];
            aFmts[ n ] = pNew;
        }
}

SwNumRule& SwNumRule::operator=( const SwNumRule& rNumRule )
{
    if( this != &rNumRule )
    {
        for( sal_uInt16 n = 0; n < MAXLEVEL; ++n )
            Set( n, rNumRule.aFmts[ n ] );

        eRuleType = rNumRule.eRuleType;
        sName = rNumRule.sName;
        bAutoRuleFlag = rNumRule.bAutoRuleFlag;
        bInvalidRuleFlag = sal_True;
        bContinusNum = rNumRule.bContinusNum;
        bAbsSpaces = rNumRule.bAbsSpaces;
        nPoolFmtId = rNumRule.GetPoolFmtId();
        nPoolHelpId = rNumRule.GetPoolHelpId();
        nPoolHlpFileId = rNumRule.GetPoolHlpFileId();
    }
    return *this;
}

sal_Bool SwNumRule::operator==( const SwNumRule& rRule ) const
{
    sal_Bool bRet = eRuleType == rRule.eRuleType &&
                sName == rRule.sName &&
                bAutoRuleFlag == rRule.bAutoRuleFlag &&
                bContinusNum == rRule.bContinusNum &&
                bAbsSpaces == rRule.bAbsSpaces &&
                nPoolFmtId == rRule.GetPoolFmtId() &&
                nPoolHelpId == rRule.GetPoolHelpId() &&
                nPoolHlpFileId == rRule.GetPoolHlpFileId();
    if( bRet )
    {
        for( sal_uInt8 n = 0; n < MAXLEVEL; ++n )
            if( !( rRule.Get( n ) == Get( n ) ))
            {
                bRet = sal_False;
                break;
            }
    }
    return bRet;
}

void SwNumRule::Set( sal_uInt16 i, const SwNumFmt& rNumFmt )
{
    OSL_ENSURE( i < MAXLEVEL, "Serious defect, please inform OD" );
    if( i < MAXLEVEL )
    {
        if( !aFmts[ i ] || !(rNumFmt == Get( i )) )
        {
            delete aFmts[ i ];
            aFmts[ i ] = new SwNumFmt( rNumFmt );
            bInvalidRuleFlag = sal_True;
        }
    }
}

void SwNumRule::Set( sal_uInt16 i, const SwNumFmt* pNumFmt )
{
    OSL_ENSURE( i < MAXLEVEL, "Serious defect, please inform OD" );
    if( i >= MAXLEVEL )
        return;
    SwNumFmt* pOld = aFmts[ i ];
    if( !pOld )
    {
        if( pNumFmt )
        {
            aFmts[ i ] = new SwNumFmt( *pNumFmt );
            bInvalidRuleFlag = sal_True;
        }
    }
    else if( !pNumFmt )
        delete pOld, aFmts[ i ] = 0, bInvalidRuleFlag = sal_True;
    else if( *pOld != *pNumFmt )
        *pOld = *pNumFmt, bInvalidRuleFlag = sal_True;
}

String SwNumRule::MakeNumString( const SwNodeNum& rNum, sal_Bool bInclStrings,
                                sal_Bool bOnlyArabic ) const
{
    String aStr;

    if (rNum.IsCounted())
        aStr = MakeNumString(rNum.GetNumberVector(),
                             bInclStrings, bOnlyArabic, MAXLEVEL);

    return aStr;
}

String SwNumRule::MakeNumString( const SwNumberTree::tNumberVector & rNumVector,
                                 const sal_Bool bInclStrings,
                                 const sal_Bool bOnlyArabic,
                                 const unsigned int _nRestrictToThisLevel ) const
{
    String aStr;

    unsigned int nLevel = rNumVector.size() - 1;

    if ( nLevel > _nRestrictToThisLevel )
    {
        nLevel = _nRestrictToThisLevel;
    }

    if (nLevel < MAXLEVEL)
    {
        const SwNumFmt& rMyNFmt = Get( static_cast<sal_uInt16>(nLevel) );

        {
            sal_uInt8 i = static_cast<sal_uInt8>(nLevel);

            if( !IsContinusNum() &&
                // - do not include upper levels, if level isn't numbered.
                rMyNFmt.GetNumberingType() != SVX_NUM_NUMBER_NONE &&
                rMyNFmt.GetIncludeUpperLevels() )  // nur der eigene Level ?
            {
                sal_uInt8 n = rMyNFmt.GetIncludeUpperLevels();
                if( 1 < n )
                {
                    if( i+1 >= n )
                        i -= n - 1;
                    else
                        i = 0;
                }
            }

            for( ; i <= nLevel; ++i )
            {
                const SwNumFmt& rNFmt = Get( i );
                if( SVX_NUM_NUMBER_NONE == rNFmt.GetNumberingType() )
                {
                    // Soll aus 1.1.1 --> 2. NoNum --> 1..1 oder 1.1 ??
                    //                 if( i != rNum.nMyLevel )
                    //                    aStr += aDotStr;
                    continue;
                }

                if( rNumVector[ i ] )
                {
                    if( bOnlyArabic )
                        aStr += String::CreateFromInt32( rNumVector[ i ] );
                    else
                        aStr += rNFmt.GetNumStr( rNumVector[ i ] );
                }
                else
                    aStr += '0';        // alle 0-Level sind eine 0
                if( i != nLevel && aStr.Len() )
                    aStr += aDotStr;
            }

            //JP 14.12.99: the type dont have any number, so dont append
            //              the Post-/Prefix String
            if( bInclStrings && !bOnlyArabic &&
                SVX_NUM_CHAR_SPECIAL != rMyNFmt.GetNumberingType() &&
                SVX_NUM_BITMAP != rMyNFmt.GetNumberingType() )
            {
                aStr.Insert( rMyNFmt.GetPrefix(), 0 );
                aStr += rMyNFmt.GetSuffix();
            }
        }
    }

    return aStr;
}


String SwNumRule::MakeRefNumString( const SwNodeNum& rNodeNum,
                                    const bool bInclSuperiorNumLabels,
                                    const sal_uInt8 nRestrictInclToThisLevel ) const
{
    String aRefNumStr;

    if ( rNodeNum.GetLevelInListTree() >= 0 )
    {
        const SwNodeNum* pWorkingNodeNum( &rNodeNum );
        do
        {
            bool bMakeNumStringForPhantom( false );
            if ( pWorkingNodeNum->IsPhantom() )
            {
                SwNumFmt aFmt( Get( static_cast<sal_uInt16>(pWorkingNodeNum->GetLevelInListTree()) ) );
                bMakeNumStringForPhantom = aFmt.IsEnumeration() &&
                                           SVX_NUM_NUMBER_NONE != aFmt.GetNumberingType();

            }
            if ( bMakeNumStringForPhantom ||
                 ( !pWorkingNodeNum->IsPhantom() &&
                   pWorkingNodeNum->GetTxtNode() &&
                   pWorkingNodeNum->GetTxtNode()->HasNumber() ) )
            {
                aRefNumStr.Insert( MakeNumString( pWorkingNodeNum->GetNumberVector() ), 0 );
            }
            else if ( aRefNumStr.Len() > 0 )
            {
                aRefNumStr.Insert( String::CreateFromAscii(" "), 0 );
            }

            if ( bInclSuperiorNumLabels && pWorkingNodeNum->GetLevelInListTree() > 0 )
            {
                sal_uInt8 n = Get( static_cast<sal_uInt16>(pWorkingNodeNum->GetLevelInListTree()) ).GetIncludeUpperLevels();
                pWorkingNodeNum = dynamic_cast<SwNodeNum*>(pWorkingNodeNum->GetParent());
                // skip parents, whose list label is already contained in the actual list label.
                while ( pWorkingNodeNum && n > 1 )
                {
                    pWorkingNodeNum = dynamic_cast<SwNodeNum*>(pWorkingNodeNum->GetParent());
                    --n;
                }
            }
            else
            {
                break;
            }
        } while ( pWorkingNodeNum &&
                  pWorkingNodeNum->GetLevelInListTree() >= 0 &&
                  static_cast<sal_uInt8>(pWorkingNodeNum->GetLevelInListTree()) >= nRestrictInclToThisLevel );
    }

    return aRefNumStr;
}

//  ----- Copy-Methode vom SwNumRule ------

    // eine Art Copy-Constructor, damit die Num-Formate auch an den
    // richtigen CharFormaten eines Dokumentes haengen !!
    // (Kopiert die NumFormate und returnt sich selbst)
SwNumRule& SwNumRule::CopyNumRule( SwDoc* pDoc, const SwNumRule& rNumRule )
{
    for( sal_uInt16 n = 0; n < MAXLEVEL; ++n )
    {
        Set( n, rNumRule.aFmts[ n ] );
        if( aFmts[ n ] && aFmts[ n ]->GetCharFmt() &&
            USHRT_MAX == pDoc->GetCharFmts()->GetPos( aFmts[n]->GetCharFmt() ))
            // ueber unterschiedliche Dokumente kopieren, dann
            // kopiere das entsprechende Char-Format ins neue
            // Dokument.
            aFmts[n]->SetCharFmt( pDoc->CopyCharFmt( *aFmts[n]->
                                        GetCharFmt() ) );
    }
    eRuleType = rNumRule.eRuleType;
    sName = rNumRule.sName;
    bAutoRuleFlag = rNumRule.bAutoRuleFlag;
    nPoolFmtId = rNumRule.GetPoolFmtId();
    nPoolHelpId = rNumRule.GetPoolHelpId();
    nPoolHlpFileId = rNumRule.GetPoolHlpFileId();
    bInvalidRuleFlag = sal_True;
    return *this;
}

void SwNumRule::SetSvxRule(const SvxNumRule& rNumRule, SwDoc* pDoc)
{
    for( sal_uInt16 n = 0; n < MAXLEVEL; ++n )
    {
        const SvxNumberFormat* pSvxFmt = rNumRule.Get(n);
        delete aFmts[n];
        aFmts[n] = pSvxFmt ? new SwNumFmt(*pSvxFmt, pDoc) : 0;
    }

    bInvalidRuleFlag = sal_True;
    bContinusNum = rNumRule.IsContinuousNumbering();
}

SvxNumRule SwNumRule::MakeSvxNumRule() const
{
    SvxNumRule aRule(NUM_CONTINUOUS|NUM_CHAR_TEXT_DISTANCE|NUM_CHAR_STYLE|
                        NUM_ENABLE_LINKED_BMP|NUM_ENABLE_EMBEDDED_BMP,
                        MAXLEVEL, bContinusNum,
                        eRuleType ==
                            NUM_RULE ?
                                SVX_RULETYPE_NUMBERING :
                                    SVX_RULETYPE_OUTLINE_NUMBERING );
    for( sal_uInt16 n = 0; n < MAXLEVEL; ++n )
    {
        SwNumFmt aNumFmt = Get(n);
        if(aNumFmt.GetCharFmt())
            aNumFmt.SetCharFmtName(aNumFmt.GetCharFmt()->GetName());
        aRule.SetLevel(n, aNumFmt, aFmts[n] != 0);
    }
    return aRule;
}

void SwNumRule::SetInvalidRule(sal_Bool bFlag)
{
    if (bFlag)
    {
        std::set< SwList* > aLists;
        tTxtNodeList::iterator aIter;
        for ( aIter = maTxtNodeList.begin(); aIter != maTxtNodeList.end(); ++aIter )
        {
            const SwTxtNode* pTxtNode = *aIter;
            // #i111681# - applying patch from cmc
            SwList* pList = pTxtNode->GetDoc()->getListByName( pTxtNode->GetListId() );
            OSL_ENSURE( pList, "<SwNumRule::SetInvalidRule(..)> - list at which the text node is registered at does not exist. This is a serious issue --> please inform OD.");
            if ( pList )
            {
                aLists.insert( pList );
            }
            // <--
        }
        std::for_each( aLists.begin(), aLists.end(),
                       std::mem_fun( &SwList::InvalidateListTree ) );
        // <--
    }

    bInvalidRuleFlag = bFlag;
}


// change indent of all list levels by given difference
void SwNumRule::ChangeIndent( const short nDiff )
{
    for ( sal_uInt16 i = 0; i < MAXLEVEL; ++i )
    {
        SwNumFmt aTmpNumFmt( Get(i) );

        const SvxNumberFormat::SvxNumPositionAndSpaceMode ePosAndSpaceMode(
                                        aTmpNumFmt.GetPositionAndSpaceMode() );
        if ( ePosAndSpaceMode == SvxNumberFormat::LABEL_WIDTH_AND_POSITION )
        {
            short nNewIndent = nDiff +
                               aTmpNumFmt.GetAbsLSpace();
            if ( nNewIndent < 0 )
            {
                nNewIndent = 0;
            }
            aTmpNumFmt.SetAbsLSpace( nNewIndent );
        }
        else if ( ePosAndSpaceMode == SvxNumberFormat::LABEL_ALIGNMENT )
        {
            // adjust also the list tab position, if a list tab stop is applied
            if ( aTmpNumFmt.GetLabelFollowedBy() == SvxNumberFormat::LISTTAB )
            {
                const long nNewListTab = aTmpNumFmt.GetListtabPos() +  nDiff;
                aTmpNumFmt.SetListtabPos( nNewListTab );
            }

            const long nNewIndent = nDiff +
                              aTmpNumFmt.GetIndentAt();
            aTmpNumFmt.SetIndentAt( nNewIndent );
        }

        Set( i, aTmpNumFmt );
    }

    SetInvalidRule( sal_True );
}

// set indent of certain list level to given value
void SwNumRule::SetIndent( const short nNewIndent,
                           const sal_uInt16 nListLevel )
{
    SwNumFmt aTmpNumFmt( Get(nListLevel) );

    const SvxNumberFormat::SvxNumPositionAndSpaceMode ePosAndSpaceMode(
                                        aTmpNumFmt.GetPositionAndSpaceMode() );
    if ( ePosAndSpaceMode == SvxNumberFormat::LABEL_WIDTH_AND_POSITION )
    {
        aTmpNumFmt.SetAbsLSpace( nNewIndent );
    }
    else if ( ePosAndSpaceMode == SvxNumberFormat::LABEL_ALIGNMENT )
    {
        // adjust also the list tab position, if a list tab stop is applied
        if ( aTmpNumFmt.GetLabelFollowedBy() == SvxNumberFormat::LISTTAB )
        {
            const long nNewListTab = aTmpNumFmt.GetListtabPos() +
                                     ( nNewIndent - aTmpNumFmt.GetIndentAt() );
            aTmpNumFmt.SetListtabPos( nNewListTab );
        }

        aTmpNumFmt.SetIndentAt( nNewIndent );
    }

    SetInvalidRule( sal_True );
}

// set indent of first list level to given value and change other list level's
// indents accordingly
void SwNumRule::SetIndentOfFirstListLevelAndChangeOthers( const short nNewIndent )
{
    SwNumFmt aTmpNumFmt( Get(0) );

    short nDiff( 0 );
    const SvxNumberFormat::SvxNumPositionAndSpaceMode ePosAndSpaceMode(
                                        aTmpNumFmt.GetPositionAndSpaceMode() );
    if ( ePosAndSpaceMode == SvxNumberFormat::LABEL_WIDTH_AND_POSITION )
    {
        nDiff = nNewIndent
                - aTmpNumFmt.GetFirstLineOffset()
                - aTmpNumFmt.GetAbsLSpace();
    }
    else if ( ePosAndSpaceMode == SvxNumberFormat::LABEL_ALIGNMENT )
    {
        nDiff = static_cast<short>(nNewIndent
                                   - aTmpNumFmt.GetIndentAt());
    }
    if ( nDiff != 0  )
    {
        ChangeIndent( nDiff );
    }
}


void SwNumRule::Validate()
{
    std::set< SwList* > aLists;
    tTxtNodeList::iterator aIter;
    for ( aIter = maTxtNodeList.begin(); aIter != maTxtNodeList.end(); ++aIter )
    {
        const SwTxtNode* pTxtNode = *aIter;
        aLists.insert( pTxtNode->GetDoc()->getListByName( pTxtNode->GetListId() ) );
    }
    std::for_each( aLists.begin(), aLists.end(),
                   std::mem_fun( &SwList::ValidateListTree ) );


    SetInvalidRule(sal_False);
}


bool SwNumRule::IsCountPhantoms() const
{
    return mbCountPhantoms;
}


void SwNumRule::SetCountPhantoms(bool bCountPhantoms)
{
    mbCountPhantoms = bCountPhantoms;
}


SwNumRule::tParagraphStyleList::size_type SwNumRule::GetParagraphStyleListSize() const
{
    return maParagraphStyleList.size();
}


void SwNumRule::AddParagraphStyle( SwTxtFmtColl& rTxtFmtColl )
{
    tParagraphStyleList::iterator aIter =
        std::find( maParagraphStyleList.begin(), maParagraphStyleList.end(), &rTxtFmtColl );

    if ( aIter == maParagraphStyleList.end() )
    {
        maParagraphStyleList.push_back( &rTxtFmtColl );
    }
}


void SwNumRule::RemoveParagraphStyle( SwTxtFmtColl& rTxtFmtColl )
{
    tParagraphStyleList::iterator aIter =
        std::find( maParagraphStyleList.begin(), maParagraphStyleList.end(), &rTxtFmtColl );

    if ( aIter != maParagraphStyleList.end() )
    {
        maParagraphStyleList.erase( aIter );
    }
}


namespace numfunc
{
    /** class containing default bullet list configuration data

        @author OD
    */
    class SwDefBulletConfig : private utl::ConfigItem
    {
        public:
            static SwDefBulletConfig* getInstance()
            {
                if ( mpInstance == 0 )
                {
                    mpInstance = new SwDefBulletConfig;
                }

                return mpInstance;
            }

            inline const String& GetFontname() const
            {
                return msFontname;
            }

            inline bool IsFontnameUserDefined() const
            {
                return mbUserDefinedFontname;
            }

            inline const Font& GetFont() const
            {
                return *mpFont;
            }

            inline short GetFontWeight() const
            {
                return static_cast<short>(meFontWeight);
            }

            inline short GetFontItalic() const
            {
                return static_cast<short>(meFontItalic);
            }
            inline sal_Unicode GetChar( sal_uInt8 p_nListLevel ) const
            {
                if ( p_nListLevel > MAXLEVEL )
                {
                    p_nListLevel = MAXLEVEL;
                }

                return mnLevelChars[p_nListLevel];
            }

        private:
            SwDefBulletConfig();

            /** sets internal default bullet configuration data to default values

                @author OD
            */
            void SetToDefault();

            /** returns sequence of default bullet configuration property names

                @author OD
            */
            uno::Sequence<rtl::OUString> GetPropNames() const;

            /** loads default bullet configuration properties and applies
                values to internal data

                @author OD
            */
            void LoadConfig();

            /** initialize font instance for default bullet list

                @author OD
            */
            void InitFont();

            /** catches notification about changed default bullet configuration data

                @author OD
            */
            virtual void Notify( const uno::Sequence<rtl::OUString>& aPropertyNames );
            virtual void Commit();

            static SwDefBulletConfig* mpInstance;

            // default bullet list configuration data
            String msFontname;
            bool mbUserDefinedFontname;
            FontWeight meFontWeight;
            FontItalic meFontItalic;
            sal_Unicode mnLevelChars[MAXLEVEL];

            // default bullet list font instance
            Font* mpFont;
    };

    SwDefBulletConfig* SwDefBulletConfig::mpInstance = 0;

    SwDefBulletConfig::SwDefBulletConfig()
        : ConfigItem( rtl::OUString(RTL_CONSTASCII_USTRINGPARAM("Office.Writer/Numbering/DefaultBulletList")) ),
          // default bullet font is now OpenSymbol
          msFontname( String::CreateFromAscii("OpenSymbol") ),
          mbUserDefinedFontname( false ),
          meFontWeight( WEIGHT_DONTKNOW ),
          meFontItalic( ITALIC_NONE ),
          mpFont( 0 )
    {
        SetToDefault();
        LoadConfig();
        InitFont();

        // enable notification for changes on default bullet configuration change
        EnableNotification( GetPropNames() );
    }

    void SwDefBulletConfig::SetToDefault()
    {
        msFontname = String::CreateFromAscii("OpenSymbol");
        mbUserDefinedFontname = false;
        // <--
        meFontWeight = WEIGHT_DONTKNOW;
        meFontItalic = ITALIC_NONE;

        mnLevelChars[0] = 0x2022;
        mnLevelChars[1] = 0x25e6;
        mnLevelChars[2] = 0x25aa;
        mnLevelChars[3] = 0x2022;
        mnLevelChars[4] = 0x25e6;
        mnLevelChars[5] = 0x25aa;
        mnLevelChars[6] = 0x2022;
        mnLevelChars[7] = 0x25e6;
        mnLevelChars[8] = 0x25aa;
        mnLevelChars[9] = 0x2022;
    }

    uno::Sequence<rtl::OUString> SwDefBulletConfig::GetPropNames() const
    {
        uno::Sequence<rtl::OUString> aPropNames(13);
        rtl::OUString* pNames = aPropNames.getArray();
        pNames[0] = rtl::OUString(RTL_CONSTASCII_USTRINGPARAM("BulletFont/FontFamilyname"));
        pNames[1] = rtl::OUString(RTL_CONSTASCII_USTRINGPARAM("BulletFont/FontWeight"));
        pNames[2] = rtl::OUString(RTL_CONSTASCII_USTRINGPARAM("BulletFont/FontItalic"));
        pNames[3] = rtl::OUString(RTL_CONSTASCII_USTRINGPARAM("BulletCharLvl1"));
        pNames[4] = rtl::OUString(RTL_CONSTASCII_USTRINGPARAM("BulletCharLvl2"));
        pNames[5] = rtl::OUString(RTL_CONSTASCII_USTRINGPARAM("BulletCharLvl3"));
        pNames[6] = rtl::OUString(RTL_CONSTASCII_USTRINGPARAM("BulletCharLvl4"));
        pNames[7] = rtl::OUString(RTL_CONSTASCII_USTRINGPARAM("BulletCharLvl5"));
        pNames[8] = rtl::OUString(RTL_CONSTASCII_USTRINGPARAM("BulletCharLvl6"));
        pNames[9] = rtl::OUString(RTL_CONSTASCII_USTRINGPARAM("BulletCharLvl7"));
        pNames[10] = rtl::OUString(RTL_CONSTASCII_USTRINGPARAM("BulletCharLvl8"));
        pNames[11] = rtl::OUString(RTL_CONSTASCII_USTRINGPARAM("BulletCharLvl9"));
        pNames[12] = rtl::OUString(RTL_CONSTASCII_USTRINGPARAM("BulletCharLvl10"));

        return aPropNames;
    }

    void SwDefBulletConfig::LoadConfig()
    {
        uno::Sequence<rtl::OUString> aPropNames = GetPropNames();
        uno::Sequence<uno::Any> aValues =
                                                    GetProperties( aPropNames );
        const uno::Any* pValues = aValues.getConstArray();
        OSL_ENSURE( aValues.getLength() == aPropNames.getLength(),
                "<SwDefBulletConfig::SwDefBulletConfig()> - GetProperties failed");
        if ( aValues.getLength() == aPropNames.getLength() )
        {
            for ( int nProp = 0; nProp < aPropNames.getLength(); ++nProp )
            {
                if ( pValues[nProp].hasValue() )
                {
                    switch ( nProp )
                    {
                        case 0:
                        {
                            rtl::OUString aStr;
                            pValues[nProp] >>= aStr;
                            msFontname = aStr;
                            mbUserDefinedFontname = true;
                        }
                        break;
                        case 1:
                        case 2:
                        {
                            sal_uInt8 nTmp = 0;
                            pValues[nProp] >>= nTmp;
                            if ( nProp == 1 )
                                meFontWeight = static_cast<FontWeight>(nTmp);
                            else if ( nProp == 2 )
                                meFontItalic = static_cast<FontItalic>(nTmp);
                        }
                        break;
                        case 3:
                        case 4:
                        case 5:
                        case 6:
                        case 7:
                        case 8:
                        case 9:
                        case 10:
                        case 11:
                        case 12:
                        {
                            sal_Unicode cChar = sal_Unicode();
                            pValues[nProp] >>= cChar;
                            mnLevelChars[nProp-3] = cChar;
                        }
                        break;
                    }
                }
            }
        }

    }

    void SwDefBulletConfig::InitFont()
    {
        delete mpFont;

        mpFont = new Font( msFontname, aEmptyStr, Size( 0, 14 ) );
        mpFont->SetWeight( meFontWeight );
        mpFont->SetItalic( meFontItalic );
    }

    void SwDefBulletConfig::Notify( const uno::Sequence<rtl::OUString>& )
    {
        SetToDefault();
        LoadConfig();
        InitFont();
    }

    void SwDefBulletConfig::Commit()
    {
    }

    const String& GetDefBulletFontname()
    {
        return SwDefBulletConfig::getInstance()->GetFontname();
    }

    bool IsDefBulletFontUserDefined()
    {
        return SwDefBulletConfig::getInstance()->IsFontnameUserDefined();
    }

    const Font& GetDefBulletFont()
    {
        return SwDefBulletConfig::getInstance()->GetFont();
    }

    sal_Unicode GetBulletChar( sal_uInt8 nLevel )
    {
        return SwDefBulletConfig::getInstance()->GetChar( nLevel );
    }

    /** class containing configuration data about user interface behavior
        regarding lists and list items.
        configuration item about behavior of <TAB>/<SHIFT-TAB>-key at first
        position of first list item

        @author OD
    */
    class SwNumberingUIBehaviorConfig : private utl::ConfigItem
    {
        public:
            static SwNumberingUIBehaviorConfig* getInstance()
            {
                if ( mpInstance == 0 )
                {
                    mpInstance = new SwNumberingUIBehaviorConfig();
                }

                return mpInstance;
            }

            inline sal_Bool ChangeIndentOnTabAtFirstPosOfFirstListItem() const
            {
                return mbChangeIndentOnTabAtFirstPosOfFirstListItem;
            }

        private:
            SwNumberingUIBehaviorConfig();

            /** sets internal configuration data to default values

                @author OD
            */
            void SetToDefault();

            /** returns sequence of configuration property names

                @author OD
            */
            com::sun::star::uno::Sequence<rtl::OUString> GetPropNames() const;

            /** loads configuration properties and applies values to internal data

                @author OD
            */
            void LoadConfig();

            /** catches notification about changed configuration data

                @author OD
            */
            virtual void Notify( const com::sun::star::uno::Sequence<rtl::OUString>& aPropertyNames );
            virtual void Commit();

            static SwNumberingUIBehaviorConfig* mpInstance;

            // configuration data
            sal_Bool mbChangeIndentOnTabAtFirstPosOfFirstListItem;
    };

    SwNumberingUIBehaviorConfig* SwNumberingUIBehaviorConfig::mpInstance = 0;

    SwNumberingUIBehaviorConfig::SwNumberingUIBehaviorConfig()
        : ConfigItem( rtl::OUString(RTL_CONSTASCII_USTRINGPARAM("Office.Writer/Numbering/UserInterfaceBehavior")) ),
          mbChangeIndentOnTabAtFirstPosOfFirstListItem( sal_True )
    {
        SetToDefault();
        LoadConfig();

        // enable notification for changes on configuration change
        EnableNotification( GetPropNames() );
    }

    void SwNumberingUIBehaviorConfig::SetToDefault()
    {
        mbChangeIndentOnTabAtFirstPosOfFirstListItem = sal_True;
    }

    com::sun::star::uno::Sequence<rtl::OUString> SwNumberingUIBehaviorConfig::GetPropNames() const
    {
        com::sun::star::uno::Sequence<rtl::OUString> aPropNames(1);
        rtl::OUString* pNames = aPropNames.getArray();
        pNames[0] = rtl::OUString(RTL_CONSTASCII_USTRINGPARAM("ChangeIndentOnTabAtFirstPosOfFirstListItem"));

        return aPropNames;
    }

    void SwNumberingUIBehaviorConfig::Commit() {}

    void SwNumberingUIBehaviorConfig::LoadConfig()
    {
        com::sun::star::uno::Sequence<rtl::OUString> aPropNames = GetPropNames();
        com::sun::star::uno::Sequence<com::sun::star::uno::Any> aValues =
                                                    GetProperties( aPropNames );
        const com::sun::star::uno::Any* pValues = aValues.getConstArray();
        OSL_ENSURE( aValues.getLength() == aPropNames.getLength(),
                "<SwNumberingUIBehaviorConfig::LoadConfig()> - GetProperties failed");
        if ( aValues.getLength() == aPropNames.getLength() )
        {
            for ( int nProp = 0; nProp < aPropNames.getLength(); ++nProp )
            {
                if ( pValues[nProp].hasValue() )
                {
                    switch ( nProp )
                    {
                        case 0:
                        {
                            pValues[nProp] >>= mbChangeIndentOnTabAtFirstPosOfFirstListItem;
                        }
                        break;
                        default:
                        {
                            OSL_FAIL( "<SwNumberingUIBehaviorConfig::LoadConfig()> - unknown configuration property");
                        }
                    }
                }
            }
        }
    }

    void SwNumberingUIBehaviorConfig::Notify( const com::sun::star::uno::Sequence<rtl::OUString>& aPropertyNames )
    {
        (void) aPropertyNames;
        SetToDefault();
        LoadConfig();
    }

    sal_Bool ChangeIndentOnTabAtFirstPosOfFirstListItem()
    {
        return SwNumberingUIBehaviorConfig::getInstance()->ChangeIndentOnTabAtFirstPosOfFirstListItem();
    }

    SvxNumberFormat::SvxNumPositionAndSpaceMode GetDefaultPositionAndSpaceMode()
    {
        SvxNumberFormat::SvxNumPositionAndSpaceMode ePosAndSpaceMode;
        SvtSaveOptions aSaveOptions;
        switch ( aSaveOptions.GetODFDefaultVersion() )
        {
            case SvtSaveOptions::ODFVER_010:
            case SvtSaveOptions::ODFVER_011:
            {
                ePosAndSpaceMode = SvxNumberFormat::LABEL_WIDTH_AND_POSITION;
            }
            break;
            default: // ODFVER_UNKNOWN or ODFVER_012
            {
                ePosAndSpaceMode = SvxNumberFormat::LABEL_ALIGNMENT;
            }
        }

        return ePosAndSpaceMode;
    }
    // <--
}
// <--

/* vim:set shiftwidth=4 softtabstop=4 expandtab: */<|MERGE_RESOLUTION|>--- conflicted
+++ resolved
@@ -297,12 +297,7 @@
         GetRegisteredInNonConst()->Remove( this );
 }
 
-<<<<<<< HEAD
-void SwNumFmt::Modify( SfxPoolItem* pOld, SfxPoolItem* pNew )
-=======
- ---------------------------------------------------------------------------*/
 void SwNumFmt::Modify( const SfxPoolItem* pOld, const SfxPoolItem* pNew )
->>>>>>> f6c76470
 {
     // dann suche mal in dem Doc nach dem NumRules-Object, in dem dieses
     // NumFormat gesetzt ist. Das Format muss es nicht geben!
@@ -334,8 +329,6 @@
     else
         return aEmptyStr;
 }
-<<<<<<< HEAD
-=======
 
 void SwNumFmt::ForgetCharFmt()
 {
@@ -343,8 +336,6 @@
         GetRegisteredInNonConst()->Remove( this );
 }
 
-/* -----------------------------22.02.01 16:05--------------------------------
->>>>>>> f6c76470
 
 void    SwNumFmt::SetGraphicBrush( const SvxBrushItem* pBrushItem, const Size* pSize,
     const sal_Int16* pOrient)
