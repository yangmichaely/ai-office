--- conflicted
+++ resolved
@@ -1288,17 +1288,11 @@
     sal_Bool bReplace = ( pSearchOpt && ( pSearchOpt->replaceString.getLength() ||
                                     !rSet.Count() ) ) ||
                     (pReplSet && pReplSet->Count());
-<<<<<<< HEAD
-    sal_Bool bSttUndo = pDoc->DoesUndo() && bReplace;
-    if( bSttUndo )
-        pDoc->StartUndo( UNDO_REPLACE, NULL );
-=======
     bool const bStartUndo = pDoc->GetIDocumentUndoRedo().DoesUndo() && bReplace;
     if (bStartUndo)
     {
         pDoc->GetIDocumentUndoRedo().StartUndo( UNDO_REPLACE, NULL );
     }
->>>>>>> 5b7dc4c9
 
     SwFindParaAttr aSwFindParaAttr( rSet, bNoCollections, pSearchOpt,
                                     pReplSet, *this );
