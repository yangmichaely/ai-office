--- conflicted
+++ resolved
@@ -45,10 +45,7 @@
         const bool bLandscape );
 
     virtual ~PageColumnControl();
-<<<<<<< HEAD
-=======
     virtual void dispose() SAL_OVERRIDE;
->>>>>>> 0cde74f7
 
 private:
     VclPtr<::svx::sidebar::ValueSetWithTextControl> mpColumnValueSet;
