/*************************************************************************
 *
 * DO NOT ALTER OR REMOVE COPYRIGHT NOTICES OR THIS FILE HEADER.
 *
 * Copyright 2000, 2010 Oracle and/or its affiliates.
 *
 * OpenOffice.org - a multi-platform office productivity suite
 *
 * This file is part of OpenOffice.org.
 *
 * OpenOffice.org is free software: you can redistribute it and/or modify
 * it under the terms of the GNU Lesser General Public License version 3
 * only, as published by the Free Software Foundation.
 *
 * OpenOffice.org is distributed in the hope that it will be useful,
 * but WITHOUT ANY WARRANTY; without even the implied warranty of
 * MERCHANTABILITY or FITNESS FOR A PARTICULAR PURPOSE.  See the
 * GNU Lesser General Public License version 3 for more details
 * (a copy is included in the LICENSE file that accompanied this code).
 *
 * You should have received a copy of the GNU Lesser General Public License
 * version 3 along with OpenOffice.org.  If not, see
 * <http://www.openoffice.org/license.html>
 * for a copy of the LGPLv3 License.
 *
 ************************************************************************/
#include "precompiled_reportdesign.hxx"
#include "EndMarker.hxx"
#include "ColorChanger.hxx"
#include "SectionWindow.hxx"
#include "helpids.hrc"
#include <vcl/svapp.hxx>
#include <vcl/gradient.hxx>
#include <vcl/lineinfo.hxx>


#define CORNER_SPACE    5
//=====================================================================
namespace rptui
{
//=====================================================================
    DBG_NAME( rpt_OEndMarker )
OEndMarker::OEndMarker(Window* _pParent ,const ::rtl::OUString& _sColorEntry)
: OColorListener(_pParent,_sColorEntry)
{
    DBG_CTOR( rpt_OEndMarker,NULL);
    SetUniqueId(HID_RPT_ENDMARKER);
    ImplInitSettings();
<<<<<<< HEAD
=======
    SetPaintTransparent(sal_True);
>>>>>>> ac6e971d
}
// -----------------------------------------------------------------------------
OEndMarker::~OEndMarker()
{
    DBG_DTOR( rpt_OEndMarker,NULL);
}
// -----------------------------------------------------------------------------
void OEndMarker::Paint( const Rectangle& /*rRect*/ )
{
    Fraction aCornerSpace(long(CORNER_SPACE));
    aCornerSpace *= GetMapMode().GetScaleX();
    const long nCornerSpace = aCornerSpace;

    Size aSize = GetSizePixel();
    aSize.Width() += nCornerSpace;
    Rectangle aWholeRect(Point(-nCornerSpace,0),aSize);
    PolyPolygon aPoly;
    aPoly.Insert(Polygon(aWholeRect,nCornerSpace,nCornerSpace));

    Color aStartColor(m_nColor);
    aStartColor.IncreaseLuminance(10);
    sal_uInt16 nHue = 0;
    sal_uInt16 nSat = 0;
    sal_uInt16 nBri = 0;
    aStartColor.RGBtoHSB(nHue, nSat, nBri);
    nSat += 40;
    Color aEndColor(Color::HSBtoRGB(nHue, nSat, nBri));
    Gradient aGradient(GRADIENT_LINEAR,aStartColor,aEndColor);
    aGradient.SetSteps(static_cast<sal_uInt16>(aSize.Height()));

    DrawGradient(PixelToLogic(aPoly) ,aGradient);
    if ( m_bMarked )
    {
        Rectangle aRect( Point(-nCornerSpace,nCornerSpace),
                         Size(aSize.Width()- nCornerSpace,aSize.Height() - nCornerSpace- nCornerSpace));
        ColorChanger aColors( this, COL_WHITE, COL_WHITE );
        DrawPolyLine(Polygon(PixelToLogic(aRect)),LineInfo(LINE_SOLID,2));
    }
}
// -----------------------------------------------------------------------
void OEndMarker::ImplInitSettings()
{
    EnableChildTransparentMode( TRUE );
    SetParentClipMode( PARENTCLIPMODE_NOCLIP );
    SetPaintTransparent( TRUE );

    SetBackground( Wallpaper( svtools::ColorConfig().GetColorValue(::svtools::APPBACKGROUND).nColor)  );
    SetFillColor( Application::GetSettings().GetStyleSettings().GetShadowColor() );
}
// -----------------------------------------------------------------------
void OEndMarker::MouseButtonDown( const MouseEvent& rMEvt )
{
    if ( !rMEvt.IsLeft() && !rMEvt.IsRight())
        return;
    static_cast<OSectionWindow*>(GetParent())->showProperties();
}
// =======================================================================
}
// =======================================================================<|MERGE_RESOLUTION|>--- conflicted
+++ resolved
@@ -46,10 +46,6 @@
     DBG_CTOR( rpt_OEndMarker,NULL);
     SetUniqueId(HID_RPT_ENDMARKER);
     ImplInitSettings();
-<<<<<<< HEAD
-=======
-    SetPaintTransparent(sal_True);
->>>>>>> ac6e971d
 }
 // -----------------------------------------------------------------------------
 OEndMarker::~OEndMarker()
