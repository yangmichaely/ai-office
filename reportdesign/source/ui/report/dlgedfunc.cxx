--- conflicted
+++ resolved
@@ -462,11 +462,7 @@
                 }
             }
         }
-<<<<<<< HEAD
-    }
-=======
-    } // for(sal_uLong i = 0 ; i< nCount;++i)
->>>>>>> dee1ea70
+    }
 }
 // -----------------------------------------------------------------------------
 void DlgEdFunc::colorizeOverlappedObject(SdrObject* _pOverlappedObj)
@@ -943,150 +939,6 @@
 
     return sal_True;
 }
-<<<<<<< HEAD
-=======
-// -----------------------------------------------------------------------------
-//void DlgEdFuncSelect::SetInEditMode(SdrTextObj* _pTextObj,const MouseEvent& rMEvt, sal_Bool bQuickDrag)
-//{
-//
-//  SdrPageView* pPV = m_rView.GetSdrPageView();
-//  if( _pTextObj && _pTextObj->GetPage() == pPV->GetPage() )
-//  {
-//      m_rView.SetCurrentObj(OBJ_TEXT);
-//      m_rView.SetEditMode(SDREDITMODE_EDIT);
-//
-//      sal_Bool bEmptyOutliner = sal_False;
-//
-//      if (!_pTextObj->GetOutlinerParaObject() && m_rView.GetTextEditOutliner())
-//      {
-//          ::SdrOutliner* pOutl = m_rView.GetTextEditOutliner();
-//          sal_uLong nParaAnz = pOutl->GetParagraphCount();
-//          Paragraph* p1stPara = pOutl->GetParagraph( 0 );
-//
-//          if (nParaAnz==1 && p1stPara)
-//          {
-//              // Bei nur einem Pararaph
-//              if (pOutl->GetText(p1stPara).Len() == 0)
-//              {
-//                  bEmptyOutliner = sal_True;
-//              }
-//          }
-//      }
-//
-//      if (_pTextObj != m_rView.GetTextEditObject() || bEmptyOutliner)
-//      {
-//          sal_uInt32 nInv = _pTextObj->GetObjInventor();
-//          sal_uInt16 nSdrObjKind = _pTextObj->GetObjIdentifier();
-//
-//          if (nInv == SdrInventor && _pTextObj->HasTextEdit() &&
-//              (nSdrObjKind == OBJ_TEXT ||
-//              nSdrObjKind == OBJ_TITLETEXT ||
-//              nSdrObjKind == OBJ_OUTLINETEXT ||
-//              (_pTextObj->ISA(SdrTextObj) && !_pTextObj->IsEmptyPresObj())))
-//          {
-//              // Neuen Outliner machen (gehoert der SdrObjEditView)
-//                SdrModel* pModel = _pTextObj->GetModel();
-//                SdrOutliner* pOutl = SdrMakeOutliner( OUTLINERMODE_OUTLINEOBJECT, pModel );
-//              pOutl->SetMinDepth(0);
-//              pOutl->SetStyleSheetPool((SfxStyleSheetPool*) pModel->GetStyleSheetPool());
-//              //pOutl->SetCalcFieldValueHdl(LINK(SD_MOD(), SdModule, CalcFieldValueHdl));
-//              sal_uLong nCntrl = pOutl->GetControlWord();
-//              nCntrl |= EE_CNTRL_ALLOWBIGOBJS;
-//              nCntrl |= EE_CNTRL_URLSFXEXECUTE;
-//              nCntrl |= EE_CNTRL_MARKFIELDS;
-//              nCntrl |= EE_CNTRL_AUTOCORRECT;
-//
-//              nCntrl &= ~EE_CNTRL_ULSPACESUMMATION;
-//              //if ( pModel->IsSummationOfParagraphs() )
-//              //    nCntrl |= EE_CNTRL_ULSPACESUMMATION;
-//
-//              //SetSpellOptions( nCntrl );
-//
-//              pOutl->SetControlWord(nCntrl);
-//
-//                uno::Reference< linguistic2::XSpellChecker1 > xSpellChecker( LinguMgr::GetSpellChecker() );
-//              if ( xSpellChecker.is() )
-//                  pOutl->SetSpeller( xSpellChecker );
-//
-//                uno::Reference< linguistic2::XHyphenator > xHyphenator( LinguMgr::GetHyphenator() );
-//              if( xHyphenator.is() )
-//                  pOutl->SetHyphenator( xHyphenator );
-//
-//              pOutl->SetDefaultLanguage( Application::GetSettings().GetLanguage() );
-//
-//              // in einem Gliederungstext darf nicht auf die 0-te
-//              // Ebene ausgerueckt werden
-//              if (_pTextObj->GetObjInventor() == SdrInventor &&
-//                  _pTextObj->GetObjIdentifier() == OBJ_OUTLINETEXT)
-//              {
-//                  pOutl->SetMinDepth(1);
-//              }
-//
-//              if (bEmptyOutliner)
-//              {
-//                  m_rView.SdrEndTextEdit(sal_True);
-//              }
-//
-//              if( _pTextObj )
-//              {
-//                  OutlinerParaObject* pOPO = _pTextObj->GetOutlinerParaObject();
-//                  if( ( pOPO && pOPO->IsVertical() ) /*||
-//                      nSlotId == SID_ATTR_CHAR_VERTICAL ||
-//                      nSlotId == SID_TEXT_FITTOSIZE_VERTICAL */)
-//                      pOutl->SetVertical( sal_True );
-//
-//
-//                  if (m_rView.SdrBeginTextEdit(_pTextObj, pPV, pParent, sal_True, pOutl) && _pTextObj->GetObjInventor() == SdrInventor)
-//                  {
-//                      //bFirstObjCreated = sal_True;
-//                      //DeleteDefaultText();
-//
-//                      OutlinerView* pOLV = m_rView.GetTextEditOutlinerView();
-//
-//                      nSdrObjKind = _pTextObj->GetObjIdentifier();
-//
-//                      SdrViewEvent aVEvt;
-//                      SdrHitKind eHit = m_rView.PickAnything(rMEvt, SDRMOUSEBUTTONDOWN, aVEvt);
-//
-//                      if (eHit == SDRHIT_TEXTEDIT)
-//                      {
-//                          // Text getroffen
-//                          if (nSdrObjKind == OBJ_TEXT ||
-//                              nSdrObjKind == OBJ_TITLETEXT ||
-//                              nSdrObjKind == OBJ_OUTLINETEXT ||
-//                              //nSlotId == SID_TEXTEDIT ||
-//                              !bQuickDrag)
-//                          {
-//                              pOLV->MouseButtonDown(rMEvt);
-//                              pOLV->MouseMove(rMEvt);
-//                              pOLV->MouseButtonUp(rMEvt);
-//                          }
-//
-//                          if ( bQuickDrag && _pTextObj->GetOutlinerParaObject())
-//                          {
-//                              pOLV->MouseButtonDown(rMEvt);
-//                          }
-//                      }
-//                      else
-//                      {
-//                          // #98198# Move cursor to end of text
-//                          ESelection aNewSelection(EE_PARA_NOT_FOUND, EE_INDEX_NOT_FOUND, EE_PARA_NOT_FOUND, EE_INDEX_NOT_FOUND);
-//                          pOLV->SetSelection(aNewSelection);
-//                      }
-//                  }
-//                  else
-//                  {
-//                      //RestoreDefaultText();
-//                  }
-//              }
-//          }
-//      }
-//  }
-//  else
-//      _pTextObj = NULL;
-//}
-
->>>>>>> dee1ea70
 
 //----------------------------------------------------------------------------
 }
