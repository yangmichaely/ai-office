--- conflicted
+++ resolved
@@ -394,11 +394,7 @@
                 OSL_ENSURE(0,"Can't copy report elements!");
             }
         }
-<<<<<<< HEAD
-    }
-=======
-    } // for( sal_uLong i = 0; i < nMark; i++ )
->>>>>>> dee1ea70
+    }
 
     if ( !aCopies.empty() )
     {
@@ -456,15 +452,11 @@
         }
     }
 }
-<<<<<<< HEAD
 void lcl_insertMenuItemImages(
     PopupMenu& rContextMenu,
     OReportController& rController,
     const uno::Reference< report::XReportDefinition>& _xReportDefinition,uno::Reference<frame::XFrame>& _rFrame
 )
-=======
-void lcl_insertMenuItemImages(PopupMenu& rContextMenu,OReportController& rController,const uno::Reference< report::XReportDefinition>& _xReportDefinition,uno::Reference<frame::XFrame>& _rFrame,sal_Bool _bHiContrast)
->>>>>>> dee1ea70
 {
     const sal_uInt16 nCount = rContextMenu.GetItemCount();
     for (sal_uInt16 i = 0; i < nCount; ++i)
@@ -480,11 +472,7 @@
             else
             {
                 const ::rtl::OUString sCommand = rContextMenu.GetItemCommand(nId);
-<<<<<<< HEAD
-                rContextMenu.SetItemImage(nId,framework::GetImageFromURL(_rFrame,sCommand,FALSE));
-=======
-                rContextMenu.SetItemImage(nId,framework::GetImageFromURL(_rFrame,sCommand,sal_False,_bHiContrast));
->>>>>>> dee1ea70
+                rContextMenu.SetItemImage(nId,framework::GetImageFromURL(_rFrame,sCommand,sal_False));
                 if ( nId == SID_PAGEHEADERFOOTER )
                 {
                     String sText = String(ModuleRes((_xReportDefinition.is() && _xReportDefinition->getPageHeaderOn()) ? RID_STR_PAGEHEADERFOOTER_DELETE : RID_STR_PAGEHEADERFOOTER_INSERT));
@@ -499,11 +487,7 @@
             rContextMenu.CheckItem(nId,rController.isCommandChecked(nId));
             rContextMenu.EnableItem(nId,rController.isCommandEnabled(nId));
         }
-<<<<<<< HEAD
-    }
-=======
-    } // for (sal_uInt16 i = 0; i < nCount; ++i)
->>>>>>> dee1ea70
+    }
 }
 //----------------------------------------------------------------------------
 void OReportSection::Command( const CommandEvent& _rCEvt )
@@ -513,11 +497,6 @@
     {
         case COMMAND_CONTEXTMENU:
         {
-<<<<<<< HEAD
-=======
-            const StyleSettings& rSettings = Application::GetSettings().GetStyleSettings();
-            sal_Bool bHiContrast = rSettings.GetHighContrastMode();
->>>>>>> dee1ea70
             OReportController& rController = m_pParent->getViewsWindow()->getView()->getReportView()->getController();
             uno::Reference<frame::XFrame> xFrame = rController.getFrame();
             PopupMenu aContextMenu( ModuleRes( RID_MENU_REPORT ) );
