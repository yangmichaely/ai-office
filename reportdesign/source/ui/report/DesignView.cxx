/* -*- Mode: C++; tab-width: 4; indent-tabs-mode: nil; c-basic-offset: 4 -*- */
/*************************************************************************
 *
 * DO NOT ALTER OR REMOVE COPYRIGHT NOTICES OR THIS FILE HEADER.
 *
 * Copyright 2000, 2010 Oracle and/or its affiliates.
 *
 * OpenOffice.org - a multi-platform office productivity suite
 *
 * This file is part of OpenOffice.org.
 *
 * OpenOffice.org is free software: you can redistribute it and/or modify
 * it under the terms of the GNU Lesser General Public License version 3
 * only, as published by the Free Software Foundation.
 *
 * OpenOffice.org is distributed in the hope that it will be useful,
 * but WITHOUT ANY WARRANTY; without even the implied warranty of
 * MERCHANTABILITY or FITNESS FOR A PARTICULAR PURPOSE.  See the
 * GNU Lesser General Public License version 3 for more details
 * (a copy is included in the LICENSE file that accompanied this code).
 *
 * You should have received a copy of the GNU Lesser General Public License
 * version 3 along with OpenOffice.org.  If not, see
 * <http://www.openoffice.org/license.html>
 * for a copy of the LGPLv3 License.
 *
 ************************************************************************/
#include "precompiled_reportdesign.hxx"

#include "DesignView.hxx"
#include <tools/debug.hxx>
#include "ReportController.hxx"
#include <comphelper/types.hxx>
#include <unotools/syslocale.hxx>
#include <unotools/viewoptions.hxx>
#include "RptDef.hxx"
#include "UITools.hxx"
#include "RptObject.hxx"
#include "propbrw.hxx"
#include <toolkit/helper/convert.hxx>
#include "helpids.hrc"
#include "SectionView.hxx"
#include "ReportSection.hxx"
#include "rptui_slotid.hrc"
#include <svx/svxids.hrc>
#include "AddField.hxx"
#include "ScrollHelper.hxx"
#include "Navigator.hxx"
#include "SectionWindow.hxx"
#include "RptResId.hrc"
#include <vcl/svapp.hxx>

namespace rptui
{
using namespace ::dbaui;
using namespace ::utl;
using namespace ::com::sun::star;
using namespace uno;
using namespace lang;
using namespace beans;
using namespace container;

#define LINE_SIZE           50
#define START_SIZE_TASKPANE 30
#define COLSET_ID           1
#define REPORT_ID           2
#define TASKPANE_ID         3

class OTaskWindow : public Window
{
    PropBrw* m_pPropWin;
public:
    OTaskWindow(Window* _pParent) : Window(_pParent),m_pPropWin(NULL){}

    inline void setPropertyBrowser(PropBrw* _pPropWin)
    {
        m_pPropWin = _pPropWin;
    }

    virtual void Resize()
    {
        const Size aSize = GetOutputSizePixel();
        if ( m_pPropWin && aSize.Height() && aSize.Width() )
            m_pPropWin->SetSizePixel(aSize);
    }
    long getMinimumWidth() const
    {
        long nRet = 0;
        if ( m_pPropWin )
            nRet = m_pPropWin->getMinimumSize().Width();
        return nRet;
    }
};
class OwnSplitWindow : public SplitWindow
{
public:
    OwnSplitWindow(Window* pParent) : SplitWindow(pParent,WB_DIALOGCONTROL){SetBackground( );}

    virtual void        Split()
    {
        SplitWindow::Split();
        setItemSizes();
    }
    void setItemSizes()
    {
        const long nOutWidth = GetOutputSizePixel().Width();
        long    nTaskPaneMinSplitSize = static_cast<OTaskWindow*>(GetItemWindow(TASKPANE_ID))->getMinimumWidth();
        nTaskPaneMinSplitSize = static_cast<long>(nTaskPaneMinSplitSize*100/nOutWidth);
        if ( !nTaskPaneMinSplitSize )
            nTaskPaneMinSplitSize = START_SIZE_TASKPANE;

        const long nReportMinSplitSize = static_cast<long>(12000/nOutWidth);

        long nReportSize = GetItemSize( REPORT_ID );
        long nTaskPaneSize = GetItemSize( TASKPANE_ID );

        sal_Bool        bMod = sal_False;
        if( nReportSize < nReportMinSplitSize )
        {
            nReportSize = nReportMinSplitSize;
            nTaskPaneSize = 99 - nReportMinSplitSize;

            bMod = sal_True;
        }
        else if( nTaskPaneSize < nTaskPaneMinSplitSize )
        {
            nTaskPaneSize = nTaskPaneMinSplitSize;
            nReportSize = 99 - nTaskPaneMinSplitSize;

            bMod = sal_True;
        }

        if( bMod )
        {
            SetItemSize( REPORT_ID, nReportSize );
            SetItemSize( TASKPANE_ID, nTaskPaneSize );
        }
    }
};
//==================================================================
// class ODesignView
//==================================================================
DBG_NAME( rpt_ODesignView )
//------------------------------------------------------------------------------
ODesignView::ODesignView(   Window* pParent,
                            const Reference< XMultiServiceFactory >& _rxOrb,
                            OReportController& _rController) :
    ODataView( pParent, _rController, _rxOrb, WB_DIALOGCONTROL )
    ,m_aSplitWin(this)
    ,m_rReportController( _rController )
    ,m_aScrollWindow(this)
    ,m_pPropWin(NULL)
    ,m_pAddField(NULL)
    ,m_pCurrentView(NULL)
    ,m_pReportExplorer(NULL)
    ,m_eMode( RPTUI_SELECT )
    ,m_nCurrentPosition(USHRT_MAX)
    ,m_eActObj( OBJ_NONE )
    ,m_bFirstDraw(sal_False)
    ,m_aGridSizeCoarse( 1000, 1000 )    // #i93595# 100TH_MM changed to grid using coarse 1 cm grid
    ,m_aGridSizeFine( 250, 250 )        // and a 0,25 cm subdivision for better visualisation
    ,m_bGridVisible(sal_True)
    ,m_bGridSnap(sal_True)
    ,m_bDeleted( sal_False )
{
    DBG_CTOR( rpt_ODesignView,NULL);
    SetHelpId(UID_RPT_RPT_APP_VIEW);
    ImplInitSettings();

    SetMapMode( MapMode( MAP_100TH_MM ) );

    // now create the task pane on the right side :-)
    m_pTaskPane = new OTaskWindow(this);

    m_aSplitWin.InsertItem( COLSET_ID,100,SPLITWINDOW_APPEND, 0, SWIB_PERCENTSIZE | SWIB_COLSET );
    m_aSplitWin.InsertItem( REPORT_ID, &m_aScrollWindow, 100, SPLITWINDOW_APPEND, COLSET_ID, SWIB_PERCENTSIZE);

    // Splitter einrichten
    m_aSplitWin.SetSplitHdl(LINK(this, ODesignView,SplitHdl));
    m_aSplitWin.ShowAutoHideButton();
    m_aSplitWin.SetAlign(WINDOWALIGN_LEFT);
    m_aSplitWin.Show();

    m_aMarkTimer.SetTimeout( 100 );
    m_aMarkTimer.SetTimeoutHdl( LINK( this, ODesignView, MarkTimeout ) );
}

//------------------------------------------------------------------------------
ODesignView::~ODesignView()
{
    DBG_DTOR( rpt_ODesignView,NULL);
    m_bDeleted = sal_True;
    Hide();
    m_aScrollWindow.Hide();
    m_aMarkTimer.Stop();
    if ( m_pPropWin )
    {
        notifySystemWindow(this,m_pPropWin,::comphelper::mem_fun(&TaskPaneList::RemoveWindow));
        ::std::auto_ptr<Window> aTemp2(m_pPropWin);
        m_pPropWin = NULL;
    }
    if ( m_pAddField )
    {
        SvtViewOptions aDlgOpt( E_WINDOW, String::CreateFromAscii( UID_RPT_RPT_APP_VIEW ) );
        aDlgOpt.SetWindowState( ::rtl::OUString::createFromAscii( m_pAddField->GetWindowState(WINDOWSTATE_MASK_ALL).GetBuffer() ) );
        notifySystemWindow(this,m_pAddField,::comphelper::mem_fun(&TaskPaneList::RemoveWindow));
        ::std::auto_ptr<Window> aTemp2(m_pAddField);
        m_pAddField = NULL;
    }
    if ( m_pReportExplorer )
    {
        SvtViewOptions aDlgOpt( E_WINDOW, String::CreateFromInt32( RID_NAVIGATOR ) );
        aDlgOpt.SetWindowState( ::rtl::OUString::createFromAscii( m_pReportExplorer->GetWindowState(WINDOWSTATE_MASK_ALL).GetBuffer() ) );
        notifySystemWindow(this,m_pReportExplorer,::comphelper::mem_fun(&TaskPaneList::RemoveWindow));
        ::std::auto_ptr<Window> aTemp2(m_pReportExplorer);
        m_pReportExplorer = NULL;
    }
    {
        ::std::auto_ptr<Window> aTemp2(m_pTaskPane);
        m_pTaskPane = NULL;
    }
}
// -----------------------------------------------------------------------------
void ODesignView::initialize()
{
    SetMapMode( MapMode( MAP_100TH_MM ) );
    m_aScrollWindow.initialize();
    m_aScrollWindow.Show();
}
//-----------------------------------------------------------------------------
void ODesignView::DataChanged( const DataChangedEvent& rDCEvt )
{
    ODataView::DataChanged( rDCEvt );

    if ( (rDCEvt.GetType() == DATACHANGED_SETTINGS) &&
         (rDCEvt.GetFlags() & SETTINGS_STYLE) )
    {
        ImplInitSettings();
        Invalidate();
    }
}
//------------------------------------------------------------------------------
long ODesignView::PreNotify( NotifyEvent& rNEvt )
{
    long nRet = ODataView::PreNotify(rNEvt); // 1 := has to be handled here
    switch(rNEvt.GetType())
    {
        case EVENT_KEYINPUT:
<<<<<<< HEAD
=======
            if ( (m_pPropWin && m_pPropWin->HasChildPathFocus()) )
                return 0L;
            if ( (m_pAddField && m_pAddField->HasChildPathFocus()) )
                return 0L;
            if ( (m_pReportExplorer && m_pReportExplorer->HasChildPathFocus()) )
                return 0L;
>>>>>>> dee1ea70
            {
                const KeyEvent* pKeyEvent = rNEvt.GetKeyEvent();
                if ( handleKeyEvent(*pKeyEvent) )
                    nRet = 1L;
                else if ( nRet == 1L && m_pAccel.get() )
                {
                    const KeyCode& rCode = pKeyEvent->GetKeyCode();
                    util::URL aUrl;
                    aUrl.Complete = m_pAccel->findCommand(svt::AcceleratorExecute::st_VCLKey2AWTKey(rCode));
                    if ( !aUrl.Complete.getLength() || !m_rController.isCommandEnabled( aUrl.Complete ) )
                        nRet = 0L;
                }
            }
            break;
        default:
            break;
    }

    return nRet;
}
//------------------------------------------------------------------------------
void ODesignView::resizeDocumentView(Rectangle& _rPlayground)
{
    if ( !_rPlayground.IsEmpty() )
    {
        const Size aPlaygroundSize( _rPlayground.GetSize() );

        // calc the split pos, and forward it to the controller
        sal_Int32 nSplitPos = getController().getSplitPos();
        if ( 0 != aPlaygroundSize.Width() )
        {
            if  (   ( -1 == nSplitPos )
                ||  ( nSplitPos >= aPlaygroundSize.Width() )
                )
            {
                long nMinWidth = static_cast<long>(0.1*aPlaygroundSize.Width());
                if ( m_pPropWin && m_pPropWin->IsVisible() )
                    nMinWidth = m_pPropWin->GetMinOutputSizePixel().Width();
                nSplitPos = static_cast<sal_Int32>(_rPlayground.Right() - nMinWidth);
                getController().setSplitPos(nSplitPos);
            }
        }

        Size aReportWindowSize(aPlaygroundSize);
        if ( m_aSplitWin.IsItemValid(TASKPANE_ID) )
        {
            // normalize the split pos
            const long nSplitterWidth = GetSettings().GetStyleSettings().GetSplitSize();
            Point aTaskPanePos(nSplitPos + nSplitterWidth, _rPlayground.Top());
            if ( m_pTaskPane && m_pTaskPane->IsVisible() )
            {
                aTaskPanePos.X() = aPlaygroundSize.Width() - m_pTaskPane->GetSizePixel().Width();
                sal_Int32 nMinWidth = m_pPropWin->getMinimumSize().Width();
                if ( nMinWidth > (aPlaygroundSize.Width() - aTaskPanePos.X()) )
                {
                    aTaskPanePos.X() = aPlaygroundSize.Width() - nMinWidth;
                }
                nSplitPos = aTaskPanePos.X() - nSplitterWidth;
                getController().setSplitPos(nSplitPos);

                const long nTaskPaneSize = static_cast<long>((aPlaygroundSize.Width() - aTaskPanePos.X())*100/aPlaygroundSize.Width());
                if ( m_aSplitWin.GetItemSize( TASKPANE_ID ) != nTaskPaneSize )
                {
                    m_aSplitWin.SetItemSize( REPORT_ID, 99 - nTaskPaneSize );
                    m_aSplitWin.SetItemSize( TASKPANE_ID, nTaskPaneSize );
                }
            }
        }
        // set the size of the report window
        m_aSplitWin.SetPosSizePixel( _rPlayground.TopLeft(),aPlaygroundSize );
    }
        // just for completeness: there is no space left, we occupied it all ...
    _rPlayground.SetPos( _rPlayground.BottomRight() );
    _rPlayground.SetSize( Size( 0, 0 ) );

}
// -----------------------------------------------------------------------------
// set the view readonly or not
void ODesignView::setReadOnly(sal_Bool /*_bReadOnly*/)
{
}
//----------------------------------------------------------------------------
IMPL_LINK( ODesignView, MarkTimeout, Timer *, EMPTYARG )
{
    if ( m_pPropWin && m_pPropWin->IsVisible() )
    {
        m_pPropWin->Update(m_pCurrentView);
        uno::Reference<beans::XPropertySet> xProp(m_xReportComponent,uno::UNO_QUERY);
        if ( xProp.is() )
        {
            m_pPropWin->Update(xProp);
            static_cast<OTaskWindow*>(m_pTaskPane)->Resize();
        }
        Resize();
    }

    return 0;
}

//----------------------------------------------------------------------------
void ODesignView::SetMode( DlgEdMode _eNewMode )
{
    m_eMode = _eNewMode;
    if ( m_eMode == RPTUI_SELECT )
        m_eActObj = OBJ_NONE;

    m_aScrollWindow.SetMode(_eNewMode);
}
//----------------------------------------------------------------------------
void ODesignView::SetInsertObj( sal_uInt16 eObj,const ::rtl::OUString& _sShapeType )
{
    m_eActObj = eObj;
    m_aScrollWindow.SetInsertObj( eObj,_sShapeType );
}
//----------------------------------------------------------------------------
rtl::OUString ODesignView::GetInsertObjString() const
{
    return m_aScrollWindow.GetInsertObjString();
}
//----------------------------------------------------------------------------

sal_uInt16 ODesignView::GetInsertObj() const
{
    return m_eActObj;
}

//----------------------------------------------------------------------------
void ODesignView::Cut()
{
    Copy();
    Delete();
}

//----------------------------------------------------------------------------

void ODesignView::Copy()
{
    m_aScrollWindow.Copy();
}

//----------------------------------------------------------------------------

void ODesignView::Paste()
{
    m_aScrollWindow.Paste();
}
//----------------------------------------------------------------------------
void ODesignView::Delete()
{
    m_aScrollWindow.Delete();
}
//----------------------------------------------------------------------------
sal_Bool ODesignView::HasSelection() const
{
    return m_aScrollWindow.HasSelection();
}
//----------------------------------------------------------------------------

sal_Bool ODesignView::IsPasteAllowed() const
{
    return m_aScrollWindow.IsPasteAllowed();
}

//----------------------------------------------------------------------------
void ODesignView::UpdatePropertyBrowserDelayed(OSectionView& _rView)
{
    if ( m_pCurrentView != &_rView )
    {
        if ( m_pCurrentView )
            m_aScrollWindow.setMarked(m_pCurrentView,sal_False);
        m_pCurrentView = &_rView;
        if ( m_pCurrentView )
            m_aScrollWindow.setMarked(m_pCurrentView,sal_True);
        m_xReportComponent.clear();
        DlgEdHint aHint( RPTUI_HINT_SELECTIONCHANGED );
        Broadcast( aHint );
    }
    m_aMarkTimer.Start();
}

//----------------------------------------------------------------------------
void ODesignView::toggleGrid(sal_Bool _bGridVisible)
{
     m_aScrollWindow.toggleGrid(_bGridVisible);
}
//----------------------------------------------------------------------------
sal_uInt16 ODesignView::getSectionCount() const
{
    return m_aScrollWindow.getSectionCount();
}
//----------------------------------------------------------------------------
void ODesignView::showRuler(sal_Bool _bShow)
{
     m_aScrollWindow.showRuler(_bShow);
}
//----------------------------------------------------------------------------
void ODesignView::removeSection(sal_uInt16 _nPosition)
{
     m_aScrollWindow.removeSection(_nPosition);
}
//----------------------------------------------------------------------------
void ODesignView::addSection(const uno::Reference< report::XSection >& _xSection,const ::rtl::OUString& _sColorEntry,sal_uInt16 _nPosition)
{
     m_aScrollWindow.addSection(_xSection,_sColorEntry,_nPosition);
}
// -----------------------------------------------------------------------------
void ODesignView::GetFocus()
{
    Window::GetFocus();

    if ( !m_bDeleted )
    {
        ::boost::shared_ptr<OSectionWindow> pSectionWindow = m_aScrollWindow.getMarkedSection();
        if ( pSectionWindow )
            pSectionWindow->GrabFocus();
    }
}
// -----------------------------------------------------------------------------
void ODesignView::ImplInitSettings()
{
    SetBackground( Wallpaper( Application::GetSettings().GetStyleSettings().GetFaceColor() ));
    SetFillColor( Application::GetSettings().GetStyleSettings().GetFaceColor() );
    SetTextFillColor( Application::GetSettings().GetStyleSettings().GetFaceColor() );
}
//-----------------------------------------------------------------------------
IMPL_LINK( ODesignView, SplitHdl, void*,  )
{
    const Size aOutputSize = GetOutputSizePixel();
    const long nTest = aOutputSize.Width() * m_aSplitWin.GetItemSize(TASKPANE_ID) / 100;
    long nMinWidth = static_cast<long>(0.1*aOutputSize.Width());
    if ( m_pPropWin && m_pPropWin->IsVisible() )
        nMinWidth = m_pPropWin->GetMinOutputSizePixel().Width();

    if ( (aOutputSize.Width() - nTest) >= nMinWidth && nTest > m_aScrollWindow.getMaxMarkerWidth(sal_False) )
    {
        long nOldSplitPos = getController().getSplitPos();
        getController().setSplitPos(nTest);
        if ( nOldSplitPos != -1 && nOldSplitPos <= nTest )
        {
            Invalidate(/*INVALIDATE_NOCHILDREN*/);
        }
    }

    return 0L;
}
//-----------------------------------------------------------------------------
void ODesignView::SelectAll(const sal_uInt16 _nObjectType)
{
     m_aScrollWindow.SelectAll(_nObjectType);
}
//-----------------------------------------------------------------------------
void ODesignView::unmarkAllObjects(OSectionView* _pSectionView)
{
    m_aScrollWindow.unmarkAllObjects(_pSectionView);
}
//-----------------------------------------------------------------------------
void ODesignView::togglePropertyBrowser(sal_Bool _bToogleOn)
{
    if ( !m_pPropWin && _bToogleOn )
    {
        m_pPropWin = new PropBrw(getController().getORB(),m_pTaskPane,this);
        m_pPropWin->Invalidate();
        static_cast<OTaskWindow*>(m_pTaskPane)->setPropertyBrowser(m_pPropWin);
        notifySystemWindow(this,m_pPropWin,::comphelper::mem_fun(&TaskPaneList::AddWindow));
    }
    if ( m_pPropWin && _bToogleOn != m_pPropWin->IsVisible() )
    {
        if ( !m_pCurrentView && !m_xReportComponent.is() )
            m_xReportComponent = getController().getReportDefinition();

        const sal_Bool bWillBeVisible = _bToogleOn;
        m_pPropWin->Show(bWillBeVisible);
        m_pTaskPane->Show(bWillBeVisible);
        m_pTaskPane->Invalidate();

        if ( bWillBeVisible )
            m_aSplitWin.InsertItem( TASKPANE_ID, m_pTaskPane,START_SIZE_TASKPANE, SPLITWINDOW_APPEND, COLSET_ID, SWIB_PERCENTSIZE);
        else
            m_aSplitWin.RemoveItem(TASKPANE_ID);

        if ( bWillBeVisible )
            m_aMarkTimer.Start();
    }
}
//-----------------------------------------------------------------------------
void ODesignView::showProperties(const uno::Reference< uno::XInterface>& _xReportComponent)
{
    if ( m_xReportComponent != _xReportComponent )
    {
        m_xReportComponent = _xReportComponent;
        if ( m_pCurrentView )
            m_aScrollWindow.setMarked(m_pCurrentView,sal_False);
        m_pCurrentView = NULL;
        m_aMarkTimer.Start();
    }
}
//-----------------------------------------------------------------------------
sal_Bool ODesignView::isReportExplorerVisible() const
{
    return m_pReportExplorer && m_pReportExplorer->IsVisible();
}
//-----------------------------------------------------------------------------
void ODesignView::toggleReportExplorer()
{
    if ( !m_pReportExplorer )
    {
        OReportController& rReportController = getController();
        m_pReportExplorer = new ONavigator(this,rReportController);
        SvtViewOptions aDlgOpt( E_WINDOW, String::CreateFromInt32( RID_NAVIGATOR ) );
        if ( aDlgOpt.Exists() )
            m_pReportExplorer->SetWindowState( ByteString( aDlgOpt.GetWindowState().getStr(), RTL_TEXTENCODING_ASCII_US ) );
        m_pReportExplorer->AddEventListener(LINK(&rReportController,OReportController,EventLstHdl));
        notifySystemWindow(this,m_pReportExplorer,::comphelper::mem_fun(&TaskPaneList::AddWindow));
    }
    else
        m_pReportExplorer->Show(!m_pReportExplorer->IsVisible());
}
//-----------------------------------------------------------------------------
sal_Bool ODesignView::isAddFieldVisible() const
{
    return m_pAddField && m_pAddField->IsVisible();
}
//-----------------------------------------------------------------------------
void ODesignView::toggleAddField()
{
    if ( !m_pAddField )
    {
        uno::Reference< report::XReportDefinition > xReport(m_xReportComponent,uno::UNO_QUERY);
        uno::Reference< report::XReportComponent > xReportComponent(m_xReportComponent,uno::UNO_QUERY);
        OReportController& rReportController = getController();
        if ( !m_pCurrentView && !xReport.is() )
        {
            if ( xReportComponent.is() )
                xReport = xReportComponent->getSection()->getReportDefinition();
            else
                xReport = rReportController.getReportDefinition().get();
        }
        else if ( m_pCurrentView )
        {
            uno::Reference< report::XSection > xSection = m_pCurrentView->getReportSection()->getSection();
            xReport = xSection->getReportDefinition();
        }
        uno::Reference < beans::XPropertySet > xSet(rReportController.getRowSet(),uno::UNO_QUERY);
        m_pAddField = new OAddFieldWindow(this,xSet);
        m_pAddField->SetCreateHdl(LINK( &rReportController, OReportController, OnCreateHdl ) );
        SvtViewOptions aDlgOpt( E_WINDOW, String::CreateFromAscii( UID_RPT_RPT_APP_VIEW ) );
        if ( aDlgOpt.Exists() )
            m_pAddField->SetWindowState( ByteString( aDlgOpt.GetWindowState().getStr(), RTL_TEXTENCODING_ASCII_US ) );
        m_pAddField->Update();
        m_pAddField->AddEventListener(LINK(&rReportController,OReportController,EventLstHdl));
        notifySystemWindow(this,m_pAddField,::comphelper::mem_fun(&TaskPaneList::AddWindow));
        m_pAddField->Show();
    }
    else
        m_pAddField->Show(!m_pAddField->IsVisible());
}
// -------------------------------------------------------------------------
uno::Reference< report::XSection > ODesignView::getCurrentSection() const
{
    uno::Reference< report::XSection > xSection;
    if ( m_pCurrentView )
        xSection = m_pCurrentView->getReportSection()->getSection();

    return xSection;
}
// -----------------------------------------------------------------------------
uno::Reference< report::XReportComponent > ODesignView::getCurrentControlModel() const
{
    uno::Reference< report::XReportComponent > xModel;
    if ( m_pCurrentView )
    {
        xModel = m_pCurrentView->getReportSection()->getCurrentControlModel();
    }
    return xModel;
}
// -------------------------------------------------------------------------
::boost::shared_ptr<OSectionWindow> ODesignView::getMarkedSection(NearSectionAccess nsa) const
{
    return  m_aScrollWindow.getMarkedSection(nsa);
}
//-----------------------------------------------------------------------------
::boost::shared_ptr<OSectionWindow> ODesignView::getSectionWindow(const ::com::sun::star::uno::Reference< ::com::sun::star::report::XSection>& _xSection) const
{
    return  m_aScrollWindow.getSectionWindow(_xSection);
}
// -------------------------------------------------------------------------
void ODesignView::markSection(const sal_uInt16 _nPos)
{
    m_aScrollWindow.markSection(_nPos);
}
// -----------------------------------------------------------------------------
void ODesignView::fillCollapsedSections(::std::vector<sal_uInt16>& _rCollapsedPositions) const
{
    m_aScrollWindow.fillCollapsedSections(_rCollapsedPositions);
}
// -----------------------------------------------------------------------------
void ODesignView::collapseSections(const uno::Sequence< beans::PropertyValue>& _aCollpasedSections)
{
    m_aScrollWindow.collapseSections(_aCollpasedSections);
}
// -----------------------------------------------------------------------------
::rtl::OUString ODesignView::getCurrentPage() const
{
    return m_pPropWin ? m_pPropWin->getCurrentPage() : ::rtl::OUString();
}
// -----------------------------------------------------------------------------
void ODesignView::setCurrentPage(const ::rtl::OUString& _sLastActivePage)
{
    if ( m_pPropWin )
        m_pPropWin->setCurrentPage(_sLastActivePage);
}
// -----------------------------------------------------------------------------
void ODesignView::alignMarkedObjects(sal_Int32 _nControlModification,bool _bAlignAtSection, bool bBoundRects)
{
    m_aScrollWindow.alignMarkedObjects(_nControlModification, _bAlignAtSection,bBoundRects);
}
//------------------------------------------------------------------------------
sal_Bool ODesignView::handleKeyEvent(const KeyEvent& _rEvent)
{
    if ( (m_pPropWin && m_pPropWin->HasChildPathFocus()) )
        return sal_False;
    if ( (m_pAddField && m_pAddField->HasChildPathFocus()) )
        return sal_False;
    if ( (m_pReportExplorer && m_pReportExplorer->HasChildPathFocus()) )
        return sal_False;
    return m_aScrollWindow.handleKeyEvent(_rEvent);
}
//------------------------------------------------------------------------
void ODesignView::setMarked(const uno::Reference< report::XSection>& _xSection,sal_Bool _bMark)
{
    m_aScrollWindow.setMarked(_xSection,_bMark);
    if ( _bMark )
        UpdatePropertyBrowserDelayed(getMarkedSection()->getReportSection().getSectionView());
    else
        m_pCurrentView = NULL;
}
//------------------------------------------------------------------------
void ODesignView::setMarked(const uno::Sequence< uno::Reference< report::XReportComponent> >& _aShapes,sal_Bool _bMark)
{
    m_aScrollWindow.setMarked(_aShapes,_bMark);
    if ( _aShapes.hasElements() && _bMark )
        showProperties(_aShapes[0]);
    else
        m_xReportComponent.clear();
}
//------------------------------------------------------------------------------
void ODesignView::MouseButtonDown( const MouseEvent& rMEvt )
{
    if ( rMEvt.IsLeft() )
    {
        const uno::Sequence< beans::PropertyValue> aArgs;
        getController().executeChecked(SID_SELECT_REPORT,aArgs);
    }
    ODataView::MouseButtonDown(rMEvt);
}
// -----------------------------------------------------------------------------
uno::Any ODesignView::getCurrentlyShownProperty() const
{
    uno::Any aRet;
    ::boost::shared_ptr<OSectionWindow> pSectionWindow = getMarkedSection();
    if ( pSectionWindow )
    {
        ::std::vector< uno::Reference< uno::XInterface > > aSelection;
        pSectionWindow->getReportSection().fillControlModelSelection(aSelection);
        if ( !aSelection.empty() )
        {
            ::std::vector< uno::Reference< uno::XInterface > >::iterator aIter = aSelection.begin();
            uno::Sequence< uno::Reference< report::XReportComponent > > aSeq(aSelection.size());
            for(sal_Int32 i = 0; i < aSeq.getLength(); ++i,++aIter)
            {
                aSeq[i].set(*aIter,uno::UNO_QUERY);
            }
            aRet <<= aSeq;
        }
    }
    return aRet;
}
// -----------------------------------------------------------------------------
void ODesignView::fillControlModelSelection(::std::vector< uno::Reference< uno::XInterface > >& _rSelection) const
{
    m_aScrollWindow.fillControlModelSelection(_rSelection);
}
// -----------------------------------------------------------------------------
void ODesignView::setGridSnap(sal_Bool bOn)
{
    m_aScrollWindow.setGridSnap(bOn);

}
// -----------------------------------------------------------------------------
void ODesignView::setDragStripes(sal_Bool bOn)
{
    m_aScrollWindow.setDragStripes(bOn);
}
// -----------------------------------------------------------------------------
sal_Bool ODesignView::isHandleEvent(sal_uInt16 /*_nId*/) const
{
    return m_pPropWin && m_pPropWin->HasChildPathFocus();
}
// -----------------------------------------------------------------------------
sal_uInt32 ODesignView::getMarkedObjectCount() const
{
    return m_aScrollWindow.getMarkedObjectCount();
}
// -----------------------------------------------------------------------------
void ODesignView::zoom(const Fraction& _aZoom)
{
    m_aScrollWindow.zoom(_aZoom);
}
// -----------------------------------------------------------------------------
sal_uInt16 ODesignView::getZoomFactor(SvxZoomType _eType) const
{
    return m_aScrollWindow.getZoomFactor(_eType);
}
//============================================================================
} // rptui
//============================================================================

/* vim:set shiftwidth=4 softtabstop=4 expandtab: */<|MERGE_RESOLUTION|>--- conflicted
+++ resolved
@@ -246,15 +246,12 @@
     switch(rNEvt.GetType())
     {
         case EVENT_KEYINPUT:
-<<<<<<< HEAD
-=======
             if ( (m_pPropWin && m_pPropWin->HasChildPathFocus()) )
                 return 0L;
             if ( (m_pAddField && m_pAddField->HasChildPathFocus()) )
                 return 0L;
             if ( (m_pReportExplorer && m_pReportExplorer->HasChildPathFocus()) )
                 return 0L;
->>>>>>> dee1ea70
             {
                 const KeyEvent* pKeyEvent = rNEvt.GetKeyEvent();
                 if ( handleKeyEvent(*pKeyEvent) )
