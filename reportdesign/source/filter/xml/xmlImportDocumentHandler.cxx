--- conflicted
+++ resolved
@@ -58,13 +58,8 @@
 ::rtl::OUString lcl_createAttribute(const xmloff::token::XMLTokenEnum& _eNamespace,const xmloff::token::XMLTokenEnum& _eAttribute);
 
 ImportDocumentHandler::ImportDocumentHandler(uno::Reference< uno::XComponentContext > const & context)
-<<<<<<< HEAD
     :m_bImportedChart( false )
     ,m_xContext(context)
-=======
-    :m_xContext(context)
-    ,m_bImportedChart( false )
->>>>>>> 467abe4b
 {
 }
 // -----------------------------------------------------------------------------
@@ -140,13 +135,8 @@
         uno::Reference< chart::XComplexDescriptionAccess > xDataProvider(m_xModel->getDataProvider(),uno::UNO_QUERY);
         if ( xDataProvider.is() )
         {
-<<<<<<< HEAD
-            const uno::Sequence< uno::Sequence< ::rtl::OUString > > aColumnNames = xDataProvider->getComplexColumnDescriptions();
-            aArgs.put( "ComplexColumnDescriptions", uno::makeAny( aColumnNames ) );
-=======
             const uno::Sequence< ::rtl::OUString > aColumnNames = xDataProvider->getColumnDescriptions();
             aArgs.put( "ColumnDescriptions", uno::makeAny( aColumnNames ) );
->>>>>>> 467abe4b
         }
 
         xReceiver->attachDataProvider( m_xDatabaseDataProvider.get() );
