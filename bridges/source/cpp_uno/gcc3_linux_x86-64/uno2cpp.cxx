--- conflicted
+++ resolved
@@ -386,15 +386,6 @@
 
     try
     {
-<<<<<<< HEAD
-        callVirtualMethod(
-            pAdjustedThisPtr, aVtableSlot.index,
-            pCppReturn, pReturnTypeRef, bSimpleReturn,
-            pStackStart, ( pStack - pStackStart ),
-            pGPR, nGPR,
-            pFPR, nFPR );
-        // NO exception occurred...
-=======
         try {
             callVirtualMethod(
                 pAdjustedThisPtr, aVtableSlot.index,
@@ -420,8 +411,6 @@
                 Reference< XInterface >());
         }
 
-        // NO exception occured...
->>>>>>> ea713649
         *ppUnoExc = 0;
 
         // reconvert temporary params
