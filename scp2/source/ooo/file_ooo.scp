--- conflicted
+++ resolved
@@ -1899,26 +1899,16 @@
 File gid_File_Extension_Dictionary_Da
 	Dir = gid_Brand_Dir_Share_Extensions_Dict_Da;
 	Name = "dict-da.oxt";
-<<<<<<< HEAD
-	Styles = (PACKED, FORCELANGUAGEPACK);
-=======
-	Styles = (PACKED, FORCELANGUAGEPACK, ARCHIVE);
->>>>>>> 9345119d
+	Styles = (PACKED, FORCELANGUAGEPACK, ARCHIVE);
 	UnixRights = 444;
 End
 #endif
 
 #ifndef WITHOUT_MYSPELL_DICTS
 File gid_File_Extension_Dictionary_De_AT
-<<<<<<< HEAD
-	Dir = gid_Brand_Dir_Share_Extension_Install;
-    Name = "dict-de-AT.oxt";
-	Styles = (PACKED, FORCELANGUAGEPACK);
-=======
 	Dir = gid_Brand_Dir_Share_Extensions_Dict_De_At;
 	Name = "dict-de-AT.oxt";
 	Styles = (PACKED, FORCELANGUAGEPACK, ARCHIVE);
->>>>>>> 9345119d
 	UnixRights = 444;
 End
 #endif
@@ -1927,11 +1917,7 @@
 File gid_File_Extension_Dictionary_De_CH
     Dir = gid_Brand_Dir_Share_Extensions_Dict_De_Ch;
     Name = "dict-de-CH.oxt";
-<<<<<<< HEAD
-    Styles = (PACKED, FORCELANGUAGEPACK);
-=======
     Styles = (PACKED, FORCELANGUAGEPACK, ARCHIVE);
->>>>>>> 9345119d
     UnixRights = 444;
 End
 #endif
@@ -1940,11 +1926,7 @@
 File gid_File_Extension_Dictionary_De_DE
     Dir = gid_Brand_Dir_Share_Extensions_Dict_De_De;
     Name = "dict-de-DE.oxt";
-<<<<<<< HEAD
-    Styles = (PACKED, FORCELANGUAGEPACK);
-=======
     Styles = (PACKED, FORCELANGUAGEPACK, ARCHIVE);
->>>>>>> 9345119d
     UnixRights = 444;
 End
 #endif
@@ -1953,11 +1935,7 @@
 File gid_File_Extension_Dictionary_En
 	Dir = gid_Brand_Dir_Share_Extensions_Dict_En;
 	Name = "dict-en.oxt";
-<<<<<<< HEAD
-	Styles = (PACKED, FORCELANGUAGEPACK);
-=======
-	Styles = (PACKED, FORCELANGUAGEPACK, ARCHIVE);
->>>>>>> 9345119d
+	Styles = (PACKED, FORCELANGUAGEPACK, ARCHIVE);
 	UnixRights = 444;
 End
 #endif
@@ -1975,11 +1953,7 @@
 File gid_File_Extension_Dictionary_Et
 	Dir = gid_Brand_Dir_Share_Extensions_Dict_Et;
 	Name = "dict-et.oxt";
-<<<<<<< HEAD
-	Styles = (PACKED, FORCELANGUAGEPACK);
-=======
-	Styles = (PACKED, FORCELANGUAGEPACK, ARCHIVE);
->>>>>>> 9345119d
+	Styles = (PACKED, FORCELANGUAGEPACK, ARCHIVE);
 	UnixRights = 444;
 End
 #endif
@@ -1988,11 +1962,7 @@
 File gid_File_Extension_Dictionary_Fr
 	Dir = gid_Brand_Dir_Share_Extensions_Dict_Fr;
 	Name = "dict-fr.oxt";
-<<<<<<< HEAD
-	Styles = (PACKED, FORCELANGUAGEPACK);
-=======
-	Styles = (PACKED, FORCELANGUAGEPACK, ARCHIVE);
->>>>>>> 9345119d
+	Styles = (PACKED, FORCELANGUAGEPACK, ARCHIVE);
 	UnixRights = 444;
 End
 #endif
@@ -2019,11 +1989,7 @@
 File gid_File_Extension_Dictionary_Hu
 	Dir = gid_Brand_Dir_Share_Extensions_Dict_Hu;
 	Name = "dict-hu.oxt";
-<<<<<<< HEAD
-	Styles = (PACKED, FORCELANGUAGEPACK);
-=======
-	Styles = (PACKED, FORCELANGUAGEPACK, ARCHIVE);
->>>>>>> 9345119d
+	Styles = (PACKED, FORCELANGUAGEPACK, ARCHIVE);
 	UnixRights = 444;
 End
 #endif
@@ -2032,11 +1998,7 @@
 File gid_File_Extension_Dictionary_It
 	Dir = gid_Brand_Dir_Share_Extensions_Dict_It;
 	Name = "dict-it.oxt";
-<<<<<<< HEAD
-	Styles = (PACKED, FORCELANGUAGEPACK);
-=======
-	Styles = (PACKED, FORCELANGUAGEPACK, ARCHIVE);
->>>>>>> 9345119d
+	Styles = (PACKED, FORCELANGUAGEPACK, ARCHIVE);
 	UnixRights = 444;
 End
 #endif
@@ -2045,11 +2007,7 @@
 File gid_File_Extension_Dictionary_Ku_Tr
 	Dir = gid_Brand_Dir_Share_Extensions_Dict_Ku_Tr;
 	Name = "dict-ku-TR.oxt";
-<<<<<<< HEAD
-	Styles = (PACKED, FORCELANGUAGEPACK);
-=======
-	Styles = (PACKED, FORCELANGUAGEPACK, ARCHIVE);
->>>>>>> 9345119d
+	Styles = (PACKED, FORCELANGUAGEPACK, ARCHIVE);
 	UnixRights = 444;
 End
 #endif
@@ -2085,11 +2043,7 @@
 File gid_File_Extension_Dictionary_No
     Dir = gid_Brand_Dir_Share_Extensions_Dict_No;
     Name = "dict-no.oxt";
-<<<<<<< HEAD
-    Styles = (PACKED, FORCELANGUAGEPACK);
-=======
     Styles = (PACKED, FORCELANGUAGEPACK, ARCHIVE);
->>>>>>> 9345119d
     UnixRights = 444;
 End
 #endif
@@ -2098,11 +2052,7 @@
 File gid_File_Extension_Dictionary_Pl
 	Dir = gid_Brand_Dir_Share_Extensions_Dict_Pl;
 	Name = "dict-pl.oxt";
-<<<<<<< HEAD
-	Styles = (PACKED, FORCELANGUAGEPACK);
-=======
-	Styles = (PACKED, FORCELANGUAGEPACK, ARCHIVE);
->>>>>>> 9345119d
+	Styles = (PACKED, FORCELANGUAGEPACK, ARCHIVE);
 	UnixRights = 444;
 End
 #endif
@@ -2111,11 +2061,7 @@
 File gid_File_Extension_Dictionary_Pt
 	Dir = gid_Brand_Dir_Share_Extensions_Dict_Pt;
 	Name = "dict-pt.oxt";
-<<<<<<< HEAD
-	Styles = (PACKED, FORCELANGUAGEPACK);
-=======
-	Styles = (PACKED, FORCELANGUAGEPACK, ARCHIVE);
->>>>>>> 9345119d
+	Styles = (PACKED, FORCELANGUAGEPACK, ARCHIVE);
 	UnixRights = 444;
 End
 #endif
@@ -2124,11 +2070,7 @@
 File gid_File_Extension_Dictionary_Ro
     Dir = gid_Brand_Dir_Share_Extensions_Dict_Ro;
     Name = "dict-ro.oxt";
-<<<<<<< HEAD
-    Styles = (PACKED, FORCELANGUAGEPACK);
-=======
     Styles = (PACKED, FORCELANGUAGEPACK, ARCHIVE);
->>>>>>> 9345119d
     UnixRights = 444;
 End
 #endif
@@ -2146,11 +2088,7 @@
 File gid_File_Extension_Dictionary_Sk
 	Dir = gid_Brand_Dir_Share_Extensions_Dict_Sk;
 	Name = "dict-sk.oxt";
-<<<<<<< HEAD
-	Styles = (PACKED, FORCELANGUAGEPACK);
-=======
-	Styles = (PACKED, FORCELANGUAGEPACK, ARCHIVE);
->>>>>>> 9345119d
+	Styles = (PACKED, FORCELANGUAGEPACK, ARCHIVE);
 	UnixRights = 444;
 End
 #endif
@@ -2159,11 +2097,7 @@
 File gid_File_Extension_Dictionary_Sl
 	Dir = gid_Brand_Dir_Share_Extensions_Dict_Sl;
 	Name = "dict-sl.oxt";
-<<<<<<< HEAD
-	Styles = (PACKED, FORCELANGUAGEPACK);
-=======
-	Styles = (PACKED, FORCELANGUAGEPACK, ARCHIVE);
->>>>>>> 9345119d
+	Styles = (PACKED, FORCELANGUAGEPACK, ARCHIVE);
 	UnixRights = 444;
 End
 #endif
@@ -2181,11 +2115,7 @@
 File gid_File_Extension_Dictionary_Sv
 	Dir = gid_Brand_Dir_Share_Extensions_Dict_Sv;
 	Name = "dict-sv.oxt";
-<<<<<<< HEAD
-	Styles = (PACKED, FORCELANGUAGEPACK);
-=======
-	Styles = (PACKED, FORCELANGUAGEPACK, ARCHIVE);
->>>>>>> 9345119d
+	Styles = (PACKED, FORCELANGUAGEPACK, ARCHIVE);
 	UnixRights = 444;
 End
 #endif
