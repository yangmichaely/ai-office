--- conflicted
+++ resolved
@@ -1,8 +1,4 @@
-<<<<<<< HEAD
-pk	setup_native	:	transex3 soltools xml2cmp sal unoil officecfg NULL
-=======
 pk	setup_native	:	l10n transex3 soltools sal xml2cmp NULL
->>>>>>> bae47ec8
 pk  setup_native                                          usr1    - all  sn_mkout NULL
 pk  setup_native\scripts\source                           nmake   -  u   sn_source NULL
 pk  setup_native\scripts                                  nmake   -  u   sn_scripts sn_source.u NULL
