--- conflicted
+++ resolved
@@ -108,14 +108,10 @@
         _pPrintDebugMessage( szMessage );
     else
     {
-<<<<<<< HEAD
-        TCHAR   szBoxMessage[1024];
-        int     nCode;
-=======
         if ( !getenv( "DISABLE_SAL_DBGBOX" ) )
         {
             TCHAR   szBoxMessage[1024];
->>>>>>> a24842b4
+            int     nCode;
 
             /* active popup window for the current thread */
             hWndParent = GetActiveWindow();
@@ -149,10 +145,6 @@
 
     return sal_False;
 #endif /* NO_DEBUG_CRT */
-<<<<<<< HEAD
-    return sal_False;  /* not sure, don't care */
-=======
->>>>>>> a24842b4
 }
 
 sal_Int32 SAL_CALL osl_reportError(sal_uInt32 nType, const sal_Char* pszMessage)
