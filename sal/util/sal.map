--- conflicted
+++ resolved
@@ -602,10 +602,7 @@
     global:
         osl_setEnvironment;
         osl_clearEnvironment;
-<<<<<<< HEAD
-=======
         osl_setThreadName;
->>>>>>> ea713649
 } UDK_3.10;
 
 PRIVATE_1.0 {
