/* -*- Mode: C++; tab-width: 4; indent-tabs-mode: nil; c-basic-offset: 4 -*- */
/*************************************************************************
 *
 * DO NOT ALTER OR REMOVE COPYRIGHT NOTICES OR THIS FILE HEADER.
 *
 * Copyright 2000, 2010 Oracle and/or its affiliates.
 *
 * OpenOffice.org - a multi-platform office productivity suite
 *
 * This file is part of OpenOffice.org.
 *
 * OpenOffice.org is free software: you can redistribute it and/or modify
 * it under the terms of the GNU Lesser General Public License version 3
 * only, as published by the Free Software Foundation.
 *
 * OpenOffice.org is distributed in the hope that it will be useful,
 * but WITHOUT ANY WARRANTY; without even the implied warranty of
 * MERCHANTABILITY or FITNESS FOR A PARTICULAR PURPOSE.  See the
 * GNU Lesser General Public License version 3 for more details
 * (a copy is included in the LICENSE file that accompanied this code).
 *
 * You should have received a copy of the GNU Lesser General Public License
 * version 3 along with OpenOffice.org.  If not, see
 * <http://www.openoffice.org/license.html>
 * for a copy of the LGPLv3 License.
 *
 ************************************************************************/

#include <rtl/unload.h>
#include <osl/time.h>
#include "ole2uno.hxx"
#include "servprov.hxx"
#include <rtl/ustring.hxx>
#include <cppuhelper/factory.hxx>
using namespace ole_adapter;
using namespace cppu;

using ::rtl::OUString;

namespace ole_adapter
{
rtl_StandardModuleCount globalModuleCount= MODULE_COUNT_INIT;



Reference<XInterface> SAL_CALL ConverterProvider_CreateInstance2(   const Reference<XMultiServiceFactory> & xSMgr)
                            throw(Exception)
{
    Reference<XInterface> xService = *new OleConverter_Impl2( xSMgr);
    return xService;
}

Reference<XInterface> SAL_CALL ConverterProvider_CreateInstanceVar1(    const Reference<XMultiServiceFactory> & xSMgr)
                            throw(Exception)
{
    Reference<XInterface> xService = *new OleConverter_Impl2( xSMgr, UNO_OBJECT_WRAPPER_REMOTE_OPT, IUNKNOWN_WRAPPER_IMPL);
    return xService;
}

Reference<XInterface> SAL_CALL OleClient_CreateInstance( const Reference<XMultiServiceFactory> & xSMgr)
                            throw(Exception)
{
    Reference<XInterface> xService = *new OleClient_Impl( xSMgr);
    return xService;
}

Reference<XInterface> SAL_CALL OleServer_CreateInstance( const Reference<XMultiServiceFactory> & xSMgr)
                            throw (Exception)
{
    Reference<XInterface > xService = *new OleServer_Impl(xSMgr);
    return xService;
}
} // end namespace

extern "C" SAL_DLLPUBLIC_EXPORT void * SAL_CALL component_getFactory(
    const sal_Char * pImplName, void * pServiceManager, void * /*pRegistryKey*/ )
{
    void * pRet = 0;

    OUString aImplName( OUString::createFromAscii( pImplName ) );
    Reference< XSingleServiceFactory > xFactory;
    Sequence<OUString> seqServiceNames;
    if (pServiceManager && aImplName.equals(  reinterpret_cast<const sal_Unicode*>(L"com.sun.star.comp.ole.OleConverter2")  ))
    {
        xFactory=  createSingleFactory( reinterpret_cast< XMultiServiceFactory*>(pServiceManager),
                                         OUString( RTL_CONSTASCII_USTRINGPARAM("com.sun.star.comp.ole.OleConverter2")),
                                         ConverterProvider_CreateInstance2, seqServiceNames,
                                         &globalModuleCount.modCnt );
    }
    else if (pServiceManager && aImplName.equals(  reinterpret_cast<const sal_Unicode*>(L"com.sun.star.comp.ole.OleConverterVar1")  ))
    {
        xFactory= createSingleFactory( reinterpret_cast<XMultiServiceFactory*>(pServiceManager),
                                       OUString( RTL_CONSTASCII_USTRINGPARAM("com.sun.star.comp.ole.OleConverterVar1")),
                                       ConverterProvider_CreateInstanceVar1, seqServiceNames,
                                       &globalModuleCount.modCnt );
    }
    else if(pServiceManager && aImplName.equals(reinterpret_cast<const sal_Unicode*>(L"com.sun.star.comp.ole.OleClient")))
    {
        xFactory= createSingleFactory( reinterpret_cast< XMultiServiceFactory*>(pServiceManager),
                                       OUString( RTL_CONSTASCII_USTRINGPARAM("com.sun.star.comp.ole.OleClient")),
                                       OleClient_CreateInstance, seqServiceNames,
                                       &globalModuleCount.modCnt);
    }
    else if(pServiceManager && aImplName.equals(reinterpret_cast<const sal_Unicode*>(L"com.sun.star.comp.ole.OleServer")))
    {
        xFactory= createOneInstanceFactory( reinterpret_cast< XMultiServiceFactory*>(pServiceManager),
                                            OUString( RTL_CONSTASCII_USTRINGPARAM("com.sun.star.comp.ole.OleServer")),
                                            OleServer_CreateInstance, seqServiceNames,
                                            &globalModuleCount.modCnt);
    }

    if (xFactory.is())
    {
        xFactory->acquire();
        pRet = xFactory.get();
    }

    return pRet;
}

<<<<<<< HEAD
extern "C"  SAL_DLLPUBLIC_EXPORT sal_Bool SAL_CALL component_canUnload( TimeValue* libUnused)
=======
extern "C"  sal_Bool SAL_DLLPUBLIC_EXPORT
component_canUnload( TimeValue* libUnused)
>>>>>>> 7e5b3215
{
    return globalModuleCount.canUnload( &globalModuleCount, libUnused);
}

/* vim:set shiftwidth=4 softtabstop=4 expandtab: */<|MERGE_RESOLUTION|>--- conflicted
+++ resolved
@@ -118,12 +118,8 @@
     return pRet;
 }
 
-<<<<<<< HEAD
-extern "C"  SAL_DLLPUBLIC_EXPORT sal_Bool SAL_CALL component_canUnload( TimeValue* libUnused)
-=======
-extern "C"  sal_Bool SAL_DLLPUBLIC_EXPORT
+extern "C"  SAL_DLLPUBLIC_EXPORT sal_Bool SAL_CALL
 component_canUnload( TimeValue* libUnused)
->>>>>>> 7e5b3215
 {
     return globalModuleCount.canUnload( &globalModuleCount, libUnused);
 }
