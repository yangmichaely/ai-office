/* -*- Mode: C++; tab-width: 4; indent-tabs-mode: nil; c-basic-offset: 4 -*- */
/*************************************************************************
 *
 * DO NOT ALTER OR REMOVE COPYRIGHT NOTICES OR THIS FILE HEADER.
 *
 * Copyright 2000, 2010 Oracle and/or its affiliates.
 *
 * OpenOffice.org - a multi-platform office productivity suite
 *
 * This file is part of OpenOffice.org.
 *
 * OpenOffice.org is free software: you can redistribute it and/or modify
 * it under the terms of the GNU Lesser General Public License version 3
 * only, as published by the Free Software Foundation.
 *
 * OpenOffice.org is distributed in the hope that it will be useful,
 * but WITHOUT ANY WARRANTY; without even the implied warranty of
 * MERCHANTABILITY or FITNESS FOR A PARTICULAR PURPOSE.  See the
 * GNU Lesser General Public License version 3 for more details
 * (a copy is included in the LICENSE file that accompanied this code).
 *
 * You should have received a copy of the GNU Lesser General Public License
 * version 3 along with OpenOffice.org.  If not, see
 * <http://www.openoffice.org/license.html>
 * for a copy of the LGPLv3 License.
 *
 ************************************************************************/

// MARKER(update_precomp.py): autogen include statement, do not remove
#include "precompiled_chart2.hxx"
#include "VCartesianCoordinateSystem.hxx"
#include "VCartesianGrid.hxx"
#include "VCartesianAxis.hxx"
#include "macros.hxx"
#include "AxisIndexDefines.hxx"
#include "AxisHelper.hxx"
#include "ChartTypeHelper.hxx"

//for auto_ptr
#include <memory>

//.............................................................................
namespace chart
{
//.............................................................................
using namespace ::com::sun::star;
using namespace ::com::sun::star::chart2;
using ::com::sun::star::uno::Reference;

//.............................................................................

class TextualDataProvider : public ::cppu::WeakImplHelper1<
        ::com::sun::star::chart2::data::XTextualDataSequence
        >
{
public:
    TextualDataProvider( const uno::Sequence< ::rtl::OUString >& rTextSequence )
        : m_aTextSequence( rTextSequence )
    {
    }
    virtual ~TextualDataProvider()
    {
    }

    //XTextualDataSequence
    virtual uno::Sequence< ::rtl::OUString > SAL_CALL getTextualData()
        throw ( uno::RuntimeException)
    {
        return m_aTextSequence;
    }

private: //member
    uno::Sequence< ::rtl::OUString > m_aTextSequence;
};

//.............................................................................

VCartesianCoordinateSystem::VCartesianCoordinateSystem( const Reference< XCoordinateSystem >& xCooSys )
    : VCoordinateSystem(xCooSys)
{
}

VCartesianCoordinateSystem::~VCartesianCoordinateSystem()
{
}

void VCartesianCoordinateSystem::createGridShapes()
{
    if(!m_xLogicTargetForGrids.is() || !m_xFinalTarget.is() )
        return;

    sal_Int32 nDimensionCount = m_xCooSysModel->getDimension();
    bool bSwapXAndY = this->getPropertySwapXAndYAxis();

    for( sal_Int32 nDimensionIndex=0; nDimensionIndex<3; nDimensionIndex++)
    {
        sal_Int32 nAxisIndex = MAIN_AXIS_INDEX;
        Reference< XAxis > xAxis( AxisHelper::getAxis( nDimensionIndex, nAxisIndex, m_xCooSysModel ) );
        if(!xAxis.is() || !AxisHelper::shouldAxisBeDisplayed( xAxis, m_xCooSysModel ))
            continue;

        VCartesianGrid aGrid(nDimensionIndex,nDimensionCount,this->getGridListFromAxis( xAxis ));
        aGrid.setExplicitScaleAndIncrement( this->getExplicitScale(nDimensionIndex,nAxisIndex)
                            , this->getExplicitIncrement(nDimensionIndex,nAxisIndex) );
        aGrid.set3DWallPositions( m_eLeftWallPos, m_eBackWallPos, m_eBottomPos );

        aGrid.initPlotter(m_xLogicTargetForGrids,m_xFinalTarget,m_xShapeFactory
            , this->createCIDForGrid( xAxis,nDimensionIndex,nAxisIndex ) );
        if(2==nDimensionCount)
            aGrid.setTransformationSceneToScreen( m_aMatrixSceneToScreen );
        aGrid.setScales( this->getExplicitScales(nDimensionIndex,nAxisIndex), bSwapXAndY );
        aGrid.createShapes();
    }
}

void VCartesianCoordinateSystem::createVAxisList(
              const uno::Reference< util::XNumberFormatsSupplier > & xNumberFormatsSupplier
            , const awt::Size& rFontReferenceSize
            , const awt::Rectangle& rMaximumSpaceForLabels
            )
{
    m_aAxisMap.clear();

    sal_Int32 nDimensionCount = m_xCooSysModel->getDimension();
    bool bSwapXAndY = this->getPropertySwapXAndYAxis();

    if(nDimensionCount<=0)
        return;

    sal_Int32 nDimensionIndex = 0;

    for( nDimensionIndex = 0; nDimensionIndex < nDimensionCount; nDimensionIndex++ )
    {
        sal_Int32 nMaxAxisIndex = m_xCooSysModel->getMaximumAxisIndexByDimension(nDimensionIndex);
        for( sal_Int32 nAxisIndex = 0; nAxisIndex <= nMaxAxisIndex; nAxisIndex++ )
        {
            Reference< XAxis > xAxis = this->getAxisByDimension(nDimensionIndex,nAxisIndex);
            if(!xAxis.is() || !AxisHelper::shouldAxisBeDisplayed( xAxis, m_xCooSysModel ))
                continue;

            AxisProperties aAxisProperties(xAxis,this->getExplicitCategoriesProvider());
            aAxisProperties.m_nDimensionIndex = nDimensionIndex;
            aAxisProperties.m_bSwapXAndY = bSwapXAndY;
            aAxisProperties.m_bIsMainAxis = (nAxisIndex==0);
            Reference< XAxis > xCrossingMainAxis( AxisHelper::getCrossingMainAxis( xAxis, m_xCooSysModel ) );
            if( xCrossingMainAxis.is() )
            {
                ScaleData aCrossingScale( xCrossingMainAxis->getScaleData() );
                aAxisProperties.m_bCrossingAxisHasReverseDirection = (AxisOrientation_REVERSE==aCrossingScale.Orientation);

                if( aCrossingScale.AxisType == AxisType::CATEGORY )
                    aAxisProperties.m_bCrossingAxisIsCategoryAxes = true;
            }

            if( nDimensionIndex == 2 )
            {
                aAxisProperties.m_xAxisTextProvider = new TextualDataProvider( m_aSeriesNamesForZAxis );

                //for the z axis copy the positioning properties from the x axis (or from the y axis for swapped coordinate systems)
                Reference< XAxis > xSisterAxis( AxisHelper::getCrossingMainAxis( xCrossingMainAxis, m_xCooSysModel ) );
                aAxisProperties.initAxisPositioning( Reference< beans::XPropertySet >( xSisterAxis, uno::UNO_QUERY) );
            }
            aAxisProperties.init(true);
            if(aAxisProperties.m_bDisplayLabels)
                aAxisProperties.m_nNumberFormatKey = this->getNumberFormatKeyForAxis( xAxis, xNumberFormatsSupplier );
<<<<<<< HEAD

            if( nDimensionIndex == 0 && aAxisProperties.m_nAxisType == AxisType::CATEGORY
                && aAxisProperties.m_pExplicitCategoriesProvider )
            {
                if( aAxisProperties.m_pExplicitCategoriesProvider->hasComplexCategories() )
                    aAxisProperties.m_bComplexCategories = true;
            }

=======
            //-------------------
>>>>>>> ce6308e4
            ::boost::shared_ptr< VAxisBase > apVAxis( new VCartesianAxis(aAxisProperties,xNumberFormatsSupplier,nDimensionIndex,nDimensionCount) );
            tFullAxisIndex aFullAxisIndex( nDimensionIndex, nAxisIndex );
            m_aAxisMap[aFullAxisIndex] = apVAxis;
            apVAxis->set3DWallPositions( m_eLeftWallPos, m_eBackWallPos, m_eBottomPos );
<<<<<<< HEAD
=======

>>>>>>> ce6308e4
            apVAxis->initAxisLabelProperties(rFontReferenceSize,rMaximumSpaceForLabels);
        }
    }
}

void VCartesianCoordinateSystem::initVAxisInList()
{
    if(!m_xLogicTargetForAxes.is() || !m_xFinalTarget.is() || !m_xCooSysModel.is() )
        return;

    sal_Int32 nDimensionCount = m_xCooSysModel->getDimension();
    bool bSwapXAndY = this->getPropertySwapXAndYAxis();

    tVAxisMap::iterator aIt( m_aAxisMap.begin() );
    tVAxisMap::const_iterator aEnd( m_aAxisMap.end() );
    for( ; aIt != aEnd; ++aIt )
    {
        VAxisBase* pVAxis = aIt->second.get();
        if( pVAxis )
        {
            sal_Int32 nDimensionIndex = aIt->first.first;
            sal_Int32 nAxisIndex = aIt->first.second;
            pVAxis->setExplicitScaleAndIncrement( this->getExplicitScale( nDimensionIndex, nAxisIndex ), this->getExplicitIncrement( nDimensionIndex, nAxisIndex ) );
            pVAxis->initPlotter(m_xLogicTargetForAxes,m_xFinalTarget,m_xShapeFactory
                , this->createCIDForAxis( getAxisByDimension( nDimensionIndex, nAxisIndex ), nDimensionIndex, nAxisIndex ) );
            if(2==nDimensionCount)
                pVAxis->setTransformationSceneToScreen( m_aMatrixSceneToScreen );
            pVAxis->setScales( this->getExplicitScales(nDimensionIndex,nAxisIndex), bSwapXAndY );
        }
    }
}

void VCartesianCoordinateSystem::updateScalesAndIncrementsOnAxes()
{
    if(!m_xLogicTargetForAxes.is() || !m_xFinalTarget.is() || !m_xCooSysModel.is() )
        return;

    sal_Int32 nDimensionCount = m_xCooSysModel->getDimension();
    bool bSwapXAndY = this->getPropertySwapXAndYAxis();

    tVAxisMap::iterator aIt( m_aAxisMap.begin() );
    tVAxisMap::const_iterator aEnd( m_aAxisMap.end() );
    for( ; aIt != aEnd; ++aIt )
    {
        VAxisBase* pVAxis = aIt->second.get();
        if( pVAxis )
        {
            sal_Int32 nDimensionIndex = aIt->first.first;
            sal_Int32 nAxisIndex = aIt->first.second;
            pVAxis->setExplicitScaleAndIncrement( this->getExplicitScale( nDimensionIndex, nAxisIndex ), this->getExplicitIncrement( nDimensionIndex, nAxisIndex ) );
            if(2==nDimensionCount)
                pVAxis->setTransformationSceneToScreen( m_aMatrixSceneToScreen );
            pVAxis->setScales( this->getExplicitScales(nDimensionIndex,nAxisIndex), bSwapXAndY );
        }
    }
}

//.............................................................................
} //namespace chart
//.............................................................................

/* vim:set shiftwidth=4 softtabstop=4 expandtab: */<|MERGE_RESOLUTION|>--- conflicted
+++ resolved
@@ -163,26 +163,12 @@
             aAxisProperties.init(true);
             if(aAxisProperties.m_bDisplayLabels)
                 aAxisProperties.m_nNumberFormatKey = this->getNumberFormatKeyForAxis( xAxis, xNumberFormatsSupplier );
-<<<<<<< HEAD
-
-            if( nDimensionIndex == 0 && aAxisProperties.m_nAxisType == AxisType::CATEGORY
-                && aAxisProperties.m_pExplicitCategoriesProvider )
-            {
-                if( aAxisProperties.m_pExplicitCategoriesProvider->hasComplexCategories() )
-                    aAxisProperties.m_bComplexCategories = true;
-            }
-
-=======
-            //-------------------
->>>>>>> ce6308e4
+
             ::boost::shared_ptr< VAxisBase > apVAxis( new VCartesianAxis(aAxisProperties,xNumberFormatsSupplier,nDimensionIndex,nDimensionCount) );
             tFullAxisIndex aFullAxisIndex( nDimensionIndex, nAxisIndex );
             m_aAxisMap[aFullAxisIndex] = apVAxis;
             apVAxis->set3DWallPositions( m_eLeftWallPos, m_eBackWallPos, m_eBottomPos );
-<<<<<<< HEAD
-=======
-
->>>>>>> ce6308e4
+
             apVAxis->initAxisLabelProperties(rFontReferenceSize,rMaximumSpaceForLabels);
         }
     }
