/* -*- Mode: C++; tab-width: 4; indent-tabs-mode: nil; c-basic-offset: 4 -*- */
/*************************************************************************
 *
 * DO NOT ALTER OR REMOVE COPYRIGHT NOTICES OR THIS FILE HEADER.
 *
 * Copyright 2000, 2010 Oracle and/or its affiliates.
 *
 * OpenOffice.org - a multi-platform office productivity suite
 *
 * This file is part of OpenOffice.org.
 *
 * OpenOffice.org is free software: you can redistribute it and/or modify
 * it under the terms of the GNU Lesser General Public License version 3
 * only, as published by the Free Software Foundation.
 *
 * OpenOffice.org is distributed in the hope that it will be useful,
 * but WITHOUT ANY WARRANTY; without even the implied warranty of
 * MERCHANTABILITY or FITNESS FOR A PARTICULAR PURPOSE.  See the
 * GNU Lesser General Public License version 3 for more details
 * (a copy is included in the LICENSE file that accompanied this code).
 *
 * You should have received a copy of the GNU Lesser General Public License
 * version 3 along with OpenOffice.org.  If not, see
 * <http://www.openoffice.org/license.html>
 * for a copy of the LGPLv3 License.
 *
 ************************************************************************/


// MARKER(update_precomp.py): autogen include statement, do not remove
#include "precompiled_chart2.hxx"

#include "ChartView.hxx"
#include "chartview/DrawModelWrapper.hxx"
#include "NumberFormatterWrapper.hxx"
#include "ViewDefines.hxx"
#include "VDiagram.hxx"
#include "VTitle.hxx"
#include "ShapeFactory.hxx"
#include "VCoordinateSystem.hxx"
#include "VSeriesPlotter.hxx"
#include "CommonConverters.hxx"
#include "macros.hxx"
#include "TitleHelper.hxx"
#include "LegendHelper.hxx"
#include "VLegend.hxx"
#include "PropertyMapper.hxx"
#include "ChartModelHelper.hxx"
#include "ChartTypeHelper.hxx"
#include "ScaleAutomatism.hxx"
#include "MinimumAndMaximumSupplier.hxx"
#include "ObjectIdentifier.hxx"
#include "DiagramHelper.hxx"
#include "RelativePositionHelper.hxx"
#include "servicenames.hxx"
#include "AxisHelper.hxx"
#include "AxisIndexDefines.hxx"
#include "ControllerLockGuard.hxx"
#include "BaseGFXHelper.hxx"
#include "DataSeriesHelper.hxx"
#include "DateHelper.hxx"

#include <comphelper/scopeguard.hxx>
#include <boost/bind.hpp>
#include <unotools/streamwrap.hxx>
// header for class LocaleDataWrapper
#include <unotools/localedatawrapper.hxx>
// header for class SdrPage
#include <svx/svdpage.hxx>
// header for class SvxDrawPage
#include <svx/unopage.hxx>
// header for class SvxShape
#include <svx/unoshape.hxx>
// header for class Application
#include <vcl/svapp.hxx>
#include <osl/mutex.hxx>
#include <svx/unofill.hxx>

#include <time.h>

#include <com/sun/star/chart/ChartAxisPosition.hpp>
#include <com/sun/star/chart/DataLabelPlacement.hpp>
#include <com/sun/star/chart/MissingValueTreatment.hpp>
#include <com/sun/star/chart2/StackingDirection.hpp>
#include <com/sun/star/chart2/XChartDocument.hpp>
#include <com/sun/star/chart2/XCoordinateSystemContainer.hpp>
#include <com/sun/star/chart2/XChartTypeContainer.hpp>
#include <com/sun/star/chart2/XDataSeriesContainer.hpp>
#include <com/sun/star/chart2/XTitled.hpp>
#include <com/sun/star/chart2/RelativePosition.hpp>
#include <com/sun/star/chart2/RelativeSize.hpp>
#include <com/sun/star/drawing/FillStyle.hpp>
#include <com/sun/star/drawing/LineStyle.hpp>
#include <com/sun/star/drawing/XShapeGroup.hpp>
#include <com/sun/star/document/XExporter.hpp>
#include <com/sun/star/document/XFilter.hpp>
#include <com/sun/star/io/XSeekable.hpp>
#include <com/sun/star/util/XModifiable.hpp>
#include <com/sun/star/util/XRefreshable.hpp>
#include <com/sun/star/util/NumberFormat.hpp>

#include <com/sun/star/style/XStyleFamiliesSupplier.hpp>
#include <com/sun/star/text/XTextDocument.hpp>
#include <com/sun/star/text/WritingMode2.hpp>
#include <com/sun/star/text/XTextEmbeddedObjectsSupplier.hpp>
#include <com/sun/star/view/XSelectionSupplier.hpp>
#include <svl/languageoptions.hxx>
#include <sot/clsids.hxx>

//.............................................................................
namespace chart
{
//.............................................................................

using namespace ::com::sun::star;
using namespace ::com::sun::star::chart2;
using ::com::sun::star::uno::Reference;
using ::com::sun::star::uno::Sequence;
using ::com::sun::star::uno::Any;
using rtl::OUString;

const uno::Sequence<sal_Int8>& ExplicitValueProvider::getUnoTunnelId()
{
    static uno::Sequence<sal_Int8> * pSeq = 0;
    if( !pSeq )
    {
        osl::Guard< osl::Mutex > aGuard( osl::Mutex::getGlobalMutex() );
        if( !pSeq )
        {
            static uno::Sequence< sal_Int8 > aSeq( 16 );
            rtl_createUuid( (sal_uInt8*)aSeq.getArray(), 0, sal_True );
            pSeq = &aSeq;
        }
    }
    return *pSeq;
}

ExplicitValueProvider* ExplicitValueProvider::getExplicitValueProvider(
        const Reference< uno::XInterface >& xChartView )
{
    ExplicitValueProvider* pExplicitValueProvider=0;

    Reference< lang::XUnoTunnel > xTunnel( xChartView, uno::UNO_QUERY );
    if( xTunnel.is() )
    {
        pExplicitValueProvider = reinterpret_cast<ExplicitValueProvider*>(xTunnel->getSomething(
            ExplicitValueProvider::getUnoTunnelId() ));
    }
    return pExplicitValueProvider;
}

ChartView::ChartView(
        uno::Reference<uno::XComponentContext> const & xContext)
    : m_aMutex()
    , m_xCC(xContext)
    , m_xChartModel()
    , m_xShapeFactory()
    , m_xDrawPage()
    , m_pDrawModelWrapper()
    , m_aListenerContainer( m_aMutex )
    , m_bViewDirty(true)
    , m_bInViewUpdate(false)
    , m_bViewUpdatePending(false)
    , m_bRefreshAddIn(true)
    , m_aPageResolution(1000,1000)
    , m_bPointsWereSkipped(false)
    , m_nScaleXNumerator(1)
    , m_nScaleXDenominator(1)
    , m_nScaleYNumerator(1)
    , m_nScaleYDenominator(1)
    , m_bSdrViewIsInEditMode(sal_False)
    , m_aResultingDiagramRectangleExcludingAxes(0,0,0,0)
{
}

void ChartView::impl_setChartModel( const uno::Reference< frame::XModel >& xChartModel )
{
    if( m_xChartModel != xChartModel )
    {
        m_xChartModel = xChartModel;
        m_bViewDirty = true;
    }
}

void SAL_CALL ChartView::initialize( const uno::Sequence< uno::Any >& aArguments )
                throw ( uno::Exception, uno::RuntimeException)
{
    DBG_ASSERT(aArguments.getLength() >= 1,"need 1 argument to initialize the view: xModel");
    if( !(aArguments.getLength() >= 1) )
        return;

    uno::Reference< frame::XModel > xNewChartModel;
    if( !(aArguments[0] >>= xNewChartModel) )
    {
        OSL_FAIL( "need a Reference to frame::XModel as first parameter for view initialization" );
    }
    impl_setChartModel( xNewChartModel );

    if( !m_pDrawModelWrapper.get() )
    {
        SolarMutexGuard aSolarGuard;
        m_pDrawModelWrapper = ::boost::shared_ptr< DrawModelWrapper >( new DrawModelWrapper( m_xCC ) );
        m_xShapeFactory = m_pDrawModelWrapper->getShapeFactory();
        m_xDrawPage = m_pDrawModelWrapper->getMainDrawPage();
<<<<<<< HEAD
        StartListening( m_pDrawModelWrapper->getSdrModel(), FALSE /*bPreventDups*/ );
=======
        StartListening( m_pDrawModelWrapper->getSdrModel(), sal_False /*bPreventDups*/ );
        // \--
>>>>>>> ce6308e4
    }
}

ChartView::~ChartView()
{
    if( m_pDrawModelWrapper.get() )
    {
<<<<<<< HEAD
        EndListening( m_pDrawModelWrapper->getSdrModel(), FALSE /*bAllDups*/ );
        SolarMutexGuard aSolarGuard;
=======
        EndListening( m_pDrawModelWrapper->getSdrModel(), sal_False /*bAllDups*/ );
        ::vos::OGuard aSolarGuard( Application::GetSolarMutex() );
>>>>>>> ce6308e4
        m_pDrawModelWrapper.reset();
    }
    m_xDrawPage = NULL;
    impl_deleteCoordinateSystems();
}

void ChartView::impl_deleteCoordinateSystems()
{
    //delete all coordinate systems
    ::std::vector< VCoordinateSystem* > aVectorToDeleteObjects;
    ::std::swap( aVectorToDeleteObjects, m_aVCooSysList );//#i109770#
    ::std::vector< VCoordinateSystem* >::const_iterator       aIter = aVectorToDeleteObjects.begin();
    const ::std::vector< VCoordinateSystem* >::const_iterator aEnd  = aVectorToDeleteObjects.end();
    for( ; aIter != aEnd; aIter++ )
    {
        delete *aIter;
    }
    aVectorToDeleteObjects.clear();
}


//-----------------------------------------------------------------
// datatransfer::XTransferable
namespace
{
const rtl::OUString lcl_aGDIMetaFileMIMEType(
    RTL_CONSTASCII_USTRINGPARAM("application/x-openoffice-gdimetafile;windows_formatname=\"GDIMetaFile\""));
const rtl::OUString lcl_aGDIMetaFileMIMETypeHighContrast(
    RTL_CONSTASCII_USTRINGPARAM("application/x-openoffice-highcontrast-gdimetafile;windows_formatname=\"GDIMetaFile\""));
} // anonymous namespace

void ChartView::getMetaFile( const uno::Reference< io::XOutputStream >& xOutStream
                           , bool bUseHighContrast )
{
    if( !m_xDrawPage.is() )
        return;

    uno::Reference< lang::XMultiServiceFactory > xFactory( m_xCC->getServiceManager(), uno::UNO_QUERY );
    if( !xFactory.is() )
        return;

    // creating the graphic exporter
    uno::Reference< document::XExporter > xExporter( xFactory->createInstance(
            C2U("com.sun.star.drawing.GraphicExportFilter")), uno::UNO_QUERY);
    uno::Reference< document::XFilter > xFilter( xExporter, uno::UNO_QUERY );

    if( !xExporter.is() || !xFilter.is() )
        return;

    uno::Sequence< beans::PropertyValue > aProps(3);
    aProps[0].Name = C2U("FilterName");
    aProps[0].Value <<= C2U("SVM");

    aProps[1].Name = C2U("OutputStream");
    aProps[1].Value <<= xOutStream;

    uno::Sequence< beans::PropertyValue > aFilterData(4);
    aFilterData[0].Name = C2U("ExportOnlyBackground");
    aFilterData[0].Value <<= sal_False;
    aFilterData[1].Name = C2U("HighContrast");
    aFilterData[1].Value <<= bUseHighContrast;

    aFilterData[2].Name = C2U("Version");
    const sal_Int32 nVersion = SOFFICE_FILEFORMAT_50;
    aFilterData[2].Value <<= nVersion;

    aFilterData[3].Name = C2U("CurrentPage");
    aFilterData[3].Value <<= uno::Reference< uno::XInterface >( m_xDrawPage, uno::UNO_QUERY );

    //#i75867# poor quality of ole's alternative view with 3D scenes and zoomfactors besides 100%
    {
        aFilterData.realloc( aFilterData.getLength()+4 );
        aFilterData[4].Name = C2U("ScaleXNumerator");
        aFilterData[4].Value = uno::makeAny( m_nScaleXNumerator );
        aFilterData[5].Name = C2U("ScaleXDenominator");
        aFilterData[5].Value = uno::makeAny( m_nScaleXDenominator );
        aFilterData[6].Name = C2U("ScaleYNumerator");
        aFilterData[6].Value = uno::makeAny( m_nScaleYNumerator );
        aFilterData[7].Name = C2U("ScaleYDenominator");
        aFilterData[7].Value = uno::makeAny( m_nScaleYDenominator );
    }

    aProps[2].Name = C2U("FilterData");
    aProps[2].Value <<= aFilterData;

    xExporter->setSourceDocument( uno::Reference< lang::XComponent >( m_xDrawPage, uno::UNO_QUERY) );
    if( xFilter->filter( aProps ) )
    {
        xOutStream->flush();
        xOutStream->closeOutput();
        uno::Reference< io::XSeekable > xSeekable( xOutStream, uno::UNO_QUERY );
        if( xSeekable.is() )
            xSeekable->seek(0);
    }
}

uno::Any SAL_CALL ChartView::getTransferData( const datatransfer::DataFlavor& aFlavor )
                throw (datatransfer::UnsupportedFlavorException, io::IOException, uno::RuntimeException)
{
    bool bHighContrastMetaFile( aFlavor.MimeType.equals(lcl_aGDIMetaFileMIMETypeHighContrast));
    uno::Any aRet;
    if( ! (bHighContrastMetaFile || aFlavor.MimeType.equals(lcl_aGDIMetaFileMIMEType)) )
        return aRet;

    update();

    SvMemoryStream aStream( 1024, 1024 );
    utl::OStreamWrapper* pStreamWrapper = new utl::OStreamWrapper( aStream );

    uno::Reference< io::XOutputStream > xOutStream( pStreamWrapper );
    uno::Reference< io::XInputStream > xInStream( pStreamWrapper );
    uno::Reference< io::XSeekable > xSeekable( pStreamWrapper );

    if( xOutStream.is() )
    {
        this->getMetaFile( xOutStream, bHighContrastMetaFile );

        if( xInStream.is() && xSeekable.is() )
        {
            xSeekable->seek(0);
            sal_Int32 nBytesToRead = xInStream->available();
            uno::Sequence< sal_Int8 > aSeq( nBytesToRead );
            xInStream->readBytes( aSeq, nBytesToRead);
            aRet <<= aSeq;
            xInStream->closeInput();
        }
    }

    return aRet;
}
uno::Sequence< datatransfer::DataFlavor > SAL_CALL ChartView::getTransferDataFlavors()
                throw (uno::RuntimeException)
{
    uno::Sequence< datatransfer::DataFlavor > aRet(2);

    aRet[0] = datatransfer::DataFlavor( lcl_aGDIMetaFileMIMEType,
        C2U( "GDIMetaFile" ),
        ::getCppuType( (const uno::Sequence< sal_Int8 >*) NULL ) );
    aRet[1] = datatransfer::DataFlavor( lcl_aGDIMetaFileMIMETypeHighContrast,
        C2U( "GDIMetaFile" ),
        ::getCppuType( (const uno::Sequence< sal_Int8 >*) NULL ) );

    return aRet;
}
::sal_Bool SAL_CALL ChartView::isDataFlavorSupported( const datatransfer::DataFlavor& aFlavor )
                throw (uno::RuntimeException)
{
    return ( aFlavor.MimeType.equals(lcl_aGDIMetaFileMIMEType) ||
             aFlavor.MimeType.equals(lcl_aGDIMetaFileMIMETypeHighContrast) );
}

//-----------------------------------------------------------------
// ____ XUnoTunnel ___
::sal_Int64 SAL_CALL ChartView::getSomething( const uno::Sequence< ::sal_Int8 >& aIdentifier )
        throw( uno::RuntimeException)
{
    if( aIdentifier.getLength() == 16 && 0 == rtl_compareMemory( ExplicitValueProvider::getUnoTunnelId().getConstArray(),
                                                         aIdentifier.getConstArray(), 16 ) )
    {
        ExplicitValueProvider* pProvider = this;
        return reinterpret_cast<sal_Int64>(pProvider);
    }
    return 0;
}

//-----------------------------------------------------------------
// lang::XServiceInfo

APPHELPER_XSERVICEINFO_IMPL(ChartView,CHART_VIEW_SERVICE_IMPLEMENTATION_NAME)

    uno::Sequence< rtl::OUString > ChartView
::getSupportedServiceNames_Static()
{
    uno::Sequence< rtl::OUString > aSNS( 1 );
    aSNS.getArray()[ 0 ] = CHART_VIEW_SERVICE_NAME;
    return aSNS;
}

//-----------------------------------------------------------------
//-----------------------------------------------------------------

::basegfx::B3DHomMatrix createTransformationSceneToScreen(
    const ::basegfx::B2IRectangle& rDiagramRectangleWithoutAxes )
{
    ::basegfx::B3DHomMatrix aM;
    aM.scale(double(rDiagramRectangleWithoutAxes.getWidth())/FIXED_SIZE_FOR_3D_CHART_VOLUME
            , -double(rDiagramRectangleWithoutAxes.getHeight())/FIXED_SIZE_FOR_3D_CHART_VOLUME, 1.0 );
    aM.translate(double(rDiagramRectangleWithoutAxes.getMinX())
        , double(rDiagramRectangleWithoutAxes.getMinY()+rDiagramRectangleWithoutAxes.getHeight()-1), 0);
    return aM;
}

VCoordinateSystem* findInCooSysList( const std::vector< VCoordinateSystem* >& rVCooSysList
                                    , const uno::Reference< XCoordinateSystem >& xCooSys )
{
    for( size_t nC=0; nC < rVCooSysList.size(); nC++)
    {
        VCoordinateSystem* pVCooSys = rVCooSysList[nC];
        if(pVCooSys->getModel()==xCooSys)
            return pVCooSys;
    }
    return NULL;
}

VCoordinateSystem* addCooSysToList( std::vector< VCoordinateSystem* >& rVCooSysList
            , const uno::Reference< XCoordinateSystem >& xCooSys
            , const uno::Reference< frame::XModel >& xChartModel )
{
    VCoordinateSystem* pVCooSys = findInCooSysList( rVCooSysList, xCooSys );
    if( !pVCooSys )
    {
        pVCooSys = VCoordinateSystem::createCoordinateSystem(xCooSys );
        if(pVCooSys)
        {
            rtl::OUString aCooSysParticle( ObjectIdentifier::createParticleForCoordinateSystem( xCooSys, xChartModel ) );
            pVCooSys->setParticle(aCooSysParticle);

            pVCooSys->setExplicitCategoriesProvider( new ExplicitCategoriesProvider(xCooSys,xChartModel) );

            rVCooSysList.push_back( pVCooSys );
        }
    }
    return pVCooSys;
}

VCoordinateSystem* lcl_getCooSysForPlotter( const std::vector< VCoordinateSystem* >& rVCooSysList, MinimumAndMaximumSupplier* pMinimumAndMaximumSupplier )
{
    if(!pMinimumAndMaximumSupplier)
        return 0;
    for( size_t nC=0; nC < rVCooSysList.size(); nC++)
    {
        VCoordinateSystem* pVCooSys = rVCooSysList[nC];
        if(pVCooSys->hasMinimumAndMaximumSupplier( pMinimumAndMaximumSupplier ))
            return pVCooSys;
    }
    return 0;
}

typedef std::pair< sal_Int32, sal_Int32 > tFullAxisIndex; //first index is the dimension, second index is the axis index that indicates wether this is a main or secondary axis
typedef std::pair< VCoordinateSystem* , tFullAxisIndex > tFullCoordinateSystem;
typedef std::map< VCoordinateSystem*, tFullAxisIndex > tCoordinateSystemMap;

struct AxisUsage
{
    AxisUsage();
    ~AxisUsage();

    void addCoordinateSystem( VCoordinateSystem* pCooSys, sal_Int32 nDimensionIndex, sal_Int32 nAxisIndex );
    ::std::vector< VCoordinateSystem* > getCoordinateSystems( sal_Int32 nDimensionIndex, sal_Int32 nAxisIndex );
    sal_Int32 getMaxAxisIndexForDimension( sal_Int32 nDimensionIndex );

    ScaleAutomatism         aScaleAutomatism;

private:
    tCoordinateSystemMap    aCoordinateSystems;
    std::map< sal_Int32, sal_Int32 > aMaxIndexPerDimension;
};

AxisUsage::AxisUsage()
    : aScaleAutomatism(AxisHelper::createDefaultScale(),Date())
{
}

AxisUsage::~AxisUsage()
{
    aCoordinateSystems.clear();
}

void AxisUsage::addCoordinateSystem( VCoordinateSystem* pCooSys, sal_Int32 nDimensionIndex, sal_Int32 nAxisIndex )
{
    if(!pCooSys)
        return;

    tFullAxisIndex aFullAxisIndex( nDimensionIndex, nAxisIndex );
    tCoordinateSystemMap::const_iterator aFound( aCoordinateSystems.find(pCooSys) );

    //use one scale only once for each coordinate system
    //main axis are preferred over secondary axis
    //value scales are preferred
    if(aFound!=aCoordinateSystems.end())
    {
        sal_Int32 nFoundAxisIndex = aFound->second.second;
        if( nFoundAxisIndex < nAxisIndex )
            return;
        sal_Int32 nFoundDimension = aFound->second.first;
        if( nFoundDimension ==1 )
            return;
        if( nFoundDimension < nDimensionIndex )
            return;
    }
    aCoordinateSystems[pCooSys] = aFullAxisIndex;

    //set maximum scale index
    std::map< sal_Int32, sal_Int32 >::const_iterator aIter = aMaxIndexPerDimension.find(nDimensionIndex);
    if( aIter != aMaxIndexPerDimension.end() )
    {
        sal_Int32 nCurrentMaxIndex = aIter->second;
        if( nCurrentMaxIndex < nAxisIndex )
            aMaxIndexPerDimension[nDimensionIndex]=nAxisIndex;
    }
    else
        aMaxIndexPerDimension[nDimensionIndex]=nAxisIndex;
}
::std::vector< VCoordinateSystem* > AxisUsage::getCoordinateSystems( sal_Int32 nDimensionIndex, sal_Int32 nAxisIndex )
{
    ::std::vector< VCoordinateSystem* > aRet;

    tCoordinateSystemMap::const_iterator aIter;
    for( aIter = aCoordinateSystems.begin(); aIter!=aCoordinateSystems.end();++aIter )
    {
        if( aIter->second.first != nDimensionIndex )
            continue;
        if( aIter->second.second != nAxisIndex )
            continue;
        aRet.push_back( aIter->first );
    }

    return aRet;
}
sal_Int32 AxisUsage::getMaxAxisIndexForDimension( sal_Int32 nDimensionIndex )
{
    sal_Int32 nRet = -1;
    std::map< sal_Int32, sal_Int32 >::const_iterator aIter = aMaxIndexPerDimension.find(nDimensionIndex);
    if( aIter != aMaxIndexPerDimension.end() )
        nRet = aIter->second;
    return nRet;
}

//-----------------------------------------------------

class SeriesPlotterContainer
{
public:
    SeriesPlotterContainer( std::vector< VCoordinateSystem* >& rVCooSysList );
    ~SeriesPlotterContainer();

    void initializeCooSysAndSeriesPlotter( const uno::Reference< frame::XModel >& xChartModel );
    void initAxisUsageList(const Date& rNullDate);
    void doAutoScaling( const uno::Reference< frame::XModel >& xChartModel );
    void updateScalesAndIncrementsOnAxes();
    void setScalesFromCooSysToPlotter();
    void setNumberFormatsFromAxes();
    drawing::Direction3D getPreferredAspectRatio();

    std::vector< VSeriesPlotter* >& getSeriesPlotterList() { return m_aSeriesPlotterList; }
    std::vector< VCoordinateSystem* >& getCooSysList() { return m_rVCooSysList; }
    std::vector< LegendEntryProvider* > getLegendEntryProviderList();

    void AdaptScaleOfYAxisWithoutAttachedSeries( const uno::Reference< frame::XModel >& xChartModel );

private:
    std::vector< VSeriesPlotter* > m_aSeriesPlotterList;
    std::vector< VCoordinateSystem* >& m_rVCooSysList;
    ::std::map< uno::Reference< XAxis >, AxisUsage > m_aAxisUsageList;
    sal_Int32 m_nMaxAxisIndex;
    bool m_bChartTypeUsesShiftedCategoryPositionPerDefault;
    sal_Int32 m_nDefaultDateNumberFormat;
};

SeriesPlotterContainer::SeriesPlotterContainer( std::vector< VCoordinateSystem* >& rVCooSysList )
        : m_rVCooSysList( rVCooSysList )
        , m_nMaxAxisIndex(0)
        , m_bChartTypeUsesShiftedCategoryPositionPerDefault(false)
        , m_nDefaultDateNumberFormat(0)
{
}

SeriesPlotterContainer::~SeriesPlotterContainer()
{
    // - remove plotter from coordinatesystems
    for( size_t nC=0; nC < m_rVCooSysList.size(); nC++)
        m_rVCooSysList[nC]->clearMinimumAndMaximumSupplierList();
    // - delete all plotter
    ::std::vector< VSeriesPlotter* >::const_iterator       aPlotterIter = m_aSeriesPlotterList.begin();
    const ::std::vector< VSeriesPlotter* >::const_iterator aPlotterEnd  = m_aSeriesPlotterList.end();
    for( aPlotterIter = m_aSeriesPlotterList.begin(); aPlotterIter != aPlotterEnd; aPlotterIter++ )
        delete *aPlotterIter;
    m_aSeriesPlotterList.clear();
}

std::vector< LegendEntryProvider* > SeriesPlotterContainer::getLegendEntryProviderList()
{
    std::vector< LegendEntryProvider* > aRet( m_aSeriesPlotterList.size() );
    ::std::vector< VSeriesPlotter* >::const_iterator       aPlotterIter = m_aSeriesPlotterList.begin();
    const ::std::vector< VSeriesPlotter* >::const_iterator aPlotterEnd  = m_aSeriesPlotterList.end();
    sal_Int32 nN = 0;
    for( aPlotterIter = m_aSeriesPlotterList.begin(); aPlotterIter != aPlotterEnd; ++aPlotterIter, nN++ )
        aRet[nN] = *aPlotterIter;
    return aRet;
}

void SeriesPlotterContainer::initializeCooSysAndSeriesPlotter(
              const uno::Reference< frame::XModel >& xChartModel )
{
    //------------ get model series from model
    sal_Int32 nDiagramIndex = 0;//todo if more than one diagram is supported
    uno::Reference< XDiagram > xDiagram( ChartModelHelper::findDiagram( xChartModel ) );
    if( !xDiagram.is())
        return;

    uno::Reference< util::XNumberFormatsSupplier > xNumberFormatsSupplier( xChartModel, uno::UNO_QUERY );
    uno::Reference< chart2::XChartDocument > xChartDoc( xChartModel, uno::UNO_QUERY );
    if( xChartDoc.is() && xChartDoc->hasInternalDataProvider()
        && DiagramHelper::isSupportingDateAxis( xDiagram ) )
            m_nDefaultDateNumberFormat=DiagramHelper::getDateNumberFormat( xNumberFormatsSupplier );

    sal_Int32 nDimensionCount = DiagramHelper::getDimension( xDiagram );
    if(!nDimensionCount)
    {
        //@todo handle mixed dimension
        nDimensionCount = 2;
    }

    sal_Bool bSortByXValues = sal_False;
    sal_Bool bConnectBars = sal_False;
    sal_Bool bGroupBarsPerAxis = sal_True;
    sal_Bool bIncludeHiddenCells = sal_True;
    sal_Int32 nStartingAngle = 90;
    try
    {
        uno::Reference< beans::XPropertySet > xDiaProp( xDiagram, uno::UNO_QUERY_THROW );
        xDiaProp->getPropertyValue( C2U( "SortByXValues" ) ) >>= bSortByXValues;
        xDiaProp->getPropertyValue( C2U( "ConnectBars" ) ) >>= bConnectBars;
        xDiaProp->getPropertyValue( C2U( "GroupBarsPerAxis" ) ) >>= bGroupBarsPerAxis;
        xDiaProp->getPropertyValue( C2U( "IncludeHiddenCells" ) ) >>= bIncludeHiddenCells;
        xDiaProp->getPropertyValue( C2U( "StartingAngle" ) ) >>= nStartingAngle;
    }
    catch( const uno::Exception & ex )
    {
        ASSERT_EXCEPTION( ex );
    }

    //---------------------------------------------------------------------
    //prepare for autoscaling and shape creation
    // - create plotter for charttypes (for each first scale group at each plotter, as they are independent)
    // - add series to plotter (thus each charttype can provide minimum and maximum values for autoscaling)
    // - add plotter to coordinate systems

    //iterate through all coordinate systems
    uno::Reference< XCoordinateSystemContainer > xCooSysContainer( xDiagram, uno::UNO_QUERY );
    OSL_ASSERT( xCooSysContainer.is());
    if( !xCooSysContainer.is())
        return;
    uno::Reference< XColorScheme > xColorScheme( xDiagram->getDefaultColorScheme());
    uno::Sequence< uno::Reference< XCoordinateSystem > > aCooSysList( xCooSysContainer->getCoordinateSystems() );
    sal_Int32 nGlobalSeriesIndex = 0;//for automatic symbols
    for( sal_Int32 nCS = 0; nCS < aCooSysList.getLength(); ++nCS )
    {
        uno::Reference< XCoordinateSystem > xCooSys( aCooSysList[nCS] );
        VCoordinateSystem* pVCooSys = addCooSysToList(m_rVCooSysList,xCooSys,xChartModel);

        //iterate through all chart types in the current coordinate system
        uno::Reference< XChartTypeContainer > xChartTypeContainer( xCooSys, uno::UNO_QUERY );
        OSL_ASSERT( xChartTypeContainer.is());
        if( !xChartTypeContainer.is() )
            continue;
        uno::Sequence< uno::Reference< XChartType > > aChartTypeList( xChartTypeContainer->getChartTypes() );
        for( sal_Int32 nT = 0; nT < aChartTypeList.getLength(); ++nT )
        {
            uno::Reference< XChartType > xChartType( aChartTypeList[nT] );

            if(nT==0)
                m_bChartTypeUsesShiftedCategoryPositionPerDefault = ChartTypeHelper::shiftCategoryPosAtXAxisPerDefault( xChartType );

            bool bExcludingPositioning = DiagramPositioningMode_EXCLUDING == DiagramHelper::getDiagramPositioningMode( xDiagram );
            VSeriesPlotter* pPlotter = VSeriesPlotter::createSeriesPlotter( xChartType, nDimensionCount, bExcludingPositioning );
            if( !pPlotter )
                continue;
            m_aSeriesPlotterList.push_back( pPlotter );
            pPlotter->setNumberFormatsSupplier( xNumberFormatsSupplier );
            pPlotter->setColorScheme( xColorScheme );
            if(pVCooSys)
                pPlotter->setExplicitCategoriesProvider( pVCooSys->getExplicitCategoriesProvider() );
            sal_Int32 nMissingValueTreatment = DiagramHelper::getCorrectedMissingValueTreatment( xDiagram, xChartType );

            if(pVCooSys)
                pVCooSys->addMinimumAndMaximumSupplier(pPlotter);

            //------------ add series to plotter and thus prepare him(it) for providing minimum and maximum values
            uno::Reference< XDataSeriesContainer > xDataSeriesContainer( xChartType, uno::UNO_QUERY );
            OSL_ASSERT( xDataSeriesContainer.is());
            if( !xDataSeriesContainer.is() )
                continue;
            sal_Int32 zSlot=-1;
            sal_Int32 xSlot=-1;
            sal_Int32 ySlot=-1;
            uno::Sequence< uno::Reference< XDataSeries > > aSeriesList( xDataSeriesContainer->getDataSeries() );
            for( sal_Int32 nS = 0; nS < aSeriesList.getLength(); ++nS )
            {
                uno::Reference< XDataSeries > xDataSeries( aSeriesList[nS], uno::UNO_QUERY );
                if(!xDataSeries.is())
                    continue;
                if( !bIncludeHiddenCells && !DataSeriesHelper::hasUnhiddenData(xDataSeries) )
                    continue;

                VDataSeries* pSeries = new VDataSeries( xDataSeries );

                pSeries->setGlobalSeriesIndex(nGlobalSeriesIndex);
                nGlobalSeriesIndex++;

                if( bSortByXValues )
                    pSeries->doSortByXValues();

                pSeries->setConnectBars( bConnectBars );
                pSeries->setGroupBarsPerAxis( bGroupBarsPerAxis );
                pSeries->setStartingAngle( nStartingAngle );

                pSeries->setMissingValueTreatment( nMissingValueTreatment );

                rtl::OUString aSeriesParticle( ObjectIdentifier::createParticleForSeries( nDiagramIndex, nCS, nT, nS ) );
                pSeries->setParticle(aSeriesParticle);

                OUString aRole( ChartTypeHelper::getRoleOfSequenceForDataLabelNumberFormatDetection( xChartType ) );
                pSeries->setRoleOfSequenceForDataLabelNumberFormatDetection(aRole);

                //ignore secondary axis for charttypes that do not suppoert them
                if( pSeries->getAttachedAxisIndex() != MAIN_AXIS_INDEX &&
                    !ChartTypeHelper::isSupportingSecondaryAxis( xChartType, nDimensionCount, 1 ) )
                {
                    pSeries->setAttachedAxisIndex(MAIN_AXIS_INDEX);
                }

                StackingDirection eDirection = pSeries->getStackingDirection();
                switch(eDirection)
                {
                    case StackingDirection_NO_STACKING:
                        xSlot++; ySlot=-1;
                        if(zSlot<0)
                            zSlot=0;
                        break;
                    case StackingDirection_Y_STACKING:
                        ySlot++;
                        if(xSlot<0)
                            xSlot=0;
                        if(zSlot<0)
                            zSlot=0;
                        break;
                    case StackingDirection_Z_STACKING:
                        zSlot++; xSlot=-1; ySlot=-1;
                        break;
                    default:
                        // UNO enums have one additional auto-generated case
                        break;
                }
                pPlotter->addSeries( pSeries, zSlot, xSlot, ySlot );
            }
        }
    }

    //transport seriesnames to the coordinatesystems if needed
    if( m_aSeriesPlotterList.size() )
    {
        uno::Sequence< rtl::OUString > aSeriesNames;
        bool bSeriesNamesInitialized = false;
        for( size_t nC=0; nC < m_rVCooSysList.size(); nC++)
        {
            VCoordinateSystem* pVCooSys = m_rVCooSysList[nC];
            if(!pVCooSys)
                continue;
            if( pVCooSys->needSeriesNamesForAxis() )
            {
                if(!bSeriesNamesInitialized)
                {
                    VSeriesPlotter* pSeriesPlotter = m_aSeriesPlotterList[0];
                    if( pSeriesPlotter )
                        aSeriesNames = pSeriesPlotter->getSeriesNames();
                    bSeriesNamesInitialized = true;
                }
                pVCooSys->setSeriesNamesForAxis( aSeriesNames );
            }
        }
    }
}

void SeriesPlotterContainer::initAxisUsageList(const Date& rNullDate)
{
    m_aAxisUsageList.clear();
    size_t nC;
    for( nC=0; nC < m_rVCooSysList.size(); nC++)
    {
        VCoordinateSystem* pVCooSys = m_rVCooSysList[nC];
        for(sal_Int32 nDimensionIndex=0; nDimensionIndex<3; nDimensionIndex++)
        {
            uno::Reference< XCoordinateSystem > xCooSys = pVCooSys->getModel();
            sal_Int32 nDimensionCount = xCooSys->getDimension();
            if( nDimensionIndex >= nDimensionCount )
                continue;
            bool bChartTypeAllowsDateAxis = ChartTypeHelper::isSupportingDateAxis(  AxisHelper::getChartTypeByIndex( xCooSys, 0 ), nDimensionCount, nDimensionIndex );
            const sal_Int32 nMaximumAxisIndex = xCooSys->getMaximumAxisIndexByDimension(nDimensionIndex);
            for(sal_Int32 nAxisIndex=0; nAxisIndex<=nMaximumAxisIndex; ++nAxisIndex)
            {
                uno::Reference< XAxis > xAxis( xCooSys->getAxisByDimension( nDimensionIndex, nAxisIndex ) );
                OSL_ASSERT( xAxis.is());
                if( xAxis.is())
                {
                    if(m_aAxisUsageList.find(xAxis)==m_aAxisUsageList.end())
                    {
                        chart2::ScaleData aSourceScale = xAxis->getScaleData();
                        ExplicitCategoriesProvider* pExplicitCategoriesProvider = pVCooSys->getExplicitCategoriesProvider();
                        if( nDimensionIndex==0 )
                            AxisHelper::checkDateAxis( aSourceScale, pExplicitCategoriesProvider, bChartTypeAllowsDateAxis );
                        if( (aSourceScale.AxisType == AxisType::CATEGORY && m_bChartTypeUsesShiftedCategoryPositionPerDefault)
                            || (aSourceScale.AxisType==AxisType::CATEGORY && pExplicitCategoriesProvider && pExplicitCategoriesProvider->hasComplexCategories() )
                            || aSourceScale.AxisType == AxisType::DATE
                            || aSourceScale.AxisType == AxisType::SERIES )
                            aSourceScale.ShiftedCategoryPosition = true;
                        else
                            aSourceScale.ShiftedCategoryPosition = false;
                        m_aAxisUsageList[xAxis].aScaleAutomatism = ScaleAutomatism(aSourceScale,rNullDate);
                    }
                    AxisUsage& rAxisUsage = m_aAxisUsageList[xAxis];
                    rAxisUsage.addCoordinateSystem(pVCooSys,nDimensionIndex,nAxisIndex);
                }
            }
        }
    }

    ::std::map< uno::Reference< XAxis >, AxisUsage >::iterator             aAxisIter    = m_aAxisUsageList.begin();
    const ::std::map< uno::Reference< XAxis >, AxisUsage >::const_iterator aAxisEndIter = m_aAxisUsageList.end();

    //init m_nMaxAxisIndex
    m_nMaxAxisIndex = 0;
    for(sal_Int32 nDimensionIndex=0; nDimensionIndex<3; nDimensionIndex++)
    {
        for( aAxisIter = m_aAxisUsageList.begin(); aAxisIter != aAxisEndIter; aAxisIter++ )
        {
            sal_Int32 nLocalMax = aAxisIter->second.getMaxAxisIndexForDimension( nDimensionIndex );
            if( m_nMaxAxisIndex < nLocalMax )
                m_nMaxAxisIndex = nLocalMax;
        }
    }
}

void SeriesPlotterContainer::setScalesFromCooSysToPlotter()
{
    //set scales to plotter to enable them to provide the preferred scene AspectRatio
    ::std::vector< VSeriesPlotter* >::const_iterator       aPlotterIter = m_aSeriesPlotterList.begin();
    const ::std::vector< VSeriesPlotter* >::const_iterator aPlotterEnd  = m_aSeriesPlotterList.end();
    for( aPlotterIter = m_aSeriesPlotterList.begin(); aPlotterIter != aPlotterEnd; aPlotterIter++ )
    {
        VSeriesPlotter* pSeriesPlotter = *aPlotterIter;
        VCoordinateSystem* pVCooSys = lcl_getCooSysForPlotter( m_rVCooSysList, pSeriesPlotter );
        if(pVCooSys)
        {
            pSeriesPlotter->setScales( pVCooSys->getExplicitScales(0,0), pVCooSys->getPropertySwapXAndYAxis() );
            sal_Int32 nMaxAxisIndex = pVCooSys->getMaximumAxisIndexByDimension(1);//only additional value axis are relevant for series plotter
            for( sal_Int32 nI=1; nI<=nMaxAxisIndex; nI++ )
                pSeriesPlotter->addSecondaryValueScale( pVCooSys->getExplicitScale(1,nI), nI );
        }
    }
}

void SeriesPlotterContainer::setNumberFormatsFromAxes()
{
    //set numberformats to plotter to enable them to display the data labels in the numberformat of the axis

    ::std::vector< VSeriesPlotter* >::const_iterator       aPlotterIter = m_aSeriesPlotterList.begin();
    const ::std::vector< VSeriesPlotter* >::const_iterator aPlotterEnd  = m_aSeriesPlotterList.end();
    for( aPlotterIter = m_aSeriesPlotterList.begin(); aPlotterIter != aPlotterEnd; aPlotterIter++ )
    {
        VSeriesPlotter* pSeriesPlotter = *aPlotterIter;
        VCoordinateSystem* pVCooSys = lcl_getCooSysForPlotter( m_rVCooSysList, pSeriesPlotter );
        if(pVCooSys)
        {
            AxesNumberFormats aAxesNumberFormats;
            uno::Reference< XCoordinateSystem > xCooSys = pVCooSys->getModel();
            sal_Int32 nDimensionCount = xCooSys->getDimension();
            for(sal_Int32 nDimensionIndex=0; nDimensionIndex<nDimensionCount; ++nDimensionIndex)
            {
                const sal_Int32 nMaximumAxisIndex = xCooSys->getMaximumAxisIndexByDimension(nDimensionIndex);
                for(sal_Int32 nAxisIndex=0; nAxisIndex<=nMaximumAxisIndex; ++nAxisIndex)
                {
                    try
                    {
                        Reference< beans::XPropertySet > xAxisProp( xCooSys->getAxisByDimension( nDimensionIndex, nAxisIndex ), uno::UNO_QUERY );
                        if( xAxisProp.is())
                        {
                            sal_Int32 nNumberFormatKey(0);
                            if( xAxisProp->getPropertyValue( C2U( "NumberFormat" ) ) >>= nNumberFormatKey )
                            {
                                aAxesNumberFormats.setFormat( nNumberFormatKey, nDimensionIndex, nAxisIndex );
                            }
                            else if( nDimensionIndex==0 )
                            {
                                //provide a default date format for date axis with own data
                                aAxesNumberFormats.setFormat( m_nDefaultDateNumberFormat, nDimensionIndex, nAxisIndex );
                            }
                        }
                    }
                    catch( lang::IndexOutOfBoundsException& e )
                    {
                        ASSERT_EXCEPTION( e );
                    }
                }
            }
            pSeriesPlotter->setAxesNumberFormats( aAxesNumberFormats );
        }
    }
}

void SeriesPlotterContainer::updateScalesAndIncrementsOnAxes()
{
    for( size_t nC=0; nC < m_rVCooSysList.size(); nC++)
        m_rVCooSysList[nC]->updateScalesAndIncrementsOnAxes();
}

void SeriesPlotterContainer::doAutoScaling( const uno::Reference< frame::XModel >& xChartModel )
{
    //precondition: need a initialized m_aSeriesPlotterList
    //precondition: need a initialized m_aAxisUsageList

    ::std::map< uno::Reference< XAxis >, AxisUsage >::iterator             aAxisIter    = m_aAxisUsageList.begin();
    const ::std::map< uno::Reference< XAxis >, AxisUsage >::const_iterator aAxisEndIter = m_aAxisUsageList.end();

    //iterate over the main scales first than secondary axis
    size_t nC;
    sal_Int32 nAxisIndex=0;
    for( nAxisIndex=0; nAxisIndex<=m_nMaxAxisIndex; nAxisIndex++ )
    {

        // - first do autoscale for all x and z scales (because they are treated independent)
        for( aAxisIter = m_aAxisUsageList.begin(); aAxisIter != aAxisEndIter; aAxisIter++ )
        {
            AxisUsage& rAxisUsage = (*aAxisIter).second;
            ::std::vector< VCoordinateSystem* > aVCooSysList_X = rAxisUsage.getCoordinateSystems(0,nAxisIndex);
            ::std::vector< VCoordinateSystem* > aVCooSysList_Z = rAxisUsage.getCoordinateSystems(2,nAxisIndex);

            for( nC=0; nC < aVCooSysList_X.size(); nC++)
                aVCooSysList_X[nC]->prepareScaleAutomatismForDimensionAndIndex(rAxisUsage.aScaleAutomatism,0,nAxisIndex);
            for( nC=0; nC < aVCooSysList_Z.size(); nC++)
                aVCooSysList_Z[nC]->prepareScaleAutomatismForDimensionAndIndex(rAxisUsage.aScaleAutomatism,2,nAxisIndex);

            ExplicitScaleData       aExplicitScale;
            ExplicitIncrementData   aExplicitIncrement;
            rAxisUsage.aScaleAutomatism.calculateExplicitScaleAndIncrement( aExplicitScale, aExplicitIncrement );

            for( nC=0; nC < aVCooSysList_X.size(); nC++)
                aVCooSysList_X[nC]->setExplicitScaleAndIncrement( 0, nAxisIndex, aExplicitScale, aExplicitIncrement );
            for( nC=0; nC < aVCooSysList_Z.size(); nC++)
                aVCooSysList_Z[nC]->setExplicitScaleAndIncrement( 2, nAxisIndex, aExplicitScale, aExplicitIncrement );
        }

        // - second do autoscale for the dependent y scales (the coordinate systems are prepared with x and z scales already )
        for( aAxisIter = m_aAxisUsageList.begin(); aAxisIter != aAxisEndIter; aAxisIter++ )
        {
            AxisUsage& rAxisUsage = (*aAxisIter).second;
            ::std::vector< VCoordinateSystem* > aVCooSysList_X = rAxisUsage.getCoordinateSystems(0,nAxisIndex);
            ::std::vector< VCoordinateSystem* > aVCooSysList_Y = rAxisUsage.getCoordinateSystems(1,nAxisIndex);
            ::std::vector< VCoordinateSystem* > aVCooSysList_Z = rAxisUsage.getCoordinateSystems(2,nAxisIndex);

            if(!aVCooSysList_Y.size())
                continue;

            for( nC=0; nC < aVCooSysList_Y.size(); nC++)
                aVCooSysList_Y[nC]->prepareScaleAutomatismForDimensionAndIndex(rAxisUsage.aScaleAutomatism,1,nAxisIndex);

            ExplicitScaleData       aExplicitScale;
            ExplicitIncrementData   aExplicitIncrement;
            rAxisUsage.aScaleAutomatism.calculateExplicitScaleAndIncrement( aExplicitScale, aExplicitIncrement );

            for( nC=0; nC < aVCooSysList_X.size(); nC++)
                aVCooSysList_X[nC]->setExplicitScaleAndIncrement( 0, nAxisIndex, aExplicitScale, aExplicitIncrement );
            for( nC=0; nC < aVCooSysList_Y.size(); nC++)
                aVCooSysList_Y[nC]->setExplicitScaleAndIncrement( 1, nAxisIndex, aExplicitScale, aExplicitIncrement );
            for( nC=0; nC < aVCooSysList_Z.size(); nC++)
                aVCooSysList_Z[nC]->setExplicitScaleAndIncrement( 2, nAxisIndex, aExplicitScale, aExplicitIncrement );
        }
    }
    AdaptScaleOfYAxisWithoutAttachedSeries( xChartModel );
}

void SeriesPlotterContainer::AdaptScaleOfYAxisWithoutAttachedSeries( const uno::Reference< frame::XModel >& xChartModel )
{
    //issue #i80518#

    ::std::map< uno::Reference< XAxis >, AxisUsage >::iterator             aAxisIter    = m_aAxisUsageList.begin();
    const ::std::map< uno::Reference< XAxis >, AxisUsage >::const_iterator aAxisEndIter = m_aAxisUsageList.end();

    for( sal_Int32 nAxisIndex=0; nAxisIndex<=m_nMaxAxisIndex; nAxisIndex++ )
    {
        for( aAxisIter = m_aAxisUsageList.begin(); aAxisIter != aAxisEndIter; aAxisIter++ )
        {
            AxisUsage& rAxisUsage = (*aAxisIter).second;
            ::std::vector< VCoordinateSystem* > aVCooSysList_Y = rAxisUsage.getCoordinateSystems( 1, nAxisIndex );
            if( !aVCooSysList_Y.size() )
                continue;

            uno::Reference< XDiagram > xDiagram( ChartModelHelper::findDiagram( xChartModel ) );
            if( xDiagram.is() )
            {
                bool bSeriesAttachedToThisAxis = false;
                sal_Int32 nAttachedAxisIndex = -1;
                {
                    ::std::vector< Reference< XDataSeries > > aSeriesVector( DiagramHelper::getDataSeriesFromDiagram( xDiagram ) );
                    ::std::vector< Reference< XDataSeries > >::const_iterator aIter = aSeriesVector.begin();
                    for( ; aIter != aSeriesVector.end(); aIter++ )
                    {
                        sal_Int32 nCurrentIndex = DataSeriesHelper::getAttachedAxisIndex( *aIter );
                        if( nAxisIndex == nCurrentIndex )
                        {
                            bSeriesAttachedToThisAxis = true;
                            break;
                        }
                        else if( nAttachedAxisIndex<0 || nAttachedAxisIndex>nCurrentIndex )
                            nAttachedAxisIndex=nCurrentIndex;
                    }
                }

                if( !bSeriesAttachedToThisAxis && nAttachedAxisIndex >= 0 )
                {
                    for( size_t nC = 0; nC < aVCooSysList_Y.size(); ++nC )
                    {
                        aVCooSysList_Y[nC]->prepareScaleAutomatismForDimensionAndIndex( rAxisUsage.aScaleAutomatism, 1, nAttachedAxisIndex );

                        ExplicitScaleData aExplicitScaleSource = aVCooSysList_Y[nC]->getExplicitScale( 1,nAttachedAxisIndex );
                        ExplicitIncrementData aExplicitIncrementSource = aVCooSysList_Y[nC]->getExplicitIncrement( 1,nAttachedAxisIndex );

                        ExplicitScaleData aExplicitScaleDest = aVCooSysList_Y[nC]->getExplicitScale( 1,nAxisIndex );;
                        ExplicitIncrementData aExplicitIncrementDest = aVCooSysList_Y[nC]->getExplicitIncrement( 1,nAxisIndex );;

                        aExplicitScaleDest.Orientation = aExplicitScaleSource.Orientation;
                        aExplicitScaleDest.Scaling = aExplicitScaleSource.Scaling;
                        aExplicitScaleDest.AxisType = aExplicitScaleSource.AxisType;

                        aExplicitIncrementDest.BaseValue = aExplicitIncrementSource.BaseValue;

                        ScaleData aScale( rAxisUsage.aScaleAutomatism.getScale() );
                        if( !aScale.Minimum.hasValue() )
                        {
                            bool bNewMinOK = true;
                            double fMax=0.0;
                            if( aScale.Maximum >>= fMax )
                                bNewMinOK = (aExplicitScaleSource.Minimum <= fMax);
                            if( bNewMinOK )
                                aExplicitScaleDest.Minimum = aExplicitScaleSource.Minimum;
                        }
                        else
                            aExplicitIncrementDest.BaseValue = aExplicitScaleDest.Minimum;

                        if( !aScale.Maximum.hasValue() )
                        {
                            bool bNewMaxOK = true;
                            double fMin=0.0;
                            if( aScale.Minimum >>= fMin )
                                bNewMaxOK = (fMin <= aExplicitScaleSource.Maximum);
                            if( bNewMaxOK )
                                aExplicitScaleDest.Maximum = aExplicitScaleSource.Maximum;
                        }
                        if( !aScale.Origin.hasValue() )
                            aExplicitScaleDest.Origin = aExplicitScaleSource.Origin;

                        if( !aScale.IncrementData.Distance.hasValue() )
                            aExplicitIncrementDest.Distance = aExplicitIncrementSource.Distance;

                        bool bAutoMinorInterval = true;
                        if( aScale.IncrementData.SubIncrements.getLength() )
                            bAutoMinorInterval = !( aScale.IncrementData.SubIncrements[0].IntervalCount.hasValue() );
                        if( bAutoMinorInterval )
                        {
                            if( !aExplicitIncrementDest.SubIncrements.empty() && !aExplicitIncrementSource.SubIncrements.empty() )
                                aExplicitIncrementDest.SubIncrements[0].IntervalCount =
                                    aExplicitIncrementSource.SubIncrements[0].IntervalCount;
                        }

                        aVCooSysList_Y[nC]->setExplicitScaleAndIncrement( 1, nAxisIndex, aExplicitScaleDest, aExplicitIncrementDest );
                    }
                }
            }
        }
    }

    if( AxisHelper::isAxisPositioningEnabled() )
    {
        //correct origin for y main axis (the origin is where the other main axis crosses)
        sal_Int32 nAxisIndex=0;
        sal_Int32 nDimensionIndex=1;
        for( aAxisIter = m_aAxisUsageList.begin(); aAxisIter != aAxisEndIter; aAxisIter++ )
        {
            AxisUsage& rAxisUsage = (*aAxisIter).second;
            ::std::vector< VCoordinateSystem* > aVCooSysList = rAxisUsage.getCoordinateSystems(nDimensionIndex,nAxisIndex);
            size_t nC;
            for( nC=0; nC < aVCooSysList.size(); nC++)
            {
                ExplicitScaleData aExplicitScale( aVCooSysList[nC]->getExplicitScale( nDimensionIndex, nAxisIndex ) );
                ExplicitIncrementData aExplicitIncrement( aVCooSysList[nC]->getExplicitIncrement( nDimensionIndex, nAxisIndex ) );

                Reference< chart2::XCoordinateSystem > xCooSys( aVCooSysList[nC]->getModel() );
                Reference< XAxis > xAxis( xCooSys->getAxisByDimension( nDimensionIndex, nAxisIndex ) );
                Reference< beans::XPropertySet > xCrossingMainAxis( AxisHelper::getCrossingMainAxis( xAxis, xCooSys ), uno::UNO_QUERY );

                ::com::sun::star::chart::ChartAxisPosition eCrossingMainAxisPos( ::com::sun::star::chart::ChartAxisPosition_ZERO );
                if( xCrossingMainAxis.is() )
                {
                    xCrossingMainAxis->getPropertyValue(C2U( "CrossoverPosition" )) >>= eCrossingMainAxisPos;
                    if( ::com::sun::star::chart::ChartAxisPosition_VALUE == eCrossingMainAxisPos )
                    {
                        double fValue = 0.0;
                        xCrossingMainAxis->getPropertyValue(C2U( "CrossoverValue" )) >>= fValue;
                        aExplicitScale.Origin = fValue;
                    }
                    else if( ::com::sun::star::chart::ChartAxisPosition_ZERO == eCrossingMainAxisPos )
                        aExplicitScale.Origin = 0.0;
                    else  if( ::com::sun::star::chart::ChartAxisPosition_START == eCrossingMainAxisPos )
                        aExplicitScale.Origin = aExplicitScale.Minimum;
                    else  if( ::com::sun::star::chart::ChartAxisPosition_END == eCrossingMainAxisPos )
                        aExplicitScale.Origin = aExplicitScale.Maximum;
                }

                aVCooSysList[nC]->setExplicitScaleAndIncrement( nDimensionIndex, nAxisIndex, aExplicitScale, aExplicitIncrement );
            }
        }
    }
}

drawing::Direction3D SeriesPlotterContainer::getPreferredAspectRatio()
{
    drawing::Direction3D aPreferredAspectRatio(1.0,1.0,1.0);

    sal_Int32 nPlotterCount=0;
    //get a list of all preferred aspect ratios and combine them
    //first with special demands wins (less or equal zero <-> arbitrary)
    double fx, fy, fz;
    fx = fy = fz = -1.0;
    ::std::vector< VSeriesPlotter* >::const_iterator       aPlotterIter = m_aSeriesPlotterList.begin();
    const ::std::vector< VSeriesPlotter* >::const_iterator aPlotterEnd  = m_aSeriesPlotterList.end();
    for( aPlotterIter = m_aSeriesPlotterList.begin(), nPlotterCount=0
        ; aPlotterIter != aPlotterEnd; aPlotterIter++, nPlotterCount++ )
    {
        drawing::Direction3D aSingleRatio( (*aPlotterIter)->getPreferredDiagramAspectRatio() );
        if( fx<0 && aSingleRatio.DirectionX>0 )
            fx = aSingleRatio.DirectionX;

        if( fy<0 && aSingleRatio.DirectionY>0 )
        {
            if( fx>0 && aSingleRatio.DirectionX>0 )
                fy = fx*aSingleRatio.DirectionY/aSingleRatio.DirectionX;
            else if( fz>0 && aSingleRatio.DirectionZ>0 )
                fy = fz*aSingleRatio.DirectionY/aSingleRatio.DirectionZ;
            else
                fy = aSingleRatio.DirectionY;
        }

        if( fz<0 && aSingleRatio.DirectionZ>0 )
        {
            if( fx>0 && aSingleRatio.DirectionX>0 )
                fz = fx*aSingleRatio.DirectionZ/aSingleRatio.DirectionX;
            else if( fy>0 && aSingleRatio.DirectionY>0 )
                fz = fy*aSingleRatio.DirectionZ/aSingleRatio.DirectionY;
            else
                fz = aSingleRatio.DirectionZ;
        }

        if( fx>0 && fy>0 && fz>0 )
            break;
    }
    aPreferredAspectRatio = drawing::Direction3D(fx, fy, fz);
    return aPreferredAspectRatio;
}

//-----------------------------------------------------

namespace
{

bool lcl_IsPieOrDonut( const uno::Reference< XDiagram >& xDiagram )
{
    //special treatment for pie charts
    //the size is checked after complete creation to get the datalabels into the given space

    //todo: this is just a workaround at the moment for pie and donut labels
    return DiagramHelper::isPieOrDonutChart( xDiagram );
}

void lcl_setDefaultWritingMode( ::boost::shared_ptr< DrawModelWrapper > pDrawModelWrapper, const Reference< frame::XModel >& xChartModel )
{
    //get writing mode from parent document:
    if( SvtLanguageOptions().IsCTLFontEnabled() )
    {
        try
        {
            uno::Reference< container::XChild > xChild( xChartModel, uno::UNO_QUERY );
            sal_Int16 nWritingMode=-1;
            if ( xChild.is() )
            {
                uno::Reference< beans::XPropertySet > xParentProps( xChild->getParent(), uno::UNO_QUERY );
                uno::Reference< style::XStyleFamiliesSupplier > xStyleFamiliesSupplier( xParentProps, uno::UNO_QUERY );
                if( xStyleFamiliesSupplier.is() )
                {
                    uno::Reference< container::XNameAccess > xStylesFamilies( xStyleFamiliesSupplier->getStyleFamilies() );
                    if( xStylesFamilies.is() )
                    {
                        if( !xStylesFamilies->hasByName( C2U("PageStyles") ) )
                        {
                            //draw/impress is parent document
                            uno::Reference< lang::XMultiServiceFactory > xFatcory( xParentProps, uno::UNO_QUERY );
                            if( xFatcory.is() )
                            {
                                uno::Reference< beans::XPropertySet > xDrawDefaults( xFatcory->createInstance( C2U( "com.sun.star.drawing.Defaults" ) ), uno::UNO_QUERY );
                                if( xDrawDefaults.is() )
                                    xDrawDefaults->getPropertyValue( C2U("WritingMode") ) >>= nWritingMode;
                            }
                        }
                        else
                        {
                            uno::Reference< container::XNameAccess > xPageStyles( xStylesFamilies->getByName( C2U("PageStyles") ), uno::UNO_QUERY );
                            if( xPageStyles.is() )
                            {
                                rtl::OUString aPageStyle;

                                uno::Reference< text::XTextDocument > xTextDocument( xParentProps, uno::UNO_QUERY );
                                if( xTextDocument.is() )
                                {
                                    //writer is parent document
                                    //retrieve the current page style from the text cursor property PageStyleName

                                    uno::Reference< text::XTextEmbeddedObjectsSupplier > xTextEmbeddedObjectsSupplier( xTextDocument, uno::UNO_QUERY );
                                    if( xTextEmbeddedObjectsSupplier.is() )
                                    {
                                        uno::Reference< container::XNameAccess > xEmbeddedObjects( xTextEmbeddedObjectsSupplier->getEmbeddedObjects() );
                                        if( xEmbeddedObjects.is() )
                                        {
                                            uno::Sequence< rtl::OUString > aNames( xEmbeddedObjects->getElementNames() );

                                            sal_Int32 nCount = aNames.getLength();
                                            for( sal_Int32 nN=0; nN<nCount; nN++ )
                                            {
                                                uno::Reference< beans::XPropertySet > xEmbeddedProps( xEmbeddedObjects->getByName( aNames[nN] ), uno::UNO_QUERY );
                                                if( xEmbeddedProps.is() )
                                                {
                                                    static rtl::OUString aChartCLSID = rtl::OUString( SvGlobalName( SO3_SCH_CLASSID ).GetHexName());
                                                    rtl::OUString aCLSID;
                                                    xEmbeddedProps->getPropertyValue( C2U("CLSID") ) >>= aCLSID;
                                                    if( aCLSID.equals(aChartCLSID) )
                                                    {
                                                        uno::Reference< frame::XModel > xModel;
                                                        xEmbeddedProps->getPropertyValue( C2U("Model") ) >>= xModel;
                                                        if( xModel == xChartModel )
                                                        {
                                                            uno::Reference< text::XTextContent > xEmbeddedObject( xEmbeddedProps, uno::UNO_QUERY );
                                                            if( xEmbeddedObject.is() )
                                                            {
                                                                uno::Reference< text::XTextRange > xAnchor( xEmbeddedObject->getAnchor() );
                                                                if( xAnchor.is() )
                                                                {
                                                                    uno::Reference< beans::XPropertySet > xAnchorProps( xAnchor, uno::UNO_QUERY );
                                                                    if( xAnchorProps.is() )
                                                                    {
                                                                        xAnchorProps->getPropertyValue( C2U("WritingMode") ) >>= nWritingMode;
                                                                    }
                                                                    uno::Reference< text::XText > xText( xAnchor->getText() );
                                                                    if( xText.is() )
                                                                    {
                                                                        uno::Reference< beans::XPropertySet > xTextCursorProps( xText->createTextCursor(), uno::UNO_QUERY );
                                                                        if( xTextCursorProps.is() )
                                                                            xTextCursorProps->getPropertyValue( C2U("PageStyleName") ) >>= aPageStyle;
                                                                    }
                                                                }
                                                            }
                                                            break;
                                                        }
                                                    }
                                                }
                                            }
                                        }
                                    }
                                    if( !aPageStyle.getLength() )
                                    {
                                        uno::Reference< text::XText > xText( xTextDocument->getText() );
                                        if( xText.is() )
                                        {
                                            uno::Reference< beans::XPropertySet > xTextCursorProps( xText->createTextCursor(), uno::UNO_QUERY );
                                            if( xTextCursorProps.is() )
                                                xTextCursorProps->getPropertyValue( C2U("PageStyleName") ) >>= aPageStyle;
                                        }
                                    }
                                }
                                else
                                {
                                    //Calc is parent document
                                    xParentProps->getPropertyValue( C2U("PageStyle") ) >>= aPageStyle;
                                    if(!aPageStyle.getLength())
                                        aPageStyle = C2U("Default");
                                }
                                if( nWritingMode == -1 || nWritingMode == text::WritingMode2::PAGE )
                                {
                                    uno::Reference< beans::XPropertySet > xPageStyle( xPageStyles->getByName( aPageStyle ), uno::UNO_QUERY );
                                    if( xPageStyle.is() )
                                        xPageStyle->getPropertyValue( C2U("WritingMode") ) >>= nWritingMode;
                                }
                            }
                        }
                    }
                }
            }
            if( nWritingMode != -1 && nWritingMode != text::WritingMode2::PAGE )
            {
                if( pDrawModelWrapper.get() )
                    pDrawModelWrapper->GetItemPool().SetPoolDefaultItem(SfxInt32Item(EE_PARA_WRITINGDIR, nWritingMode) );
            }
        }
        catch( uno::Exception& ex )
        {
            ASSERT_EXCEPTION( ex );
        }
    }
}

sal_Int16 lcl_getDefaultWritingModeFromPool( ::boost::shared_ptr< DrawModelWrapper > pDrawModelWrapper )
{
    sal_Int16 nWritingMode = text::WritingMode2::LR_TB;
    if( pDrawModelWrapper.get() )
    {
        const SfxPoolItem* pItem = &(pDrawModelWrapper->GetItemPool().GetDefaultItem( EE_PARA_WRITINGDIR ));
        if( pItem )
            nWritingMode = static_cast< sal_Int16 >((static_cast< const SfxInt32Item * >( pItem ))->GetValue());
    }
    return nWritingMode;
}

} //end anonymous namespace

//------------ create complete diagram shape (inclusive axis and series)

awt::Rectangle ChartView::impl_createDiagramAndContent( SeriesPlotterContainer& rSeriesPlotterContainer
            , const uno::Reference< drawing::XShapes>& xDiagramPlusAxes_Shapes
            , const awt::Point& rAvailablePos
            , const awt::Size& rAvailableSize
            , const awt::Size& rPageSize
            , bool bUseFixedInnerSize
            , const uno::Reference< drawing::XShape>& xDiagram_MarkHandles /*needs to be resized to fit the result*/
            )
{
    //return the used rectangle
    awt::Rectangle aUsedOuterRect( rAvailablePos.X, rAvailablePos.Y, 0, 0 );

//     sal_Int32 nDiagramIndex = 0;//todo if more than one diagam is supported
    uno::Reference< XDiagram > xDiagram( ChartModelHelper::findDiagram( m_xChartModel ) );
    if( !xDiagram.is())
        return aUsedOuterRect;

    sal_Int32 nDimensionCount = DiagramHelper::getDimension( xDiagram );
    if(!nDimensionCount)
    {
        //@todo handle mixed dimension
        nDimensionCount = 2;
    }

    ::basegfx::B2IRectangle aAvailableOuterRect( BaseGFXHelper::makeRectangle(rAvailablePos,rAvailableSize) );

    const std::vector< VCoordinateSystem* >& rVCooSysList( rSeriesPlotterContainer.getCooSysList() );
    const std::vector< VSeriesPlotter* >& rSeriesPlotterList( rSeriesPlotterContainer.getSeriesPlotterList() );

    //create VAxis, so they can give necessary information for automatic scaling
    uno::Reference< util::XNumberFormatsSupplier > xNumberFormatsSupplier( m_xChartModel, uno::UNO_QUERY );
    size_t nC = 0;
    for( nC=0; nC < rVCooSysList.size(); nC++)
    {
        VCoordinateSystem* pVCooSys = rVCooSysList[nC];
        if(3==nDimensionCount)
        {
            uno::Reference<beans::XPropertySet> xSceneProperties( xDiagram, uno::UNO_QUERY );
            CuboidPlanePosition eLeftWallPos( ThreeDHelper::getAutomaticCuboidPlanePositionForStandardLeftWall( xSceneProperties ) );
            CuboidPlanePosition eBackWallPos( ThreeDHelper::getAutomaticCuboidPlanePositionForStandardBackWall( xSceneProperties ) );
            CuboidPlanePosition eBottomPos( ThreeDHelper::getAutomaticCuboidPlanePositionForStandardBottom( xSceneProperties ) );
            pVCooSys->set3DWallPositions( eLeftWallPos, eBackWallPos, eBottomPos );
        }
        pVCooSys->createVAxisList( xNumberFormatsSupplier
                                        , rPageSize //font reference size
                                        , BaseGFXHelper::B2IRectangleToAWTRectangle( aAvailableOuterRect ) //maximum space for labels
                                        );
    }


    // - prepare list of all axis and how they are used
    Date aNullDate = NumberFormatterWrapper( uno::Reference< util::XNumberFormatsSupplier >( m_xChartModel, uno::UNO_QUERY ) ).getNullDate();
    rSeriesPlotterContainer.initAxisUsageList(aNullDate);
    rSeriesPlotterContainer.doAutoScaling( m_xChartModel );
    rSeriesPlotterContainer.setScalesFromCooSysToPlotter();
    rSeriesPlotterContainer.setNumberFormatsFromAxes();

    //---------------------------------------------------------------------
    //create shapes

    //------------ create diagram shapes
    //aspect ratio
    drawing::Direction3D aPreferredAspectRatio(
        rSeriesPlotterContainer.getPreferredAspectRatio() );

    uno::Reference< drawing::XShapes > xSeriesTargetInFrontOfAxis(0);
    uno::Reference< drawing::XShapes > xSeriesTargetBehindAxis(0);
    VDiagram aVDiagram(xDiagram, aPreferredAspectRatio, nDimensionCount);
    {//create diagram
        aVDiagram.init(xDiagramPlusAxes_Shapes,xDiagramPlusAxes_Shapes,m_xShapeFactory);
        aVDiagram.createShapes(rAvailablePos,rAvailableSize);
        xSeriesTargetInFrontOfAxis = aVDiagram.getCoordinateRegion();
        if( !bUseFixedInnerSize )
            aVDiagram.reduceToMimimumSize();
    }

    uno::Reference< drawing::XShapes > xTextTargetShapes( ShapeFactory(m_xShapeFactory).createGroup2D(xDiagramPlusAxes_Shapes) );

    // - create axis and grids for all coordinate systems

    //init all coordinate systems
    for( nC=0; nC < rVCooSysList.size(); nC++)
    {
        VCoordinateSystem* pVCooSys = rVCooSysList[nC];
        pVCooSys->initPlottingTargets(xSeriesTargetInFrontOfAxis,xTextTargetShapes,m_xShapeFactory,xSeriesTargetBehindAxis);

        pVCooSys->setTransformationSceneToScreen( B3DHomMatrixToHomogenMatrix(
            createTransformationSceneToScreen( aVDiagram.getCurrentRectangle() ) ));

        pVCooSys->initVAxisInList();
    }

    //calculate resulting size respecting axis label layout and fontscaling

    uno::Reference< drawing::XShape > xBoundingShape( xDiagramPlusAxes_Shapes, uno::UNO_QUERY );
    ::basegfx::B2IRectangle aConsumedOuterRect;

    //use first coosys only so far; todo: calculate for more than one coosys if we have more in future
    //todo: this is just a workaround at the moment for pie and donut labels
    bool bIsPieOrDonut = lcl_IsPieOrDonut(xDiagram);
    if( !bIsPieOrDonut && rVCooSysList.size() > 0 )
    {
        VCoordinateSystem* pVCooSys = rVCooSysList[0];
        pVCooSys->createMaximumAxesLabels();

        aConsumedOuterRect = ::basegfx::B2IRectangle( ShapeFactory::getRectangleOfShape(xBoundingShape) );
        ::basegfx::B2IRectangle aNewInnerRect( aVDiagram.getCurrentRectangle() );
        if( !bUseFixedInnerSize )
            aNewInnerRect = aVDiagram.adjustInnerSize( aConsumedOuterRect );

        pVCooSys->setTransformationSceneToScreen( B3DHomMatrixToHomogenMatrix(
            createTransformationSceneToScreen( aNewInnerRect ) ));

        //redo autoscaling to get size and text dependent automatic main increment count
        rSeriesPlotterContainer.doAutoScaling( m_xChartModel );
        rSeriesPlotterContainer.updateScalesAndIncrementsOnAxes();
        rSeriesPlotterContainer.setScalesFromCooSysToPlotter();

        pVCooSys->createAxesLabels();

        bool bLessSpaceConsumedThanExpected = false;
        {
            ::basegfx::B2IRectangle aOldRect( aConsumedOuterRect );
            aConsumedOuterRect = ShapeFactory::getRectangleOfShape(xBoundingShape);
            if( aConsumedOuterRect.getMinX() > aAvailableOuterRect.getMinX()
                || aConsumedOuterRect.getMaxX() < aAvailableOuterRect.getMaxX()
                || aConsumedOuterRect.getMinY() > aAvailableOuterRect.getMinY()
                || aConsumedOuterRect.getMinY() < aAvailableOuterRect.getMaxY() )
                bLessSpaceConsumedThanExpected = true;
        }

        if( bLessSpaceConsumedThanExpected && !bUseFixedInnerSize )
        {
            aVDiagram.adjustInnerSize( aConsumedOuterRect );
            pVCooSys->setTransformationSceneToScreen( B3DHomMatrixToHomogenMatrix(
                createTransformationSceneToScreen( aVDiagram.getCurrentRectangle() ) ));
        }
        pVCooSys->updatePositions();//todo: logically this belongs to the condition above, but it seems also to be neccessary to give the axes group shapes the right bounding rects for hit test -  probably caused by bug i106183 -> check again if fixed
    }

    //create axes and grids for the final size
    for( nC=0; nC < rVCooSysList.size(); nC++)
    {
        VCoordinateSystem* pVCooSys = rVCooSysList[nC];

        pVCooSys->setTransformationSceneToScreen( B3DHomMatrixToHomogenMatrix(
            createTransformationSceneToScreen( aVDiagram.getCurrentRectangle() ) ));

        pVCooSys->createAxesShapes();
        pVCooSys->createGridShapes();
    }

    // - create data series for all charttypes
    m_bPointsWereSkipped = false;
    ::std::vector< VSeriesPlotter* >::const_iterator       aPlotterIter = rSeriesPlotterList.begin();
    const ::std::vector< VSeriesPlotter* >::const_iterator aPlotterEnd  = rSeriesPlotterList.end();
    for( aPlotterIter = rSeriesPlotterList.begin(); aPlotterIter != aPlotterEnd; aPlotterIter++ )
    {
        //------------ set transformation to plotter / create series
        VSeriesPlotter* pSeriesPlotter = *aPlotterIter;
        rtl::OUString aCID; //III
        uno::Reference< drawing::XShapes > xSeriesTarget(0);
        if( pSeriesPlotter->WantToPlotInFrontOfAxisLine() )
            xSeriesTarget = xSeriesTargetInFrontOfAxis;
        else
        {
            xSeriesTarget = xSeriesTargetBehindAxis;
            DBG_ASSERT( !bIsPieOrDonut, "not implemented yet! - during a complete recreation this shape is destroyed so no series can be created anymore" );
        }
        pSeriesPlotter->initPlotter( xSeriesTarget,xTextTargetShapes,m_xShapeFactory,aCID );
        pSeriesPlotter->setPageReferenceSize( rPageSize );
        VCoordinateSystem* pVCooSys = lcl_getCooSysForPlotter( rVCooSysList, pSeriesPlotter );
        if(2==nDimensionCount)
            pSeriesPlotter->setTransformationSceneToScreen( pVCooSys->getTransformationSceneToScreen() );
        //better performance for big data
        awt::Size aCoordinateRegionResolution(1000,1000);
        {
            //calculate resolution for coordinate system
            Sequence<sal_Int32> aCoordinateSystemResolution = pVCooSys->getCoordinateSystemResolution( rPageSize, m_aPageResolution );
            pSeriesPlotter->setCoordinateSystemResolution( aCoordinateSystemResolution );
        }
        //
        pSeriesPlotter->createShapes();
        m_bPointsWereSkipped = m_bPointsWereSkipped || pSeriesPlotter->PointsWereSkipped();
    }

    //recreate all with corrected sizes if requested
    if( bIsPieOrDonut )
    {
        m_bPointsWereSkipped = false;

        aConsumedOuterRect = ::basegfx::B2IRectangle( ShapeFactory::getRectangleOfShape(xBoundingShape) );
        ::basegfx::B2IRectangle aNewInnerRect( aVDiagram.getCurrentRectangle() );
        if( !bUseFixedInnerSize )
            aNewInnerRect = aVDiagram.adjustInnerSize( aConsumedOuterRect );

        for( aPlotterIter = rSeriesPlotterList.begin(); aPlotterIter != aPlotterEnd; aPlotterIter++ )
        {
            VSeriesPlotter* pSeriesPlotter = *aPlotterIter;
            pSeriesPlotter->releaseShapes();
        }

        //clear and recreate
        ShapeFactory::removeSubShapes( xSeriesTargetInFrontOfAxis ); //xSeriesTargetBehindAxis is a sub shape of xSeriesTargetInFrontOfAxis and will be removed here
        xSeriesTargetBehindAxis.clear();
        ShapeFactory::removeSubShapes( xTextTargetShapes );

        //set new transformation
        for( nC=0; nC < rVCooSysList.size(); nC++)
        {
            VCoordinateSystem* pVCooSys = rVCooSysList[nC];
            pVCooSys->setTransformationSceneToScreen( B3DHomMatrixToHomogenMatrix(
                createTransformationSceneToScreen( aNewInnerRect ) ));
        }

        // - create data series for all charttypes
        for( aPlotterIter = rSeriesPlotterList.begin(); aPlotterIter != aPlotterEnd; aPlotterIter++ )
        {
            //------------ set transformation to plotter / create series
            VSeriesPlotter* pSeriesPlotter = *aPlotterIter;
            VCoordinateSystem* pVCooSys = lcl_getCooSysForPlotter( rVCooSysList, pSeriesPlotter );
            if(2==nDimensionCount)
                pSeriesPlotter->setTransformationSceneToScreen( pVCooSys->getTransformationSceneToScreen() );
            pSeriesPlotter->createShapes();
            m_bPointsWereSkipped = m_bPointsWereSkipped || pSeriesPlotter->PointsWereSkipped();
        }

        for( aPlotterIter = rSeriesPlotterList.begin(); aPlotterIter != aPlotterEnd; aPlotterIter++ )
        {
            VSeriesPlotter* pSeriesPlotter = *aPlotterIter;
            pSeriesPlotter->rearrangeLabelToAvoidOverlapIfRequested( rPageSize );
        }
    }

    if( bUseFixedInnerSize )
    {
        aUsedOuterRect = awt::Rectangle( aConsumedOuterRect.getMinX(), aConsumedOuterRect.getMinY(), aConsumedOuterRect.getWidth(), aConsumedOuterRect.getHeight() );
    }
    else
        aUsedOuterRect = awt::Rectangle( rAvailablePos.X, rAvailablePos.Y, rAvailableSize.Width, rAvailableSize.Height );

    bool bSnapRectToUsedArea = false;
    for( aPlotterIter = rSeriesPlotterList.begin(); aPlotterIter != aPlotterEnd; aPlotterIter++ )
    {
        VSeriesPlotter* pSeriesPlotter = *aPlotterIter;
        bSnapRectToUsedArea = pSeriesPlotter->shouldSnapRectToUsedArea();
        if(bSnapRectToUsedArea)
            break;
    }
    if(bSnapRectToUsedArea)
    {
        if( bUseFixedInnerSize )
            m_aResultingDiagramRectangleExcludingAxes = getRectangleOfObject( C2U("PlotAreaExcludingAxes") );
        else
        {
            ::basegfx::B2IRectangle aConsumedInnerRect = aVDiagram.getCurrentRectangle();
            m_aResultingDiagramRectangleExcludingAxes = awt::Rectangle( aConsumedInnerRect.getMinX(), aConsumedInnerRect.getMinY(), aConsumedInnerRect.getWidth(), aConsumedInnerRect.getHeight() );
        }
    }
    else
    {
        if( bUseFixedInnerSize )
            m_aResultingDiagramRectangleExcludingAxes = awt::Rectangle( rAvailablePos.X, rAvailablePos.Y, rAvailableSize.Width, rAvailableSize.Height );
        else
        {
            ::basegfx::B2IRectangle aConsumedInnerRect = aVDiagram.getCurrentRectangle();
            m_aResultingDiagramRectangleExcludingAxes = awt::Rectangle( aConsumedInnerRect.getMinX(), aConsumedInnerRect.getMinY(), aConsumedInnerRect.getWidth(), aConsumedInnerRect.getHeight() );
        }
    }

    if( xDiagram_MarkHandles.is() )
    {
        awt::Point aPos(rAvailablePos);
        awt::Size  aSize(rAvailableSize);
        bool bPosSizeExcludeAxesProperty = true;
        uno::Reference< beans::XPropertySet > xDiaProps( xDiagram, uno::UNO_QUERY_THROW );
        if( xDiaProps.is() )
            xDiaProps->getPropertyValue(C2U("PosSizeExcludeAxes")) >>= bPosSizeExcludeAxesProperty;
        if( bUseFixedInnerSize || bPosSizeExcludeAxesProperty )
        {
            aPos = awt::Point( m_aResultingDiagramRectangleExcludingAxes.X, m_aResultingDiagramRectangleExcludingAxes.Y );
            aSize = awt::Size( m_aResultingDiagramRectangleExcludingAxes.Width, m_aResultingDiagramRectangleExcludingAxes.Height );
        }
        xDiagram_MarkHandles->setPosition( aPos );
        xDiagram_MarkHandles->setSize( aSize );
    }

    return aUsedOuterRect;
}

//-------------------------------------------------------------
//-------------------------------------------------------------
//-------------------------------------------------------------

sal_Bool ChartView::getExplicitValuesForAxis(
                     uno::Reference< XAxis > xAxis
                     , ExplicitScaleData&  rExplicitScale
                     , ExplicitIncrementData& rExplicitIncrement )
{
    impl_updateView();

    if(!xAxis.is())
        return sal_False;

    uno::Reference< XCoordinateSystem > xCooSys( AxisHelper::getCoordinateSystemOfAxis(xAxis,ChartModelHelper::findDiagram( m_xChartModel )  ) );
    const VCoordinateSystem* pVCooSys = findInCooSysList(m_aVCooSysList,xCooSys);
    if(!pVCooSys)
        return sal_False;

    sal_Int32 nDimensionIndex=-1;
    sal_Int32 nAxisIndex=-1;
    if( AxisHelper::getIndicesForAxis( xAxis, xCooSys, nDimensionIndex, nAxisIndex ) )
    {
        rExplicitScale = pVCooSys->getExplicitScale(nDimensionIndex,nAxisIndex);
        rExplicitIncrement = pVCooSys->getExplicitIncrement(nDimensionIndex,nAxisIndex);
        if( rExplicitScale.ShiftedCategoryPosition )
        {
            //remove 'one' from max
            if( rExplicitScale.AxisType == ::com::sun::star::chart2::AxisType::DATE )
            {
                Date aMaxDate(rExplicitScale.NullDate); aMaxDate += static_cast<long>(::rtl::math::approxFloor(rExplicitScale.Maximum));
                //for explicit scales with shifted categories we need one interval more
                switch( rExplicitScale.TimeResolution )
                {
                case ::com::sun::star::chart::TimeUnit::DAY:
                    aMaxDate--;break;
                case ::com::sun::star::chart::TimeUnit::MONTH:
                    aMaxDate = DateHelper::GetDateSomeMonthsAway(aMaxDate,-1);
                    break;
                case ::com::sun::star::chart::TimeUnit::YEAR:
                    aMaxDate = DateHelper::GetDateSomeYearsAway(aMaxDate,-1);
                    break;
                }
                rExplicitScale.Maximum = aMaxDate - rExplicitScale.NullDate;
            }
            else if( rExplicitScale.AxisType == ::com::sun::star::chart2::AxisType::CATEGORY )
                rExplicitScale.Maximum -= 1.0;
            else if( rExplicitScale.AxisType == ::com::sun::star::chart2::AxisType::SERIES )
                rExplicitScale.Maximum -= 1.0;
        }
        return sal_True;
    }
    return sal_False;
}

SdrPage* ChartView::getSdrPage()
{
    SdrPage* pPage=0;
    Reference< lang::XUnoTunnel> xUnoTunnel(m_xDrawPage,uno::UNO_QUERY);
    if(xUnoTunnel.is())
    {
        SvxDrawPage* pSvxDrawPage = reinterpret_cast<SvxDrawPage*>(xUnoTunnel->getSomething(
            SvxDrawPage::getUnoTunnelId() ));
        if(pSvxDrawPage)
        {
            pPage = pSvxDrawPage->GetSdrPage();
        }
    }
    return pPage;
}

uno::Reference< drawing::XShape > ChartView::getShapeForCID( const rtl::OUString& rObjectCID )
{
    SolarMutexGuard aSolarGuard;
    SdrObject* pObj = DrawModelWrapper::getNamedSdrObject( rObjectCID, this->getSdrPage() );
    if( pObj )
        return uno::Reference< drawing::XShape >( pObj->getUnoShape(), uno::UNO_QUERY);
    return 0;
}

awt::Rectangle ChartView::getDiagramRectangleExcludingAxes()
{
    impl_updateView();
    return m_aResultingDiagramRectangleExcludingAxes;
}

awt::Rectangle ChartView::getRectangleOfObject( const rtl::OUString& rObjectCID, bool bSnapRect )
{
    impl_updateView();

    awt::Rectangle aRet;
    uno::Reference< drawing::XShape > xShape( getShapeForCID(rObjectCID) );
    if(xShape.is())
    {
        //special handling for axis for old api:
        //same special handling for diagram
        ObjectType eObjectType( ObjectIdentifier::getObjectType( rObjectCID ) );
        if( eObjectType == OBJECTTYPE_AXIS || eObjectType == OBJECTTYPE_DIAGRAM )
        {
            SolarMutexGuard aSolarGuard;
            SvxShape* pRoot = SvxShape::getImplementation( xShape );
            if( pRoot )
            {
                SdrObject* pRootSdrObject = pRoot->GetSdrObject();
                if( pRootSdrObject )
                {
                    SdrObjList* pRootList = pRootSdrObject->GetSubList();
                    if( pRootList )
                    {
                        OUString aShapeName = C2U("MarkHandles");
                        if( eObjectType == OBJECTTYPE_DIAGRAM )
                            aShapeName = C2U("PlotAreaIncludingAxes");
                        SdrObject* pShape = DrawModelWrapper::getNamedSdrObject( aShapeName, pRootList );
                        if( pShape )
                            xShape = uno::Reference< drawing::XShape >( pShape->getUnoShape(), uno::UNO_QUERY);
                    }
                }
            }
        }

        awt::Size aSize( xShape->getSize() );
        awt::Point aPoint( xShape->getPosition() );
        aRet = awt::Rectangle( aPoint.X, aPoint.Y, aSize.Width, aSize.Height );
        if( bSnapRect )
        {
            //for rotated objects the shape size and position differs from the visible rectangle
            SvxShape* pShape = SvxShape::getImplementation( xShape );
            if( pShape )
            {
                SdrObject* pSdrObject = pShape->GetSdrObject();
                if( pSdrObject )
                {
                    Rectangle aSnapRect( pSdrObject->GetSnapRect() );
                    aRet = awt::Rectangle(aSnapRect.Left(),aSnapRect.Top(),aSnapRect.GetWidth(),aSnapRect.GetHeight());
                }
            }
        }
    }
    return aRet;
}

::boost::shared_ptr< DrawModelWrapper > ChartView::getDrawModelWrapper()
{
    return m_pDrawModelWrapper;
}

namespace
{
sal_Int32 lcl_getDiagramTitleSpace()
{
    return 200; //=0,2 cm spacing
}
bool lcl_getPropertySwapXAndYAxis( const uno::Reference< XDiagram >& xDiagram )
{
    bool bSwapXAndY = false;

    uno::Reference< XCoordinateSystemContainer > xCooSysContainer( xDiagram, uno::UNO_QUERY );
    if( xCooSysContainer.is() )
    {
        uno::Sequence< uno::Reference< XCoordinateSystem > > aCooSysList( xCooSysContainer->getCoordinateSystems() );
        if( aCooSysList.getLength() )
        {
            uno::Reference<beans::XPropertySet> xProp(aCooSysList[0], uno::UNO_QUERY );
            if( xProp.is()) try
            {
                xProp->getPropertyValue( C2U( "SwapXAndYAxis" ) ) >>= bSwapXAndY;
            }
            catch( uno::Exception& e )
            {
                ASSERT_EXCEPTION( e );
            }
        }
    }
    return bSwapXAndY;
}

}

<<<<<<< HEAD
sal_Int32 lcl_getExplicitNumberFormatKeyForAxis(
                  const Reference< chart2::XAxis >& xAxis
                , const Reference< chart2::XCoordinateSystem > & xCorrespondingCoordinateSystem
                , const Reference< util::XNumberFormatsSupplier >& xNumberFormatsSupplier
                , bool bSearchForParallelAxisIfNothingIsFound )
{
    sal_Int32 nNumberFormatKey(0);
    Reference< beans::XPropertySet > xProp( xAxis, uno::UNO_QUERY );
    if( xProp.is() && !( xProp->getPropertyValue( C2U( "NumberFormat" ) ) >>= nNumberFormatKey ) )
    {
        bool bPercentFormatSet = false;
        //check wether we have a percent scale -> use percent format
        if( xNumberFormatsSupplier.is() )
        {
            ScaleData aData = xAxis->getScaleData();
            if( aData.AxisType==AxisType::PERCENT )
            {
                sal_Int32 nPercentFormat = ExplicitValueProvider::getPercentNumberFormat( xNumberFormatsSupplier );
                if( nPercentFormat != -1 )
                {
                    nNumberFormatKey = nPercentFormat;
                    bPercentFormatSet = true;
                }
            }
        }

        if( !bPercentFormatSet )
        {
            typedef ::std::map< sal_Int32, sal_Int32 > tNumberformatFrequency;
            tNumberformatFrequency aKeyMap;

            bool bNumberFormatKeyFoundViaAttachedData = false;
            sal_Int32 nAxisIndex = 0;
            sal_Int32 nDimensionIndex = 1;

            try
            {
                Reference< XChartTypeContainer > xCTCnt( xCorrespondingCoordinateSystem, uno::UNO_QUERY_THROW );
                if( xCTCnt.is() )
                {
                    AxisHelper::getIndicesForAxis( xAxis, xCorrespondingCoordinateSystem, nDimensionIndex, nAxisIndex );
                    ::rtl::OUString aRoleToMatch;
                    if( nDimensionIndex == 0 )
                        aRoleToMatch = C2U("values-x");
                    Sequence< Reference< XChartType > > aChartTypes( xCTCnt->getChartTypes());
                    for( sal_Int32 nCTIdx=0; nCTIdx<aChartTypes.getLength(); ++nCTIdx )
                    {
                        if( nDimensionIndex != 0 )
                            aRoleToMatch = ChartTypeHelper::getRoleOfSequenceForYAxisNumberFormatDetection( aChartTypes[nCTIdx] );
                        Reference< XDataSeriesContainer > xDSCnt( aChartTypes[nCTIdx], uno::UNO_QUERY_THROW );
                        Sequence< Reference< XDataSeries > > aDataSeriesSeq( xDSCnt->getDataSeries());
                        for( sal_Int32 nSeriesIdx=0; nSeriesIdx<aDataSeriesSeq.getLength(); ++nSeriesIdx )
                        {
                            Reference< chart2::XDataSeries > xDataSeries(aDataSeriesSeq[nSeriesIdx]);
                            Reference< data::XDataSource > xSource( xDataSeries, uno::UNO_QUERY_THROW );

                            if( nDimensionIndex == 1 )
                            {
                                //only take those series into account that are attached to this axis
                                sal_Int32 nAttachedAxisIndex = DataSeriesHelper::getAttachedAxisIndex(xDataSeries);
                                if( nAttachedAxisIndex != nAxisIndex )
                                    continue;
                            }

                            Sequence< Reference< data::XLabeledDataSequence > > aLabeledSeq( xSource->getDataSequences());
                            for( sal_Int32 nLSeqIdx=0; nLSeqIdx<aLabeledSeq.getLength(); ++nLSeqIdx )
                            {
                                if(!aLabeledSeq[nLSeqIdx].is())
                                    continue;
                                Reference< data::XDataSequence > xSeq( aLabeledSeq[nLSeqIdx]->getValues());
                                if(!xSeq.is())
                                    continue;
                                Reference< beans::XPropertySet > xSeqProp( xSeq, uno::UNO_QUERY );
                                ::rtl::OUString aRole;
                                bool bTakeIntoAccount =
                                    ( xSeqProp.is() && (aRoleToMatch.getLength() > 0) &&
                                    (xSeqProp->getPropertyValue(C2U("Role")) >>= aRole ) &&
                                    aRole.equals( aRoleToMatch ));

                                if( bTakeIntoAccount )
                                {
                                    sal_Int32 nKey = xSeq->getNumberFormatKeyByIndex( -1 );
                                    // initialize the value
                                    if( aKeyMap.find( nKey ) == aKeyMap.end())
                                        aKeyMap[ nKey ] = 0;
                                    // increase frequency
                                    aKeyMap[ nKey ] = (aKeyMap[ nKey ] + 1);
                                }
                            }
                        }
                    }
                }
            }
            catch( const uno::Exception & ex )
            {
                ASSERT_EXCEPTION( ex );
            }

            if( ! aKeyMap.empty())
            {
                sal_Int32 nMaxFreq = 0;
                // find most frequent key
                for( tNumberformatFrequency::const_iterator aIt = aKeyMap.begin();
                    aIt != aKeyMap.end(); ++aIt )
                {
                    OSL_TRACE( "NumberFormatKey %d appears %d times", (*aIt).first, (*aIt).second );
                    // all values must at least be 1
                    if( (*aIt).second > nMaxFreq )
                    {
                        nNumberFormatKey = (*aIt).first;
                        bNumberFormatKeyFoundViaAttachedData = true;
                        nMaxFreq = (*aIt).second;
                    }
                }
            }

            if( bSearchForParallelAxisIfNothingIsFound )
            {
                //no format is set to this axis and no data is set to this axis
                //--> try to obtain the format from the parallel y-axis
                if( !bNumberFormatKeyFoundViaAttachedData && nDimensionIndex == 1 )
                {
                    sal_Int32 nParallelAxisIndex = (nAxisIndex==1) ?0 :1;
                    Reference< XAxis > xParallelAxis( AxisHelper::getAxis( 1, nParallelAxisIndex, xCorrespondingCoordinateSystem ) );
                    nNumberFormatKey = lcl_getExplicitNumberFormatKeyForAxis( xParallelAxis, xCorrespondingCoordinateSystem, xNumberFormatsSupplier, false );
                }
            }
        }
    }
    return nNumberFormatKey;
}

=======
>>>>>>> ce6308e4
sal_Int32 ExplicitValueProvider::getExplicitNumberFormatKeyForAxis(
                  const Reference< chart2::XAxis >& xAxis
                , const Reference< chart2::XCoordinateSystem > & xCorrespondingCoordinateSystem
                , const Reference< util::XNumberFormatsSupplier >& xNumberFormatsSupplier )
{
    return AxisHelper::getExplicitNumberFormatKeyForAxis( xAxis, xCorrespondingCoordinateSystem, xNumberFormatsSupplier
        , true /*bSearchForParallelAxisIfNothingIsFound*/ );
}

<<<<<<< HEAD
sal_Int32 ExplicitValueProvider::getPercentNumberFormat( const Reference< util::XNumberFormatsSupplier >& xNumberFormatsSupplier )
{
    sal_Int32 nRet=-1;
    Reference< util::XNumberFormats > xNumberFormats( xNumberFormatsSupplier->getNumberFormats() );
    if( xNumberFormats.is() )
    {
        sal_Bool bCreate = sal_True;
        const LocaleDataWrapper& rLocaleDataWrapper = Application::GetSettings().GetLocaleDataWrapper();
        Sequence<sal_Int32> aKeySeq = xNumberFormats->queryKeys( util::NumberFormat::PERCENT,
            rLocaleDataWrapper.getLocale(), bCreate );
        if( aKeySeq.getLength() )
        {
            nRet = aKeySeq[0];
        }
    }
    return nRet;
}


=======
>>>>>>> ce6308e4
sal_Int32 ExplicitValueProvider::getExplicitNumberFormatKeyForDataLabel(
        const uno::Reference< beans::XPropertySet >& xSeriesOrPointProp,
        const uno::Reference< XDataSeries >& xSeries,
        sal_Int32 nPointIndex /*-1 for whole series*/,
        const uno::Reference< XDiagram >& xDiagram
        )
{
    sal_Int32 nFormat=0;
    if( !xSeriesOrPointProp.is() )
        return nFormat;

    rtl::OUString aPropName( C2U( "NumberFormat" ) );
    if( !(xSeriesOrPointProp->getPropertyValue(aPropName) >>= nFormat) )
    {
        uno::Reference< chart2::XChartType > xChartType( DataSeriesHelper::getChartTypeOfSeries( xSeries, xDiagram ) );

        bool bFormatFound = false;
        if( ChartTypeHelper::shouldLabelNumberFormatKeyBeDetectedFromYAxis( xChartType ) )
        {
            uno::Reference< beans::XPropertySet > xAttachedAxisProps( DiagramHelper::getAttachedAxis( xSeries, xDiagram ), uno::UNO_QUERY );
            if( xAttachedAxisProps.is() && ( xAttachedAxisProps->getPropertyValue( aPropName ) >>= nFormat ) )
                bFormatFound = true;
        }
        if( !bFormatFound )
        {
            Reference< chart2::data::XDataSource > xSeriesSource( xSeries, uno::UNO_QUERY );
            OUString aRole( ChartTypeHelper::getRoleOfSequenceForDataLabelNumberFormatDetection( xChartType ) );

            Reference< data::XLabeledDataSequence > xLabeledSequence(
                DataSeriesHelper::getDataSequenceByRole( xSeriesSource, aRole, false ));
            if( xLabeledSequence.is() )
            {
                Reference< data::XDataSequence > xValues( xLabeledSequence->getValues() );
                if( xValues.is() )
                    nFormat = xValues->getNumberFormatKeyByIndex( nPointIndex );
            }
        }
    }
    if(nFormat<0)
        nFormat=0;
    return nFormat;
}

sal_Int32 ExplicitValueProvider::getExplicitPercentageNumberFormatKeyForDataLabel(
        const uno::Reference< beans::XPropertySet >& xSeriesOrPointProp,
        const uno::Reference< util::XNumberFormatsSupplier >& xNumberFormatsSupplier )
{
    sal_Int32 nFormat=0;
    if( !xSeriesOrPointProp.is() )
        return nFormat;
    if( !(xSeriesOrPointProp->getPropertyValue(C2U( "PercentageNumberFormat" )) >>= nFormat) )
    {
        nFormat = DiagramHelper::getPercentNumberFormat( xNumberFormatsSupplier );
    }
    if(nFormat<0)
        nFormat=0;
    return nFormat;
}

awt::Rectangle ExplicitValueProvider::addAxisTitleSizes(
            const Reference< frame::XModel >& xChartModel
            , const Reference< uno::XInterface >& xChartView
            , const awt::Rectangle& rExcludingPositionAndSize )
{
    awt::Rectangle aRet(rExcludingPositionAndSize);

    //add axis title sizes to the diagram size
    uno::Reference< chart2::XTitle > xTitle_Height( TitleHelper::getTitle( TitleHelper::TITLE_AT_STANDARD_X_AXIS_POSITION, xChartModel ) );
    uno::Reference< chart2::XTitle > xTitle_Width( TitleHelper::getTitle( TitleHelper::TITLE_AT_STANDARD_Y_AXIS_POSITION, xChartModel ) );
    uno::Reference< chart2::XTitle > xSecondTitle_Height( TitleHelper::getTitle( TitleHelper::SECONDARY_X_AXIS_TITLE, xChartModel ) );
    uno::Reference< chart2::XTitle > xSecondTitle_Width( TitleHelper::getTitle( TitleHelper::SECONDARY_Y_AXIS_TITLE, xChartModel ) );
    if( xTitle_Height.is() || xTitle_Width.is() || xSecondTitle_Height.is() || xSecondTitle_Width.is() )
    {
        ExplicitValueProvider* pExplicitValueProvider = ExplicitValueProvider::getExplicitValueProvider(xChartView);
        if( pExplicitValueProvider )
        {
            //detect wether x axis points into x direction or not
            if( lcl_getPropertySwapXAndYAxis( ChartModelHelper::findDiagram( xChartModel ) ) )
            {
                std::swap( xTitle_Height, xTitle_Width );
                std::swap( xSecondTitle_Height, xSecondTitle_Width );
            }

            sal_Int32 nTitleSpaceWidth = 0;
            sal_Int32 nTitleSpaceHeight = 0;
            sal_Int32 nSecondTitleSpaceWidth = 0;
            sal_Int32 nSecondTitleSpaceHeight = 0;

            if( xTitle_Height.is() )
            {
                rtl::OUString aCID_X( ObjectIdentifier::createClassifiedIdentifierForObject( xTitle_Height, xChartModel ) );
                nTitleSpaceHeight = pExplicitValueProvider->getRectangleOfObject( aCID_X, true ).Height;
                if( nTitleSpaceHeight )
                    nTitleSpaceHeight+=lcl_getDiagramTitleSpace();
            }
            if( xTitle_Width.is() )
            {
                rtl::OUString aCID_Y( ObjectIdentifier::createClassifiedIdentifierForObject( xTitle_Width, xChartModel ) );
                nTitleSpaceWidth = pExplicitValueProvider->getRectangleOfObject( aCID_Y, true ).Width;
                if(nTitleSpaceWidth)
                    nTitleSpaceWidth+=lcl_getDiagramTitleSpace();
            }
            if( xSecondTitle_Height.is() )
            {
                rtl::OUString aCID_X( ObjectIdentifier::createClassifiedIdentifierForObject( xSecondTitle_Height, xChartModel ) );
                nSecondTitleSpaceHeight = pExplicitValueProvider->getRectangleOfObject( aCID_X, true ).Height;
                if( nSecondTitleSpaceHeight )
                    nSecondTitleSpaceHeight+=lcl_getDiagramTitleSpace();
            }
            if( xSecondTitle_Width.is() )
            {
                rtl::OUString aCID_Y( ObjectIdentifier::createClassifiedIdentifierForObject( xSecondTitle_Width, xChartModel ) );
                nSecondTitleSpaceWidth += pExplicitValueProvider->getRectangleOfObject( aCID_Y, true ).Width;
                if( nSecondTitleSpaceWidth )
                    nSecondTitleSpaceWidth+=lcl_getDiagramTitleSpace();
            }

            aRet.X -= nTitleSpaceWidth;
            aRet.Y -= nSecondTitleSpaceHeight;
            aRet.Width += nTitleSpaceWidth + nSecondTitleSpaceWidth;
            aRet.Height += nTitleSpaceHeight + nSecondTitleSpaceHeight;
        }
    }
    return aRet;
}

awt::Rectangle ExplicitValueProvider::substractAxisTitleSizes(
            const Reference< frame::XModel >& xChartModel
            , const Reference< uno::XInterface >& xChartView
            , const awt::Rectangle& rPositionAndSizeIncludingTitles )
{
    awt::Rectangle aRet(rPositionAndSizeIncludingTitles);

    //add axis title sizes to the diagram size
    uno::Reference< chart2::XTitle > xTitle_Height( TitleHelper::getTitle( TitleHelper::TITLE_AT_STANDARD_X_AXIS_POSITION, xChartModel ) );
    uno::Reference< chart2::XTitle > xTitle_Width( TitleHelper::getTitle( TitleHelper::TITLE_AT_STANDARD_Y_AXIS_POSITION, xChartModel ) );
    uno::Reference< chart2::XTitle > xSecondTitle_Height( TitleHelper::getTitle( TitleHelper::SECONDARY_X_AXIS_TITLE, xChartModel ) );
    uno::Reference< chart2::XTitle > xSecondTitle_Width( TitleHelper::getTitle( TitleHelper::SECONDARY_Y_AXIS_TITLE, xChartModel ) );
    if( xTitle_Height.is() || xTitle_Width.is() || xSecondTitle_Height.is() || xSecondTitle_Width.is() )
    {
        ExplicitValueProvider* pExplicitValueProvider = ExplicitValueProvider::getExplicitValueProvider(xChartView);
        if( pExplicitValueProvider )
        {
            //detect wether x axis points into x direction or not
            if( lcl_getPropertySwapXAndYAxis( ChartModelHelper::findDiagram( xChartModel ) ) )
            {
                std::swap( xTitle_Height, xTitle_Width );
                std::swap( xSecondTitle_Height, xSecondTitle_Width );
            }

            sal_Int32 nTitleSpaceWidth = 0;
            sal_Int32 nTitleSpaceHeight = 0;
            sal_Int32 nSecondTitleSpaceWidth = 0;
            sal_Int32 nSecondTitleSpaceHeight = 0;

            if( xTitle_Height.is() )
            {
                rtl::OUString aCID_X( ObjectIdentifier::createClassifiedIdentifierForObject( xTitle_Height, xChartModel ) );
                nTitleSpaceHeight = pExplicitValueProvider->getRectangleOfObject( aCID_X, true ).Height;
                if( nTitleSpaceHeight )
                    nTitleSpaceHeight+=lcl_getDiagramTitleSpace();
            }
            if( xTitle_Width.is() )
            {
                rtl::OUString aCID_Y( ObjectIdentifier::createClassifiedIdentifierForObject( xTitle_Width, xChartModel ) );
                nTitleSpaceWidth = pExplicitValueProvider->getRectangleOfObject( aCID_Y, true ).Width;
                if(nTitleSpaceWidth)
                    nTitleSpaceWidth+=lcl_getDiagramTitleSpace();
            }
            if( xSecondTitle_Height.is() )
            {
                rtl::OUString aCID_X( ObjectIdentifier::createClassifiedIdentifierForObject( xSecondTitle_Height, xChartModel ) );
                nSecondTitleSpaceHeight = pExplicitValueProvider->getRectangleOfObject( aCID_X, true ).Height;
                if( nSecondTitleSpaceHeight )
                    nSecondTitleSpaceHeight+=lcl_getDiagramTitleSpace();
            }
            if( xSecondTitle_Width.is() )
            {
                rtl::OUString aCID_Y( ObjectIdentifier::createClassifiedIdentifierForObject( xSecondTitle_Width, xChartModel ) );
                nSecondTitleSpaceWidth += pExplicitValueProvider->getRectangleOfObject( aCID_Y, true ).Width;
                if( nSecondTitleSpaceWidth )
                    nSecondTitleSpaceWidth+=lcl_getDiagramTitleSpace();
            }

            aRet.X += nTitleSpaceWidth;
            aRet.Y += nSecondTitleSpaceHeight;
            aRet.Width -= (nTitleSpaceWidth + nSecondTitleSpaceWidth);
            aRet.Height -= (nTitleSpaceHeight + nSecondTitleSpaceHeight);
        }
    }
    return aRet;
}

double lcl_getPageLayoutDistancePercentage()
{
    return 0.02;
}

bool getAvailablePosAndSizeForDiagram(
    awt::Point& rOutPos, awt::Size& rOutAvailableDiagramSize
    , const awt::Rectangle& rSpaceLeft
    , const awt::Size & rPageSize
    , const uno::Reference< XDiagram > & xDiagram
    , bool& bUseFixedInnerSize )
{
    bUseFixedInnerSize = false;

    //@todo: we need a size dependent on the axis labels
    awt::Rectangle aRemainingSpace(rSpaceLeft);
    {
        sal_Int32 nYDistance = static_cast<sal_Int32>(rPageSize.Height*lcl_getPageLayoutDistancePercentage());
        sal_Int32 nXDistance = static_cast<sal_Int32>(rPageSize.Width*lcl_getPageLayoutDistancePercentage());
        aRemainingSpace.X+=nXDistance;
        aRemainingSpace.Width-=2*nXDistance;
        aRemainingSpace.Y+=nYDistance;
        aRemainingSpace.Height-=2*nYDistance;
    }
    if(aRemainingSpace.Width <= 0 || aRemainingSpace.Height <= 0 )
        return false;

    uno::Reference< beans::XPropertySet > xProp(xDiagram, uno::UNO_QUERY);

    bool bPosSizeExcludeAxes = false;
    if( xProp.is() )
        xProp->getPropertyValue( C2U( "PosSizeExcludeAxes" ) ) >>= bPosSizeExcludeAxes;

    //size:
    ::com::sun::star::chart2::RelativeSize aRelativeSize;
    if( xProp.is() && (xProp->getPropertyValue( C2U( "RelativeSize" ) )>>=aRelativeSize) )
    {
        rOutAvailableDiagramSize.Height = static_cast<sal_Int32>(aRelativeSize.Secondary*rPageSize.Height);
        rOutAvailableDiagramSize.Width = static_cast<sal_Int32>(aRelativeSize.Primary*rPageSize.Width);
        bUseFixedInnerSize = bPosSizeExcludeAxes;
    }
    else
        rOutAvailableDiagramSize = awt::Size(aRemainingSpace.Width,aRemainingSpace.Height);

    //position:
    chart2::RelativePosition aRelativePosition;
    if( xProp.is() && (xProp->getPropertyValue( C2U( "RelativePosition" ) )>>=aRelativePosition) )
    {
        //@todo decide wether x is primary or secondary

        //the coordinates re relative to the page
        double fX = aRelativePosition.Primary*rPageSize.Width;
        double fY = aRelativePosition.Secondary*rPageSize.Height;

        rOutPos = RelativePositionHelper::getUpperLeftCornerOfAnchoredObject(
                    awt::Point(static_cast<sal_Int32>(fX),static_cast<sal_Int32>(fY))
                    , rOutAvailableDiagramSize, aRelativePosition.Anchor );
        bUseFixedInnerSize = bPosSizeExcludeAxes;
    }
    else
        rOutPos = awt::Point(aRemainingSpace.X,aRemainingSpace.Y);

    //ensure that the diagram does not lap out right side or out of bottom
    {
        if( rOutPos.Y + rOutAvailableDiagramSize.Height > rPageSize.Height )
            rOutAvailableDiagramSize.Height = rPageSize.Height - rOutPos.Y;
        if( rOutPos.X + rOutAvailableDiagramSize.Width > rPageSize.Width )
            rOutAvailableDiagramSize.Width = rPageSize.Width - rOutPos.X;
    }

    return true;
}

enum TitleAlignment { ALIGN_LEFT, ALIGN_TOP, ALIGN_RIGHT, ALIGN_BOTTOM, ALIGN_Z };

void changePositionOfAxisTitle( VTitle* pVTitle, TitleAlignment eAlignment
                               , awt::Rectangle& rDiagramPlusAxesRect, const awt::Size & rPageSize )
{
    if(!pVTitle)
        return;

    awt::Point aNewPosition(0,0);
    awt::Size aTitleSize = pVTitle->getFinalSize();
    sal_Int32 nYDistance = static_cast<sal_Int32>(rPageSize.Height*lcl_getPageLayoutDistancePercentage());
    sal_Int32 nXDistance = static_cast<sal_Int32>(rPageSize.Width*lcl_getPageLayoutDistancePercentage());
    switch( eAlignment )
    {
    case ALIGN_TOP:
        aNewPosition = awt::Point( rDiagramPlusAxesRect.X + rDiagramPlusAxesRect.Width/2
                                    , rDiagramPlusAxesRect.Y - aTitleSize.Height/2  - nYDistance );
        break;
    case ALIGN_BOTTOM:
        aNewPosition = awt::Point( rDiagramPlusAxesRect.X + rDiagramPlusAxesRect.Width/2
                                    , rDiagramPlusAxesRect.Y + rDiagramPlusAxesRect.Height + aTitleSize.Height/2  + nYDistance );
        break;
    case ALIGN_LEFT:
        aNewPosition = awt::Point( rDiagramPlusAxesRect.X - aTitleSize.Width/2 - nXDistance
                                    , rDiagramPlusAxesRect.Y + rDiagramPlusAxesRect.Height/2 );
        break;
    case ALIGN_RIGHT:
        aNewPosition = awt::Point( rDiagramPlusAxesRect.X + rDiagramPlusAxesRect.Width + aTitleSize.Width/2 + nXDistance
                                    , rDiagramPlusAxesRect.Y + rDiagramPlusAxesRect.Height/2 );
        break;
    case ALIGN_Z:
        aNewPosition = awt::Point( rDiagramPlusAxesRect.X + rDiagramPlusAxesRect.Width + aTitleSize.Width/2 + nXDistance
                                    , rDiagramPlusAxesRect.Y + rDiagramPlusAxesRect.Height - aTitleSize.Height/2 );
       break;
    default:
        break;
    }

    sal_Int32 nMaxY = rPageSize.Height - aTitleSize.Height/2;
    sal_Int32 nMaxX = rPageSize.Width - aTitleSize.Width/2;
    sal_Int32 nMinX = aTitleSize.Width/2;
    sal_Int32 nMinY = aTitleSize.Height/2;
    if( aNewPosition.Y > nMaxY )
        aNewPosition.Y = nMaxY;
    if( aNewPosition.X > nMaxX )
        aNewPosition.X = nMaxX;
    if( aNewPosition.Y < nMinY )
        aNewPosition.Y = nMinY;
    if( aNewPosition.X < nMinX )
        aNewPosition.X = nMinX;

    pVTitle->changePosition( aNewPosition );
}

std::auto_ptr<VTitle> lcl_createTitle( TitleHelper::eTitleType eType
                , const uno::Reference< drawing::XShapes>& xPageShapes
                , const uno::Reference< lang::XMultiServiceFactory>& xShapeFactory
                , const uno::Reference< frame::XModel >& xChartModel
                , awt::Rectangle& rRemainingSpace
                , const awt::Size & rPageSize
                , TitleAlignment eAlignment
                , bool& rbAutoPosition )
{
    std::auto_ptr<VTitle> apVTitle;

    // #i109336# Improve auto positioning in chart
    double fPercentage = lcl_getPageLayoutDistancePercentage();
    sal_Int32 nXDistance = static_cast< sal_Int32 >( rPageSize.Width * fPercentage );
    sal_Int32 nYDistance = static_cast< sal_Int32 >( rPageSize.Height * fPercentage );
    if ( eType == TitleHelper::MAIN_TITLE )
    {
        sal_Int32 nYOffset = 135;  // 1/100 mm
        nYDistance += nYOffset;
    }
    else if ( eType == TitleHelper::TITLE_AT_STANDARD_X_AXIS_POSITION )
    {
        sal_Int32 nYOffset = 420;  // 1/100 mm
        nYDistance = nYOffset;
    }
    else if ( eType == TitleHelper::TITLE_AT_STANDARD_Y_AXIS_POSITION )
    {
        sal_Int32 nXOffset = 450;  // 1/100 mm
        nXDistance = nXOffset;
    }

    uno::Reference< XTitle > xTitle( TitleHelper::getTitle( eType, xChartModel ) );
    if(xTitle.is())
    {
        rtl::OUString aCompleteString( TitleHelper::getCompleteString( xTitle ) );
        if ( aCompleteString.getLength() == 0 )
            return apVTitle;//don't create empty titles as the resulting diagram position is wrong then

        //create title
        apVTitle = std::auto_ptr<VTitle>(new VTitle(xTitle));
        rtl::OUString aCID( ObjectIdentifier::createClassifiedIdentifierForObject( xTitle, xChartModel ) );
        apVTitle->init(xPageShapes,xShapeFactory,aCID);
        apVTitle->createShapes( awt::Point(0,0), rPageSize );
        awt::Size aTitleUnrotatedSize = apVTitle->getUnrotatedSize();
        awt::Size aTitleSize = apVTitle->getFinalSize();

        //position
        rbAutoPosition=true;
        awt::Point aNewPosition(0,0);
        chart2::RelativePosition aRelativePosition;
        uno::Reference< beans::XPropertySet > xProp(xTitle, uno::UNO_QUERY);
        if( xProp.is() && (xProp->getPropertyValue( C2U( "RelativePosition" ) )>>=aRelativePosition) )
        {
            rbAutoPosition = false;

            //@todo decide wether x is primary or secondary
            double fX = aRelativePosition.Primary*rPageSize.Width;
            double fY = aRelativePosition.Secondary*rPageSize.Height;

            double fAnglePi = apVTitle->getRotationAnglePi();
            aNewPosition = RelativePositionHelper::getCenterOfAnchoredObject(
                    awt::Point(static_cast<sal_Int32>(fX),static_cast<sal_Int32>(fY))
                    , aTitleUnrotatedSize, aRelativePosition.Anchor, fAnglePi );
        }
        else //auto position
        {
            switch( eAlignment )
            {
            case ALIGN_TOP:
                aNewPosition = awt::Point( rRemainingSpace.X + rRemainingSpace.Width/2
                                         , rRemainingSpace.Y + aTitleSize.Height/2 + nYDistance );
                break;
            case ALIGN_BOTTOM:
                aNewPosition = awt::Point( rRemainingSpace.X + rRemainingSpace.Width/2
                                         , rRemainingSpace.Y + rRemainingSpace.Height - aTitleSize.Height/2 - nYDistance );
                break;
            case ALIGN_LEFT:
                aNewPosition = awt::Point( rRemainingSpace.X + aTitleSize.Width/2 + nXDistance
                                         , rRemainingSpace.Y + rRemainingSpace.Height/2 );
                break;
            case ALIGN_RIGHT:
                aNewPosition = awt::Point( rRemainingSpace.X + rRemainingSpace.Width - aTitleSize.Width/2 - nXDistance
                                         , rRemainingSpace.Y + rRemainingSpace.Height/2 );
                break;
            default:
                break;

            }
        }
        apVTitle->changePosition( aNewPosition );

        //remaining space
        switch( eAlignment )
        {
            case ALIGN_TOP:
                rRemainingSpace.Y += ( aTitleSize.Height + nYDistance );
                rRemainingSpace.Height -= ( aTitleSize.Height + nYDistance );
                break;
            case ALIGN_BOTTOM:
                rRemainingSpace.Height -= ( aTitleSize.Height + nYDistance );
                break;
            case ALIGN_LEFT:
                rRemainingSpace.X += ( aTitleSize.Width + nXDistance );
                rRemainingSpace.Width -= ( aTitleSize.Width + nXDistance );
                break;
            case ALIGN_RIGHT:
                rRemainingSpace.Width -= ( aTitleSize.Width + nXDistance );
                break;
            default:
                break;
        }
    }
    else
    {
        // #i109336# Improve auto positioning in chart
        switch ( eAlignment )
        {
            case ALIGN_TOP:
                {
                    rRemainingSpace.Y += nYDistance;
                    rRemainingSpace.Height -= nYDistance;
                }
                break;
            case ALIGN_BOTTOM:
                {
                    rRemainingSpace.Height -= nYDistance;
                }
                break;
            case ALIGN_LEFT:
                {
                    rRemainingSpace.X += nXDistance;
                    rRemainingSpace.Width -= nXDistance;
                }
                break;
            case ALIGN_RIGHT:
                {
                    rRemainingSpace.Width -= nXDistance;
                }
                break;
            default:
                break;
        }
    }
    return apVTitle;
}

bool lcl_createLegend( const uno::Reference< XLegend > & xLegend
                   , const uno::Reference< drawing::XShapes>& xPageShapes
                   , const uno::Reference< lang::XMultiServiceFactory>& xShapeFactory
                   , const uno::Reference< uno::XComponentContext > & xContext
                   , awt::Rectangle & rRemainingSpace
                   , const awt::Size & rPageSize
                   , const uno::Reference< frame::XModel > & xModel
                   , const std::vector< LegendEntryProvider* >& rLegendEntryProviderList
                   , sal_Int16 nDefaultWritingMode )
{
    if( VLegend::isVisible( xLegend ))
    {
        VLegend aVLegend( xLegend, xContext, rLegendEntryProviderList );
        aVLegend.init( xPageShapes, xShapeFactory, xModel );
        aVLegend.setDefaultWritingMode( nDefaultWritingMode );
        aVLegend.createShapes( awt::Size( rRemainingSpace.Width, rRemainingSpace.Height ),
                               rPageSize );
        aVLegend.changePosition( rRemainingSpace, rPageSize );
        return true;
    }
    return false;
}

void formatPage(
      const uno::Reference< frame::XModel > & xModel
    , const awt::Size rPageSize
    , const uno::Reference< drawing::XShapes >& xTarget
    , const uno::Reference< lang::XMultiServiceFactory>& xShapeFactory
    )
{
    try
    {
        uno::Reference< XChartDocument > xChartDoc( xModel, uno::UNO_QUERY );
        OSL_ASSERT( xChartDoc.is());
        if( ! xChartDoc.is())
            return;
        uno::Reference< beans::XPropertySet > xModelPage( xChartDoc->getPageBackground());
        if( ! xModelPage.is())
            return;


        if( !xShapeFactory.is() )
            return;

        uno::Reference< beans::XPropertySet > xPageProp;
        // create a shape for the background
        {
            uno::Reference< drawing::XShape > xShape(
                xShapeFactory->createInstance(
                    C2U( "com.sun.star.drawing.RectangleShape" )), uno::UNO_QUERY );
            if( xTarget.is() &&
                xShape.is())
            {
                xTarget->add( xShape );
                xShape->setSize( rPageSize );
                xPageProp.set( xShape, uno::UNO_QUERY );
                if( xPageProp.is())
                {
                    xPageProp->setPropertyValue( C2U("LineStyle"), uno::makeAny( drawing::LineStyle_NONE ));
                }
            }
        }

        //format page
        if( xPageProp.is())
        {
            tPropertyNameValueMap aNameValueMap;
            PropertyMapper::getValueMap( aNameValueMap, PropertyMapper::getPropertyNameMapForFillAndLineProperties(), xModelPage );

            rtl::OUString aCID( ObjectIdentifier::createClassifiedIdentifier( OBJECTTYPE_PAGE, rtl::OUString() ) );
            aNameValueMap.insert( tPropertyNameValueMap::value_type( C2U("Name"), uno::makeAny( aCID ) ) ); //CID rtl::OUString

            tNameSequence aNames;
            tAnySequence aValues;
            PropertyMapper::getMultiPropertyListsFromValueMap( aNames, aValues, aNameValueMap );
            PropertyMapper::setMultiProperties( aNames, aValues, xPageProp );
        }
    }
    catch( uno::Exception & ex )
    {
        ASSERT_EXCEPTION( ex );
    }
}

void lcl_removeEmptyGroupShapes( const Reference< drawing::XShapes>& xParent )
{
    if(!xParent.is())
        return;
    Reference< drawing::XShapeGroup > xParentGroup( xParent, uno::UNO_QUERY );
    if( !xParentGroup.is() )
    {
        Reference< drawing::XDrawPage > xPage( xParent, uno::UNO_QUERY );
        if( !xPage.is() )
            return;
    }

    //iterate from back!
    for( sal_Int32 nN = xParent->getCount(); nN--; )
    {
        uno::Any aAny = xParent->getByIndex( nN );
        Reference< drawing::XShapes> xShapes(0);
        if( aAny >>= xShapes )
            lcl_removeEmptyGroupShapes( xShapes );
        if( xShapes.is() && xShapes->getCount()==0 )
        {
            //remove empty group shape
            Reference< drawing::XShapeGroup > xGroup( xShapes, uno::UNO_QUERY );
            Reference< drawing::XShape > xShape( xShapes, uno::UNO_QUERY );
            if( xGroup.is() )
                xParent->remove( xShape );
        }
    }
}

bool ChartView::impl_AddInDrawsAllByItself()
{
    return false;
}

void ChartView::impl_refreshAddIn()
{
    if( !m_bRefreshAddIn )
        return;

    uno::Reference< beans::XPropertySet > xProp( m_xChartModel, uno::UNO_QUERY );
    if( xProp.is()) try
    {
        uno::Reference< util::XRefreshable > xAddIn;
        xProp->getPropertyValue( C2U( "AddIn" ) ) >>= xAddIn;
        if( xAddIn.is() )
        {
            sal_Bool bRefreshAddInAllowed = sal_True;
            xProp->getPropertyValue( C2U( "RefreshAddInAllowed" ) ) >>= bRefreshAddInAllowed;
            if( bRefreshAddInAllowed )
                xAddIn->refresh();
        }
    }
    catch( uno::Exception& e )
    {
        ASSERT_EXCEPTION( e );
    }
}

void ChartView::createShapes()
{
#if OSL_DEBUG_LEVEL > 0
    clock_t nStart = clock();
    OSL_TRACE( "\nPPPPPPPPP>>>>>>>>>>>> chart view :: createShapes()" );
#endif

    //make sure add-in is refreshed after creating the shapes
    const ::comphelper::ScopeGuard aGuard( boost::bind( &ChartView::impl_refreshAddIn, this ) );
    if( impl_AddInDrawsAllByItself() )
        return;

    m_aResultingDiagramRectangleExcludingAxes = awt::Rectangle(0,0,0,0);
    impl_deleteCoordinateSystems();
    if( m_pDrawModelWrapper )
    {
        SolarMutexGuard aSolarGuard;
        // #i12587# support for shapes in chart
        m_pDrawModelWrapper->getSdrModel().EnableUndo( sal_False );
        m_pDrawModelWrapper->clearMainDrawPage();
    }

    lcl_setDefaultWritingMode( m_pDrawModelWrapper, m_xChartModel );

    awt::Size aPageSize = ChartModelHelper::getPageSize( m_xChartModel );

    uno::Reference<drawing::XShapes> xPageShapes( ShapeFactory(m_xShapeFactory)
        .getOrCreateChartRootShape( m_xDrawPage ) );

    SdrPage* pPage = ChartView::getSdrPage();
    if(pPage) //it is neccessary to use the implementation here as the uno page does not provide a propertyset
        pPage->SetSize(Size(aPageSize.Width,aPageSize.Height));
    else
    {
        OSL_FAIL("could not set page size correctly");
    }

    {
        SolarMutexGuard aSolarGuard;

        //------------ apply fill properties to page
        // todo: it would be nicer to just pass the page m_xDrawPage and format it,
        // but the draw page does not support XPropertySet
        formatPage( m_xChartModel, aPageSize, xPageShapes, m_xShapeFactory );

        //sal_Int32 nYDistance = static_cast<sal_Int32>(aPageSize.Height*lcl_getPageLayoutDistancePercentage());
        awt::Rectangle aRemainingSpace( 0, 0, aPageSize.Width, aPageSize.Height );

        //create the group shape for diagram and axes first to have title and legends on top of it
        uno::Reference< XDiagram > xDiagram( ChartModelHelper::findDiagram( m_xChartModel ) );
        rtl::OUString aDiagramCID( ObjectIdentifier::createClassifiedIdentifier( OBJECTTYPE_DIAGRAM, rtl::OUString::valueOf( sal_Int32(0) ) ) );//todo: other index if more than one diagram is possible
        uno::Reference< drawing::XShapes > xDiagramPlusAxesPlusMarkHandlesGroup_Shapes( ShapeFactory(m_xShapeFactory).createGroup2D(xPageShapes,aDiagramCID) );

        uno::Reference< drawing::XShape > xDiagram_MarkHandles( ShapeFactory(m_xShapeFactory).createInvisibleRectangle(
                    xDiagramPlusAxesPlusMarkHandlesGroup_Shapes, awt::Size(0,0) ) );
        ShapeFactory::setShapeName( xDiagram_MarkHandles, C2U("MarkHandles") );

        uno::Reference< drawing::XShape > xDiagram_OuterRect( ShapeFactory(m_xShapeFactory).createInvisibleRectangle(
                    xDiagramPlusAxesPlusMarkHandlesGroup_Shapes, awt::Size(0,0) ) );
        ShapeFactory::setShapeName( xDiagram_OuterRect, C2U("PlotAreaIncludingAxes") );

        uno::Reference< drawing::XShapes > xDiagramPlusAxes_Shapes( ShapeFactory(m_xShapeFactory).createGroup2D(xDiagramPlusAxesPlusMarkHandlesGroup_Shapes ) );

        //------------ create some titles
        std::auto_ptr<VTitle> apVTitle(0);
        bool bAutoPositionDummy = true;

        //------------ create main title shape
        lcl_createTitle( TitleHelper::MAIN_TITLE, xPageShapes, m_xShapeFactory, m_xChartModel
                    , aRemainingSpace, aPageSize, ALIGN_TOP, bAutoPositionDummy );
        if(aRemainingSpace.Width<=0||aRemainingSpace.Height<=0)
            return;

        //------------ create sub title shape
        lcl_createTitle( TitleHelper::SUB_TITLE, xPageShapes, m_xShapeFactory, m_xChartModel
                    , aRemainingSpace, aPageSize, ALIGN_TOP, bAutoPositionDummy );
        if(aRemainingSpace.Width<=0||aRemainingSpace.Height<=0)
            return;


        //------------ prepare series to give input to the legend (create categories and symbols etc.)
        SeriesPlotterContainer aSeriesPlotterContainer( m_aVCooSysList );
        aSeriesPlotterContainer.initializeCooSysAndSeriesPlotter( m_xChartModel );

        //------------ create legend
        lcl_createLegend( LegendHelper::getLegend( m_xChartModel ), xPageShapes, m_xShapeFactory, m_xCC
                    , aRemainingSpace, aPageSize, m_xChartModel, aSeriesPlotterContainer.getLegendEntryProviderList()
                    , lcl_getDefaultWritingModeFromPool( m_pDrawModelWrapper ) );
        if(aRemainingSpace.Width<=0||aRemainingSpace.Height<=0)
            return;

        Reference< chart2::XChartType > xChartType( DiagramHelper::getChartTypeByIndex( xDiagram, 0 ) );
        sal_Int32 nDimension = DiagramHelper::getDimension( xDiagram );

        //------------ create x axis title
        bool bAutoPosition_XTitle = true;
        std::auto_ptr<VTitle> apVTitle_X;
        if( ChartTypeHelper::isSupportingMainAxis( xChartType, nDimension, 0 ) )
            apVTitle_X = lcl_createTitle( TitleHelper::TITLE_AT_STANDARD_X_AXIS_POSITION, xPageShapes, m_xShapeFactory, m_xChartModel
                    , aRemainingSpace, aPageSize, ALIGN_BOTTOM, bAutoPosition_XTitle );
        if(aRemainingSpace.Width<=0||aRemainingSpace.Height<=0)
            return;

        //------------ create y axis title
        bool bAutoPosition_YTitle = true;
        std::auto_ptr<VTitle> apVTitle_Y;
        if( ChartTypeHelper::isSupportingMainAxis( xChartType, nDimension, 1 ) )
            apVTitle_Y = lcl_createTitle( TitleHelper::TITLE_AT_STANDARD_Y_AXIS_POSITION, xPageShapes, m_xShapeFactory, m_xChartModel
                    , aRemainingSpace, aPageSize, ALIGN_LEFT, bAutoPosition_YTitle );
        if(aRemainingSpace.Width<=0||aRemainingSpace.Height<=0)
            return;

        //------------ create z axis title
        bool bAutoPosition_ZTitle = true;
        std::auto_ptr<VTitle> apVTitle_Z;
        if( ChartTypeHelper::isSupportingMainAxis( xChartType, nDimension, 2 ) )
            apVTitle_Z = lcl_createTitle( TitleHelper::Z_AXIS_TITLE, xPageShapes, m_xShapeFactory, m_xChartModel
                    , aRemainingSpace, aPageSize, ALIGN_RIGHT, bAutoPosition_ZTitle );
        if(aRemainingSpace.Width<=0||aRemainingSpace.Height<=0)
            return;

        bool bDummy = false;
        bool bIsVertical = DiagramHelper::getVertical( xDiagram, bDummy, bDummy );

        //------------ create secondary x axis title
        bool bAutoPosition_SecondXTitle = true;
        std::auto_ptr<VTitle> apVTitle_SecondX;
        if( ChartTypeHelper::isSupportingSecondaryAxis( xChartType, nDimension, 0 ) )
            apVTitle_SecondX = lcl_createTitle( TitleHelper::SECONDARY_X_AXIS_TITLE, xPageShapes, m_xShapeFactory, m_xChartModel
                    , aRemainingSpace, aPageSize, bIsVertical? ALIGN_RIGHT : ALIGN_TOP, bAutoPosition_SecondXTitle );
        if(aRemainingSpace.Width<=0||aRemainingSpace.Height<=0)
            return;

        //------------ create secondary y axis title
        bool bAutoPosition_SecondYTitle = true;
        std::auto_ptr<VTitle> apVTitle_SecondY;
        if( ChartTypeHelper::isSupportingSecondaryAxis( xChartType, nDimension, 1 ) )
            apVTitle_SecondY = lcl_createTitle( TitleHelper::SECONDARY_Y_AXIS_TITLE, xPageShapes, m_xShapeFactory, m_xChartModel
                    , aRemainingSpace, aPageSize, bIsVertical? ALIGN_TOP : ALIGN_RIGHT, bAutoPosition_SecondYTitle );
        if(aRemainingSpace.Width<=0||aRemainingSpace.Height<=0)
            return;

        //------------ create complete diagram shape (inclusive axis and series)
        awt::Point aAvailablePosDia;
        awt::Size  aAvailableSizeForDiagram;
        bool bUseFixedInnerSize = false;
        if( getAvailablePosAndSizeForDiagram( aAvailablePosDia, aAvailableSizeForDiagram, aRemainingSpace, aPageSize
            , ChartModelHelper::findDiagram( m_xChartModel ), bUseFixedInnerSize ) )
        {
            awt::Rectangle aUsedOuterRect = impl_createDiagramAndContent( aSeriesPlotterContainer
                        , xDiagramPlusAxes_Shapes
                        , aAvailablePosDia ,aAvailableSizeForDiagram, aPageSize, bUseFixedInnerSize, xDiagram_MarkHandles );

            if( xDiagram_OuterRect.is() )
            {
                xDiagram_OuterRect->setPosition( awt::Point( aUsedOuterRect.X, aUsedOuterRect.Y ) );
                xDiagram_OuterRect->setSize( awt::Size( aUsedOuterRect.Width, aUsedOuterRect.Height ) );
            }

            //correct axis title position
            awt::Rectangle aDiagramPlusAxesRect( aUsedOuterRect );
            if(bAutoPosition_XTitle)
                changePositionOfAxisTitle( apVTitle_X.get(), ALIGN_BOTTOM, aDiagramPlusAxesRect, aPageSize );
            if(bAutoPosition_YTitle)
                changePositionOfAxisTitle( apVTitle_Y.get(), ALIGN_LEFT, aDiagramPlusAxesRect, aPageSize );
            if(bAutoPosition_ZTitle)
                changePositionOfAxisTitle( apVTitle_Z.get(), ALIGN_Z, aDiagramPlusAxesRect, aPageSize );
            if(bAutoPosition_SecondXTitle)
                changePositionOfAxisTitle( apVTitle_SecondX.get(), bIsVertical? ALIGN_RIGHT : ALIGN_TOP, aDiagramPlusAxesRect, aPageSize );
            if(bAutoPosition_SecondYTitle)
                changePositionOfAxisTitle( apVTitle_SecondY.get(), bIsVertical? ALIGN_TOP : ALIGN_RIGHT, aDiagramPlusAxesRect, aPageSize );
        }

        //cleanup: remove all empty group shapes to avoid grey border lines:
        lcl_removeEmptyGroupShapes( xPageShapes );
    }

    // #i12587# support for shapes in chart
    if ( m_pDrawModelWrapper )
    {
<<<<<<< HEAD
        SolarMutexGuard aSolarGuard;
        m_pDrawModelWrapper->getSdrModel().EnableUndo( TRUE );
=======
        ::vos::OGuard aSolarGuard( Application::GetSolarMutex() );
        m_pDrawModelWrapper->getSdrModel().EnableUndo( sal_True );
>>>>>>> ce6308e4
    }

#if OSL_DEBUG_LEVEL > 0
    clock_t nEnd = clock();
    double fDuration =(double(nEnd-nStart)*1000.0)/double(CLOCKS_PER_SEC);

    OSL_TRACE( "\nPPPPPPPPP<<<<<<<<<<<< chart view :: createShapes():: needed %f msec", fDuration );
#endif
}

//-----------------------------------------------------------------
// util::XEventListener (base of XCloseListener)
//-----------------------------------------------------------------
void SAL_CALL ChartView::disposing( const lang::EventObject& /* rSource */ )
        throw(uno::RuntimeException)
{
    impl_setChartModel( 0 );
}

void ChartView::impl_updateView()
{
    if( !m_xChartModel.is() || !m_pDrawModelWrapper )
        return;

    // #i12587# support for shapes in chart
    if ( m_bSdrViewIsInEditMode )
    {
        return;
    }

    if( m_bViewDirty && !m_bInViewUpdate )
    {
        m_bInViewUpdate = true;
        //bool bOldRefreshAddIn = m_bRefreshAddIn;
        //m_bRefreshAddIn = false;
        try
        {
            impl_notifyModeChangeListener(C2U("invalid"));

            //prepare draw model
            {
                SolarMutexGuard aSolarGuard;
                m_pDrawModelWrapper->lockControllers();
            }

            //create chart view
            {
                m_bViewDirty = false;
                m_bViewUpdatePending = false;
                createShapes();

                if( m_bViewDirty )
                {
                    //avoid recursions due to add-in
                    m_bRefreshAddIn = false;
                    m_bViewDirty = false;
                    m_bViewUpdatePending = false;
                    //delete old chart view
                    createShapes();
                    m_bRefreshAddIn = true;
                }
            }

            m_bViewDirty = m_bViewUpdatePending;
            m_bViewUpdatePending = false;
            m_bInViewUpdate = false;
        }
        catch( uno::Exception& ex)
        {
            m_bViewDirty = m_bViewUpdatePending;
            m_bViewUpdatePending = false;
            m_bInViewUpdate = false;
            ASSERT_EXCEPTION( ex );
        }

        {
            SolarMutexGuard aSolarGuard;
            m_pDrawModelWrapper->unlockControllers();
        }

        impl_notifyModeChangeListener(C2U("valid"));

        //m_bRefreshAddIn = bOldRefreshAddIn;
    }
}

// ____ XModifyListener ____
void SAL_CALL ChartView::modified( const lang::EventObject& /* aEvent */ )
    throw (uno::RuntimeException)
{
    m_bViewDirty = sal_True;
    if( m_bInViewUpdate )
        m_bViewUpdatePending = true;

    impl_notifyModeChangeListener(C2U("dirty"));
}

//SfxListener
void ChartView::Notify( SfxBroadcaster& /*rBC*/, const SfxHint& rHint )
{
    //#i77362 change notification for changes on additional shapes are missing
    if( m_bInViewUpdate )
        return;

    // #i12587# support for shapes in chart
    if ( m_bSdrViewIsInEditMode && m_xChartModel.is() )
    {
        uno::Reference< view::XSelectionSupplier > xSelectionSupplier( m_xChartModel->getCurrentController(), uno::UNO_QUERY );
        if ( xSelectionSupplier.is() )
        {
            ::rtl::OUString aSelObjCID;
            uno::Any aSelObj( xSelectionSupplier->getSelection() );
            aSelObj >>= aSelObjCID;
            if ( aSelObjCID.getLength() > 0 )
            {
                return;
            }
        }
    }

    const SdrHint* pSdrHint = dynamic_cast< const SdrHint* >(&rHint);
    if( !pSdrHint )
        return;

    bool bShapeChanged = false;
    switch( pSdrHint->GetKind() )
    {
         case HINT_OBJCHG:
            bShapeChanged = true;
            break;
        case HINT_OBJINSERTED:
            bShapeChanged = true;
            break;
        case HINT_OBJREMOVED:
            bShapeChanged = true;
            break;
        case HINT_MODELCLEARED:
            bShapeChanged = true;
            break;
        case HINT_ENDEDIT:
            bShapeChanged = true;
            break;
        default:
            break;
    }

    if(bShapeChanged)
    {
        //#i76053# do not send view modified notifications for changes on the hidden page which contains e.g. the symbols for the dialogs
        if( ChartView::getSdrPage() != pSdrHint->GetPage() )
            bShapeChanged=false;
    }

    if(!bShapeChanged)
        return;

    Reference< util::XModifiable > xModifiable( m_xChartModel, uno::UNO_QUERY );
    if( xModifiable.is() )
        xModifiable->setModified( sal_True );
}

void ChartView::impl_notifyModeChangeListener( const rtl::OUString& rNewMode )
{
    try
    {
        ::cppu::OInterfaceContainerHelper* pIC = m_aListenerContainer
            .getContainer( ::getCppuType((const uno::Reference< util::XModeChangeListener >*)0) );
        if( pIC )
        {
            util::ModeChangeEvent aEvent( static_cast< uno::XWeak* >( this ), rNewMode );
            ::cppu::OInterfaceIteratorHelper aIt( *pIC );
            while( aIt.hasMoreElements() )
            {
                uno::Reference< util::XModeChangeListener > xListener( aIt.next(), uno::UNO_QUERY );
                if( xListener.is() )
                    xListener->modeChanged( aEvent );
            }
        }
    }
    catch( uno::Exception& ex)
    {
        ASSERT_EXCEPTION( ex );
    }
}

// ____ XModeChangeBroadcaster ____

void SAL_CALL ChartView::addModeChangeListener( const uno::Reference< util::XModeChangeListener >& xListener )
    throw (uno::RuntimeException)
{
    m_aListenerContainer.addInterface(
        ::getCppuType((const uno::Reference< util::XModeChangeListener >*)0), xListener );
}
void SAL_CALL ChartView::removeModeChangeListener( const uno::Reference< util::XModeChangeListener >& xListener )
    throw (uno::RuntimeException)
{
    m_aListenerContainer.removeInterface(
        ::getCppuType((const uno::Reference< util::XModeChangeListener >*)0), xListener );
}
void SAL_CALL ChartView::addModeChangeApproveListener( const uno::Reference< util::XModeChangeApproveListener >& /* _rxListener */ )
    throw (lang::NoSupportException, uno::RuntimeException)
{

}
void SAL_CALL ChartView::removeModeChangeApproveListener( const uno::Reference< util::XModeChangeApproveListener >& /* _rxListener */ )
    throw (lang::NoSupportException, uno::RuntimeException)
{

}

// ____ XUpdatable ____
void SAL_CALL ChartView::update() throw (uno::RuntimeException)
{
    impl_updateView();

    //#i100778# migrate all imported or old documents to a plot area sizing exclusive axes (in case the save settings allow for this):
    //Although in general it is a bad idea to change the model from within the view this is exceptionally the best place to do this special conversion.
    //When a view update is requested (what happens for creating the metafile or displaying
    //the chart in edit mode or printing) it is most likely that all necessary informations are available - like the underlying spreadsheet data for example.
    //Those data is important for the correct axis lable sizes which are needed during conversion.
    if( DiagramHelper::switchDiagramPositioningToExcludingPositioning( m_xChartModel, true, false ) )
        impl_updateView();
}

// ____ XPropertySet ____
Reference< beans::XPropertySetInfo > SAL_CALL ChartView::getPropertySetInfo()
    throw (uno::RuntimeException)
{
    OSL_ENSURE(false,"not implemented");
    return 0;
}

void SAL_CALL ChartView::setPropertyValue( const ::rtl::OUString& rPropertyName
                                                     , const Any& rValue )
    throw (beans::UnknownPropertyException, beans::PropertyVetoException, lang::IllegalArgumentException
          , lang::WrappedTargetException, uno::RuntimeException)
{
    if( rPropertyName.equals(C2U("Resolution")) )
    {
        awt::Size aNewResolution;
        if( ! (rValue >>= aNewResolution) )
            throw lang::IllegalArgumentException( C2U("Property 'Resolution' requires value of type awt::Size"), 0, 0 );

        if( m_aPageResolution.Width!=aNewResolution.Width || m_aPageResolution.Height!=aNewResolution.Height )
        {
            //set modified only when the new resolution is higher and points were skipped before
            bool bSetModified = m_bPointsWereSkipped && (m_aPageResolution.Width<aNewResolution.Width || m_aPageResolution.Height<aNewResolution.Height);

            m_aPageResolution = aNewResolution;

            if( bSetModified )
                this->modified( lang::EventObject(  static_cast< uno::XWeak* >( this )  ) );
        }
    }
    else if( rPropertyName.equals(C2U("ZoomFactors")) )
    {
        //#i75867# poor quality of ole's alternative view with 3D scenes and zoomfactors besides 100%
        uno::Sequence< beans::PropertyValue > aZoomFactors;
        if( ! (rValue >>= aZoomFactors) )
            throw lang::IllegalArgumentException( C2U("Property 'ZoomFactors' requires value of type Sequence< PropertyValue >"), 0, 0 );

        sal_Int32 nFilterArgs = aZoomFactors.getLength();
        beans::PropertyValue* pDataValues = aZoomFactors.getArray();
        while( nFilterArgs-- )
        {
            if( pDataValues->Name.equalsAsciiL( RTL_CONSTASCII_STRINGPARAM( "ScaleXNumerator" ) ) )
                pDataValues->Value >>= m_nScaleXNumerator;
            else if( pDataValues->Name.equalsAsciiL( RTL_CONSTASCII_STRINGPARAM( "ScaleXDenominator" ) ) )
                pDataValues->Value >>= m_nScaleXDenominator;
            else if( pDataValues->Name.equalsAsciiL( RTL_CONSTASCII_STRINGPARAM( "ScaleYNumerator" ) ) )
                pDataValues->Value >>= m_nScaleYNumerator;
            else if( pDataValues->Name.equalsAsciiL( RTL_CONSTASCII_STRINGPARAM( "ScaleYDenominator" ) ) )
                pDataValues->Value >>= m_nScaleYDenominator;

            pDataValues++;
        }
    }
    else if( rPropertyName.equals(C2U("SdrViewIsInEditMode")) )
    {
        //#i77362 change notification for changes on additional shapes are missing
        if( ! (rValue >>= m_bSdrViewIsInEditMode) )
            throw lang::IllegalArgumentException( C2U("Property 'SdrViewIsInEditMode' requires value of type sal_Bool"), 0, 0 );
    }
    else
        throw beans::UnknownPropertyException( C2U("unknown property was tried to set to chart wizard"), 0 );
}

Any SAL_CALL ChartView::getPropertyValue( const ::rtl::OUString& rPropertyName )
    throw (beans::UnknownPropertyException, lang::WrappedTargetException, uno::RuntimeException)
{
    Any aRet;
    if( rPropertyName.equals(C2U("Resolution")) )
    {
        aRet = uno::makeAny( m_aPageResolution );
    }
    else
        throw beans::UnknownPropertyException( C2U("unknown property was tried to get from chart wizard"), 0 );
    return aRet;
}

void SAL_CALL ChartView::addPropertyChangeListener(
    const ::rtl::OUString& /* aPropertyName */, const Reference< beans::XPropertyChangeListener >& /* xListener */ )
        throw (beans::UnknownPropertyException, lang::WrappedTargetException, uno::RuntimeException)
{
    OSL_ENSURE(false,"not implemented");
}
void SAL_CALL ChartView::removePropertyChangeListener(
    const ::rtl::OUString& /* aPropertyName */, const Reference< beans::XPropertyChangeListener >& /* aListener */ )
    throw (beans::UnknownPropertyException, lang::WrappedTargetException, uno::RuntimeException)
{
    OSL_ENSURE(false,"not implemented");
}

void SAL_CALL ChartView::addVetoableChangeListener( const ::rtl::OUString& /* PropertyName */, const Reference< beans::XVetoableChangeListener >& /* aListener */ )
    throw (beans::UnknownPropertyException, lang::WrappedTargetException, uno::RuntimeException)
{
    OSL_ENSURE(false,"not implemented");
}

void SAL_CALL ChartView::removeVetoableChangeListener( const ::rtl::OUString& /* PropertyName */, const Reference< beans::XVetoableChangeListener >& /* aListener */ )
    throw (beans::UnknownPropertyException, lang::WrappedTargetException, uno::RuntimeException)
{
    OSL_ENSURE(false,"not implemented");
}

// ____ XMultiServiceFactory ____

Reference< uno::XInterface > ChartView::createInstance( const ::rtl::OUString& aServiceSpecifier )
    throw (uno::Exception, uno::RuntimeException)
{
    SdrModel* pModel = ( m_pDrawModelWrapper ? &m_pDrawModelWrapper->getSdrModel() : NULL );
    if ( pModel )
    {
        if ( aServiceSpecifier.reverseCompareToAsciiL( RTL_CONSTASCII_STRINGPARAM( "com.sun.star.drawing.DashTable" ) ) == 0 )
        {
            if ( !m_xDashTable.is() )
            {
                m_xDashTable = SvxUnoDashTable_createInstance( pModel );
            }
            return m_xDashTable;
        }
        else if ( aServiceSpecifier.reverseCompareToAsciiL( RTL_CONSTASCII_STRINGPARAM( "com.sun.star.drawing.GradientTable" ) ) == 0 )
        {
            if ( !m_xGradientTable.is() )
            {
                m_xGradientTable = SvxUnoGradientTable_createInstance( pModel );
            }
            return m_xGradientTable;
        }
        else if ( aServiceSpecifier.reverseCompareToAsciiL( RTL_CONSTASCII_STRINGPARAM( "com.sun.star.drawing.HatchTable" ) ) == 0 )
        {
            if ( !m_xHatchTable.is() )
            {
                m_xHatchTable = SvxUnoHatchTable_createInstance( pModel );
            }
            return m_xHatchTable;
        }
        else if ( aServiceSpecifier.reverseCompareToAsciiL( RTL_CONSTASCII_STRINGPARAM( "com.sun.star.drawing.BitmapTable" ) ) == 0 )
        {
            if ( !m_xBitmapTable.is() )
            {
                m_xBitmapTable = SvxUnoBitmapTable_createInstance( pModel );
            }
            return m_xBitmapTable;
        }
        else if ( aServiceSpecifier.reverseCompareToAsciiL( RTL_CONSTASCII_STRINGPARAM( "com.sun.star.drawing.TransparencyGradientTable" ) ) == 0 )
        {
            if ( !m_xTransGradientTable.is() )
            {
                m_xTransGradientTable = SvxUnoTransGradientTable_createInstance( pModel );
            }
            return m_xTransGradientTable;
        }
        else if ( aServiceSpecifier.reverseCompareToAsciiL( RTL_CONSTASCII_STRINGPARAM( "com.sun.star.drawing.MarkerTable" ) ) == 0 )
        {
            if ( !m_xMarkerTable.is() )
            {
                m_xMarkerTable = SvxUnoMarkerTable_createInstance( pModel );
            }
            return m_xMarkerTable;
        }
    }

    return 0;
}

Reference< uno::XInterface > ChartView::createInstanceWithArguments( const ::rtl::OUString& ServiceSpecifier, const uno::Sequence< uno::Any >& Arguments )
    throw (uno::Exception, uno::RuntimeException)
{
    OSL_ENSURE( Arguments.getLength(), "ChartView::createInstanceWithArguments: arguments are ignored" );
    (void) Arguments; // avoid warning
    return createInstance( ServiceSpecifier );
}

uno::Sequence< ::rtl::OUString > ChartView::getAvailableServiceNames() throw (uno::RuntimeException)
{
    uno::Sequence< ::rtl::OUString > aServiceNames( 6 );

    aServiceNames[0] = ::rtl::OUString( RTL_CONSTASCII_USTRINGPARAM( "com.sun.star.drawing.DashTable" ) );
    aServiceNames[1] = ::rtl::OUString( RTL_CONSTASCII_USTRINGPARAM( "com.sun.star.drawing.GradientTable" ) );
    aServiceNames[2] = ::rtl::OUString( RTL_CONSTASCII_USTRINGPARAM( "com.sun.star.drawing.HatchTable" ) );
    aServiceNames[3] = ::rtl::OUString( RTL_CONSTASCII_USTRINGPARAM( "com.sun.star.drawing.BitmapTable" ) );
    aServiceNames[4] = ::rtl::OUString( RTL_CONSTASCII_USTRINGPARAM( "com.sun.star.drawing.TransparencyGradientTable" ) );
    aServiceNames[5] = ::rtl::OUString( RTL_CONSTASCII_USTRINGPARAM( "com.sun.star.drawing.MarkerTable" ) );

    return aServiceNames;
}

//.............................................................................
} //namespace chart
//.............................................................................

/* vim:set shiftwidth=4 softtabstop=4 expandtab: */<|MERGE_RESOLUTION|>--- conflicted
+++ resolved
@@ -202,12 +202,7 @@
         m_pDrawModelWrapper = ::boost::shared_ptr< DrawModelWrapper >( new DrawModelWrapper( m_xCC ) );
         m_xShapeFactory = m_pDrawModelWrapper->getShapeFactory();
         m_xDrawPage = m_pDrawModelWrapper->getMainDrawPage();
-<<<<<<< HEAD
-        StartListening( m_pDrawModelWrapper->getSdrModel(), FALSE /*bPreventDups*/ );
-=======
-        StartListening( m_pDrawModelWrapper->getSdrModel(), sal_False /*bPreventDups*/ );
-        // \--
->>>>>>> ce6308e4
+        StartListening( m_pDrawModelWrapper->getSdrModel(), false /*bPreventDups*/ );
     }
 }
 
@@ -215,13 +210,8 @@
 {
     if( m_pDrawModelWrapper.get() )
     {
-<<<<<<< HEAD
-        EndListening( m_pDrawModelWrapper->getSdrModel(), FALSE /*bAllDups*/ );
+        EndListening( m_pDrawModelWrapper->getSdrModel(), false /*bAllDups*/ );
         SolarMutexGuard aSolarGuard;
-=======
-        EndListening( m_pDrawModelWrapper->getSdrModel(), sal_False /*bAllDups*/ );
-        ::vos::OGuard aSolarGuard( Application::GetSolarMutex() );
->>>>>>> ce6308e4
         m_pDrawModelWrapper.reset();
     }
     m_xDrawPage = NULL;
@@ -1813,141 +1803,6 @@
 
 }
 
-<<<<<<< HEAD
-sal_Int32 lcl_getExplicitNumberFormatKeyForAxis(
-                  const Reference< chart2::XAxis >& xAxis
-                , const Reference< chart2::XCoordinateSystem > & xCorrespondingCoordinateSystem
-                , const Reference< util::XNumberFormatsSupplier >& xNumberFormatsSupplier
-                , bool bSearchForParallelAxisIfNothingIsFound )
-{
-    sal_Int32 nNumberFormatKey(0);
-    Reference< beans::XPropertySet > xProp( xAxis, uno::UNO_QUERY );
-    if( xProp.is() && !( xProp->getPropertyValue( C2U( "NumberFormat" ) ) >>= nNumberFormatKey ) )
-    {
-        bool bPercentFormatSet = false;
-        //check wether we have a percent scale -> use percent format
-        if( xNumberFormatsSupplier.is() )
-        {
-            ScaleData aData = xAxis->getScaleData();
-            if( aData.AxisType==AxisType::PERCENT )
-            {
-                sal_Int32 nPercentFormat = ExplicitValueProvider::getPercentNumberFormat( xNumberFormatsSupplier );
-                if( nPercentFormat != -1 )
-                {
-                    nNumberFormatKey = nPercentFormat;
-                    bPercentFormatSet = true;
-                }
-            }
-        }
-
-        if( !bPercentFormatSet )
-        {
-            typedef ::std::map< sal_Int32, sal_Int32 > tNumberformatFrequency;
-            tNumberformatFrequency aKeyMap;
-
-            bool bNumberFormatKeyFoundViaAttachedData = false;
-            sal_Int32 nAxisIndex = 0;
-            sal_Int32 nDimensionIndex = 1;
-
-            try
-            {
-                Reference< XChartTypeContainer > xCTCnt( xCorrespondingCoordinateSystem, uno::UNO_QUERY_THROW );
-                if( xCTCnt.is() )
-                {
-                    AxisHelper::getIndicesForAxis( xAxis, xCorrespondingCoordinateSystem, nDimensionIndex, nAxisIndex );
-                    ::rtl::OUString aRoleToMatch;
-                    if( nDimensionIndex == 0 )
-                        aRoleToMatch = C2U("values-x");
-                    Sequence< Reference< XChartType > > aChartTypes( xCTCnt->getChartTypes());
-                    for( sal_Int32 nCTIdx=0; nCTIdx<aChartTypes.getLength(); ++nCTIdx )
-                    {
-                        if( nDimensionIndex != 0 )
-                            aRoleToMatch = ChartTypeHelper::getRoleOfSequenceForYAxisNumberFormatDetection( aChartTypes[nCTIdx] );
-                        Reference< XDataSeriesContainer > xDSCnt( aChartTypes[nCTIdx], uno::UNO_QUERY_THROW );
-                        Sequence< Reference< XDataSeries > > aDataSeriesSeq( xDSCnt->getDataSeries());
-                        for( sal_Int32 nSeriesIdx=0; nSeriesIdx<aDataSeriesSeq.getLength(); ++nSeriesIdx )
-                        {
-                            Reference< chart2::XDataSeries > xDataSeries(aDataSeriesSeq[nSeriesIdx]);
-                            Reference< data::XDataSource > xSource( xDataSeries, uno::UNO_QUERY_THROW );
-
-                            if( nDimensionIndex == 1 )
-                            {
-                                //only take those series into account that are attached to this axis
-                                sal_Int32 nAttachedAxisIndex = DataSeriesHelper::getAttachedAxisIndex(xDataSeries);
-                                if( nAttachedAxisIndex != nAxisIndex )
-                                    continue;
-                            }
-
-                            Sequence< Reference< data::XLabeledDataSequence > > aLabeledSeq( xSource->getDataSequences());
-                            for( sal_Int32 nLSeqIdx=0; nLSeqIdx<aLabeledSeq.getLength(); ++nLSeqIdx )
-                            {
-                                if(!aLabeledSeq[nLSeqIdx].is())
-                                    continue;
-                                Reference< data::XDataSequence > xSeq( aLabeledSeq[nLSeqIdx]->getValues());
-                                if(!xSeq.is())
-                                    continue;
-                                Reference< beans::XPropertySet > xSeqProp( xSeq, uno::UNO_QUERY );
-                                ::rtl::OUString aRole;
-                                bool bTakeIntoAccount =
-                                    ( xSeqProp.is() && (aRoleToMatch.getLength() > 0) &&
-                                    (xSeqProp->getPropertyValue(C2U("Role")) >>= aRole ) &&
-                                    aRole.equals( aRoleToMatch ));
-
-                                if( bTakeIntoAccount )
-                                {
-                                    sal_Int32 nKey = xSeq->getNumberFormatKeyByIndex( -1 );
-                                    // initialize the value
-                                    if( aKeyMap.find( nKey ) == aKeyMap.end())
-                                        aKeyMap[ nKey ] = 0;
-                                    // increase frequency
-                                    aKeyMap[ nKey ] = (aKeyMap[ nKey ] + 1);
-                                }
-                            }
-                        }
-                    }
-                }
-            }
-            catch( const uno::Exception & ex )
-            {
-                ASSERT_EXCEPTION( ex );
-            }
-
-            if( ! aKeyMap.empty())
-            {
-                sal_Int32 nMaxFreq = 0;
-                // find most frequent key
-                for( tNumberformatFrequency::const_iterator aIt = aKeyMap.begin();
-                    aIt != aKeyMap.end(); ++aIt )
-                {
-                    OSL_TRACE( "NumberFormatKey %d appears %d times", (*aIt).first, (*aIt).second );
-                    // all values must at least be 1
-                    if( (*aIt).second > nMaxFreq )
-                    {
-                        nNumberFormatKey = (*aIt).first;
-                        bNumberFormatKeyFoundViaAttachedData = true;
-                        nMaxFreq = (*aIt).second;
-                    }
-                }
-            }
-
-            if( bSearchForParallelAxisIfNothingIsFound )
-            {
-                //no format is set to this axis and no data is set to this axis
-                //--> try to obtain the format from the parallel y-axis
-                if( !bNumberFormatKeyFoundViaAttachedData && nDimensionIndex == 1 )
-                {
-                    sal_Int32 nParallelAxisIndex = (nAxisIndex==1) ?0 :1;
-                    Reference< XAxis > xParallelAxis( AxisHelper::getAxis( 1, nParallelAxisIndex, xCorrespondingCoordinateSystem ) );
-                    nNumberFormatKey = lcl_getExplicitNumberFormatKeyForAxis( xParallelAxis, xCorrespondingCoordinateSystem, xNumberFormatsSupplier, false );
-                }
-            }
-        }
-    }
-    return nNumberFormatKey;
-}
-
-=======
->>>>>>> ce6308e4
 sal_Int32 ExplicitValueProvider::getExplicitNumberFormatKeyForAxis(
                   const Reference< chart2::XAxis >& xAxis
                 , const Reference< chart2::XCoordinateSystem > & xCorrespondingCoordinateSystem
@@ -1957,28 +1812,6 @@
         , true /*bSearchForParallelAxisIfNothingIsFound*/ );
 }
 
-<<<<<<< HEAD
-sal_Int32 ExplicitValueProvider::getPercentNumberFormat( const Reference< util::XNumberFormatsSupplier >& xNumberFormatsSupplier )
-{
-    sal_Int32 nRet=-1;
-    Reference< util::XNumberFormats > xNumberFormats( xNumberFormatsSupplier->getNumberFormats() );
-    if( xNumberFormats.is() )
-    {
-        sal_Bool bCreate = sal_True;
-        const LocaleDataWrapper& rLocaleDataWrapper = Application::GetSettings().GetLocaleDataWrapper();
-        Sequence<sal_Int32> aKeySeq = xNumberFormats->queryKeys( util::NumberFormat::PERCENT,
-            rLocaleDataWrapper.getLocale(), bCreate );
-        if( aKeySeq.getLength() )
-        {
-            nRet = aKeySeq[0];
-        }
-    }
-    return nRet;
-}
-
-
-=======
->>>>>>> ce6308e4
 sal_Int32 ExplicitValueProvider::getExplicitNumberFormatKeyForDataLabel(
         const uno::Reference< beans::XPropertySet >& xSeriesOrPointProp,
         const uno::Reference< XDataSeries >& xSeries,
@@ -2768,13 +2601,8 @@
     // #i12587# support for shapes in chart
     if ( m_pDrawModelWrapper )
     {
-<<<<<<< HEAD
         SolarMutexGuard aSolarGuard;
-        m_pDrawModelWrapper->getSdrModel().EnableUndo( TRUE );
-=======
-        ::vos::OGuard aSolarGuard( Application::GetSolarMutex() );
-        m_pDrawModelWrapper->getSdrModel().EnableUndo( sal_True );
->>>>>>> ce6308e4
+        m_pDrawModelWrapper->getSdrModel().EnableUndo( true );
     }
 
 #if OSL_DEBUG_LEVEL > 0
