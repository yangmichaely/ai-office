/* -*- Mode: C++; tab-width: 4; indent-tabs-mode: nil; c-basic-offset: 4 -*- */
/*************************************************************************
 *
 * DO NOT ALTER OR REMOVE COPYRIGHT NOTICES OR THIS FILE HEADER.
 *
 * Copyright 2000, 2010 Oracle and/or its affiliates.
 *
 * OpenOffice.org - a multi-platform office productivity suite
 *
 * This file is part of OpenOffice.org.
 *
 * OpenOffice.org is free software: you can redistribute it and/or modify
 * it under the terms of the GNU Lesser General Public License version 3
 * only, as published by the Free Software Foundation.
 *
 * OpenOffice.org is distributed in the hope that it will be useful,
 * but WITHOUT ANY WARRANTY; without even the implied warranty of
 * MERCHANTABILITY or FITNESS FOR A PARTICULAR PURPOSE.  See the
 * GNU Lesser General Public License version 3 for more details
 * (a copy is included in the LICENSE file that accompanied this code).
 *
 * You should have received a copy of the GNU Lesser General Public License
 * version 3 along with OpenOffice.org.  If not, see
 * <http://www.openoffice.org/license.html>
 * for a copy of the LGPLv3 License.
 *
 ************************************************************************/

// MARKER(update_precomp.py): autogen include statement, do not remove
#include "precompiled_chart2.hxx"

#include "AxisHelper.hxx"
#include "DiagramHelper.hxx"
#include "ChartTypeHelper.hxx"
#include "macros.hxx"
#include "AxisIndexDefines.hxx"
#include "LineProperties.hxx"
#include "ContainerHelper.hxx"
#include "servicenames_coosystems.hxx"
#include "DataSeriesHelper.hxx"
#include "Scaling.hxx"
#include "ChartModelHelper.hxx"
#include "DataSourceHelper.hxx"

#include <tools/debug.hxx>
#include <unotools/saveopt.hxx>

#include <com/sun/star/chart/ChartAxisPosition.hpp>

#include <com/sun/star/chart2/XCoordinateSystemContainer.hpp>
#include <com/sun/star/chart2/XChartTypeContainer.hpp>
#include <com/sun/star/chart2/XDataSeriesContainer.hpp>
#include <com/sun/star/chart2/data/XDataSource.hpp>

// header for class OUStringBuffer
#include <rtl/ustrbuf.hxx>
#include <rtl/math.hxx>

#include <com/sun/star/util/XCloneable.hpp>
#include <com/sun/star/lang/XServiceName.hpp>

#include <map>

//.............................................................................
namespace chart
{
//.............................................................................
using namespace ::com::sun::star;
using namespace ::com::sun::star::chart2;
using ::com::sun::star::uno::Reference;
using ::com::sun::star::uno::Sequence;

Reference< chart2::XScaling > AxisHelper::createLinearScaling()
{
    return new LinearScaling( 1.0, 0.0 );
}

Reference< chart2::XScaling > AxisHelper::createLogarithmicScaling( double fBase )
{
    return new LogarithmicScaling( fBase );
}

ScaleData AxisHelper::createDefaultScale()
{
    ScaleData aScaleData;
    aScaleData.AxisType = chart2::AxisType::REALNUMBER;
    aScaleData.AutoDateAxis = true;
    aScaleData.ShiftedCategoryPosition = false;//this is adapted in the view code currently
    Sequence< SubIncrement > aSubIncrements(1);
    aSubIncrements[0] = SubIncrement();
    aScaleData.IncrementData.SubIncrements = aSubIncrements;
    return aScaleData;
}

void AxisHelper::removeExplicitScaling( ScaleData& rScaleData )
{
    uno::Any aEmpty;
    rScaleData.Minimum = rScaleData.Maximum = rScaleData.Origin = aEmpty;
    rScaleData.Scaling = 0;
    ScaleData aDefaultScale( createDefaultScale() );
    rScaleData.IncrementData = aDefaultScale.IncrementData;
    rScaleData.TimeIncrement = aDefaultScale.TimeIncrement;
}

bool AxisHelper::isLogarithmic( const Reference< XScaling >& xScaling )
{
    bool bReturn = false;
    Reference< lang::XServiceName > xServiceName( xScaling, uno::UNO_QUERY );
    bReturn =( xServiceName.is() && (xServiceName->getServiceName()).equals(
              C2U( "com.sun.star.chart2.LogarithmicScaling" )));
    return bReturn;
}

<<<<<<< HEAD
=======
chart2::ScaleData AxisHelper::getDateCheckedScale( const Reference< chart2::XAxis >& xAxis, const Reference< frame::XModel >& xChartModel )
{
    DBG_ASSERT(xChartModel.is(),"missing chart model");
    ScaleData aScale = xAxis->getScaleData();
    Reference< chart2::XCoordinateSystem > xCooSys( ChartModelHelper::getFirstCoordinateSystem( xChartModel ) );
    if( aScale.AutoDateAxis && aScale.AxisType == AxisType::CATEGORY )
    {
        sal_Int32 nDimensionIndex=0; sal_Int32 nAxisIndex=0;
        AxisHelper::getIndicesForAxis(xAxis, xCooSys, nDimensionIndex, nAxisIndex );
        bool bChartTypeAllowsDateAxis = ChartTypeHelper::isSupportingDateAxis( AxisHelper::getChartTypeByIndex( xCooSys, 0 ), 2, nDimensionIndex );
        if( bChartTypeAllowsDateAxis )
            aScale.AxisType = AxisType::DATE;
    }
    if( aScale.AxisType == AxisType::DATE )
    {
        ExplicitCategoriesProvider aExplicitCategoriesProvider( xCooSys,xChartModel );
        if( !aExplicitCategoriesProvider.isDateAxis() )
            aScale.AxisType = AxisType::CATEGORY;
    }
    return aScale;
}

void AxisHelper::checkDateAxis( chart2::ScaleData& rScale, ExplicitCategoriesProvider* pExplicitCategoriesProvider, bool bChartTypeAllowsDateAxis )
{
    if( rScale.AutoDateAxis && rScale.AxisType == AxisType::CATEGORY && bChartTypeAllowsDateAxis )
    {
        rScale.AxisType = AxisType::DATE;
        removeExplicitScaling( rScale );
    }
    if( rScale.AxisType == AxisType::DATE && (!pExplicitCategoriesProvider || !pExplicitCategoriesProvider->isDateAxis()) )
    {
        rScale.AxisType = AxisType::CATEGORY;
        removeExplicitScaling( rScale );
    }
}

sal_Int32 AxisHelper::getExplicitNumberFormatKeyForAxis(
                  const Reference< chart2::XAxis >& xAxis
                , const Reference< chart2::XCoordinateSystem > & xCorrespondingCoordinateSystem
                , const Reference< util::XNumberFormatsSupplier >& xNumberFormatsSupplier
                , bool bSearchForParallelAxisIfNothingIsFound )
{
    sal_Int32 nNumberFormatKey(0);
    bool bNumberFormatKeyFoundViaAttachedData = false;
    sal_Int32 nAxisIndex = 0;
    sal_Int32 nDimensionIndex = 1;
    AxisHelper::getIndicesForAxis( xAxis, xCorrespondingCoordinateSystem, nDimensionIndex, nAxisIndex );
    Reference< chart2::XChartDocument > xChartDoc( xNumberFormatsSupplier, uno::UNO_QUERY );

    Reference< beans::XPropertySet > xProp( xAxis, uno::UNO_QUERY );
    if( xProp.is() && !( xProp->getPropertyValue( C2U( "NumberFormat" ) ) >>= nNumberFormatKey ) )
    {
        bool bFormatSet = false;
        //check wether we have a percent scale -> use percent format
        if( xNumberFormatsSupplier.is() )
        {
            ScaleData aData = AxisHelper::getDateCheckedScale( xAxis, Reference< frame::XModel >( xNumberFormatsSupplier, uno::UNO_QUERY ) );
            if( aData.AxisType==AxisType::PERCENT )
            {
                sal_Int32 nPercentFormat = DiagramHelper::getPercentNumberFormat( xNumberFormatsSupplier );
                if( nPercentFormat != -1 )
                {
                    nNumberFormatKey = nPercentFormat;
                    bFormatSet = true;
                }
            }
            else if( aData.AxisType==AxisType::DATE )
            {
                if( aData.Categories.is() )
                {
                    Reference< data::XDataSequence > xSeq( aData.Categories->getValues());
                    if( xSeq.is() && !( xChartDoc.is() && xChartDoc->hasInternalDataProvider()) )
                        nNumberFormatKey = xSeq->getNumberFormatKeyByIndex( -1 );
                    else
                        nNumberFormatKey = DiagramHelper::getDateNumberFormat( xNumberFormatsSupplier );
                    bFormatSet = true;
                }
            }
            else if( xChartDoc.is() && xChartDoc->hasInternalDataProvider() && nDimensionIndex == 0 ) //maybe date axis
            {
                Reference< chart2::XDiagram > xDiagram( xChartDoc->getFirstDiagram() );
                if( DiagramHelper::isSupportingDateAxis( xDiagram ) )
                {
                    nNumberFormatKey = DiagramHelper::getDateNumberFormat( xNumberFormatsSupplier );
                }
                else
                {
                    Reference< data::XDataSource > xSource( DataSourceHelper::getUsedData( xChartDoc ) );
                    if( xSource.is() )
                    {
                        ::std::vector< Reference< chart2::data::XLabeledDataSequence > > aXValues(
                            DataSeriesHelper::getAllDataSequencesByRole( xSource->getDataSequences(), C2U("values-x"), true ) );
                        if( aXValues.empty() )
                        {
                            Reference< data::XLabeledDataSequence > xCategories( DiagramHelper::getCategoriesFromDiagram( xDiagram ) );
                            if( xCategories.is() )
                            {
                                Reference< data::XDataSequence > xSeq( xCategories->getValues());
                                if( xSeq.is() )
                                {
                                    bool bHasValidDoubles = false;
                                    double fTest=0.0;
                                    Sequence< uno::Any > aCats( xSeq->getData() );
                                    sal_Int32 nCount = aCats.getLength();
                                    for( sal_Int32 i = 0; i < nCount; ++i )
                                    {
                                        if( (aCats[i]>>=fTest) && !::rtl::math::isNan(fTest) )
                                        {
                                            bHasValidDoubles=true;
                                            break;
                                        }
                                    }
                                    if( bHasValidDoubles )
                                        nNumberFormatKey = DiagramHelper::getDateNumberFormat( xNumberFormatsSupplier );
                                }
                            }
                        }
                    }
                }
                bFormatSet = true;
            }
        }

        if( !bFormatSet )
        {
            typedef ::std::map< sal_Int32, sal_Int32 > tNumberformatFrequency;
            tNumberformatFrequency aKeyMap;

            try
            {
                Reference< XChartTypeContainer > xCTCnt( xCorrespondingCoordinateSystem, uno::UNO_QUERY_THROW );
                if( xCTCnt.is() )
                {
                    ::rtl::OUString aRoleToMatch;
                    if( nDimensionIndex == 0 )
                        aRoleToMatch = C2U("values-x");
                    Sequence< Reference< XChartType > > aChartTypes( xCTCnt->getChartTypes());
                    for( sal_Int32 nCTIdx=0; nCTIdx<aChartTypes.getLength(); ++nCTIdx )
                    {
                        if( nDimensionIndex != 0 )
                            aRoleToMatch = ChartTypeHelper::getRoleOfSequenceForYAxisNumberFormatDetection( aChartTypes[nCTIdx] );
                        Reference< XDataSeriesContainer > xDSCnt( aChartTypes[nCTIdx], uno::UNO_QUERY_THROW );
                        Sequence< Reference< XDataSeries > > aDataSeriesSeq( xDSCnt->getDataSeries());
                        for( sal_Int32 nSeriesIdx=0; nSeriesIdx<aDataSeriesSeq.getLength(); ++nSeriesIdx )
                        {
                            Reference< chart2::XDataSeries > xDataSeries(aDataSeriesSeq[nSeriesIdx]);
                            Reference< data::XDataSource > xSource( xDataSeries, uno::UNO_QUERY_THROW );

                            if( nDimensionIndex == 1 )
                            {
                                //only take those series into accoutn that are attached to this axis
                                sal_Int32 nAttachedAxisIndex = DataSeriesHelper::getAttachedAxisIndex(xDataSeries);
                                if( nAttachedAxisIndex != nAxisIndex )
                                    continue;
                            }

                            Reference< data::XLabeledDataSequence > xLabeledSeq(
                                DataSeriesHelper::getDataSequenceByRole( xSource, aRoleToMatch ) );

                            if( !xLabeledSeq.is() && nDimensionIndex==0 )
                            {
                                ScaleData aData = xAxis->getScaleData();
                                xLabeledSeq = aData.Categories;
                            }

                            if( xLabeledSeq.is() )
                            {
                                Reference< data::XDataSequence > xSeq( xLabeledSeq->getValues());
                                if( xSeq.is() )
                                {
                                    sal_Int32 nKey = xSeq->getNumberFormatKeyByIndex( -1 );
                                    // initialize the value
                                    if( aKeyMap.find( nKey ) == aKeyMap.end())
                                        aKeyMap[ nKey ] = 0;
                                    // increase frequency
                                    aKeyMap[ nKey ] = (aKeyMap[ nKey ] + 1);
                                }
                            }
                        }
                    }
                }
            }
            catch( const uno::Exception & ex )
            {
                ASSERT_EXCEPTION( ex );
            }

            if( ! aKeyMap.empty())
            {
                sal_Int32 nMaxFreq = 0;
                // find most frequent key
                for( tNumberformatFrequency::const_iterator aIt = aKeyMap.begin();
                    aIt != aKeyMap.end(); ++aIt )
                {
                    OSL_TRACE( "NumberFormatKey %d appears %d times", (*aIt).first, (*aIt).second );
                    // all values must at least be 1
                    if( (*aIt).second > nMaxFreq )
                    {
                        nNumberFormatKey = (*aIt).first;
                        bNumberFormatKeyFoundViaAttachedData = true;
                        nMaxFreq = (*aIt).second;
                    }
                }
            }

            if( bSearchForParallelAxisIfNothingIsFound )
            {
                //no format is set to this axis and no data is set to this axis
                //--> try to obtain the format from the parallel y-axis
                if( !bNumberFormatKeyFoundViaAttachedData && nDimensionIndex == 1 )
                {
                    sal_Int32 nParallelAxisIndex = (nAxisIndex==1) ?0 :1;
                    Reference< XAxis > xParallelAxis( AxisHelper::getAxis( 1, nParallelAxisIndex, xCorrespondingCoordinateSystem ) );
                    nNumberFormatKey = AxisHelper::getExplicitNumberFormatKeyForAxis( xParallelAxis, xCorrespondingCoordinateSystem, xNumberFormatsSupplier, false );
                }
            }
        }
    }
    return nNumberFormatKey;
}

>>>>>>> ce6308e4
Reference< XAxis > AxisHelper::createAxis(
          sal_Int32 nDimensionIndex
        , sal_Int32 nAxisIndex // 0==main or 1==secondary axis
        , const Reference< XCoordinateSystem >& xCooSys
        , const Reference< uno::XComponentContext > & xContext
        , ReferenceSizeProvider * pRefSizeProvider )
{
    if( !xContext.is() || !xCooSys.is() )
        return NULL;
    if( nDimensionIndex >= xCooSys->getDimension() )
        return NULL;

    Reference< XAxis > xAxis( xContext->getServiceManager()->createInstanceWithContext(
                    C2U( "com.sun.star.chart2.Axis" ), xContext ), uno::UNO_QUERY );

    OSL_ASSERT( xAxis.is());
    if( xAxis.is())
    {
        xCooSys->setAxisByDimension( nDimensionIndex, xAxis, nAxisIndex );

        if( nAxisIndex>0 )//when inserting secondary axes copy some things from the main axis
        {
            ::com::sun::star::chart::ChartAxisPosition eNewAxisPos( ::com::sun::star::chart::ChartAxisPosition_END );

            Reference< XAxis > xMainAxis( xCooSys->getAxisByDimension( nDimensionIndex, 0 ) );
            if( xMainAxis.is() )
            {
                ScaleData aScale = xAxis->getScaleData();
                ScaleData aMainScale = xMainAxis->getScaleData();

                aScale.AxisType = aMainScale.AxisType;
                aScale.AutoDateAxis = aMainScale.AutoDateAxis;
                aScale.Categories = aMainScale.Categories;
                aScale.Orientation = aMainScale.Orientation;

                xAxis->setScaleData( aScale );

                //ensure that the second axis is not placed on the main axis
                Reference< beans::XPropertySet > xMainProp( xMainAxis, uno::UNO_QUERY );
                if( xMainProp.is() )
                {
                    ::com::sun::star::chart::ChartAxisPosition eMainAxisPos( ::com::sun::star::chart::ChartAxisPosition_ZERO );
                    xMainProp->getPropertyValue(C2U( "CrossoverPosition" )) >>= eMainAxisPos;
                    if( ::com::sun::star::chart::ChartAxisPosition_END == eMainAxisPos )
                        eNewAxisPos = ::com::sun::star::chart::ChartAxisPosition_START;
                }
            }

            Reference< beans::XPropertySet > xProp( xAxis, uno::UNO_QUERY );
            if( xProp.is() )
                xProp->setPropertyValue(C2U( "CrossoverPosition" ), uno::makeAny(eNewAxisPos) );
        }

        Reference< beans::XPropertySet > xProp( xAxis, uno::UNO_QUERY );
        if( xProp.is() ) try
        {
            // set correct initial AutoScale
            if( pRefSizeProvider )
                pRefSizeProvider->setValuesAtPropertySet( xProp );
        }
        catch( uno::Exception& e )
        {
            ASSERT_EXCEPTION( e );
        }
    }
    return xAxis;
}

Reference< XAxis > AxisHelper::createAxis( sal_Int32 nDimensionIndex, bool bMainAxis
                , const Reference< chart2::XDiagram >& xDiagram
                , const Reference< uno::XComponentContext >& xContext
                , ReferenceSizeProvider * pRefSizeProvider )
{
    OSL_ENSURE( xContext.is(), "need a context to create an axis" );
    if( !xContext.is() )
        return NULL;

    sal_Int32 nAxisIndex = bMainAxis ? MAIN_AXIS_INDEX : SECONDARY_AXIS_INDEX;
    sal_Int32 nCooSysIndex = 0;
    Reference< XCoordinateSystem > xCooSys = AxisHelper::getCoordinateSystemByIndex( xDiagram, nCooSysIndex );

    // create axis
    return AxisHelper::createAxis(
        nDimensionIndex, nAxisIndex, xCooSys, xContext, pRefSizeProvider );
}

void AxisHelper::showAxis( sal_Int32 nDimensionIndex, bool bMainAxis
                , const Reference< chart2::XDiagram >& xDiagram
                , const Reference< uno::XComponentContext >& xContext
                , ReferenceSizeProvider * pRefSizeProvider )
{
    if( !xDiagram.is() )
        return;

    bool bNewAxisCreated = false;
    Reference< XAxis > xAxis( AxisHelper::getAxis( nDimensionIndex, bMainAxis, xDiagram ) );
    if( !xAxis.is() && xContext.is() )
    {
        // create axis
        bNewAxisCreated = true;
        xAxis.set( AxisHelper::createAxis( nDimensionIndex, bMainAxis, xDiagram, xContext, pRefSizeProvider ) );
    }

    OSL_ASSERT( xAxis.is());
    if( !bNewAxisCreated ) //default is true already if created
        AxisHelper::makeAxisVisible( xAxis );
}

void AxisHelper::showGrid( sal_Int32 nDimensionIndex, sal_Int32 nCooSysIndex, bool bMainGrid
                , const Reference< XDiagram >& xDiagram
                , const Reference< uno::XComponentContext >& /*xContext*/ )
{
    if( !xDiagram.is() )
        return;

    Reference< XCoordinateSystem > xCooSys = AxisHelper::getCoordinateSystemByIndex( xDiagram, nCooSysIndex );
    if(!xCooSys.is())
        return;

    Reference< XAxis > xAxis( AxisHelper::getAxis( nDimensionIndex, MAIN_AXIS_INDEX, xCooSys ) );
    if(!xAxis.is())
    {
        //hhhh todo create axis without axis visibility
    }
    if(!xAxis.is())
        return;

    if( bMainGrid )
        AxisHelper::makeGridVisible( xAxis->getGridProperties() );
    else
    {
        Sequence< Reference< beans::XPropertySet > > aSubGrids( xAxis->getSubGridProperties() );
        for( sal_Int32 nN=0; nN<aSubGrids.getLength(); nN++)
            AxisHelper::makeGridVisible( aSubGrids[nN] );
    }
}

void AxisHelper::makeAxisVisible( const Reference< XAxis >& xAxis )
{
    Reference< beans::XPropertySet > xProps( xAxis, uno::UNO_QUERY );
    if( xProps.is() )
    {
        xProps->setPropertyValue( C2U( "Show" ), uno::makeAny( sal_True ) );
        LineProperties::SetLineVisible( xProps );
        xProps->setPropertyValue( C2U( "DisplayLabels" ), uno::makeAny( sal_True ) );
    }
}

void AxisHelper::makeGridVisible( const Reference< beans::XPropertySet >& xGridProperties )
{
    if( xGridProperties.is() )
    {
        xGridProperties->setPropertyValue( C2U( "Show" ), uno::makeAny( sal_True ) );
        LineProperties::SetLineVisible( xGridProperties );
    }
}

void AxisHelper::hideAxis( sal_Int32 nDimensionIndex, bool bMainAxis
                , const Reference< XDiagram >& xDiagram )
{
    AxisHelper::makeAxisInvisible( AxisHelper::getAxis( nDimensionIndex, bMainAxis, xDiagram ) );
}

void AxisHelper::makeAxisInvisible( const Reference< XAxis >& xAxis )
{
    Reference< beans::XPropertySet > xProps( xAxis, uno::UNO_QUERY );
    if( xProps.is() )
    {
        xProps->setPropertyValue( C2U( "Show" ), uno::makeAny( sal_False ) );
    }
}

void AxisHelper::hideAxisIfNoDataIsAttached( const Reference< XAxis >& xAxis, const Reference< XDiagram >& xDiagram )
{
    //axis is hidden if no data is attached anymore but data is available
    bool bOtherSeriesAttachedToThisAxis = false;
    ::std::vector< Reference< chart2::XDataSeries > > aSeriesVector( DiagramHelper::getDataSeriesFromDiagram( xDiagram ) );
    ::std::vector< Reference< chart2::XDataSeries > >::const_iterator aIt = aSeriesVector.begin();
    for( ; aIt != aSeriesVector.end(); ++aIt)
    {
        uno::Reference< chart2::XAxis > xCurrentAxis( DiagramHelper::getAttachedAxis( *aIt, xDiagram ), uno::UNO_QUERY );
        if( xCurrentAxis==xAxis )
        {
            bOtherSeriesAttachedToThisAxis = true;
            break;
        }
    }
    if(!bOtherSeriesAttachedToThisAxis && !aSeriesVector.empty() )
        AxisHelper::makeAxisInvisible( xAxis );
}

void AxisHelper::hideGrid( sal_Int32 nDimensionIndex, sal_Int32 nCooSysIndex, bool bMainGrid
                , const Reference< XDiagram >& xDiagram )
{
    if( !xDiagram.is() )
        return;

    Reference< XCoordinateSystem > xCooSys = AxisHelper::getCoordinateSystemByIndex( xDiagram, nCooSysIndex );
    if(!xCooSys.is())
        return;

    Reference< XAxis > xAxis( AxisHelper::getAxis( nDimensionIndex, MAIN_AXIS_INDEX, xCooSys ) );
    if(!xAxis.is())
        return;

    if( bMainGrid )
        AxisHelper::makeGridInvisible( xAxis->getGridProperties() );
    else
    {
        Sequence< Reference< beans::XPropertySet > > aSubGrids( xAxis->getSubGridProperties() );
        for( sal_Int32 nN=0; nN<aSubGrids.getLength(); nN++)
            AxisHelper::makeGridInvisible( aSubGrids[nN] );
    }
}

void AxisHelper::makeGridInvisible( const Reference< beans::XPropertySet >& xGridProperties )
{
    if( xGridProperties.is() )
    {
        xGridProperties->setPropertyValue( C2U( "Show" ), uno::makeAny( sal_False ) );
    }
}

sal_Bool AxisHelper::isGridShown( sal_Int32 nDimensionIndex, sal_Int32 nCooSysIndex, bool bMainGrid
                , const Reference< ::com::sun::star::chart2::XDiagram >& xDiagram )
{
    sal_Bool bRet = false;

    Reference< XCoordinateSystem > xCooSys = AxisHelper::getCoordinateSystemByIndex( xDiagram, nCooSysIndex );
    if(!xCooSys.is())
        return bRet;

    Reference< XAxis > xAxis( AxisHelper::getAxis( nDimensionIndex, MAIN_AXIS_INDEX, xCooSys ) );
    if(!xAxis.is())
        return bRet;

    if( bMainGrid )
        bRet = AxisHelper::isGridVisible( xAxis->getGridProperties() );
    else
    {
        Sequence< Reference< beans::XPropertySet > > aSubGrids( xAxis->getSubGridProperties() );
        if( aSubGrids.getLength() )
            bRet = AxisHelper::isGridVisible( aSubGrids[0] );
    }

    return bRet;
}

Reference< XCoordinateSystem > AxisHelper::getCoordinateSystemByIndex(
    const Reference< XDiagram >& xDiagram, sal_Int32 nIndex )
{
    Reference< XCoordinateSystemContainer > xCooSysContainer( xDiagram, uno::UNO_QUERY );
    if(!xCooSysContainer.is())
        return NULL;
    Sequence< Reference< XCoordinateSystem > > aCooSysList = xCooSysContainer->getCoordinateSystems();
    if(0<=nIndex && nIndex<aCooSysList.getLength())
        return aCooSysList[nIndex];
    return NULL;
}

Reference< XAxis > AxisHelper::getAxis( sal_Int32 nDimensionIndex, bool bMainAxis
            , const Reference< XDiagram >& xDiagram )
{
    Reference< XAxis > xRet;
    try
    {
        Reference< XCoordinateSystem > xCooSys = AxisHelper::getCoordinateSystemByIndex( xDiagram, 0 );
        xRet.set( AxisHelper::getAxis( nDimensionIndex, bMainAxis ? 0 : 1, xCooSys ) );
    }
    catch( const uno::Exception & )
    {
    }
    return xRet;
}

Reference< XAxis > AxisHelper::getAxis( sal_Int32 nDimensionIndex, sal_Int32 nAxisIndex
            , const Reference< XCoordinateSystem >& xCooSys )
{
    Reference< XAxis > xRet;
    try
    {
        if( xCooSys.is() )
            xRet.set( xCooSys->getAxisByDimension( nDimensionIndex, nAxisIndex ) );
    }
    catch( const uno::Exception & )
    {
    }
    return xRet;
}

Reference< XAxis > AxisHelper::getCrossingMainAxis( const Reference< XAxis >& xAxis
            , const Reference< XCoordinateSystem >& xCooSys )
{
    sal_Int32 nDimensionIndex = 0;
    sal_Int32 nAxisIndex = 0;
    AxisHelper::getIndicesForAxis( xAxis, xCooSys, nDimensionIndex, nAxisIndex );
    if( 2==nDimensionIndex )
    {
        nDimensionIndex=1;
        bool bSwapXY = false;
        Reference< beans::XPropertySet > xCooSysProp( xCooSys, uno::UNO_QUERY );
        if( xCooSysProp.is() && (xCooSysProp->getPropertyValue( C2U("SwapXAndYAxis") ) >>= bSwapXY) && bSwapXY )
            nDimensionIndex=0;
    }
    else if( 1==nDimensionIndex )
        nDimensionIndex=0;
    else
        nDimensionIndex=1;
    return AxisHelper::getAxis( nDimensionIndex, 0, xCooSys );
}

Reference< XAxis > AxisHelper::getParallelAxis( const Reference< XAxis >& xAxis
            , const Reference< XDiagram >& xDiagram )
{
    try
    {
        sal_Int32 nCooSysIndex=-1;
        sal_Int32 nDimensionIndex=-1;
        sal_Int32 nAxisIndex=-1;
        if( getIndicesForAxis( xAxis, xDiagram, nCooSysIndex, nDimensionIndex, nAxisIndex ) )
        {
            sal_Int32 nParallelAxisIndex = (nAxisIndex==1) ?0 :1;
            return getAxis( nDimensionIndex, nParallelAxisIndex, getCoordinateSystemByIndex( xDiagram, nCooSysIndex ) );
        }
    }
    catch( uno::RuntimeException& )
    {
    }
    return 0;
}

sal_Bool AxisHelper::isAxisShown( sal_Int32 nDimensionIndex, bool bMainAxis
            , const Reference< XDiagram >& xDiagram )
{
    return AxisHelper::isAxisVisible( AxisHelper::getAxis( nDimensionIndex, bMainAxis, xDiagram ) );
}

sal_Bool AxisHelper::isAxisVisible( const Reference< XAxis >& xAxis )
{
    sal_Bool bRet = false;

    Reference< beans::XPropertySet > xProps( xAxis, uno::UNO_QUERY );
    if( xProps.is() )
    {
        xProps->getPropertyValue( C2U( "Show" ) ) >>= bRet;
        bRet = bRet && ( LineProperties::IsLineVisible( xProps )
            || areAxisLabelsVisible( xProps ) );
    }

    return bRet;
}

sal_Bool AxisHelper::areAxisLabelsVisible( const Reference< beans::XPropertySet >& xAxisProperties )
{
    sal_Bool bRet = false;
    if( xAxisProperties.is() )
    {
        xAxisProperties->getPropertyValue( C2U( "DisplayLabels" ) ) >>= bRet;
    }
    return bRet;
}

sal_Bool AxisHelper::isGridVisible( const Reference< beans::XPropertySet >& xGridProperies )
{
    sal_Bool bRet = false;

    if( xGridProperies.is() )
    {
        xGridProperies->getPropertyValue( C2U( "Show" ) ) >>= bRet;
        bRet = bRet && LineProperties::IsLineVisible( xGridProperies );
    }

    return bRet;
}

Reference< beans::XPropertySet > AxisHelper::getGridProperties(
            const Reference< XCoordinateSystem >& xCooSys
        , sal_Int32 nDimensionIndex, sal_Int32 nAxisIndex, sal_Int32 nSubGridIndex )
{
    Reference< beans::XPropertySet > xRet;

    Reference< XAxis > xAxis( AxisHelper::getAxis( nDimensionIndex, nAxisIndex, xCooSys ) );
    if( xAxis.is() )
    {
        if( nSubGridIndex<0 )
            xRet.set( xAxis->getGridProperties() );
        else
        {
            Sequence< Reference< beans::XPropertySet > > aSubGrids( xAxis->getSubGridProperties() );
            if( nSubGridIndex >= 0 && nSubGridIndex < aSubGrids.getLength() )
                xRet.set( aSubGrids[nSubGridIndex] );
        }
    }

    return xRet;
}

sal_Int32 AxisHelper::getDimensionIndexOfAxis(
              const Reference< XAxis >& xAxis
            , const Reference< XDiagram >& xDiagram )
{
    sal_Int32 nDimensionIndex = -1;
    sal_Int32 nCooSysIndex = -1;
    sal_Int32 nAxisIndex = -1;
    AxisHelper::getIndicesForAxis( xAxis, xDiagram, nCooSysIndex , nDimensionIndex, nAxisIndex );
    return nDimensionIndex;
}

bool AxisHelper::getIndicesForAxis(
              const Reference< XAxis >& xAxis
            , const Reference< XCoordinateSystem >& xCooSys
            , sal_Int32& rOutDimensionIndex, sal_Int32& rOutAxisIndex )
{
    //returns true if indices are found

    rOutDimensionIndex = -1;
    rOutAxisIndex = -1;

    if( xCooSys.is() && xAxis.is() )
    {
        Reference< XAxis > xCurrentAxis;
        sal_Int32 nDimensionCount( xCooSys->getDimension() );
        for( sal_Int32 nDimensionIndex = 0; nDimensionIndex < nDimensionCount; nDimensionIndex++ )
        {
            sal_Int32 nMaxAxisIndex = xCooSys->getMaximumAxisIndexByDimension(nDimensionIndex);
            for( sal_Int32 nAxisIndex = 0; nAxisIndex <= nMaxAxisIndex; nAxisIndex++ )
            {
                 xCurrentAxis = xCooSys->getAxisByDimension(nDimensionIndex,nAxisIndex);
                 if( xCurrentAxis == xAxis )
                 {
                     rOutDimensionIndex = nDimensionIndex;
                     rOutAxisIndex = nAxisIndex;
                     return true;
                 }
            }
        }
    }
    return false;
}

bool AxisHelper::getIndicesForAxis( const Reference< XAxis >& xAxis, const Reference< XDiagram >& xDiagram
            , sal_Int32& rOutCooSysIndex, sal_Int32& rOutDimensionIndex, sal_Int32& rOutAxisIndex )
{
    //returns true if indices are found

    rOutCooSysIndex = -1;
    rOutDimensionIndex = -1;
    rOutAxisIndex = -1;

    Reference< XCoordinateSystemContainer > xCooSysContainer( xDiagram, uno::UNO_QUERY );
    if(xCooSysContainer.is())
    {
        Sequence< Reference< XCoordinateSystem > > aCooSysList = xCooSysContainer->getCoordinateSystems();
        for( sal_Int32 nC=0; nC<aCooSysList.getLength(); ++nC )
        {
            if( AxisHelper::getIndicesForAxis( xAxis, aCooSysList[nC], rOutDimensionIndex, rOutAxisIndex ) )
            {
                rOutCooSysIndex = nC;
                return true;
            }
        }
    }

    return false;
}

std::vector< Reference< XAxis > > AxisHelper::getAllAxesOfCoordinateSystem(
      const Reference< XCoordinateSystem >& xCooSys
    , bool bOnlyVisible /* = false */ )
{
    std::vector< Reference< XAxis > > aAxisVector;

    if(xCooSys.is())
    {
        sal_Int32 nMaxDimensionIndex = xCooSys->getDimension() -1;
        if( nMaxDimensionIndex>=0 )
        {
            sal_Int32 nDimensionIndex = 0;
            for(; nDimensionIndex<=nMaxDimensionIndex; ++nDimensionIndex)
            {
                const sal_Int32 nMaximumAxisIndex = xCooSys->getMaximumAxisIndexByDimension(nDimensionIndex);
                for(sal_Int32 nAxisIndex=0; nAxisIndex<=nMaximumAxisIndex; ++nAxisIndex)
                {
                    try
                    {
                        Reference< XAxis > xAxis( xCooSys->getAxisByDimension( nDimensionIndex, nAxisIndex ) );
                        bool bAddAxis = true;
                        if( xAxis.is() )
                        {
                            if( bOnlyVisible )
                            {
                                Reference< beans::XPropertySet > xAxisProp( xAxis, uno::UNO_QUERY );
                                if( !xAxisProp.is() ||
                                    !(xAxisProp->getPropertyValue( C2U("Show")) >>= bAddAxis) )
                                    bAddAxis = false;
                            }
                            if( bAddAxis )
                                aAxisVector.push_back( xAxis );
                        }
                    }
                    catch( const uno::Exception & ex )
                    {
                        ASSERT_EXCEPTION( ex );
                    }
                }
            }
        }
    }

    return aAxisVector;
}

Sequence< Reference< XAxis > > AxisHelper::getAllAxesOfDiagram(
      const Reference< XDiagram >& xDiagram
    , bool bOnlyVisible )
{
    std::vector< Reference< XAxis > > aAxisVector;

    Reference< XCoordinateSystemContainer > xCooSysContainer( xDiagram, uno::UNO_QUERY );
    if(xCooSysContainer.is())
    {
        Sequence< Reference< XCoordinateSystem > > aCooSysList = xCooSysContainer->getCoordinateSystems();
        sal_Int32 nC = 0;
        for( nC=0; nC<aCooSysList.getLength(); ++nC )
        {
            std::vector< Reference< XAxis > > aAxesPerCooSys( AxisHelper::getAllAxesOfCoordinateSystem( aCooSysList[nC], bOnlyVisible ) );
            aAxisVector.insert( aAxisVector.end(), aAxesPerCooSys.begin(), aAxesPerCooSys.end() );
        }
    }

    return ContainerHelper::ContainerToSequence( aAxisVector );
}

Sequence< Reference< beans::XPropertySet > > AxisHelper::getAllGrids( const Reference< XDiagram >& xDiagram )
{
    Sequence< Reference< XAxis > > aAllAxes( AxisHelper::getAllAxesOfDiagram( xDiagram ) );
    std::vector< Reference< beans::XPropertySet > > aGridVector;

    sal_Int32 nA = 0;
    for( nA=0; nA<aAllAxes.getLength(); ++nA )
    {
        Reference< XAxis > xAxis( aAllAxes[nA] );
        if(!xAxis.is())
            continue;
        Reference< beans::XPropertySet > xGridProperties( xAxis->getGridProperties() );
        if( xGridProperties.is() )
            aGridVector.push_back( xGridProperties );

        Sequence< Reference< beans::XPropertySet > > aSubGrids( xAxis->getSubGridProperties() );;
        sal_Int32 nSubGrid = 0;
        for( nSubGrid = 0; nSubGrid < aSubGrids.getLength(); ++nSubGrid )
        {
            Reference< beans::XPropertySet > xSubGrid( aSubGrids[nSubGrid] );
            if( xSubGrid.is() )
                aGridVector.push_back( xSubGrid );
        }
    }

    return ContainerHelper::ContainerToSequence( aGridVector );
}

void AxisHelper::getAxisOrGridPossibilities( Sequence< sal_Bool >& rPossibilityList
        , const Reference< XDiagram>& xDiagram, sal_Bool bAxis )
{
    rPossibilityList.realloc(6);

    sal_Int32 nDimensionCount = DiagramHelper::getDimension( xDiagram );

    //set possibilities:
    sal_Int32 nIndex=0;
    Reference< XChartType > xChartType = DiagramHelper::getChartTypeByIndex( xDiagram, 0 );
    for(nIndex=0;nIndex<3;nIndex++)
        rPossibilityList[nIndex]=ChartTypeHelper::isSupportingMainAxis(xChartType,nDimensionCount,nIndex);
    for(nIndex=3;nIndex<6;nIndex++)
        if( bAxis )
            rPossibilityList[nIndex]=ChartTypeHelper::isSupportingSecondaryAxis(xChartType,nDimensionCount,nIndex-3);
        else
            rPossibilityList[nIndex] = rPossibilityList[nIndex-3];
}

bool AxisHelper::isSecondaryYAxisNeeded( const Reference< XCoordinateSystem >& xCooSys )
{
    Reference< chart2::XChartTypeContainer > xCTCnt( xCooSys, uno::UNO_QUERY );
    if( xCTCnt.is() )
    {
        Sequence< Reference< chart2::XChartType > > aChartTypes( xCTCnt->getChartTypes() );
        for( sal_Int32 i=0; i<aChartTypes.getLength(); ++i )
        {
            Reference< XDataSeriesContainer > xSeriesContainer( aChartTypes[i] , uno::UNO_QUERY );
            if( !xSeriesContainer.is() )
                    continue;

            Sequence< Reference< XDataSeries > > aSeriesList( xSeriesContainer->getDataSeries() );
            for( sal_Int32 nS = aSeriesList.getLength(); nS-- ; )
            {
                Reference< beans::XPropertySet > xProp( aSeriesList[nS], uno::UNO_QUERY );
                if(xProp.is())
                {
                    sal_Int32 nAttachedAxisIndex = 0;
                    if( ( xProp->getPropertyValue( C2U( "AttachedAxisIndex" ) ) >>= nAttachedAxisIndex ) && nAttachedAxisIndex>0 )
                        return true;
                }
            }
        }
    }
    return false;
}

bool AxisHelper::shouldAxisBeDisplayed( const Reference< XAxis >& xAxis
                                       , const Reference< XCoordinateSystem >& xCooSys )
{
    bool bRet = false;

    if( xAxis.is() && xCooSys.is() )
    {
        sal_Int32 nDimensionIndex=-1;
        sal_Int32 nAxisIndex=-1;
        if( AxisHelper::getIndicesForAxis( xAxis, xCooSys, nDimensionIndex, nAxisIndex ) )
        {
            sal_Int32 nDimensionCount = xCooSys->getDimension();
            Reference< XChartType > xChartType( AxisHelper::getChartTypeByIndex( xCooSys, 0 ) );

            bool bMainAxis = (nAxisIndex==MAIN_AXIS_INDEX);
            if( bMainAxis )
                bRet = ChartTypeHelper::isSupportingMainAxis(xChartType,nDimensionCount,nDimensionIndex);
            else
                bRet = ChartTypeHelper::isSupportingSecondaryAxis(xChartType,nDimensionCount,nDimensionIndex);
        }
    }

    return bRet;
}

void AxisHelper::getAxisOrGridExcistence( Sequence< sal_Bool >& rExistenceList
        , const Reference< XDiagram>& xDiagram, sal_Bool bAxis )
{
    rExistenceList.realloc(6);

    if(bAxis)
    {
        sal_Int32 nN;
        Reference< XAxis > xAxis;
        for(nN=0;nN<3;nN++)
            rExistenceList[nN] = AxisHelper::isAxisShown( nN, true, xDiagram );
        for(nN=3;nN<6;nN++)
            rExistenceList[nN] = AxisHelper::isAxisShown( nN%3, false, xDiagram );
    }
    else
    {
        sal_Int32 nN;

        for(nN=0;nN<3;nN++)
            rExistenceList[nN] = AxisHelper::isGridShown( nN, 0, true, xDiagram );
        for(nN=3;nN<6;nN++)
            rExistenceList[nN] = AxisHelper::isGridShown( nN%3, 0, false, xDiagram );
    }
}

bool AxisHelper::changeVisibilityOfAxes( const Reference< XDiagram >& xDiagram
                        , const Sequence< sal_Bool >& rOldExistenceList
                        , const Sequence< sal_Bool >& rNewExistenceList
                        , const Reference< uno::XComponentContext >& xContext
                        , ReferenceSizeProvider * pRefSizeProvider )
{
    bool bChanged = false;
    for(sal_Int32 nN=0;nN<6;nN++)
    {
        if(rOldExistenceList[nN]!=rNewExistenceList[nN])
        {
            bChanged = true;
            if(rNewExistenceList[nN])
            {
                AxisHelper::showAxis( nN%3, nN<3, xDiagram, xContext, pRefSizeProvider );
            }
            else
                AxisHelper::hideAxis( nN%3, nN<3, xDiagram );
        }
    }
    return bChanged;
}

bool AxisHelper::changeVisibilityOfGrids( const Reference< XDiagram >& xDiagram
                        , const Sequence< sal_Bool >& rOldExistenceList
                        , const Sequence< sal_Bool >& rNewExistenceList
                        , const Reference< uno::XComponentContext >& xContext )
{
    bool bChanged = false;
    for(sal_Int32 nN=0;nN<6;nN++)
    {
        if(rOldExistenceList[nN]!=rNewExistenceList[nN])
        {
            bChanged = true;
            if(rNewExistenceList[nN])
                AxisHelper::showGrid( nN%3, 0, nN<3, xDiagram, xContext );
            else
                AxisHelper::hideGrid( nN%3, 0, nN<3, xDiagram );
        }
    }
    return bChanged;
}

Reference< XCoordinateSystem > AxisHelper::getCoordinateSystemOfAxis(
              const Reference< XAxis >& xAxis
            , const Reference< XDiagram >& xDiagram )
{
    Reference< XCoordinateSystem > xRet;

    Reference< XCoordinateSystemContainer > xCooSysContainer( xDiagram, uno::UNO_QUERY );
    if( xCooSysContainer.is() )
    {
        Reference< XCoordinateSystem > xCooSys;
        Sequence< Reference< XCoordinateSystem > > aCooSysList( xCooSysContainer->getCoordinateSystems() );
        for( sal_Int32 nCooSysIndex = 0; nCooSysIndex < aCooSysList.getLength(); ++nCooSysIndex )
        {
            xCooSys = aCooSysList[nCooSysIndex];
            std::vector< Reference< XAxis > > aAllAxis( AxisHelper::getAllAxesOfCoordinateSystem( xCooSys ) );

            ::std::vector< Reference< XAxis > >::iterator aFound =
                  ::std::find( aAllAxis.begin(), aAllAxis.end(), xAxis );
            if( aFound != aAllAxis.end())
            {
                xRet.set( xCooSys );
                break;
            }
        }
    }
    return xRet;
}

Reference< XChartType > AxisHelper::getChartTypeByIndex( const Reference< XCoordinateSystem >& xCooSys, sal_Int32 nIndex )
{
    Reference< XChartType > xChartType;

    Reference< XChartTypeContainer > xChartTypeContainer( xCooSys, uno::UNO_QUERY );
    if( xChartTypeContainer.is() )
    {
        Sequence< Reference< XChartType > > aChartTypeList( xChartTypeContainer->getChartTypes() );
        if( nIndex >= 0 && nIndex < aChartTypeList.getLength() )
            xChartType.set( aChartTypeList[nIndex] );
    }

    return xChartType;
}

void AxisHelper::setRTLAxisLayout( const Reference< XCoordinateSystem >& xCooSys )
{
    if( xCooSys.is() )
    {
        bool bCartesian = xCooSys->getViewServiceName().equals( CHART2_COOSYSTEM_CARTESIAN_VIEW_SERVICE_NAME );
        if( bCartesian )
        {
            bool bVertical = false;
            Reference< beans::XPropertySet > xCooSysProp( xCooSys, uno::UNO_QUERY );
            if( xCooSysProp.is() )
                xCooSysProp->getPropertyValue( C2U("SwapXAndYAxis") ) >>= bVertical;

            sal_Int32 nHorizontalAxisDimension = bVertical ? 1 : 0;
            sal_Int32 nVerticalAxisDimension = bVertical ? 0 : 1;

            try
            {
                //reverse direction for horizontal main axis
                Reference< chart2::XAxis > xHorizontalMainAxis( AxisHelper::getAxis( nHorizontalAxisDimension, MAIN_AXIS_INDEX, xCooSys ) );
                if( xHorizontalMainAxis.is() )
                {
                    chart2::ScaleData aScale = xHorizontalMainAxis->getScaleData();
                    aScale.Orientation = chart2::AxisOrientation_REVERSE;
                    xHorizontalMainAxis->setScaleData(aScale);
                }

                //mathematical direction for vertical main axis
                Reference< chart2::XAxis > xVerticalMainAxis( AxisHelper::getAxis( nVerticalAxisDimension, MAIN_AXIS_INDEX, xCooSys ) );
                if( xVerticalMainAxis.is() )
                {
                    chart2::ScaleData aScale = xVerticalMainAxis->getScaleData();
                    aScale.Orientation = chart2::AxisOrientation_MATHEMATICAL;
                    xVerticalMainAxis->setScaleData(aScale);
                }
            }
            catch( uno::Exception & ex )
            {
                ASSERT_EXCEPTION( ex );
            }

            try
            {
                //reverse direction for horizontal secondary axis
                Reference< chart2::XAxis > xHorizontalSecondaryAxis( AxisHelper::getAxis( nHorizontalAxisDimension, SECONDARY_AXIS_INDEX, xCooSys ) );
                if( xHorizontalSecondaryAxis.is() )
                {
                    chart2::ScaleData aScale = xHorizontalSecondaryAxis->getScaleData();
                    aScale.Orientation = chart2::AxisOrientation_REVERSE;
                    xHorizontalSecondaryAxis->setScaleData(aScale);
                }

                //mathematical direction for vertical secondary axis
                Reference< chart2::XAxis > xVerticalSecondaryAxis( AxisHelper::getAxis( nVerticalAxisDimension, SECONDARY_AXIS_INDEX, xCooSys ) );
                if( xVerticalSecondaryAxis.is() )
                {
                    chart2::ScaleData aScale = xVerticalSecondaryAxis->getScaleData();
                    aScale.Orientation = chart2::AxisOrientation_MATHEMATICAL;
                    xVerticalSecondaryAxis->setScaleData(aScale);
                }
            }
            catch( uno::Exception & ex )
            {
                ASSERT_EXCEPTION( ex );
            }
        }
    }
}

Reference< XChartType > AxisHelper::getFirstChartTypeWithSeriesAttachedToAxisIndex( const Reference< chart2::XDiagram >& xDiagram, const sal_Int32 nAttachedAxisIndex )
{
    Reference< XChartType > xChartType;
    ::std::vector< Reference< XDataSeries > > aSeriesVector( DiagramHelper::getDataSeriesFromDiagram( xDiagram ) );
    ::std::vector< Reference< XDataSeries > >::const_iterator aIter = aSeriesVector.begin();
    for( ; aIter != aSeriesVector.end(); aIter++ )
    {
        sal_Int32 nCurrentIndex = DataSeriesHelper::getAttachedAxisIndex( *aIter );
        if( nAttachedAxisIndex == nCurrentIndex )
        {
            xChartType = DiagramHelper::getChartTypeOfSeries( xDiagram, *aIter );
            if(xChartType.is())
                break;
        }
    }
    return xChartType;
}

bool AxisHelper::isAxisPositioningEnabled()
{
    const SvtSaveOptions::ODFDefaultVersion nCurrentVersion( SvtSaveOptions().GetODFDefaultVersion() );
    return nCurrentVersion >= SvtSaveOptions::ODFVER_012;
}

//.............................................................................
} //namespace chart
//.............................................................................

/* vim:set shiftwidth=4 softtabstop=4 expandtab: */<|MERGE_RESOLUTION|>--- conflicted
+++ resolved
@@ -111,8 +111,6 @@
     return bReturn;
 }
 
-<<<<<<< HEAD
-=======
 chart2::ScaleData AxisHelper::getDateCheckedScale( const Reference< chart2::XAxis >& xAxis, const Reference< frame::XModel >& xChartModel )
 {
     DBG_ASSERT(xChartModel.is(),"missing chart model");
@@ -334,7 +332,6 @@
     return nNumberFormatKey;
 }
 
->>>>>>> ce6308e4
 Reference< XAxis > AxisHelper::createAxis(
           sal_Int32 nDimensionIndex
         , sal_Int32 nAxisIndex // 0==main or 1==secondary axis
