--- conflicted
+++ resolved
@@ -297,13 +297,8 @@
         if( m_nLevel > static_cast< sal_Int32 >(rVector.size()) )
             rVector.resize( m_nLevel );
 
-<<<<<<< HEAD
-        vector< OUString >::iterator aIt( rVector.begin() );
-        for( sal_Int32 nN=0; aIt<rVector.end(); ++aIt, ++nN)
-=======
         vector< uno::Any >::iterator aIt( rVector.begin() );
         for( sal_Int32 nN=0; aIt<rVector.end(); aIt++, nN++)
->>>>>>> ce6308e4
         {
             if( nN==m_nLevel )
                 break;
@@ -324,13 +319,8 @@
 
     void operator() ( vector< uno::Any >& rVector )
     {
-<<<<<<< HEAD
-        vector< OUString >::iterator aIt( rVector.begin() );
-        for( sal_Int32 nN=0; aIt<rVector.end(); ++aIt, ++nN)
-=======
         vector< uno::Any >::iterator aIt( rVector.begin() );
         for( sal_Int32 nN=0; aIt<rVector.end(); aIt++, nN++)
->>>>>>> ce6308e4
         {
             if( nN==m_nLevel )
             {
