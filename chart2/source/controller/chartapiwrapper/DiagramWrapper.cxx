/* -*- Mode: C++; tab-width: 4; indent-tabs-mode: nil; c-basic-offset: 4 -*- */
/*************************************************************************
 *
 * DO NOT ALTER OR REMOVE COPYRIGHT NOTICES OR THIS FILE HEADER.
 *
 * Copyright 2000, 2010 Oracle and/or its affiliates.
 *
 * OpenOffice.org - a multi-platform office productivity suite
 *
 * This file is part of OpenOffice.org.
 *
 * OpenOffice.org is free software: you can redistribute it and/or modify
 * it under the terms of the GNU Lesser General Public License version 3
 * only, as published by the Free Software Foundation.
 *
 * OpenOffice.org is distributed in the hope that it will be useful,
 * but WITHOUT ANY WARRANTY; without even the implied warranty of
 * MERCHANTABILITY or FITNESS FOR A PARTICULAR PURPOSE.  See the
 * GNU Lesser General Public License version 3 for more details
 * (a copy is included in the LICENSE file that accompanied this code).
 *
 * You should have received a copy of the GNU Lesser General Public License
 * version 3 along with OpenOffice.org.  If not, see
 * <http://www.openoffice.org/license.html>
 * for a copy of the LGPLv3 License.
 *
 ************************************************************************/

// MARKER(update_precomp.py): autogen include statement, do not remove
#include "precompiled_chart2.hxx"
#include "DiagramWrapper.hxx"
#include "macros.hxx"
#include "servicenames_charttypes.hxx"
#include "DataSeriesPointWrapper.hxx"
#include "AxisWrapper.hxx"
#include "AxisHelper.hxx"
#include "Chart2ModelContact.hxx"
#include "PositionAndSizeHelper.hxx"
#include "WallFloorWrapper.hxx"
#include "MinMaxLineWrapper.hxx"
#include "UpDownBarWrapper.hxx"
#include "DiagramHelper.hxx"
#include "DataSourceHelper.hxx"
#include "ChartModelHelper.hxx"
#include "WrappedIgnoreProperty.hxx"
#include "WrappedAxisAndGridExistenceProperties.hxx"
#include "WrappedStatisticProperties.hxx"
#include "WrappedSymbolProperties.hxx"
#include "WrappedDataCaptionProperties.hxx"
#include "WrappedSplineProperties.hxx"
#include "WrappedStockProperties.hxx"
#include "WrappedSceneProperty.hxx"
#include "RelativePositionHelper.hxx"
#include "ContainerHelper.hxx"
#include "ControllerLockGuard.hxx"
#include "ModifyListenerHelper.hxx"
#include "DisposeHelper.hxx"
#include <comphelper/InlineContainer.hxx>
#include "WrappedAutomaticPositionProperties.hxx"
#include "CommonConverters.hxx"

#include <com/sun/star/beans/PropertyAttribute.hpp>
#include <com/sun/star/chart2/XTitled.hpp>
#include <com/sun/star/chart/ChartDataRowSource.hpp>
#include <com/sun/star/chart2/RelativeSize.hpp>
#include <com/sun/star/chart2/RelativePosition.hpp>
#include <com/sun/star/chart/ChartSolidType.hpp>

#include "LineProperties.hxx"
#include "FillProperties.hxx"
#include "UserDefinedProperties.hxx"
#include "SceneProperties.hxx"

#include <map>
#include <algorithm>
#include <rtl/ustrbuf.hxx>
// header for define DBG_ERROR
#include <tools/debug.hxx>
#include <com/sun/star/lang/XServiceName.hpp>
#include <com/sun/star/util/XRefreshable.hpp>

using namespace ::com::sun::star;
using namespace ::chart::wrapper;

using ::com::sun::star::uno::Reference;
using ::com::sun::star::uno::Any;
using ::com::sun::star::uno::Sequence;
using ::com::sun::star::beans::Property;
using ::com::sun::star::chart::XAxis;
using ::osl::MutexGuard;
using ::rtl::OUString;

namespace
{
static const OUString lcl_aServiceName(
    RTL_CONSTASCII_USTRINGPARAM( "com.sun.star.comp.chart.Diagram" ));

enum
{
    PROP_DIAGRAM_ATTRIBUTED_DATA_POINTS,
    PROP_DIAGRAM_PERCENT_STACKED,
    PROP_DIAGRAM_STACKED,
    PROP_DIAGRAM_THREE_D,
    PROP_DIAGRAM_SOLIDTYPE,
    PROP_DIAGRAM_DEEP,
    PROP_DIAGRAM_VERTICAL,
    PROP_DIAGRAM_NUMBER_OF_LINES,
    PROP_DIAGRAM_STACKED_BARS_CONNECTED,
    PROP_DIAGRAM_DATAROW_SOURCE,

    PROP_DIAGRAM_GROUP_BARS_PER_AXIS,
    PROP_DIAGRAM_INCLUDE_HIDDEN_CELLS,

    PROP_DIAGRAM_SORT_BY_X_VALUES,

    PROP_DIAGRAM_STARTING_ANGLE,

    PROP_DIAGRAM_RIGHT_ANGLED_AXES,
    PROP_DIAGRAM_PERSPECTIVE,
    PROP_DIAGRAM_ROTATION_HORIZONTAL,
    PROP_DIAGRAM_ROTATION_VERTICAL,

    PROP_DIAGRAM_MISSING_VALUE_TREATMENT,

    PROP_DIAGRAM_HAS_X_AXIS,
    PROP_DIAGRAM_HAS_X_AXIS_DESCR,
    PROP_DIAGRAM_HAS_X_AXIS_TITLE,
    PROP_DIAGRAM_HAS_X_AXIS_GRID,
    PROP_DIAGRAM_HAS_X_AXIS_HELP_GRID,

    PROP_DIAGRAM_HAS_Y_AXIS,
    PROP_DIAGRAM_HAS_Y_AXIS_DESCR,
    PROP_DIAGRAM_HAS_Y_AXIS_TITLE,
    PROP_DIAGRAM_HAS_Y_AXIS_GRID,
    PROP_DIAGRAM_HAS_Y_AXIS_HELP_GRID,

    PROP_DIAGRAM_HAS_Z_AXIS,
    PROP_DIAGRAM_HAS_Z_AXIS_DESCR,
    PROP_DIAGRAM_HAS_Z_AXIS_TITLE,
    PROP_DIAGRAM_HAS_Z_AXIS_GRID,
    PROP_DIAGRAM_HAS_Z_AXIS_HELP_GRID,

    PROP_DIAGRAM_HAS_SECOND_X_AXIS,
    PROP_DIAGRAM_HAS_SECOND_X_AXIS_DESCR,

    PROP_DIAGRAM_HAS_SECOND_Y_AXIS,
    PROP_DIAGRAM_HAS_SECOND_Y_AXIS_DESCR,

    PROP_DIAGRAM_HAS_SECOND_X_AXIS_TITLE,
    PROP_DIAGRAM_HAS_SECOND_Y_AXIS_TITLE,

    PROP_DIAGRAM_AUTOMATIC_SIZE
};

void lcl_AddPropertiesToVector(
    ::std::vector< Property > & rOutProperties )
{
    rOutProperties.push_back(
        Property( C2U( "AttributedDataPoints" ),
                  PROP_DIAGRAM_ATTRIBUTED_DATA_POINTS,
                  ::getCppuType( reinterpret_cast< const uno::Sequence< uno::Sequence< sal_Int32 > > * >(0)),
                  beans::PropertyAttribute::BOUND
                  | beans::PropertyAttribute::MAYBEVOID ));

    // see com.sun.star.chart.StackableDiagram
    rOutProperties.push_back(
        Property( C2U( "Percent" ),
                  PROP_DIAGRAM_PERCENT_STACKED,
                  ::getBooleanCppuType(),
                  beans::PropertyAttribute::BOUND
                  | beans::PropertyAttribute::MAYBEDEFAULT ));
    rOutProperties.push_back(
        Property( C2U( "Stacked" ),
                  PROP_DIAGRAM_STACKED,
                  ::getBooleanCppuType(),
                  beans::PropertyAttribute::BOUND
                  | beans::PropertyAttribute::MAYBEDEFAULT ));

    rOutProperties.push_back(
        Property( C2U( "Dim3D" ),
                  PROP_DIAGRAM_THREE_D,
                  ::getBooleanCppuType(),
                  beans::PropertyAttribute::BOUND
                  | beans::PropertyAttribute::MAYBEDEFAULT ));

    // see com.sun.star.chart.Chart3DBarProperties
    rOutProperties.push_back(
        Property( C2U( "SolidType" ),
                  PROP_DIAGRAM_SOLIDTYPE,
                  ::getCppuType( reinterpret_cast< sal_Int32 * >(0)),
                  beans::PropertyAttribute::BOUND
                  | beans::PropertyAttribute::MAYBEDEFAULT ));

    // see com.sun.star.chart.BarDiagram
    rOutProperties.push_back(
        Property( C2U( "Deep" ),
                  PROP_DIAGRAM_DEEP,
                  ::getBooleanCppuType(),
                  beans::PropertyAttribute::BOUND
                  | beans::PropertyAttribute::MAYBEDEFAULT ));
    rOutProperties.push_back(
        Property( C2U( "Vertical" ),
                  PROP_DIAGRAM_VERTICAL,
                  ::getBooleanCppuType(),
                  beans::PropertyAttribute::BOUND
                  | beans::PropertyAttribute::MAYBEDEFAULT ));
    rOutProperties.push_back(
        Property( C2U( "NumberOfLines" ),
                  PROP_DIAGRAM_NUMBER_OF_LINES,
                  ::getCppuType( reinterpret_cast< const sal_Int32 * >(0)),
                  beans::PropertyAttribute::BOUND
                  | beans::PropertyAttribute::MAYBEDEFAULT ));
    rOutProperties.push_back(
        Property( C2U( "StackedBarsConnected" ),
                  PROP_DIAGRAM_STACKED_BARS_CONNECTED,
                  ::getBooleanCppuType(),
                  beans::PropertyAttribute::BOUND
                  | beans::PropertyAttribute::MAYBEDEFAULT ));

    rOutProperties.push_back(
        Property( C2U( "DataRowSource" ),
                  PROP_DIAGRAM_DATAROW_SOURCE,
                  ::getCppuType( reinterpret_cast< const ::com::sun::star::chart::ChartDataRowSource * >(0)),
                  beans::PropertyAttribute::BOUND
                  | beans::PropertyAttribute::MAYBEDEFAULT ));

    rOutProperties.push_back(
        Property( C2U( "GroupBarsPerAxis" ),
                  PROP_DIAGRAM_GROUP_BARS_PER_AXIS,
                  ::getBooleanCppuType(),
                  beans::PropertyAttribute::BOUND
                  | beans::PropertyAttribute::MAYBEDEFAULT ));

    rOutProperties.push_back(
        Property( C2U( "IncludeHiddenCells" ),
                  PROP_DIAGRAM_INCLUDE_HIDDEN_CELLS,
                  ::getBooleanCppuType(),
                  beans::PropertyAttribute::BOUND
                  | beans::PropertyAttribute::MAYBEDEFAULT ));

    //new for XY charts
    rOutProperties.push_back(
        Property( C2U( "SortByXValues" ),
                  PROP_DIAGRAM_SORT_BY_X_VALUES,
                  ::getBooleanCppuType(),
                  beans::PropertyAttribute::BOUND
                  | beans::PropertyAttribute::MAYBEDEFAULT ));

    //for pie and donut charts
    rOutProperties.push_back(
        Property( C2U( "StartingAngle" ),
                  PROP_DIAGRAM_STARTING_ANGLE,
                  ::getCppuType( reinterpret_cast< const sal_Int32 * >(0) ),
                  beans::PropertyAttribute::BOUND
                  | beans::PropertyAttribute::MAYBEDEFAULT ));

    //new for 3D charts
    rOutProperties.push_back(
        Property( C2U("RightAngledAxes"),
                  PROP_DIAGRAM_RIGHT_ANGLED_AXES,
                  ::getBooleanCppuType(),
                  beans::PropertyAttribute::BOUND
                  | beans::PropertyAttribute::MAYBEDEFAULT ));

    rOutProperties.push_back(
        Property( C2U("Perspective"),
                  PROP_DIAGRAM_PERSPECTIVE,
                  ::getCppuType( reinterpret_cast< const sal_Int32 * >(0)),
                  beans::PropertyAttribute::MAYBEVOID ));

    rOutProperties.push_back(
        Property( C2U("RotationHorizontal"),
                  PROP_DIAGRAM_ROTATION_HORIZONTAL,
                  ::getCppuType( reinterpret_cast< const sal_Int32 * >(0)),
                  beans::PropertyAttribute::MAYBEVOID ));

    rOutProperties.push_back(
        Property( C2U("RotationVertical"),
                  PROP_DIAGRAM_ROTATION_VERTICAL,
                  ::getCppuType( reinterpret_cast< const sal_Int32 * >(0)),
                  beans::PropertyAttribute::MAYBEVOID ));

    // XAxisXSupplier
    rOutProperties.push_back(
        Property( C2U( "HasXAxis" ),
                  PROP_DIAGRAM_HAS_X_AXIS,
                  ::getBooleanCppuType(),
                  beans::PropertyAttribute::BOUND
                  | beans::PropertyAttribute::MAYBEDEFAULT ));
    rOutProperties.push_back(
        Property( C2U( "HasXAxisDescription" ),
                  PROP_DIAGRAM_HAS_X_AXIS_DESCR,
                  ::getBooleanCppuType(),
                  beans::PropertyAttribute::BOUND
                  | beans::PropertyAttribute::MAYBEDEFAULT ));
    rOutProperties.push_back(
        Property( C2U( "HasXAxisTitle" ),
                  PROP_DIAGRAM_HAS_X_AXIS_TITLE,
                  ::getBooleanCppuType(),
                  beans::PropertyAttribute::BOUND
                  | beans::PropertyAttribute::MAYBEDEFAULT ));
    rOutProperties.push_back(
        Property( C2U( "HasXAxisGrid" ),
                  PROP_DIAGRAM_HAS_X_AXIS_GRID,
                  ::getBooleanCppuType(),
                  beans::PropertyAttribute::BOUND
                  | beans::PropertyAttribute::MAYBEDEFAULT ));
    rOutProperties.push_back(
        Property( C2U( "HasXAxisHelpGrid" ),
                  PROP_DIAGRAM_HAS_X_AXIS_HELP_GRID,
                  ::getBooleanCppuType(),
                  beans::PropertyAttribute::BOUND
                  | beans::PropertyAttribute::MAYBEDEFAULT ));

    // XAxisYSupplier
    rOutProperties.push_back(
        Property( C2U( "HasYAxis" ),
                  PROP_DIAGRAM_HAS_Y_AXIS,
                  ::getBooleanCppuType(),
                  beans::PropertyAttribute::BOUND
                  | beans::PropertyAttribute::MAYBEDEFAULT ));
    rOutProperties.push_back(
        Property( C2U( "HasYAxisDescription" ),
                  PROP_DIAGRAM_HAS_Y_AXIS_DESCR,
                  ::getBooleanCppuType(),
                  beans::PropertyAttribute::BOUND
                  | beans::PropertyAttribute::MAYBEDEFAULT ));
    rOutProperties.push_back(
        Property( C2U( "HasYAxisTitle" ),
                  PROP_DIAGRAM_HAS_Y_AXIS_TITLE,
                  ::getBooleanCppuType(),
                  beans::PropertyAttribute::BOUND
                  | beans::PropertyAttribute::MAYBEDEFAULT ));
    rOutProperties.push_back(
        Property( C2U( "HasYAxisGrid" ),
                  PROP_DIAGRAM_HAS_Y_AXIS_GRID,
                  ::getBooleanCppuType(),
                  beans::PropertyAttribute::BOUND
                  | beans::PropertyAttribute::MAYBEDEFAULT ));
    rOutProperties.push_back(
        Property( C2U( "HasYAxisHelpGrid" ),
                  PROP_DIAGRAM_HAS_Y_AXIS_HELP_GRID,
                  ::getBooleanCppuType(),
                  beans::PropertyAttribute::BOUND
                  | beans::PropertyAttribute::MAYBEDEFAULT ));

    // XAxisZSupplier
    rOutProperties.push_back(
        Property( C2U( "HasZAxis" ),
                  PROP_DIAGRAM_HAS_Z_AXIS,
                  ::getBooleanCppuType(),
                  beans::PropertyAttribute::BOUND
                  | beans::PropertyAttribute::MAYBEDEFAULT ));
    rOutProperties.push_back(
        Property( C2U( "HasZAxisDescription" ),
                  PROP_DIAGRAM_HAS_Z_AXIS_DESCR,
                  ::getBooleanCppuType(),
                  beans::PropertyAttribute::BOUND
                  | beans::PropertyAttribute::MAYBEDEFAULT ));
    rOutProperties.push_back(
        Property( C2U( "HasZAxisTitle" ),
                  PROP_DIAGRAM_HAS_Z_AXIS_TITLE,
                  ::getBooleanCppuType(),
                  beans::PropertyAttribute::BOUND
                  | beans::PropertyAttribute::MAYBEDEFAULT ));
    rOutProperties.push_back(
        Property( C2U( "HasZAxisGrid" ),
                  PROP_DIAGRAM_HAS_Z_AXIS_GRID,
                  ::getBooleanCppuType(),
                  beans::PropertyAttribute::BOUND
                  | beans::PropertyAttribute::MAYBEDEFAULT ));
    rOutProperties.push_back(
        Property( C2U( "HasZAxisHelpGrid" ),
                  PROP_DIAGRAM_HAS_Z_AXIS_HELP_GRID,
                  ::getBooleanCppuType(),
                  beans::PropertyAttribute::BOUND
                  | beans::PropertyAttribute::MAYBEDEFAULT ));

    // XTwoAxisXSupplier
    rOutProperties.push_back(
        Property( C2U( "HasSecondaryXAxis" ),
                  PROP_DIAGRAM_HAS_SECOND_X_AXIS,
                  ::getBooleanCppuType(),
                  beans::PropertyAttribute::BOUND
                  | beans::PropertyAttribute::MAYBEDEFAULT ));
    rOutProperties.push_back(
        Property( C2U( "HasSecondaryXAxisDescription" ),
                  PROP_DIAGRAM_HAS_SECOND_X_AXIS_DESCR,
                  ::getBooleanCppuType(),
                  beans::PropertyAttribute::BOUND
                  | beans::PropertyAttribute::MAYBEDEFAULT ));

    // XTwoAxisYSupplier
    rOutProperties.push_back(
        Property( C2U( "HasSecondaryYAxis" ),
                  PROP_DIAGRAM_HAS_SECOND_Y_AXIS,
                  ::getBooleanCppuType(),
                  beans::PropertyAttribute::BOUND
                  | beans::PropertyAttribute::MAYBEDEFAULT ));
    rOutProperties.push_back(
        Property( C2U( "HasSecondaryYAxisDescription" ),
                  PROP_DIAGRAM_HAS_SECOND_Y_AXIS_DESCR,
                  ::getBooleanCppuType(),
                  beans::PropertyAttribute::BOUND
                  | beans::PropertyAttribute::MAYBEDEFAULT ));

    // XSecondAxisTitleSupplier
    rOutProperties.push_back(
        Property( C2U( "HasSecondaryXAxisTitle" ),
                  PROP_DIAGRAM_HAS_SECOND_X_AXIS_TITLE,
                  ::getBooleanCppuType(),
                  beans::PropertyAttribute::BOUND
                  | beans::PropertyAttribute::MAYBEDEFAULT ));
    rOutProperties.push_back(
        Property( C2U( "HasSecondaryYAxisTitle" ),
                  PROP_DIAGRAM_HAS_SECOND_Y_AXIS_TITLE,
                  ::getBooleanCppuType(),
                  beans::PropertyAttribute::BOUND
                  | beans::PropertyAttribute::MAYBEDEFAULT ));

    rOutProperties.push_back(
        Property( C2U( "MissingValueTreatment" ),
                  PROP_DIAGRAM_MISSING_VALUE_TREATMENT,
                  ::getCppuType( reinterpret_cast< const sal_Int32 * >(0)),
                  beans::PropertyAttribute::BOUND
                  | beans::PropertyAttribute::MAYBEVOID ));

    rOutProperties.push_back(
        Property( C2U( "AutomaticSize" ),
                  PROP_DIAGRAM_AUTOMATIC_SIZE,
                  ::getBooleanCppuType(),
                  beans::PropertyAttribute::BOUND
                  | beans::PropertyAttribute::MAYBEDEFAULT ));
}

struct StaticDiagramWrapperPropertyArray_Initializer
{
    Sequence< Property >* operator()()
    {
        static Sequence< Property > aPropSeq( lcl_GetPropertySequence() );
        return &aPropSeq;
    }

<<<<<<< HEAD
    MutexGuard aGuard( ::osl::Mutex::getGlobalMutex() );
    if( 0 == aPropSeq.getLength() )
=======
private:
    uno::Sequence< Property > lcl_GetPropertySequence()
>>>>>>> ce6308e4
    {
        ::std::vector< ::com::sun::star::beans::Property > aProperties;
        lcl_AddPropertiesToVector( aProperties );
        ::chart::LineProperties::AddPropertiesToVector( aProperties );
        ::chart::FillProperties::AddPropertiesToVector( aProperties );
        ::chart::UserDefinedProperties::AddPropertiesToVector( aProperties );
        ::chart::SceneProperties::AddPropertiesToVector( aProperties );
        WrappedStatisticProperties::addProperties( aProperties );
        WrappedSymbolProperties::addProperties( aProperties );
        WrappedDataCaptionProperties::addProperties( aProperties );
        WrappedSplineProperties::addProperties( aProperties );
        WrappedStockProperties::addProperties( aProperties );
        WrappedAutomaticPositionProperties::addProperties( aProperties );

        ::std::sort( aProperties.begin(), aProperties.end(),
                     ::chart::PropertyNameLess() );

        return ::chart::ContainerHelper::ContainerToSequence( aProperties );
    }
};

struct StaticDiagramWrapperPropertyArray : public rtl::StaticAggregate< Sequence< Property >, StaticDiagramWrapperPropertyArray_Initializer >
{
};

bool lcl_isXYChart( const Reference< chart2::XDiagram > xDiagram )
{
    bool bRet = false;
    Reference< chart2::XChartType > xChartType( ::chart::DiagramHelper::getChartTypeByIndex( xDiagram, 0 ) );
    if( xChartType.is() )
    {
        rtl::OUString aChartType( xChartType->getChartType() );
        if( aChartType.equalsIgnoreAsciiCase(CHART2_SERVICE_NAME_CHARTTYPE_SCATTER) )
            bRet = true;
    }
    return bRet;
}

sal_Int32 lcl_getNewAPIIndexForOldAPIIndex(
                sal_Int32 nOldAPIIndex
                , Reference< chart2::XDiagram > xDiagram )
{
    sal_Int32 nNewAPIIndex = nOldAPIIndex;

    if( lcl_isXYChart( xDiagram ) )
    {
        if( nNewAPIIndex >= 1 )
            nNewAPIIndex -= 1;
    }

    ::std::vector< uno::Reference< chart2::XDataSeries > > aSeriesList(
        ::chart::DiagramHelper::getDataSeriesFromDiagram( xDiagram ) );
    if( nNewAPIIndex >= static_cast<sal_Int32>(aSeriesList.size()) )
        nNewAPIIndex = -1;

    return nNewAPIIndex;
}

typedef ::std::map< OUString, OUString > tChartTypeMap;

OUString lcl_getDiagramType( const OUString & rTemplateServiceName )
{
    const OUString aPrefix( RTL_CONSTASCII_USTRINGPARAM("com.sun.star.chart2.template."));

    if( rTemplateServiceName.match( aPrefix ))
    {
        const OUString aName( rTemplateServiceName.copy( aPrefix.getLength()));

        // "Area" "StackedArea" "PercentStackedArea" "ThreeDArea"
        // "StackedThreeDArea" "PercentStackedThreeDArea"
        if( aName.indexOf( C2U("Area") ) != -1 )
            return C2U( "com.sun.star.chart.AreaDiagram" );

        // "Pie" "PieAllExploded" "ThreeDPie" "ThreeDPieAllExploded"
        if( aName.indexOf( C2U("Pie") ) != -1 )
            return C2U( "com.sun.star.chart.PieDiagram" );

        // "Column" "StackedColumn" "PercentStackedColumn" "ThreeDColumnDeep"
        // "ThreeDColumnFlat" "StackedThreeDColumnFlat"
        // "PercentStackedThreeDColumnFlat" "Bar" "StackedBar"
        // "PercentStackedBar" "ThreeDBarDeep" "ThreeDBarFlat"
        // "StackedThreeDBarFlat" "PercentStackedThreeDBarFlat" "ColumnWithLine"
        // "StackedColumnWithLine"
        if( aName.indexOf( C2U("Column") ) != -1 || aName.indexOf( C2U("Bar") ) != -1 )
            return C2U( "com.sun.star.chart.BarDiagram" );

        // "Donut" "DonutAllExploded" "ThreeDDonut" "ThreeDDonutAllExploded"
        if( aName.indexOf( C2U("Donut") ) != -1 )
            return C2U( "com.sun.star.chart.DonutDiagram" );

        // "ScatterLineSymbol" "ScatterLine" "ScatterSymbol" "ThreeDScatter"
        if( aName.indexOf( C2U("Scatter") ) != -1 )
            return C2U( "com.sun.star.chart.XYDiagram" );

        // "FilledNet" "StackedFilledNet" "PercentStackedFilledNet"
        if( aName.indexOf( C2U("FilledNet") ) != -1 )
            return C2U( "com.sun.star.chart.FilledNetDiagram" );

        // "Net" "NetSymbol" "NetLine" "StackedNet" "StackedNetSymbol"
        // "StackedNetLine" "PercentStackedNet" "PercentStackedNetSymbol"
        // "PercentStackedNetLine"
        if( aName.indexOf( C2U("Net") ) != -1 )
            return C2U( "com.sun.star.chart.NetDiagram" );

        // "StockLowHighClose" "StockOpenLowHighClose" "StockVolumeLowHighClose"
        // "StockVolumeOpenLowHighClose"
        if( aName.indexOf( C2U("Stock") ) != -1 )
            return C2U( "com.sun.star.chart.StockDiagram" );

        if( aName.indexOf( C2U("Bubble") ) != -1 )
            return C2U( "com.sun.star.chart.BubbleDiagram" );

        // Note: this must be checked after Bar, Net and Scatter

        // "Symbol" "StackedSymbol" "PercentStackedSymbol" "Line" "StackedLine"
        // "PercentStackedLine" "LineSymbol" "StackedLineSymbol"
        // "PercentStackedLineSymbol" "ThreeDLine" "StackedThreeDLine"
        // "PercentStackedThreeDLine" "ThreeDLineDeep"
        if( aName.indexOf( C2U("Line") ) != -1 || aName.indexOf( C2U("Symbol") ) != -1 )
            return C2U( "com.sun.star.chart.LineDiagram" );

        OSL_ENSURE( false, "unknown template" );
    }

    return OUString();
}

typedef ::comphelper::MakeMap< ::rtl::OUString, ::rtl::OUString > tMakeStringStringMap;
<<<<<<< HEAD

=======
>>>>>>> ce6308e4
const tMakeStringStringMap& lcl_getChartTypeNameMap()
{
    static tMakeStringStringMap g_aChartTypeNameMap =
        tMakeStringStringMap
        ( rtl::OUString(RTL_CONSTASCII_USTRINGPARAM( "com.sun.star.chart2.LineChartType" ) )
        , rtl::OUString(RTL_CONSTASCII_USTRINGPARAM( "com.sun.star.chart.LineDiagram" ) ) )

        ( rtl::OUString(RTL_CONSTASCII_USTRINGPARAM( "com.sun.star.chart2.AreaChartType" ) )
        , rtl::OUString(RTL_CONSTASCII_USTRINGPARAM( "com.sun.star.chart.AreaDiagram" ) ) )

        ( rtl::OUString(RTL_CONSTASCII_USTRINGPARAM( "com.sun.star.chart2.ColumnChartType" ) )
        , rtl::OUString(RTL_CONSTASCII_USTRINGPARAM( "com.sun.star.chart.BarDiagram" ) ) )

        ( rtl::OUString(RTL_CONSTASCII_USTRINGPARAM( "com.sun.star.chart2.PieChartType" ) )
        , rtl::OUString(RTL_CONSTASCII_USTRINGPARAM( "com.sun.star.chart.PieDiagram" ) ) )

        ( rtl::OUString(RTL_CONSTASCII_USTRINGPARAM( "com.sun.star.chart2.DonutChartType" ) )
        , rtl::OUString(RTL_CONSTASCII_USTRINGPARAM( "com.sun.star.chart.DonutDiagram" ) ) )

        ( rtl::OUString(RTL_CONSTASCII_USTRINGPARAM( "com.sun.star.chart2.ScatterChartType" ) )
        , rtl::OUString(RTL_CONSTASCII_USTRINGPARAM( "com.sun.star.chart.XYDiagram" ) ) )

        ( rtl::OUString(RTL_CONSTASCII_USTRINGPARAM( "com.sun.star.chart2.FilledNetChartType" ) )
        , rtl::OUString(RTL_CONSTASCII_USTRINGPARAM( "com.sun.star.chart.FilledNetDiagram" ) ) )

        ( rtl::OUString(RTL_CONSTASCII_USTRINGPARAM( "com.sun.star.chart2.NetChartType" ) )
        , rtl::OUString(RTL_CONSTASCII_USTRINGPARAM( "com.sun.star.chart.NetDiagram" ) ) )

        ( rtl::OUString(RTL_CONSTASCII_USTRINGPARAM( "com.sun.star.chart2.CandleStickChartType" ) )
        , rtl::OUString(RTL_CONSTASCII_USTRINGPARAM( "com.sun.star.chart.StockDiagram" ) ) )

        ( rtl::OUString(RTL_CONSTASCII_USTRINGPARAM( "com.sun.star.chart2.BubbleChartType" ) )
        , rtl::OUString(RTL_CONSTASCII_USTRINGPARAM( "com.sun.star.chart.BubbleDiagram" ) ) )

        ;
    return g_aChartTypeNameMap;
}


OUString lcl_getOldChartTypeName( const OUString & rNewChartTypeName )
{
    OUString aOld(rNewChartTypeName);

    const tMakeStringStringMap& rMap = lcl_getChartTypeNameMap();
    tMakeStringStringMap::const_iterator aIt( rMap.find( rNewChartTypeName ));
    if( aIt != rMap.end())
    {
        aOld = aIt->second;
    }
    return aOld;
}

} // anonymous namespace

// --------------------------------------------------------------------------------

namespace chart
{
namespace wrapper
{

DiagramWrapper::DiagramWrapper(
    ::boost::shared_ptr< Chart2ModelContact > spChart2ModelContact ) :
        m_spChart2ModelContact( spChart2ModelContact ),
        m_aEventListenerContainer( m_aMutex )
{
}

DiagramWrapper::~DiagramWrapper()
{}

// ____ XDiagram ____
OUString SAL_CALL DiagramWrapper::getDiagramType()
    throw (uno::RuntimeException)
{
    OUString aRet;

    Reference< chart2::XChartDocument > xChartDoc( m_spChart2ModelContact->getChart2Document() );
    Reference< chart2::XDiagram > xDiagram( m_spChart2ModelContact->getChart2Diagram() );
    if( xChartDoc.is() && xDiagram.is() )
    {
        Reference< beans::XPropertySet > xChartDocProp( xChartDoc, uno::UNO_QUERY );
        if( xChartDocProp.is() )
        {
            uno::Reference< util::XRefreshable > xAddIn;
            if( xChartDocProp->getPropertyValue( C2U( "AddIn" ) ) >>= xAddIn )
            {
                uno::Reference< lang::XServiceName > xServiceName( xAddIn, uno::UNO_QUERY );
                if( xServiceName.is())
                    return xServiceName->getServiceName();
            }
        }

        Reference< lang::XMultiServiceFactory > xChartTypeManager( xChartDoc->getChartTypeManager(), uno::UNO_QUERY );
        DiagramHelper::tTemplateWithServiceName aTemplateAndService =
            DiagramHelper::getTemplateForDiagram( xDiagram, xChartTypeManager );

        aRet = lcl_getDiagramType( aTemplateAndService.second );
    }

    if( !aRet.getLength())
    {
        // none of the standard templates matched
        // use first chart type
        Reference< chart2::XChartType > xChartType( DiagramHelper::getChartTypeByIndex( xDiagram, 0 ) );
        if( xChartType.is() )
        {
            aRet = xChartType->getChartType();
            if( aRet.getLength() )
                aRet = lcl_getOldChartTypeName( aRet );
        }
        if( !aRet.getLength())
            aRet = C2U( "com.sun.star.chart.BarDiagram" );
    }

    return aRet;
}

Reference<
    beans::XPropertySet > SAL_CALL DiagramWrapper::getDataRowProperties( sal_Int32 nRow )
    throw (lang::IndexOutOfBoundsException,
           uno::RuntimeException)
{
    if( nRow < 0 )
        throw lang::IndexOutOfBoundsException(
            C2U( "DataSeries index invalid" ), static_cast< ::cppu::OWeakObject * >( this ));

    Reference< chart2::XDataSeries > xSeries;

    sal_Int32 nNewAPIIndex = lcl_getNewAPIIndexForOldAPIIndex( nRow, m_spChart2ModelContact->getChart2Diagram() );
    if( nNewAPIIndex < 0 )
        throw lang::IndexOutOfBoundsException(
            C2U( "DataSeries index invalid" ), static_cast< ::cppu::OWeakObject * >( this ));

    Reference< beans::XPropertySet > xRet( new DataSeriesPointWrapper(
          DataSeriesPointWrapper::DATA_SERIES, nNewAPIIndex, 0, m_spChart2ModelContact ) );
    return xRet;
}

Reference<
    beans::XPropertySet > SAL_CALL DiagramWrapper::getDataPointProperties( sal_Int32 nCol, sal_Int32 nRow )
    throw (lang::IndexOutOfBoundsException,
           uno::RuntimeException)
{
    if( nCol < 0 || nRow < 0 )
        throw lang::IndexOutOfBoundsException(
            C2U( "DataSeries index invalid" ), static_cast< ::cppu::OWeakObject * >( this ));

    Reference< chart2::XDataSeries > xSeries;

    sal_Int32 nNewAPIIndex = lcl_getNewAPIIndexForOldAPIIndex( nRow, m_spChart2ModelContact->getChart2Diagram() );
    if( nNewAPIIndex < 0 )
        throw lang::IndexOutOfBoundsException(
            C2U( "DataSeries index invalid" ), static_cast< ::cppu::OWeakObject * >( this ));

    //todo: check borders of point index

    Reference< beans::XPropertySet > xRet( new DataSeriesPointWrapper(
          DataSeriesPointWrapper::DATA_POINT, nNewAPIIndex, nCol, m_spChart2ModelContact ) );

    return xRet;
}

// ____ XShape (base of XDiagram) ____
awt::Point SAL_CALL DiagramWrapper::getPosition()
    throw (uno::RuntimeException)
{
    awt::Point aPosition = ToPoint( m_spChart2ModelContact->GetDiagramRectangleIncludingAxes() );
    return aPosition;
}

void SAL_CALL DiagramWrapper::setPosition( const awt::Point& aPosition )
    throw (uno::RuntimeException)
{
    ControllerLockGuard aCtrlLockGuard( m_spChart2ModelContact->getChartModel() );
    Reference< beans::XPropertySet > xProp( this->getInnerPropertySet() );
    if( xProp.is() )
    {
        awt::Size aPageSize( m_spChart2ModelContact->GetPageSize() );

        chart2::RelativePosition aRelativePosition;
        aRelativePosition.Anchor = drawing::Alignment_TOP_LEFT;
        aRelativePosition.Primary = double(aPosition.X)/double(aPageSize.Width);
        aRelativePosition.Secondary = double(aPosition.Y)/double(aPageSize.Height);
        if( aRelativePosition.Primary < 0 || aRelativePosition.Secondary < 0 || aRelativePosition.Primary > 1 || aRelativePosition.Secondary > 1 )
        {
            OSL_FAIL("DiagramWrapper::setPosition called with a position out of range -> automatic values are taken instead" );
            uno::Any aEmpty;
            xProp->setPropertyValue( C2U( "RelativePosition" ), aEmpty );
            return;
        }
        xProp->setPropertyValue( C2U( "RelativePosition" ), uno::makeAny(aRelativePosition) );
        xProp->setPropertyValue( C2U( "PosSizeExcludeAxes" ), uno::makeAny(false) );
    }
}

awt::Size SAL_CALL DiagramWrapper::getSize()
    throw (uno::RuntimeException)
{
    awt::Size aSize = ToSize( m_spChart2ModelContact->GetDiagramRectangleIncludingAxes() );
    return aSize;
}

void SAL_CALL DiagramWrapper::setSize( const awt::Size& aSize )
    throw (beans::PropertyVetoException,
           uno::RuntimeException)
{
    ControllerLockGuard aCtrlLockGuard( m_spChart2ModelContact->getChartModel() );
    Reference< beans::XPropertySet > xProp( this->getInnerPropertySet() );
    if( xProp.is() )
    {
        awt::Size aPageSize( m_spChart2ModelContact->GetPageSize() );

        chart2::RelativeSize aRelativeSize;
        aRelativeSize.Primary = double(aSize.Width)/double(aPageSize.Width);
        aRelativeSize.Secondary = double(aSize.Height)/double(aPageSize.Height);

        if( aRelativeSize.Primary > 1 || aRelativeSize.Secondary > 1 )
        {
            OSL_FAIL("DiagramWrapper::setSize called with sizes bigger than page -> automatic values are taken instead" );
            uno::Any aEmpty;
            xProp->setPropertyValue( C2U( "RelativeSize" ), aEmpty );
            return;
        }

        xProp->setPropertyValue( C2U( "RelativeSize" ), uno::makeAny(aRelativeSize) );
        xProp->setPropertyValue( C2U( "PosSizeExcludeAxes" ), uno::makeAny(false) );
    }
}

// ____ XShapeDescriptor (base of XShape) ____
OUString SAL_CALL DiagramWrapper::getShapeType()
    throw (uno::RuntimeException)
{
    return C2U( "com.sun.star.chart.Diagram" );
}

// ____ XDiagramPositioning ____

void SAL_CALL DiagramWrapper::setAutomaticDiagramPositioning() throw (uno::RuntimeException)
{
    ControllerLockGuard aCtrlLockGuard( m_spChart2ModelContact->getChartModel() );
    uno::Reference< beans::XPropertySet > xDiaProps( this->getDiagram(), uno::UNO_QUERY );
    if( xDiaProps.is() )
    {
        xDiaProps->setPropertyValue( C2U( "RelativeSize" ), Any() );
        xDiaProps->setPropertyValue( C2U( "RelativePosition" ), Any() );
    }
}
::sal_Bool SAL_CALL DiagramWrapper::isAutomaticDiagramPositioning(  ) throw (uno::RuntimeException)
{
    uno::Reference< beans::XPropertySet > xDiaProps( this->getDiagram(), uno::UNO_QUERY );
    if( xDiaProps.is() )
    {
        Any aRelativeSize( xDiaProps->getPropertyValue( C2U( "RelativeSize" ) ) );
        Any aRelativePosition( xDiaProps->getPropertyValue( C2U( "RelativePosition" ) ) );
        if( aRelativeSize.hasValue() && aRelativePosition.hasValue() )
            return false;
    }
    return true;
}
void SAL_CALL DiagramWrapper::setDiagramPositionExcludingAxes( const awt::Rectangle& rPositionRect ) throw (uno::RuntimeException)
{
    ControllerLockGuard aCtrlLockGuard( m_spChart2ModelContact->getChartModel() );
    DiagramHelper::setDiagramPositioning( m_spChart2ModelContact->getChartModel(), rPositionRect );
    uno::Reference< beans::XPropertySet > xDiaProps( this->getDiagram(), uno::UNO_QUERY );
    if( xDiaProps.is() )
        xDiaProps->setPropertyValue(C2U("PosSizeExcludeAxes"), uno::makeAny(true) );
}
::sal_Bool SAL_CALL DiagramWrapper::isExcludingDiagramPositioning() throw (uno::RuntimeException)
{
    uno::Reference< beans::XPropertySet > xDiaProps( this->getDiagram(), uno::UNO_QUERY );
    if( xDiaProps.is() )
    {
        Any aRelativeSize( xDiaProps->getPropertyValue( C2U( "RelativeSize" ) ) );
        Any aRelativePosition( xDiaProps->getPropertyValue( C2U( "RelativePosition" ) ) );
        if( aRelativeSize.hasValue() && aRelativePosition.hasValue() )
        {
            sal_Bool bPosSizeExcludeAxes = false;
            xDiaProps->getPropertyValue( C2U( "PosSizeExcludeAxes" ) ) >>= bPosSizeExcludeAxes;
            return bPosSizeExcludeAxes;
        }
    }
    return false;
}
awt::Rectangle SAL_CALL DiagramWrapper::calculateDiagramPositionExcludingAxes(  ) throw (uno::RuntimeException)
{
    return m_spChart2ModelContact->GetDiagramRectangleExcludingAxes();
}
void SAL_CALL DiagramWrapper::setDiagramPositionIncludingAxes( const awt::Rectangle& rPositionRect ) throw (uno::RuntimeException)
{
    ControllerLockGuard aCtrlLockGuard( m_spChart2ModelContact->getChartModel() );
    DiagramHelper::setDiagramPositioning( m_spChart2ModelContact->getChartModel(), rPositionRect );
    uno::Reference< beans::XPropertySet > xDiaProps( this->getDiagram(), uno::UNO_QUERY );
    if( xDiaProps.is() )
        xDiaProps->setPropertyValue(C2U("PosSizeExcludeAxes"), uno::makeAny(false) );
}
awt::Rectangle SAL_CALL DiagramWrapper::calculateDiagramPositionIncludingAxes(  ) throw (uno::RuntimeException)
{
    return m_spChart2ModelContact->GetDiagramRectangleIncludingAxes();
}
void SAL_CALL DiagramWrapper::setDiagramPositionIncludingAxesAndAxisTitles( const awt::Rectangle& rPositionRect ) throw (uno::RuntimeException)
{
    ControllerLockGuard aCtrlLockGuard( m_spChart2ModelContact->getChartModel() );
    awt::Rectangle aRect( m_spChart2ModelContact->SubstractAxisTitleSizes(rPositionRect) );
    DiagramWrapper::setDiagramPositionIncludingAxes( aRect );
}
::com::sun::star::awt::Rectangle SAL_CALL DiagramWrapper::calculateDiagramPositionIncludingAxesAndAxisTitles(  ) throw (::com::sun::star::uno::RuntimeException)
{
    return m_spChart2ModelContact->GetDiagramRectangleIncludingTitle();
}

// ____ XAxisSupplier ____
Reference< XAxis > SAL_CALL DiagramWrapper::getAxis( sal_Int32 nDimensionIndex )
    throw (uno::RuntimeException)
{
    Reference< XAxis > xAxis;
    if(!nDimensionIndex)
    {
        if( !m_xXAxis.is() )
            m_xXAxis = new AxisWrapper( AxisWrapper::X_AXIS, m_spChart2ModelContact );
        xAxis = m_xXAxis;
    }
    else if(1==nDimensionIndex)
    {
        if( !m_xYAxis.is() )
            m_xYAxis = new AxisWrapper( AxisWrapper::Y_AXIS, m_spChart2ModelContact );
        xAxis = m_xYAxis;
    }
    else if(2==nDimensionIndex)
    {
        if( !m_xZAxis.is() )
            m_xZAxis = new AxisWrapper( AxisWrapper::Z_AXIS, m_spChart2ModelContact );
        xAxis = m_xZAxis;
    }
    return xAxis;
}

Reference< XAxis > SAL_CALL DiagramWrapper::getSecondaryAxis( sal_Int32 nDimensionIndex )
    throw (uno::RuntimeException)
{
    Reference< XAxis > xAxis;
    if(!nDimensionIndex)
    {
        if( !m_xSecondXAxis.is() )
            m_xSecondXAxis = new AxisWrapper( AxisWrapper::SECOND_X_AXIS, m_spChart2ModelContact );
        xAxis = m_xSecondXAxis;
    }
    else if(1==nDimensionIndex)
    {
        if( !m_xSecondYAxis.is() )
            m_xSecondYAxis = new AxisWrapper( AxisWrapper::SECOND_Y_AXIS, m_spChart2ModelContact );
        xAxis = m_xSecondYAxis;
    }
    return xAxis;
}

// ____ XAxisZSupplier ____
Reference< drawing::XShape > SAL_CALL DiagramWrapper::getZAxisTitle()
    throw (uno::RuntimeException)
{
    Reference< drawing::XShape > xRet;
    Reference< XAxis > xAxis( getAxis(2) );
    if( xAxis.is() )
        xRet = Reference< drawing::XShape >( xAxis->getAxisTitle(), uno::UNO_QUERY );
    return xRet;
}

Reference< beans::XPropertySet > SAL_CALL DiagramWrapper::getZMainGrid()
    throw (uno::RuntimeException)
{
    Reference< beans::XPropertySet > xRet;
    Reference< XAxis > xAxis( getAxis(2) );
    if( xAxis.is() )
        xRet = xAxis->getMajorGrid();
    return xRet;
}

Reference< beans::XPropertySet > SAL_CALL DiagramWrapper::getZHelpGrid()
    throw (uno::RuntimeException)
{
    Reference< beans::XPropertySet > xRet;
    Reference< XAxis > xAxis( getAxis(2) );
    if( xAxis.is() )
        xRet = xAxis->getMinorGrid();
    return xRet;
}

Reference< beans::XPropertySet > SAL_CALL DiagramWrapper::getZAxis()
    throw (uno::RuntimeException)
{
    if( ! m_xZAxis.is())
        m_xZAxis = new AxisWrapper( AxisWrapper::Z_AXIS, m_spChart2ModelContact );
    return Reference< beans::XPropertySet >( m_xZAxis, uno::UNO_QUERY );
}


// ____ XTwoAxisXSupplier ____
Reference< beans::XPropertySet > SAL_CALL DiagramWrapper::getSecondaryXAxis()
    throw (uno::RuntimeException)
{
    if( ! m_xSecondXAxis.is())
        m_xSecondXAxis = new AxisWrapper( AxisWrapper::SECOND_X_AXIS, m_spChart2ModelContact );
    return Reference< beans::XPropertySet >( m_xSecondXAxis, uno::UNO_QUERY );
}


// ____ XAxisXSupplier (base of XTwoAxisXSupplier) ____
Reference< drawing::XShape > SAL_CALL DiagramWrapper::getXAxisTitle()
    throw (uno::RuntimeException)
{
    Reference< drawing::XShape > xRet;
    Reference< XAxis > xAxis( getAxis(0) );
    if( xAxis.is() )
        xRet = Reference< drawing::XShape >( xAxis->getAxisTitle(), uno::UNO_QUERY );
    return xRet;
}

Reference< beans::XPropertySet > SAL_CALL DiagramWrapper::getXAxis()
    throw (uno::RuntimeException)
{
    if( ! m_xXAxis.is())
        m_xXAxis = new AxisWrapper( AxisWrapper::X_AXIS, m_spChart2ModelContact );
    return Reference< beans::XPropertySet >( m_xXAxis, uno::UNO_QUERY );
}

Reference< beans::XPropertySet > SAL_CALL DiagramWrapper::getXMainGrid()
    throw (uno::RuntimeException)
{
    Reference< beans::XPropertySet > xRet;
    Reference< XAxis > xAxis( getAxis(0) );
    if( xAxis.is() )
        xRet = xAxis->getMajorGrid();
    return xRet;
}

Reference< beans::XPropertySet > SAL_CALL DiagramWrapper::getXHelpGrid()
    throw (uno::RuntimeException)
{
    Reference< beans::XPropertySet > xRet;
    Reference< XAxis > xAxis( getAxis(0) );
    if( xAxis.is() )
        xRet = xAxis->getMinorGrid();
    return xRet;
}


// ____ XTwoAxisYSupplier ____
Reference< beans::XPropertySet > SAL_CALL DiagramWrapper::getSecondaryYAxis()
    throw (uno::RuntimeException)
{
    if( ! m_xSecondYAxis.is())
        m_xSecondYAxis = new AxisWrapper( AxisWrapper::SECOND_Y_AXIS, m_spChart2ModelContact );
    return Reference< beans::XPropertySet >( m_xSecondYAxis, uno::UNO_QUERY );
}


// ____ XAxisYSupplier (base of XTwoAxisYSupplier) ____
Reference< drawing::XShape > SAL_CALL DiagramWrapper::getYAxisTitle()
    throw (uno::RuntimeException)
{
    Reference< drawing::XShape > xRet;
    Reference< XAxis > xAxis( getAxis(1) );
    if( xAxis.is() )
        xRet = Reference< drawing::XShape >( xAxis->getAxisTitle(), uno::UNO_QUERY );
    return xRet;
}

Reference< beans::XPropertySet > SAL_CALL DiagramWrapper::getYAxis()
    throw (uno::RuntimeException)
{
    if( ! m_xYAxis.is())
        m_xYAxis = new AxisWrapper( AxisWrapper::Y_AXIS, m_spChart2ModelContact );
    return Reference< beans::XPropertySet >( m_xYAxis, uno::UNO_QUERY );
}

Reference< beans::XPropertySet > SAL_CALL DiagramWrapper::getYMainGrid()
    throw (uno::RuntimeException)
{
    Reference< beans::XPropertySet > xRet;
    Reference< XAxis > xAxis( getAxis(1) );
    if( xAxis.is() )
        xRet = xAxis->getMajorGrid();
    return xRet;
}

Reference< beans::XPropertySet > SAL_CALL DiagramWrapper::getYHelpGrid()
    throw (uno::RuntimeException)
{
    Reference< beans::XPropertySet > xRet;
    Reference< XAxis > xAxis( getAxis(1) );
    if( xAxis.is() )
        xRet = xAxis->getMinorGrid();
    return xRet;
}

// ____ XSecondAxisTitleSupplier ____
Reference< drawing::XShape > SAL_CALL DiagramWrapper::getSecondXAxisTitle()
    throw (uno::RuntimeException)
{
    Reference< drawing::XShape > xRet;
    Reference< XAxis > xAxis( getSecondaryAxis(0) );
    if( xAxis.is() )
        xRet = Reference< drawing::XShape >( xAxis->getAxisTitle(), uno::UNO_QUERY );
    return xRet;
}

Reference< drawing::XShape > SAL_CALL DiagramWrapper::getSecondYAxisTitle()
    throw (uno::RuntimeException)
{
    Reference< drawing::XShape > xRet;
    Reference< XAxis > xAxis( getSecondaryAxis(1) );
    if( xAxis.is() )
        xRet = Reference< drawing::XShape >( xAxis->getAxisTitle(), uno::UNO_QUERY );
    return xRet;
}

// ____ XStatisticDisplay ____
Reference<
    beans::XPropertySet > SAL_CALL DiagramWrapper::getUpBar()
    throw (uno::RuntimeException)
{
    if( !m_xUpBarWrapper.is() )
    {
        m_xUpBarWrapper = new UpDownBarWrapper( true, m_spChart2ModelContact );
    }
    return m_xUpBarWrapper;
}

Reference<
    beans::XPropertySet > SAL_CALL DiagramWrapper::getDownBar()
    throw (uno::RuntimeException)
{
    if( !m_xDownBarWrapper.is() )
    {
        m_xDownBarWrapper = new UpDownBarWrapper( false, m_spChart2ModelContact );
    }
    return m_xDownBarWrapper;
}

Reference<
    beans::XPropertySet > SAL_CALL DiagramWrapper::getMinMaxLine()
    throw (uno::RuntimeException)
{
    if( !m_xMinMaxLineWrapper.is() )
    {
        m_xMinMaxLineWrapper = new MinMaxLineWrapper( m_spChart2ModelContact );
    }
    return m_xMinMaxLineWrapper;
}

// ____ X3DDisplay ____
Reference< beans::XPropertySet > SAL_CALL DiagramWrapper::getWall()
    throw (uno::RuntimeException)
{
    if( !m_xWall.is() )
    {
        m_xWall = new WallFloorWrapper( true, m_spChart2ModelContact );
    }
    return m_xWall;
}

Reference<
    beans::XPropertySet > SAL_CALL DiagramWrapper::getFloor()
    throw (uno::RuntimeException)
{
    if( !m_xFloor.is() )
    {
        m_xFloor = new WallFloorWrapper( false, m_spChart2ModelContact );
    }
    return m_xFloor;
}

// ____ X3DDefaultSetter ____
void SAL_CALL DiagramWrapper::set3DSettingsToDefault()
    throw (uno::RuntimeException)
{
    Reference< X3DDefaultSetter > x3DDefaultSetter( m_spChart2ModelContact->getChart2Diagram(), uno::UNO_QUERY );
    if( x3DDefaultSetter.is() )
        x3DDefaultSetter->set3DSettingsToDefault();
}

void SAL_CALL DiagramWrapper::setDefaultRotation()
    throw (uno::RuntimeException)
{
    Reference< X3DDefaultSetter > x3DDefaultSetter( m_spChart2ModelContact->getChart2Diagram(), uno::UNO_QUERY );
    if( x3DDefaultSetter.is() )
        x3DDefaultSetter->setDefaultRotation();
}

void SAL_CALL DiagramWrapper::setDefaultIllumination()
    throw (uno::RuntimeException)
{
    Reference< X3DDefaultSetter > x3DDefaultSetter( m_spChart2ModelContact->getChart2Diagram(), uno::UNO_QUERY );
    if( x3DDefaultSetter.is() )
        x3DDefaultSetter->setDefaultIllumination();
}

// ____ XComponent ____
void SAL_CALL DiagramWrapper::dispose()
    throw (uno::RuntimeException)
{
    m_aEventListenerContainer.disposeAndClear( lang::EventObject( static_cast< ::cppu::OWeakObject* >( this )));

    MutexGuard aGuard( GetMutex());

    DisposeHelper::DisposeAndClear( m_xXAxis );
    DisposeHelper::DisposeAndClear( m_xYAxis );
    DisposeHelper::DisposeAndClear( m_xZAxis );
    DisposeHelper::DisposeAndClear( m_xSecondXAxis );
    DisposeHelper::DisposeAndClear( m_xSecondYAxis );
    DisposeHelper::DisposeAndClear( m_xWall );
    DisposeHelper::DisposeAndClear( m_xFloor );
    DisposeHelper::DisposeAndClear( m_xMinMaxLineWrapper );
    DisposeHelper::DisposeAndClear( m_xUpBarWrapper );
    DisposeHelper::DisposeAndClear( m_xDownBarWrapper );

    clearWrappedPropertySet();
}

void SAL_CALL DiagramWrapper::addEventListener(
    const Reference< lang::XEventListener >& xListener )
    throw (uno::RuntimeException)
{
    m_aEventListenerContainer.addInterface( xListener );
}

void SAL_CALL DiagramWrapper::removeEventListener(
    const Reference< lang::XEventListener >& aListener )
    throw (uno::RuntimeException)
{
    m_aEventListenerContainer.removeInterface( aListener );
}

//-----------------------------------------------------------------------------------------------------------------

//PROP_DIAGRAM_DATAROW_SOURCE
class WrappedDataRowSourceProperty : public WrappedProperty
{
public:
    WrappedDataRowSourceProperty( ::boost::shared_ptr< Chart2ModelContact > spChart2ModelContact );
    virtual ~WrappedDataRowSourceProperty();

    virtual void setPropertyValue( const ::com::sun::star::uno::Any& rOuterValue, const ::com::sun::star::uno::Reference< ::com::sun::star::beans::XPropertySet >& xInnerPropertySet ) const
                        throw (::com::sun::star::beans::UnknownPropertyException, ::com::sun::star::beans::PropertyVetoException, ::com::sun::star::lang::IllegalArgumentException, ::com::sun::star::lang::WrappedTargetException, ::com::sun::star::uno::RuntimeException);

    virtual ::com::sun::star::uno::Any getPropertyValue( const ::com::sun::star::uno::Reference< ::com::sun::star::beans::XPropertySet >& xInnerPropertySet ) const
                        throw (::com::sun::star::beans::UnknownPropertyException, ::com::sun::star::lang::WrappedTargetException, ::com::sun::star::uno::RuntimeException);

    virtual ::com::sun::star::uno::Any getPropertyDefault( const ::com::sun::star::uno::Reference< ::com::sun::star::beans::XPropertyState >& xInnerPropertyState ) const
                        throw (::com::sun::star::beans::UnknownPropertyException, ::com::sun::star::lang::WrappedTargetException, ::com::sun::star::uno::RuntimeException);

private: //member
    ::boost::shared_ptr< Chart2ModelContact >   m_spChart2ModelContact;
    mutable Any                                 m_aOuterValue;
};

WrappedDataRowSourceProperty::WrappedDataRowSourceProperty( ::boost::shared_ptr< Chart2ModelContact > spChart2ModelContact )
            : WrappedProperty(C2U("DataRowSource"),OUString())
            , m_spChart2ModelContact( spChart2ModelContact )
            , m_aOuterValue()
{
    m_aOuterValue = WrappedDataRowSourceProperty::getPropertyDefault( 0 );
}

WrappedDataRowSourceProperty::~WrappedDataRowSourceProperty()
{
}

void WrappedDataRowSourceProperty::setPropertyValue( const Any& rOuterValue, const Reference< beans::XPropertySet >& /*xInnerPropertySet*/ ) const
                throw (beans::UnknownPropertyException, beans::PropertyVetoException, lang::IllegalArgumentException, lang::WrappedTargetException, uno::RuntimeException)
{
    ::com::sun::star::chart::ChartDataRowSource eChartDataRowSource = ::com::sun::star::chart::ChartDataRowSource_ROWS;
    if( ! (rOuterValue >>= eChartDataRowSource) )
    {
        sal_Int32 nNew = ::com::sun::star::chart::ChartDataRowSource_ROWS;
        if( !(rOuterValue >>= nNew) )
            throw lang::IllegalArgumentException( C2U("Property DataRowSource requires ::com::sun::star::chart::ChartDataRowSource value"), 0, 0 );
        else
            eChartDataRowSource = ::com::sun::star::chart::ChartDataRowSource(nNew);
    }

    m_aOuterValue = rOuterValue;

    bool bNewUseColumns = eChartDataRowSource == ::com::sun::star::chart::ChartDataRowSource_COLUMNS;

    ::rtl::OUString aRangeString;
    bool bUseColumns = true;
    bool bFirstCellAsLabel = true;
    bool bHasCategories = true;
    uno::Sequence< sal_Int32 > aSequenceMapping;

    if( DataSourceHelper::detectRangeSegmentation(
            m_spChart2ModelContact->getChartModel(), aRangeString, aSequenceMapping, bUseColumns
            , bFirstCellAsLabel, bHasCategories ) )
    {
        if( bUseColumns != bNewUseColumns )
        {
            aSequenceMapping.realloc(0);
            DataSourceHelper::setRangeSegmentation(
                m_spChart2ModelContact->getChartModel(), aSequenceMapping, bNewUseColumns , bHasCategories, bFirstCellAsLabel );
        }
    }
}

Any WrappedDataRowSourceProperty::getPropertyValue( const Reference< beans::XPropertySet >& /*xInnerPropertySet*/ ) const
                        throw (beans::UnknownPropertyException, lang::WrappedTargetException, uno::RuntimeException)
{
    ::rtl::OUString aRangeString;
    bool bUseColumns = true;
    bool bFirstCellAsLabel = true;
    bool bHasCategories = true;
    uno::Sequence< sal_Int32 > aSequenceMapping;

    if( DataSourceHelper::detectRangeSegmentation(
            m_spChart2ModelContact->getChartModel(), aRangeString, aSequenceMapping, bUseColumns
            , bFirstCellAsLabel, bHasCategories ) )
    {
        ::com::sun::star::chart::ChartDataRowSource eChartDataRowSource = ::com::sun::star::chart::ChartDataRowSource_ROWS;
        if(bUseColumns)
            eChartDataRowSource = ::com::sun::star::chart::ChartDataRowSource_COLUMNS;

        m_aOuterValue <<= eChartDataRowSource;
    }

    return m_aOuterValue;
}

Any WrappedDataRowSourceProperty::getPropertyDefault( const Reference< beans::XPropertyState >& /*xInnerPropertyState*/ ) const
                        throw (beans::UnknownPropertyException, lang::WrappedTargetException, uno::RuntimeException)
{
    Any aRet;
    aRet <<= ::com::sun::star::chart::ChartDataRowSource_COLUMNS;
    return aRet;
}

//-----------------------------------------------------------------------------------------------------------------

//PROP_DIAGRAM_STACKED
//PROP_DIAGRAM_DEEP
//PROP_DIAGRAM_PERCENT_STACKED
class WrappedStackingProperty : public WrappedProperty
{
public:
    WrappedStackingProperty( StackMode eStackMode, ::boost::shared_ptr< Chart2ModelContact > spChart2ModelContact );
    virtual ~WrappedStackingProperty();

    virtual void setPropertyValue( const ::com::sun::star::uno::Any& rOuterValue, const ::com::sun::star::uno::Reference< ::com::sun::star::beans::XPropertySet >& xInnerPropertySet ) const
                        throw (::com::sun::star::beans::UnknownPropertyException, ::com::sun::star::beans::PropertyVetoException, ::com::sun::star::lang::IllegalArgumentException, ::com::sun::star::lang::WrappedTargetException, ::com::sun::star::uno::RuntimeException);

    virtual ::com::sun::star::uno::Any getPropertyValue( const ::com::sun::star::uno::Reference< ::com::sun::star::beans::XPropertySet >& xInnerPropertySet ) const
                        throw (::com::sun::star::beans::UnknownPropertyException, ::com::sun::star::lang::WrappedTargetException, ::com::sun::star::uno::RuntimeException);

    virtual ::com::sun::star::uno::Any getPropertyDefault( const ::com::sun::star::uno::Reference< ::com::sun::star::beans::XPropertyState >& xInnerPropertyState ) const
                        throw (::com::sun::star::beans::UnknownPropertyException, ::com::sun::star::lang::WrappedTargetException, ::com::sun::star::uno::RuntimeException);

protected: //methods
    bool    detectInnerValue( StackMode& eInnerStackMode ) const;

private: //member
::boost::shared_ptr< Chart2ModelContact >   m_spChart2ModelContact;
    const StackMode                         m_eStackMode;
    mutable Any                             m_aOuterValue;
};

WrappedStackingProperty::WrappedStackingProperty( StackMode eStackMode, ::boost::shared_ptr< Chart2ModelContact > spChart2ModelContact )
            : WrappedProperty(OUString(),OUString())
            , m_spChart2ModelContact( spChart2ModelContact )
            , m_eStackMode( eStackMode )
            , m_aOuterValue()
{
    switch( m_eStackMode )
    {
    case StackMode_Y_STACKED:
        m_aOuterName = C2U( "Stacked" );
        break;
    case StackMode_Y_STACKED_PERCENT:
        m_aOuterName = C2U( "Percent" );
        break;
    case StackMode_Z_STACKED:
        m_aOuterName = C2U( "Deep" );
        break;
    default:
        OSL_ENSURE( false, "unexpected stack mode" );
        break;
    }
}

WrappedStackingProperty::~WrappedStackingProperty()
{
}

bool WrappedStackingProperty::detectInnerValue( StackMode& eStackMode ) const
{
    bool bHasDetectableInnerValue = false;
    bool bIsAmbiguous = false;
    eStackMode = DiagramHelper::getStackMode( m_spChart2ModelContact->getChart2Diagram()
        , bHasDetectableInnerValue, bIsAmbiguous );
    return bHasDetectableInnerValue;
}

void WrappedStackingProperty::setPropertyValue( const Any& rOuterValue, const Reference< beans::XPropertySet >& /*xInnerPropertySet*/ ) const
                throw (beans::UnknownPropertyException, beans::PropertyVetoException, lang::IllegalArgumentException, lang::WrappedTargetException, uno::RuntimeException)
{
    sal_Bool bNewValue = false;
    if( ! (rOuterValue >>= bNewValue) )
        throw lang::IllegalArgumentException( C2U("Stacking Properties require boolean values"), 0, 0 );

    StackMode eInnerStackMode;
    bool bHasDetectableInnerValue = detectInnerValue( eInnerStackMode );

    if( !bHasDetectableInnerValue )
    {
        m_aOuterValue = rOuterValue;
        return;
    }

    if( bNewValue && eInnerStackMode == m_eStackMode )
        return;
    if( !bNewValue && eInnerStackMode != m_eStackMode )
        return;

    Reference< chart2::XDiagram > xDiagram( m_spChart2ModelContact->getChart2Diagram() );
    if( xDiagram.is() )
    {
        StackMode eNewStackMode = bNewValue ? m_eStackMode : StackMode_NONE;
        DiagramHelper::setStackMode( xDiagram, eNewStackMode );
    }
}

Any WrappedStackingProperty::getPropertyValue( const Reference< beans::XPropertySet >& /*xInnerPropertySet*/ ) const
                        throw (beans::UnknownPropertyException, lang::WrappedTargetException, uno::RuntimeException)
{
    StackMode eInnerStackMode;
    if( detectInnerValue( eInnerStackMode ) )
    {
        sal_Bool bValue = (eInnerStackMode == m_eStackMode);
        Any aAny;
        aAny <<= bValue;
        return aAny;
    }
    return m_aOuterValue;
}

Any WrappedStackingProperty::getPropertyDefault( const Reference< beans::XPropertyState >& /*xInnerPropertyState*/ ) const
                        throw (beans::UnknownPropertyException, lang::WrappedTargetException, uno::RuntimeException)
{
    Any aRet;
    aRet <<= sal_Bool( sal_False );
    return aRet;
}

//-----------------------------------------------------------------------------------------------------------------

//PROP_DIAGRAM_THREE_D
class WrappedDim3DProperty : public WrappedProperty
{
public:
    WrappedDim3DProperty( ::boost::shared_ptr< Chart2ModelContact > spChart2ModelContact );
    virtual ~WrappedDim3DProperty();

    virtual void setPropertyValue( const ::com::sun::star::uno::Any& rOuterValue, const ::com::sun::star::uno::Reference< ::com::sun::star::beans::XPropertySet >& xInnerPropertySet ) const
                        throw (::com::sun::star::beans::UnknownPropertyException, ::com::sun::star::beans::PropertyVetoException, ::com::sun::star::lang::IllegalArgumentException, ::com::sun::star::lang::WrappedTargetException, ::com::sun::star::uno::RuntimeException);

    virtual ::com::sun::star::uno::Any getPropertyValue( const ::com::sun::star::uno::Reference< ::com::sun::star::beans::XPropertySet >& xInnerPropertySet ) const
                        throw (::com::sun::star::beans::UnknownPropertyException, ::com::sun::star::lang::WrappedTargetException, ::com::sun::star::uno::RuntimeException);

    virtual ::com::sun::star::uno::Any getPropertyDefault( const ::com::sun::star::uno::Reference< ::com::sun::star::beans::XPropertyState >& xInnerPropertyState ) const
                        throw (::com::sun::star::beans::UnknownPropertyException, ::com::sun::star::lang::WrappedTargetException, ::com::sun::star::uno::RuntimeException);

private: //member
    ::boost::shared_ptr< Chart2ModelContact >   m_spChart2ModelContact;
    mutable Any                                 m_aOuterValue;
};

WrappedDim3DProperty::WrappedDim3DProperty( ::boost::shared_ptr< Chart2ModelContact > spChart2ModelContact )
            : WrappedProperty(C2U("Dim3D"),OUString())
            , m_spChart2ModelContact( spChart2ModelContact )
            , m_aOuterValue()
{
    m_aOuterValue = WrappedDim3DProperty::getPropertyDefault( 0 );
}

WrappedDim3DProperty::~WrappedDim3DProperty()
{
}

void WrappedDim3DProperty::setPropertyValue( const Any& rOuterValue, const Reference< beans::XPropertySet >& /*xInnerPropertySet*/ ) const
                throw (beans::UnknownPropertyException, beans::PropertyVetoException, lang::IllegalArgumentException, lang::WrappedTargetException, uno::RuntimeException)
{
    sal_Bool bNew3D = false;
    if( ! (rOuterValue >>= bNew3D) )
        throw lang::IllegalArgumentException( C2U("Property Dim3D requires boolean value"), 0, 0 );

    m_aOuterValue = rOuterValue;

    Reference< chart2::XDiagram > xDiagram( m_spChart2ModelContact->getChart2Diagram() );
    if( !xDiagram.is() )
        return;

    sal_Bool bOld3D = DiagramHelper::getDimension( xDiagram ) == 3;
    if( bOld3D != bNew3D )
        DiagramHelper::setDimension( xDiagram, bNew3D ? 3 : 2 );
}

Any WrappedDim3DProperty::getPropertyValue( const Reference< beans::XPropertySet >& /*xInnerPropertySet*/ ) const
                        throw (beans::UnknownPropertyException, lang::WrappedTargetException, uno::RuntimeException)
{
    Reference< chart2::XDiagram > xDiagram( m_spChart2ModelContact->getChart2Diagram() );
    if( xDiagram.is() )
    {
        sal_Bool b3D = DiagramHelper::getDimension( xDiagram ) == 3;
        m_aOuterValue <<= b3D;
    }
    return m_aOuterValue;
}

Any WrappedDim3DProperty::getPropertyDefault( const Reference< beans::XPropertyState >& /*xInnerPropertyState*/ ) const
                        throw (beans::UnknownPropertyException, lang::WrappedTargetException, uno::RuntimeException)
{
    Any aRet;
    aRet <<= sal_Bool( sal_False );
    return aRet;
}

//-----------------------------------------------------------------------------------------------------------------

//PROP_DIAGRAM_VERTICAL
class WrappedVerticalProperty : public WrappedProperty
{
public:
    WrappedVerticalProperty( ::boost::shared_ptr< Chart2ModelContact > spChart2ModelContact );
    virtual ~WrappedVerticalProperty();

    virtual void setPropertyValue( const ::com::sun::star::uno::Any& rOuterValue, const ::com::sun::star::uno::Reference< ::com::sun::star::beans::XPropertySet >& xInnerPropertySet ) const
                        throw (::com::sun::star::beans::UnknownPropertyException, ::com::sun::star::beans::PropertyVetoException, ::com::sun::star::lang::IllegalArgumentException, ::com::sun::star::lang::WrappedTargetException, ::com::sun::star::uno::RuntimeException);

    virtual ::com::sun::star::uno::Any getPropertyValue( const ::com::sun::star::uno::Reference< ::com::sun::star::beans::XPropertySet >& xInnerPropertySet ) const
                        throw (::com::sun::star::beans::UnknownPropertyException, ::com::sun::star::lang::WrappedTargetException, ::com::sun::star::uno::RuntimeException);

    virtual ::com::sun::star::uno::Any getPropertyDefault( const ::com::sun::star::uno::Reference< ::com::sun::star::beans::XPropertyState >& xInnerPropertyState ) const
                        throw (::com::sun::star::beans::UnknownPropertyException, ::com::sun::star::lang::WrappedTargetException, ::com::sun::star::uno::RuntimeException);

private: //member
    ::boost::shared_ptr< Chart2ModelContact >   m_spChart2ModelContact;
    mutable Any                                 m_aOuterValue;
};

WrappedVerticalProperty::WrappedVerticalProperty( ::boost::shared_ptr< Chart2ModelContact > spChart2ModelContact )
            : WrappedProperty(C2U("Vertical"),OUString())
            , m_spChart2ModelContact( spChart2ModelContact )
            , m_aOuterValue()
{
    m_aOuterValue = WrappedVerticalProperty::getPropertyDefault( 0 );
}

WrappedVerticalProperty::~WrappedVerticalProperty()
{
}

void WrappedVerticalProperty::setPropertyValue( const Any& rOuterValue, const Reference< beans::XPropertySet >& /*xInnerPropertySet*/ ) const
                throw (beans::UnknownPropertyException, beans::PropertyVetoException, lang::IllegalArgumentException, lang::WrappedTargetException, uno::RuntimeException)
{
    sal_Bool bNewVertical = false;
    if( ! (rOuterValue >>= bNewVertical) )
        throw lang::IllegalArgumentException( C2U("Property Vertical requires boolean value"), 0, 0 );

    m_aOuterValue = rOuterValue;

    Reference< chart2::XDiagram > xDiagram( m_spChart2ModelContact->getChart2Diagram() );
    if( !xDiagram.is() )
        return;

    bool bFound = false;
    bool bAmbiguous = false;
    sal_Bool bOldVertical = DiagramHelper::getVertical( xDiagram, bFound, bAmbiguous );
    if( bFound && ( bOldVertical != bNewVertical || bAmbiguous ) )
        DiagramHelper::setVertical( xDiagram, bNewVertical );
}

Any WrappedVerticalProperty::getPropertyValue( const Reference< beans::XPropertySet >& /*xInnerPropertySet*/ ) const
                        throw (beans::UnknownPropertyException, lang::WrappedTargetException, uno::RuntimeException)
{
    bool bFound = false;
    bool bAmbiguous = false;
    Reference< chart2::XDiagram > xDiagram( m_spChart2ModelContact->getChart2Diagram() );
    if( xDiagram.is() )
    {
        sal_Bool bVertical = DiagramHelper::getVertical( xDiagram, bFound, bAmbiguous );
        if( bFound )
            m_aOuterValue <<= bVertical;
    }
    return m_aOuterValue;
}

Any WrappedVerticalProperty::getPropertyDefault( const Reference< beans::XPropertyState >& /*xInnerPropertyState*/ ) const
                        throw (beans::UnknownPropertyException, lang::WrappedTargetException, uno::RuntimeException)
{
    Any aRet;
    aRet <<= sal_Bool( sal_False );
    return aRet;
}

//-----------------------------------------------------------------------------------------------------------------

//PROP_DIAGRAM_NUMBER_OF_LINES
class WrappedNumberOfLinesProperty : public WrappedProperty
{
public:
    WrappedNumberOfLinesProperty( ::boost::shared_ptr< Chart2ModelContact > spChart2ModelContact );
    virtual ~WrappedNumberOfLinesProperty();

    virtual void setPropertyValue( const ::com::sun::star::uno::Any& rOuterValue, const ::com::sun::star::uno::Reference< ::com::sun::star::beans::XPropertySet >& xInnerPropertySet ) const
                        throw (::com::sun::star::beans::UnknownPropertyException, ::com::sun::star::beans::PropertyVetoException, ::com::sun::star::lang::IllegalArgumentException, ::com::sun::star::lang::WrappedTargetException, ::com::sun::star::uno::RuntimeException);

    virtual ::com::sun::star::uno::Any getPropertyValue( const ::com::sun::star::uno::Reference< ::com::sun::star::beans::XPropertySet >& xInnerPropertySet ) const
                        throw (::com::sun::star::beans::UnknownPropertyException, ::com::sun::star::lang::WrappedTargetException, ::com::sun::star::uno::RuntimeException);

    virtual ::com::sun::star::uno::Any getPropertyDefault( const ::com::sun::star::uno::Reference< ::com::sun::star::beans::XPropertyState >& xInnerPropertyState ) const
                        throw (::com::sun::star::beans::UnknownPropertyException, ::com::sun::star::lang::WrappedTargetException, ::com::sun::star::uno::RuntimeException);

protected: //methods
    bool    detectInnerValue( uno::Any& rInnerValue ) const;

private: //member
    ::boost::shared_ptr< Chart2ModelContact >   m_spChart2ModelContact;
    mutable Any                                 m_aOuterValue;
};

WrappedNumberOfLinesProperty::WrappedNumberOfLinesProperty( ::boost::shared_ptr< Chart2ModelContact > spChart2ModelContact )
            : WrappedProperty(C2U("NumberOfLines"),OUString())
            , m_spChart2ModelContact( spChart2ModelContact )
            , m_aOuterValue( this->getPropertyDefault(0) )
{
}

WrappedNumberOfLinesProperty::~WrappedNumberOfLinesProperty()
{
}

bool WrappedNumberOfLinesProperty::detectInnerValue( uno::Any& rInnerValue ) const
{
    sal_Int32 nNumberOfLines = 0;
    bool bHasDetectableInnerValue = false;
    Reference< chart2::XDiagram > xDiagram( m_spChart2ModelContact->getChart2Diagram() );
    uno::Reference< chart2::XChartDocument > xChartDoc( m_spChart2ModelContact->getChart2Document() );
    if( xDiagram.is() && xChartDoc.is() )
    {
        ::std::vector< uno::Reference< chart2::XDataSeries > > aSeriesVector(
            DiagramHelper::getDataSeriesFromDiagram( xDiagram ) );
        if( aSeriesVector.size() > 0 )
        {
            Reference< lang::XMultiServiceFactory > xFact( xChartDoc->getChartTypeManager(), uno::UNO_QUERY );
            DiagramHelper::tTemplateWithServiceName aTemplateAndService =
                    DiagramHelper::getTemplateForDiagram( xDiagram, xFact );
            if( aTemplateAndService.second.equals( C2U( "com.sun.star.chart2.template.ColumnWithLine" ) ) )
            {
                try
                {
                    uno::Reference< beans::XPropertySet > xProp( aTemplateAndService.first, uno::UNO_QUERY );
                    xProp->getPropertyValue( m_aOuterName ) >>= nNumberOfLines;
                    bHasDetectableInnerValue = true;
                }
                catch( uno::Exception & ex )
                {
                    ASSERT_EXCEPTION( ex );
                }
            }
        }
    }
    if(bHasDetectableInnerValue)
        rInnerValue = uno::makeAny(nNumberOfLines);
    return bHasDetectableInnerValue;
}

void WrappedNumberOfLinesProperty::setPropertyValue( const Any& rOuterValue, const Reference< beans::XPropertySet >& /*xInnerPropertySet*/ ) const
                throw (beans::UnknownPropertyException, beans::PropertyVetoException, lang::IllegalArgumentException, lang::WrappedTargetException, uno::RuntimeException)
{
    sal_Int32 nNewValue;
    if( ! (rOuterValue >>= nNewValue) )
        throw lang::IllegalArgumentException( C2U("property NumberOfLines requires sal_Int32 value"), 0, 0 );

    m_aOuterValue = rOuterValue;

    uno::Reference< chart2::XChartDocument > xChartDoc( m_spChart2ModelContact->getChart2Document() );
    Reference< chart2::XDiagram > xDiagram( m_spChart2ModelContact->getChart2Diagram() );
    sal_Int32 nDimension = ::chart::DiagramHelper::getDimension( xDiagram );
    if( xChartDoc.is() && xDiagram.is() && nDimension == 2 )
    {
        Reference< lang::XMultiServiceFactory > xFact( xChartDoc->getChartTypeManager(), uno::UNO_QUERY );
        DiagramHelper::tTemplateWithServiceName aTemplateAndService =
                DiagramHelper::getTemplateForDiagram( xDiagram, xFact );

        uno::Reference< chart2::XChartTypeTemplate > xTemplate(0);
        if( aTemplateAndService.second.equals( C2U( "com.sun.star.chart2.template.ColumnWithLine" ) ) )
        {
            if( nNewValue != 0 )
            {
                xTemplate.set( aTemplateAndService.first );
                try
                {
                    sal_Int32 nOldValue = 0;
                    uno::Reference< beans::XPropertySet > xProp( xTemplate, uno::UNO_QUERY );
                    xProp->getPropertyValue( m_aOuterName ) >>= nOldValue;
                    if( nOldValue == nNewValue )
                        return;
                }
                catch( uno::Exception & ex )
                {
                    ASSERT_EXCEPTION( ex );
                }
            }
            else
            {
                xTemplate.set( xFact->createInstance( C2U( "com.sun.star.chart2.template.Column" ) ), uno::UNO_QUERY );
            }
        }
        else if( aTemplateAndService.second.equals( C2U( "com.sun.star.chart2.template.Column" ) ) )
        {
            if( nNewValue == 0 )
                return;
            xTemplate.set( xFact->createInstance( C2U( "com.sun.star.chart2.template.ColumnWithLine" ) ), uno::UNO_QUERY );
        }

        if(xTemplate.is())
        {
            try
            {
                // locked controllers
                ControllerLockGuard aCtrlLockGuard( m_spChart2ModelContact->getChartModel() );
                uno::Reference< beans::XPropertySet > xProp( xTemplate, uno::UNO_QUERY );
                xProp->setPropertyValue( C2U( "NumberOfLines" ), uno::makeAny(nNewValue) );
                xTemplate->changeDiagram( xDiagram );
            }
            catch( uno::Exception & ex )
            {
                ASSERT_EXCEPTION( ex );
            }
        }
    }
}

Any WrappedNumberOfLinesProperty::getPropertyValue( const Reference< beans::XPropertySet >& /*xInnerPropertySet*/ ) const
                        throw (beans::UnknownPropertyException, lang::WrappedTargetException, uno::RuntimeException)
{
    Any aRet;
    if( !detectInnerValue( aRet ) )
        aRet = m_aOuterValue;
    return aRet;
}

Any WrappedNumberOfLinesProperty::getPropertyDefault( const Reference< beans::XPropertyState >& /*xInnerPropertyState*/ ) const
                        throw (beans::UnknownPropertyException, lang::WrappedTargetException, uno::RuntimeException)
{
    Any aRet;
    aRet <<= sal_Int32( 0 );
    return aRet;
}

//-----------------------------------------------------------------------------------------------------------------

//PROP_DIAGRAM_ATTRIBUTED_DATA_POINTS
class WrappedAttributedDataPointsProperty : public WrappedProperty
{
public:
    WrappedAttributedDataPointsProperty( ::boost::shared_ptr< Chart2ModelContact > spChart2ModelContact );
    virtual ~WrappedAttributedDataPointsProperty();

    virtual void setPropertyValue( const ::com::sun::star::uno::Any& rOuterValue, const ::com::sun::star::uno::Reference< ::com::sun::star::beans::XPropertySet >& xInnerPropertySet ) const
                        throw (::com::sun::star::beans::UnknownPropertyException, ::com::sun::star::beans::PropertyVetoException, ::com::sun::star::lang::IllegalArgumentException, ::com::sun::star::lang::WrappedTargetException, ::com::sun::star::uno::RuntimeException);

    virtual ::com::sun::star::uno::Any getPropertyValue( const ::com::sun::star::uno::Reference< ::com::sun::star::beans::XPropertySet >& xInnerPropertySet ) const
                        throw (::com::sun::star::beans::UnknownPropertyException, ::com::sun::star::lang::WrappedTargetException, ::com::sun::star::uno::RuntimeException);

    virtual ::com::sun::star::uno::Any getPropertyDefault( const ::com::sun::star::uno::Reference< ::com::sun::star::beans::XPropertyState >& xInnerPropertyState ) const
                        throw (::com::sun::star::beans::UnknownPropertyException, ::com::sun::star::lang::WrappedTargetException, ::com::sun::star::uno::RuntimeException);

private: //member
    ::boost::shared_ptr< Chart2ModelContact >   m_spChart2ModelContact;
    mutable Any                                 m_aOuterValue;
};

WrappedAttributedDataPointsProperty::WrappedAttributedDataPointsProperty( ::boost::shared_ptr< Chart2ModelContact > spChart2ModelContact )
            : WrappedProperty(C2U("AttributedDataPoints"),OUString())
            , m_spChart2ModelContact( spChart2ModelContact )
            , m_aOuterValue()
{
    m_aOuterValue = WrappedAttributedDataPointsProperty::getPropertyDefault( 0 );
}

WrappedAttributedDataPointsProperty::~WrappedAttributedDataPointsProperty()
{
}

void WrappedAttributedDataPointsProperty::setPropertyValue( const Any& rOuterValue, const Reference< beans::XPropertySet >& /*xInnerPropertySet*/ ) const
                throw (beans::UnknownPropertyException, beans::PropertyVetoException, lang::IllegalArgumentException, lang::WrappedTargetException, uno::RuntimeException)
{
    uno::Sequence< uno::Sequence< sal_Int32 > > aNewValue;
    if( ! (rOuterValue >>= aNewValue) )
        throw lang::IllegalArgumentException( C2U("Property AttributedDataPoints requires value of type uno::Sequence< uno::Sequence< sal_Int32 > >"), 0, 0 );

    m_aOuterValue = rOuterValue;

    Reference< chart2::XDiagram > xDiagram( m_spChart2ModelContact->getChart2Diagram() );
    Reference< beans::XPropertySet > xDiaProp( xDiagram, uno::UNO_QUERY );

    if( xDiagram.is() && xDiaProp.is())
    {
        ::std::vector< Reference< chart2::XDataSeries > > aSeriesVector(
            ::chart::DiagramHelper::getDataSeriesFromDiagram( xDiagram ) );

        uno::Sequence< uno::Sequence< sal_Int32 > > aResult( aSeriesVector.size() );

        ::std::vector< Reference< chart2::XDataSeries > >::const_iterator aIt =
                aSeriesVector.begin();
        sal_Int32 i = 0;
        for( ; aIt != aSeriesVector.end(); ++aIt, ++i )
        {
            Reference< beans::XPropertySet > xProp( *aIt, uno::UNO_QUERY );
            if( xProp.is())
            {
                uno::Any aVal;
                if( i < aNewValue.getLength() )
                    aVal <<= aNewValue[i];
                else
                {
                    //set empty sequence
                    uno::Sequence< sal_Int32 > aSeq;
                    aVal <<= aSeq;
                }
                xProp->setPropertyValue( C2U( "AttributedDataPoints" ), aVal );
            }
        }
    }
}

Any WrappedAttributedDataPointsProperty::getPropertyValue( const Reference< beans::XPropertySet >& /*xInnerPropertySet*/ ) const
                        throw (beans::UnknownPropertyException, lang::WrappedTargetException, uno::RuntimeException)
{
    Reference< chart2::XDiagram >    xDiagram( m_spChart2ModelContact->getChart2Diagram() );
    Reference< beans::XPropertySet > xDiaProp( xDiagram, uno::UNO_QUERY );

    if( xDiagram.is() && xDiaProp.is())
    {
        ::std::vector< Reference< chart2::XDataSeries > > aSeriesVector(
            ::chart::DiagramHelper::getDataSeriesFromDiagram( xDiagram ) );

        uno::Sequence< uno::Sequence< sal_Int32 > > aResult( aSeriesVector.size() );

        ::std::vector< Reference< chart2::XDataSeries > >::const_iterator aIt =
                aSeriesVector.begin();
        sal_Int32 i = 0;
        for( ; aIt != aSeriesVector.end(); ++aIt, ++i )
        {
            Reference< beans::XPropertySet > xProp( *aIt, uno::UNO_QUERY );
            if( xProp.is())
            {
                uno::Any aVal(
                    xProp->getPropertyValue( C2U( "AttributedDataPoints" )));
                uno::Sequence< sal_Int32 > aSeq;
                if( aVal >>= aSeq )
                    aResult[ i ] = aSeq;
            }
        }
        m_aOuterValue <<= aResult;
    }
    return m_aOuterValue;
}

Any WrappedAttributedDataPointsProperty::getPropertyDefault( const Reference< beans::XPropertyState >& /*xInnerPropertyState*/ ) const
                        throw (beans::UnknownPropertyException, lang::WrappedTargetException, uno::RuntimeException)
{
    Any aRet;
    uno::Sequence< uno::Sequence< sal_Int32 > > aSeq;
    aRet <<= aSeq;
    return aRet;
}

//-----------------------------------------------------------------------------------------------------------------

//PROP_DIAGRAM_SOLIDTYPE
class WrappedSolidTypeProperty : public WrappedProperty
{
public:
    WrappedSolidTypeProperty( ::boost::shared_ptr< Chart2ModelContact > spChart2ModelContact );
    virtual ~WrappedSolidTypeProperty();

    virtual void setPropertyValue( const ::com::sun::star::uno::Any& rOuterValue, const ::com::sun::star::uno::Reference< ::com::sun::star::beans::XPropertySet >& xInnerPropertySet ) const
                        throw (::com::sun::star::beans::UnknownPropertyException, ::com::sun::star::beans::PropertyVetoException, ::com::sun::star::lang::IllegalArgumentException, ::com::sun::star::lang::WrappedTargetException, ::com::sun::star::uno::RuntimeException);

    virtual ::com::sun::star::uno::Any getPropertyValue( const ::com::sun::star::uno::Reference< ::com::sun::star::beans::XPropertySet >& xInnerPropertySet ) const
                        throw (::com::sun::star::beans::UnknownPropertyException, ::com::sun::star::lang::WrappedTargetException, ::com::sun::star::uno::RuntimeException);

    virtual ::com::sun::star::uno::Any getPropertyDefault( const ::com::sun::star::uno::Reference< ::com::sun::star::beans::XPropertyState >& xInnerPropertyState ) const
                        throw (::com::sun::star::beans::UnknownPropertyException, ::com::sun::star::lang::WrappedTargetException, ::com::sun::star::uno::RuntimeException);

private: //member
    ::boost::shared_ptr< Chart2ModelContact >   m_spChart2ModelContact;
    mutable Any                                 m_aOuterValue;
};

WrappedSolidTypeProperty::WrappedSolidTypeProperty( ::boost::shared_ptr< Chart2ModelContact > spChart2ModelContact )
            : WrappedProperty( C2U( "SolidType" ), OUString() )
            , m_spChart2ModelContact( spChart2ModelContact )
            , m_aOuterValue()
{
    m_aOuterValue = WrappedSolidTypeProperty::getPropertyDefault( 0 );
}

WrappedSolidTypeProperty::~WrappedSolidTypeProperty()
{
}

void WrappedSolidTypeProperty::setPropertyValue( const Any& rOuterValue, const Reference< beans::XPropertySet >& /*xInnerPropertySet*/ ) const
                throw (beans::UnknownPropertyException, beans::PropertyVetoException, lang::IllegalArgumentException, lang::WrappedTargetException, uno::RuntimeException)
{
    sal_Int32 nNewSolidType = ::com::sun::star::chart::ChartSolidType::RECTANGULAR_SOLID;
    if( ! (rOuterValue >>= nNewSolidType) )
        throw lang::IllegalArgumentException( C2U("Property SolidType requires integer value"), 0, 0 );

    m_aOuterValue = rOuterValue;

    Reference< chart2::XDiagram > xDiagram( m_spChart2ModelContact->getChart2Diagram() );
    if( !xDiagram.is() )
        return;

    bool bFound = false;
    bool bAmbiguous = false;
    sal_Int32 nOldSolidType = DiagramHelper::getGeometry3D( xDiagram, bFound, bAmbiguous );
    if( bFound && ( nOldSolidType != nNewSolidType || bAmbiguous ) )
        DiagramHelper::setGeometry3D( xDiagram, nNewSolidType );
}

Any WrappedSolidTypeProperty::getPropertyValue( const Reference< beans::XPropertySet >& /*xInnerPropertySet*/ ) const
                        throw (beans::UnknownPropertyException, lang::WrappedTargetException, uno::RuntimeException)
{
    bool bFound = false;
    bool bAmbiguous = false;
    Reference< chart2::XDiagram > xDiagram( m_spChart2ModelContact->getChart2Diagram() );
    if( xDiagram.is() )
    {
        sal_Int32 nGeometry = DiagramHelper::getGeometry3D( xDiagram, bFound, bAmbiguous );
        if( bFound )
            m_aOuterValue <<= nGeometry;
    }
    return m_aOuterValue;
}

Any WrappedSolidTypeProperty::getPropertyDefault( const Reference< beans::XPropertyState >& /*xInnerPropertyState*/ ) const
                        throw (beans::UnknownPropertyException, lang::WrappedTargetException, uno::RuntimeException)
{
    return uno::makeAny( ::com::sun::star::chart::ChartSolidType::RECTANGULAR_SOLID );
}

//-----------------------------------------------------------------------------------------------------------------

class WrappedAutomaticSizeProperty : public WrappedProperty
{
public:
    WrappedAutomaticSizeProperty();
    virtual ~WrappedAutomaticSizeProperty();

    virtual void setPropertyValue( const ::com::sun::star::uno::Any& rOuterValue, const ::com::sun::star::uno::Reference< ::com::sun::star::beans::XPropertySet >& xInnerPropertySet ) const
                        throw (::com::sun::star::beans::UnknownPropertyException, ::com::sun::star::beans::PropertyVetoException, ::com::sun::star::lang::IllegalArgumentException, ::com::sun::star::lang::WrappedTargetException, ::com::sun::star::uno::RuntimeException);

    virtual ::com::sun::star::uno::Any getPropertyValue( const ::com::sun::star::uno::Reference< ::com::sun::star::beans::XPropertySet >& xInnerPropertySet ) const
                        throw (::com::sun::star::beans::UnknownPropertyException, ::com::sun::star::lang::WrappedTargetException, ::com::sun::star::uno::RuntimeException);

    virtual ::com::sun::star::uno::Any getPropertyDefault( const ::com::sun::star::uno::Reference< ::com::sun::star::beans::XPropertyState >& xInnerPropertyState ) const
                        throw (::com::sun::star::beans::UnknownPropertyException, ::com::sun::star::lang::WrappedTargetException, ::com::sun::star::uno::RuntimeException);
};

WrappedAutomaticSizeProperty::WrappedAutomaticSizeProperty()
            : WrappedProperty( C2U( "AutomaticSize" ), OUString() )
{
}

WrappedAutomaticSizeProperty::~WrappedAutomaticSizeProperty()
{
}

void WrappedAutomaticSizeProperty::setPropertyValue( const Any& rOuterValue, const Reference< beans::XPropertySet >& xInnerPropertySet ) const
                throw (beans::UnknownPropertyException, beans::PropertyVetoException, lang::IllegalArgumentException, lang::WrappedTargetException, uno::RuntimeException)
{
    if( xInnerPropertySet.is() )
    {
        bool bNewValue = true;
        if( ! (rOuterValue >>= bNewValue) )
            throw lang::IllegalArgumentException( C2U("Property AutomaticSize requires value of type boolean"), 0, 0 );

        try
        {
            if( bNewValue )
            {
                Any aRelativeSize( xInnerPropertySet->getPropertyValue( C2U( "RelativeSize" ) ) );
                if( aRelativeSize.hasValue() )
                    xInnerPropertySet->setPropertyValue( C2U( "RelativeSize" ), Any() );
            }
        }
        catch( uno::Exception & ex )
        {
            ASSERT_EXCEPTION( ex );
        }
    }
}

Any WrappedAutomaticSizeProperty::getPropertyValue( const Reference< beans::XPropertySet >& xInnerPropertySet ) const
                        throw (beans::UnknownPropertyException, lang::WrappedTargetException, uno::RuntimeException)
{
    Any aRet( getPropertyDefault( Reference< beans::XPropertyState >( xInnerPropertySet, uno::UNO_QUERY ) ) );
    if( xInnerPropertySet.is() )
    {
        Any aRelativeSize( xInnerPropertySet->getPropertyValue( C2U( "RelativeSize" ) ) );
        if( !aRelativeSize.hasValue() )
            aRet <<= true;
    }
    return aRet;
}

Any WrappedAutomaticSizeProperty::getPropertyDefault( const Reference< beans::XPropertyState >& /*xInnerPropertyState*/ ) const
                        throw (beans::UnknownPropertyException, lang::WrappedTargetException, uno::RuntimeException)
{
    Any aRet;
    aRet <<= false;
    return aRet;
}

//-----------------------------------------------------------------------------------------------------------------

//PROP_DIAGRAM_INCLUDE_HIDDEN_CELLS
class WrappedIncludeHiddenCellsProperty : public WrappedProperty
{
public:
    WrappedIncludeHiddenCellsProperty( ::boost::shared_ptr< Chart2ModelContact > spChart2ModelContact );
    virtual ~WrappedIncludeHiddenCellsProperty();

    virtual void setPropertyValue( const ::com::sun::star::uno::Any& rOuterValue, const ::com::sun::star::uno::Reference< ::com::sun::star::beans::XPropertySet >& xInnerPropertySet ) const
                        throw (::com::sun::star::beans::UnknownPropertyException, ::com::sun::star::beans::PropertyVetoException, ::com::sun::star::lang::IllegalArgumentException, ::com::sun::star::lang::WrappedTargetException, ::com::sun::star::uno::RuntimeException);

private: //member
    ::boost::shared_ptr< Chart2ModelContact >   m_spChart2ModelContact;
};

WrappedIncludeHiddenCellsProperty::WrappedIncludeHiddenCellsProperty( ::boost::shared_ptr< Chart2ModelContact > spChart2ModelContact )
            : WrappedProperty(C2U("IncludeHiddenCells"),C2U("IncludeHiddenCells"))
            , m_spChart2ModelContact( spChart2ModelContact )
{
}

WrappedIncludeHiddenCellsProperty::~WrappedIncludeHiddenCellsProperty()
{
}

void WrappedIncludeHiddenCellsProperty::setPropertyValue( const Any& rOuterValue, const Reference< beans::XPropertySet >& /*xInnerPropertySet*/ ) const
                throw (beans::UnknownPropertyException, beans::PropertyVetoException, lang::IllegalArgumentException, lang::WrappedTargetException, uno::RuntimeException)
{
    sal_Bool bNewValue = false;
    if( ! (rOuterValue >>= bNewValue) )
        throw lang::IllegalArgumentException( C2U("Property Dim3D requires boolean value"), 0, 0 );

    ChartModelHelper::setIncludeHiddenCells( bNewValue, m_spChart2ModelContact->getChartModel() );
}

//-----------------------------------------------------------------------------------------------------------------

// ____ XDiagramProvider ____
Reference< chart2::XDiagram > SAL_CALL DiagramWrapper::getDiagram()
    throw (uno::RuntimeException)
{
    return m_spChart2ModelContact->getChart2Diagram();
}

void SAL_CALL DiagramWrapper::setDiagram(
    const Reference< chart2::XDiagram >& /*xDiagram*/ )
    throw (uno::RuntimeException)
{
    //@todo: remove this method from interface
    OSL_FAIL("DiagramWrapper::setDiagram is not implemented, should be removed and not be called" );
}

// ================================================================================

Reference< beans::XPropertySet > DiagramWrapper::getInnerPropertySet()
{
    return Reference< beans::XPropertySet >( m_spChart2ModelContact->getChart2Diagram(), uno::UNO_QUERY );
}

const Sequence< beans::Property >& DiagramWrapper::getPropertySequence()
{
    return *StaticDiagramWrapperPropertyArray::get();
}

const std::vector< WrappedProperty* > DiagramWrapper::createWrappedProperties()
{
    ::std::vector< ::chart::WrappedProperty* > aWrappedProperties;

    WrappedAxisAndGridExistenceProperties::addWrappedProperties( aWrappedProperties, m_spChart2ModelContact );
    WrappedAxisTitleExistenceProperties::addWrappedProperties( aWrappedProperties, m_spChart2ModelContact );
    WrappedAxisLabelExistenceProperties::addWrappedProperties( aWrappedProperties, m_spChart2ModelContact );
    WrappedSceneProperty::addWrappedProperties( aWrappedProperties, m_spChart2ModelContact );
    WrappedIgnoreProperties::addIgnoreFillProperties( aWrappedProperties );
    WrappedIgnoreProperties::addIgnoreLineProperties( aWrappedProperties );
    WrappedStatisticProperties::addWrappedPropertiesForDiagram( aWrappedProperties, m_spChart2ModelContact );
    WrappedSymbolProperties::addWrappedPropertiesForDiagram( aWrappedProperties, m_spChart2ModelContact );
    WrappedDataCaptionProperties::addWrappedPropertiesForDiagram( aWrappedProperties, m_spChart2ModelContact );
    WrappedSplineProperties::addWrappedProperties( aWrappedProperties, m_spChart2ModelContact );
    WrappedStockProperties::addWrappedProperties( aWrappedProperties, m_spChart2ModelContact );
    WrappedAutomaticPositionProperties::addWrappedProperties( aWrappedProperties );

    aWrappedProperties.push_back( new WrappedDataRowSourceProperty( m_spChart2ModelContact ) );
    aWrappedProperties.push_back( new WrappedStackingProperty( StackMode_Y_STACKED,m_spChart2ModelContact ) );
    aWrappedProperties.push_back( new WrappedStackingProperty( StackMode_Y_STACKED_PERCENT, m_spChart2ModelContact ) );
    aWrappedProperties.push_back( new WrappedStackingProperty( StackMode_Z_STACKED, m_spChart2ModelContact ) );
    aWrappedProperties.push_back( new WrappedDim3DProperty( m_spChart2ModelContact ) );
    aWrappedProperties.push_back( new WrappedVerticalProperty( m_spChart2ModelContact ) );
    aWrappedProperties.push_back( new WrappedNumberOfLinesProperty( m_spChart2ModelContact ) );
    aWrappedProperties.push_back( new WrappedAttributedDataPointsProperty( m_spChart2ModelContact ) );
    aWrappedProperties.push_back( new WrappedProperty( C2U( "StackedBarsConnected" ), C2U( "ConnectBars" ) ) );
    aWrappedProperties.push_back( new WrappedSolidTypeProperty( m_spChart2ModelContact ) );
    aWrappedProperties.push_back( new WrappedAutomaticSizeProperty() );
    aWrappedProperties.push_back( new WrappedIncludeHiddenCellsProperty( m_spChart2ModelContact ) );

    return aWrappedProperties;
}

// ================================================================================

uno::Sequence< OUString > DiagramWrapper::getSupportedServiceNames_Static()
{
    uno::Sequence< OUString > aServices( 8 );
    aServices[ 0 ] = C2U( "com.sun.star.chart.Diagram" );
    aServices[ 1 ] = C2U( "com.sun.star.xml.UserDefinedAttributeSupplier" );
    aServices[ 2 ] = C2U( "com.sun.star.chart.StackableDiagram" );
    aServices[ 3 ] = C2U( "com.sun.star.chart.ChartAxisXSupplier" );
    aServices[ 4 ] = C2U( "com.sun.star.chart.ChartAxisYSupplier" );
    aServices[ 5 ] = C2U( "com.sun.star.chart.ChartAxisZSupplier" );
    aServices[ 6 ] = C2U( "com.sun.star.chart.ChartTwoAxisXSupplier" );
    aServices[ 7 ] = C2U( "com.sun.star.chart.ChartTwoAxisYSupplier" );

    return aServices;
}

// implement XServiceInfo methods basing upon getSupportedServiceNames_Static
APPHELPER_XSERVICEINFO_IMPL( DiagramWrapper, lcl_aServiceName );

} //  namespace wrapper
} //  namespace chart
<<<<<<< HEAD

/* vim:set shiftwidth=4 softtabstop=4 expandtab: */
=======
>>>>>>> ce6308e4
<|MERGE_RESOLUTION|>--- conflicted
+++ resolved
@@ -441,13 +441,8 @@
         return &aPropSeq;
     }
 
-<<<<<<< HEAD
-    MutexGuard aGuard( ::osl::Mutex::getGlobalMutex() );
-    if( 0 == aPropSeq.getLength() )
-=======
 private:
     uno::Sequence< Property > lcl_GetPropertySequence()
->>>>>>> ce6308e4
     {
         ::std::vector< ::com::sun::star::beans::Property > aProperties;
         lcl_AddPropertiesToVector( aProperties );
@@ -576,10 +571,7 @@
 }
 
 typedef ::comphelper::MakeMap< ::rtl::OUString, ::rtl::OUString > tMakeStringStringMap;
-<<<<<<< HEAD
-
-=======
->>>>>>> ce6308e4
+
 const tMakeStringStringMap& lcl_getChartTypeNameMap()
 {
     static tMakeStringStringMap g_aChartTypeNameMap =
@@ -2127,8 +2119,5 @@
 
 } //  namespace wrapper
 } //  namespace chart
-<<<<<<< HEAD
-
-/* vim:set shiftwidth=4 softtabstop=4 expandtab: */
-=======
->>>>>>> ce6308e4
+
+/* vim:set shiftwidth=4 softtabstop=4 expandtab: */