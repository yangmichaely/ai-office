--- conflicted
+++ resolved
@@ -33,10 +33,7 @@
 
 ModalDialog DLG_DATA_YERRORBAR
 {
-<<<<<<< HEAD
-=======
     HelpID = "chart2:ModalDialog:DLG_DATA_YERRORBAR";
->>>>>>> ce6308e4
     OutputSize = TRUE ;
     SVLook = TRUE ;
     Size = MAP_APPFONT ( 300 , 156 ) ;
