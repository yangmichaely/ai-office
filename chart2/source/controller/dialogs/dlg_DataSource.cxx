--- conflicted
+++ resolved
@@ -147,11 +147,7 @@
 
 // ----------------------------------------
 
-<<<<<<< HEAD
-USHORT DataSourceDialog::m_nLastPageId = 0;
-=======
 sal_uInt16 DataSourceDialog::m_nLastPageId = 0;
->>>>>>> ce6308e4
 
 DataSourceDialog::DataSourceDialog(
     Window * pParent,
