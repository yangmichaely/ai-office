/* -*- Mode: C++; tab-width: 4; indent-tabs-mode: nil; c-basic-offset: 4 -*- */
/*************************************************************************
 *
 * DO NOT ALTER OR REMOVE COPYRIGHT NOTICES OR THIS FILE HEADER.
 *
 * Copyright 2000, 2010 Oracle and/or its affiliates.
 *
 * OpenOffice.org - a multi-platform office productivity suite
 *
 * This file is part of OpenOffice.org.
 *
 * OpenOffice.org is free software: you can redistribute it and/or modify
 * it under the terms of the GNU Lesser General Public License version 3
 * only, as published by the Free Software Foundation.
 *
 * OpenOffice.org is distributed in the hope that it will be useful,
 * but WITHOUT ANY WARRANTY; without even the implied warranty of
 * MERCHANTABILITY or FITNESS FOR A PARTICULAR PURPOSE.  See the
 * GNU Lesser General Public License version 3 for more details
 * (a copy is included in the LICENSE file that accompanied this code).
 *
 * You should have received a copy of the GNU Lesser General Public License
 * version 3 along with OpenOffice.org.  If not, see
 * <http://www.openoffice.org/license.html>
 * for a copy of the LGPLv3 License.
 *
 ************************************************************************/

// MARKER(update_precomp.py): autogen include statement, do not remove
#include "precompiled_chart2.hxx"
#include "ItemConverter.hxx"
#include "macros.hxx"
#include <com/sun/star/lang/XComponent.hpp>
#include <svl/itemprop.hxx>
#include <svl/itemiter.hxx>
// header for class SfxWhichIter
#include <svl/whiter.hxx>
#include <svx/svxids.hrc>

using namespace ::com::sun::star;

namespace comphelper
{

ItemConverter::ItemConverter(
    const uno::Reference< beans::XPropertySet > & rPropertySet,
    SfxItemPool& rItemPool ) :
        m_xPropertySet( rPropertySet ),
        m_xPropertySetInfo( NULL ),
        m_rItemPool( rItemPool ),
        m_bIsValid( true )
{
    resetPropertySet( m_xPropertySet );
}

ItemConverter::~ItemConverter()
{
    stopAllComponentListening();
}

void ItemConverter::resetPropertySet(
    const uno::Reference< beans::XPropertySet > & xPropSet )
{
    if( xPropSet.is())
    {
        stopAllComponentListening();
        m_xPropertySet = xPropSet;
        m_xPropertySetInfo = m_xPropertySet->getPropertySetInfo();

        uno::Reference< lang::XComponent > xComp( m_xPropertySet, uno::UNO_QUERY );
        if( xComp.is())
        {
            // method of base class ::utl::OEventListenerAdapter
            startComponentListening( xComp );
        }
    }
}

SfxItemPool & ItemConverter::GetItemPool() const
{
    return m_rItemPool;
}

SfxItemSet ItemConverter::CreateEmptyItemSet() const
{
    return SfxItemSet( GetItemPool(), GetWhichPairs() );
}

uno::Reference< beans::XPropertySet > ItemConverter::GetPropertySet() const
{
    return m_xPropertySet;
}

void ItemConverter::_disposing( const lang::EventObject& rSource )
{
    if( rSource.Source == m_xPropertySet )
    {
        m_bIsValid = false;
    }
}

void ItemConverter::FillItemSet( SfxItemSet & rOutItemSet ) const
{
    const sal_uInt16 * pRanges = rOutItemSet.GetRanges();
    tPropertyNameWithMemberId aProperty;
    SfxItemPool & rPool = GetItemPool();

    OSL_ASSERT( pRanges != NULL );
    OSL_ASSERT( m_xPropertySetInfo.is());
    OSL_ASSERT( m_xPropertySet.is());

    while( (*pRanges) != 0)
    {
        sal_uInt16 nBeg = (*pRanges);
        ++pRanges;
        sal_uInt16 nEnd = (*pRanges);
        ++pRanges;

        OSL_ASSERT( nBeg <= nEnd );
        for( sal_uInt16 nWhich = nBeg; nWhich <= nEnd; ++nWhich )
        {
            if( GetItemProperty( nWhich, aProperty ))
            {
                // put the Property into the itemset
                SfxPoolItem * pItem = rPool.GetDefaultItem( nWhich ).Clone();

                if( pItem )
                {
                    try
                    {
                        if( ! pItem->PutValue( m_xPropertySet->getPropertyValue( aProperty.first ),
                                               aProperty.second // nMemberId
                                ))
                        {
                            delete pItem;
                        }
                        else
                        {
                            rOutItemSet.Put( *pItem, nWhich );
                            delete pItem;
                        }
                    }
                    catch( beans::UnknownPropertyException &ex )
                    {
                        delete pItem;
                        OSL_ENSURE( false,
                                    ::rtl::OUStringToOString(
                                        ex.Message +
                                        ::rtl::OUString( RTL_CONSTASCII_USTRINGPARAM(
                                                             " - unknown Property: " )) + aProperty.first,
                                        RTL_TEXTENCODING_ASCII_US ).getStr());
                    }
                    catch( uno::Exception &ex )
                    {
                        ASSERT_EXCEPTION( ex );
                    }
                }
            }
            else
            {
                try
                {
                    FillSpecialItem( nWhich, rOutItemSet );
                }
                catch( uno::Exception &ex )
                {
                    ASSERT_EXCEPTION( ex );
                }
            }
        }
    }
}

void ItemConverter::FillSpecialItem(
    sal_uInt16 /*nWhichId*/, SfxItemSet & /*rOutItemSet*/ ) const
    throw( uno::Exception )
{
    OSL_ENSURE( false, "ItemConverter: Unhandled special item found!" );
}

bool ItemConverter::ApplySpecialItem(
    sal_uInt16 /*nWhichId*/, const SfxItemSet & /*rItemSet*/ )
    throw( uno::Exception )
{
    OSL_ENSURE( false, "ItemConverter: Unhandled special item found!" );
    return false;
}

bool ItemConverter::ApplyItemSet( const SfxItemSet & rItemSet )
{
    OSL_ASSERT( m_xPropertySet.is());

    bool bItemsChanged = false;
    SfxItemIter aIter( rItemSet );
    const SfxPoolItem * pItem = aIter.FirstItem();
    tPropertyNameWithMemberId aProperty;
    uno::Any aValue;

    while( pItem )
    {
        if( rItemSet.GetItemState( pItem->Which(), sal_False ) == SFX_ITEM_SET )
        {
            if( GetItemProperty( pItem->Which(), aProperty ))
            {
                pItem->QueryValue( aValue, aProperty.second /* nMemberId */ );

                try
                {
                    if( aValue != m_xPropertySet->getPropertyValue( aProperty.first ))
                    {
                        m_xPropertySet->setPropertyValue( aProperty.first, aValue );
                        bItemsChanged = true;
                    }
                }
                catch( beans::UnknownPropertyException &ex )
                {
                    OSL_ENSURE( false,
                                ::rtl::OUStringToOString(
                                    ex.Message +
                                    ::rtl::OUString( RTL_CONSTASCII_USTRINGPARAM(
                                                         " - unknown Property: " )) + aProperty.first,
                                    RTL_TEXTENCODING_ASCII_US).getStr());
                }
                catch( uno::Exception &ex )
                {
                    OSL_ENSURE( false, ::rtl::OUStringToOString(
                                    ex.Message, RTL_TEXTENCODING_ASCII_US ).getStr());
                }
            }
            else
            {
                bItemsChanged = ApplySpecialItem( pItem->Which(), rItemSet ) || bItemsChanged;
            }
        }
        pItem = aIter.NextItem();
    }

    return bItemsChanged;
}

// --------------------------------------------------------------------------------
<<<<<<< HEAD
=======

>>>>>>> ce6308e4
void ItemConverter::InvalidateUnequalItems( SfxItemSet  &rDestSet, const SfxItemSet &rSourceSet )
{
    SfxWhichIter      aIter (rSourceSet);
    sal_uInt16            nWhich     = aIter.FirstWhich ();
    const SfxPoolItem *pPoolItem = NULL;

    while (nWhich)
    {
        if ((rSourceSet.GetItemState(nWhich, sal_True, &pPoolItem) == SFX_ITEM_SET) &&
            (rDestSet.GetItemState(nWhich, sal_True, &pPoolItem) == SFX_ITEM_SET))
        {
            if (rSourceSet.Get(nWhich) != rDestSet.Get(nWhich))
            {
                if( SID_CHAR_DLG_PREVIEW_STRING != nWhich )
                {
                    rDestSet.InvalidateItem(nWhich);
                }
            }
        }
        else if( rSourceSet.GetItemState(nWhich, sal_True, &pPoolItem) == SFX_ITEM_DONTCARE )
            rDestSet.InvalidateItem(nWhich);

        nWhich = aIter.NextWhich ();
    }
}

} //  namespace comphelper

/* vim:set shiftwidth=4 softtabstop=4 expandtab: */<|MERGE_RESOLUTION|>--- conflicted
+++ resolved
@@ -239,10 +239,6 @@
 }
 
 // --------------------------------------------------------------------------------
-<<<<<<< HEAD
-=======
-
->>>>>>> ce6308e4
 void ItemConverter::InvalidateUnequalItems( SfxItemSet  &rDestSet, const SfxItemSet &rSourceSet )
 {
     SfxWhichIter      aIter (rSourceSet);
