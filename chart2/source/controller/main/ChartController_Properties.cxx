/* -*- Mode: C++; tab-width: 4; indent-tabs-mode: nil; c-basic-offset: 4 -*- */
/*************************************************************************
 *
 * DO NOT ALTER OR REMOVE COPYRIGHT NOTICES OR THIS FILE HEADER.
 *
 * Copyright 2000, 2010 Oracle and/or its affiliates.
 *
 * OpenOffice.org - a multi-platform office productivity suite
 *
 * This file is part of OpenOffice.org.
 *
 * OpenOffice.org is free software: you can redistribute it and/or modify
 * it under the terms of the GNU Lesser General Public License version 3
 * only, as published by the Free Software Foundation.
 *
 * OpenOffice.org is distributed in the hope that it will be useful,
 * but WITHOUT ANY WARRANTY; without even the implied warranty of
 * MERCHANTABILITY or FITNESS FOR A PARTICULAR PURPOSE.  See the
 * GNU Lesser General Public License version 3 for more details
 * (a copy is included in the LICENSE file that accompanied this code).
 *
 * You should have received a copy of the GNU Lesser General Public License
 * version 3 along with OpenOffice.org.  If not, see
 * <http://www.openoffice.org/license.html>
 * for a copy of the LGPLv3 License.
 *
 ************************************************************************/

// MARKER(update_precomp.py): autogen include statement, do not remove
#include "precompiled_chart2.hxx"
#include "ChartController.hxx"
#include "ChartWindow.hxx"
#include "chartview/DrawModelWrapper.hxx"
#include "ObjectIdentifier.hxx"
#include "chartview/ExplicitValueProvider.hxx"
#include "macros.hxx"
#include "dlg_ObjectProperties.hxx"
#include "dlg_View3D.hxx"
#include "dlg_InsertErrorBars.hxx"
#include "ViewElementListProvider.hxx"
#include "DataPointItemConverter.hxx"
#include "AxisItemConverter.hxx"
#include "MultipleChartConverters.hxx"
#include "TitleItemConverter.hxx"
#include "LegendItemConverter.hxx"
#include "RegressionCurveItemConverter.hxx"
#include "RegressionEquationItemConverter.hxx"
#include "ErrorBarItemConverter.hxx"
#include "ChartModelHelper.hxx"
#include "AxisHelper.hxx"
#include "TitleHelper.hxx"
#include "LegendHelper.hxx"
#include "ChartTypeHelper.hxx"
#include "ColorPerPointHelper.hxx"
#include "DiagramHelper.hxx"
#include "servicenames_charttypes.hxx"
#include "ControllerLockGuard.hxx"
#include "UndoGuard.hxx"
#include "ObjectNameProvider.hxx"
#include "ResId.hxx"
#include "Strings.hrc"
#include "ReferenceSizeProvider.hxx"
#include "RegressionCurveHelper.hxx"
#include <com/sun/star/chart2/XChartDocument.hpp>

//for auto_ptr
#include <memory>

// header for define RET_OK
#include <vcl/msgbox.hxx>
// for SolarMutex
#include <vcl/svapp.hxx>
#include <osl/mutex.hxx>
#include <svx/ActionDescriptionProvider.hxx>

//.............................................................................
namespace chart
{
//.............................................................................
using namespace ::com::sun::star;
using namespace ::com::sun::star::chart2;
using ::com::sun::star::uno::Reference;
using ::rtl::OUString;

namespace
{

::comphelper::ItemConverter* createItemConverter(
    const ::rtl::OUString & aObjectCID
    , const uno::Reference< frame::XModel > & xChartModel
    , const uno::Reference< uno::XComponentContext > & xContext
    , SdrModel & rDrawModel
    , NumberFormatterWrapper * pNumberFormatterWrapper = NULL
    , ExplicitValueProvider * pExplicitValueProvider = NULL
    , ::std::auto_ptr< ReferenceSizeProvider > pRefSizeProvider =
          ::std::auto_ptr< ReferenceSizeProvider >()
    )
{
    ::comphelper::ItemConverter* pItemConverter=NULL;

    //-------------------------------------------------------------
    //get type of selected object
    ObjectType eObjectType = ObjectIdentifier::getObjectType( aObjectCID );
    if( OBJECTTYPE_UNKNOWN==eObjectType )
    {
        OSL_FAIL("unknown ObjectType");
        return NULL;
    }

    rtl::OUString aParticleID = ObjectIdentifier::getParticleID( aObjectCID );
    bool bAffectsMultipleObjects = aParticleID.equals(C2U("ALLELEMENTS"));
    //-------------------------------------------------------------
    if( !bAffectsMultipleObjects )
    {
        uno::Reference< beans::XPropertySet > xObjectProperties =
            ObjectIdentifier::getObjectPropertySet( aObjectCID, xChartModel );
        if(!xObjectProperties.is())
            return NULL;
        //create itemconverter for a single object
        switch(eObjectType)
        {
            case OBJECTTYPE_PAGE:
                pItemConverter =  new wrapper::GraphicPropertyItemConverter(
                                        xObjectProperties, rDrawModel.GetItemPool(),
                                        rDrawModel, uno::Reference< lang::XMultiServiceFactory >( xChartModel, uno::UNO_QUERY ),
                                        wrapper::GraphicPropertyItemConverter::LINE_AND_FILL_PROPERTIES );
                    break;
            case OBJECTTYPE_TITLE:
            {
                ::std::auto_ptr< awt::Size > pRefSize;
                if( pRefSizeProvider.get() )
                    pRefSize.reset( new awt::Size( pRefSizeProvider->getPageSize()));

                pItemConverter = new wrapper::TitleItemConverter( xObjectProperties,
                                                                  rDrawModel.GetItemPool(), rDrawModel,
                                                                  uno::Reference< lang::XMultiServiceFactory >( xChartModel, uno::UNO_QUERY ),
                                                                  pRefSize );
            }
            break;
            case OBJECTTYPE_LEGEND:
            {
                ::std::auto_ptr< awt::Size > pRefSize;
                if( pRefSizeProvider.get() )
                    pRefSize.reset( new awt::Size( pRefSizeProvider->getPageSize()));

                pItemConverter = new wrapper::LegendItemConverter( xObjectProperties,
                                                                   rDrawModel.GetItemPool(), rDrawModel,
                                                                   uno::Reference< lang::XMultiServiceFactory >( xChartModel, uno::UNO_QUERY ),
                                                                   pRefSize );
            }
            break;
            case OBJECTTYPE_LEGEND_ENTRY:
                    break;
            case OBJECTTYPE_DIAGRAM:
                    break;
            case OBJECTTYPE_DIAGRAM_WALL:
            case OBJECTTYPE_DIAGRAM_FLOOR:
                pItemConverter =  new wrapper::GraphicPropertyItemConverter(
                                        xObjectProperties, rDrawModel.GetItemPool(),
                                        rDrawModel, uno::Reference< lang::XMultiServiceFactory >( xChartModel, uno::UNO_QUERY ),
                                        wrapper::GraphicPropertyItemConverter::LINE_AND_FILL_PROPERTIES );
                    break;
            case OBJECTTYPE_AXIS:
            {
                ::std::auto_ptr< awt::Size > pRefSize;
                if( pRefSizeProvider.get() )
                    pRefSize.reset( new awt::Size( pRefSizeProvider->getPageSize()));

                uno::Reference< beans::XPropertySet > xDiaProp;
                xDiaProp.set( ChartModelHelper::findDiagram( xChartModel ), uno::UNO_QUERY );

                // the second property set contains the property CoordinateOrigin
                // nOriginIndex is the index of the corresponding index of the
                // origin (x=0, y=1, z=2)

                ExplicitScaleData aExplicitScale;
                ExplicitIncrementData aExplicitIncrement;
                if( pExplicitValueProvider )
                    pExplicitValueProvider->getExplicitValuesForAxis(
                        uno::Reference< XAxis >( xObjectProperties, uno::UNO_QUERY ),
                        aExplicitScale, aExplicitIncrement );

                pItemConverter =  new wrapper::AxisItemConverter(
                    xObjectProperties, rDrawModel.GetItemPool(),
                    rDrawModel,
                    uno::Reference< chart2::XChartDocument >( xChartModel, uno::UNO_QUERY ),
                    &aExplicitScale, &aExplicitIncrement,
                    pRefSize );
            }
            break;
            case OBJECTTYPE_AXIS_UNITLABEL:
                    break;
            case OBJECTTYPE_DATA_LABELS:
            case OBJECTTYPE_DATA_SERIES:
            case OBJECTTYPE_DATA_LABEL:
            case OBJECTTYPE_DATA_POINT:
            {
                ::std::auto_ptr< awt::Size > pRefSize;
                if( pRefSizeProvider.get() )
                    pRefSize.reset( new awt::Size( pRefSizeProvider->getPageSize()));

                wrapper::GraphicPropertyItemConverter::eGraphicObjectType eMapTo =
                    wrapper::GraphicPropertyItemConverter::FILLED_DATA_POINT;

                uno::Reference< XDataSeries > xSeries = ObjectIdentifier::getDataSeriesForCID( aObjectCID, xChartModel );
                uno::Reference< XChartType > xChartType = ChartModelHelper::getChartTypeOfSeries( xChartModel, xSeries );

                uno::Reference< XDiagram > xDiagram( ChartModelHelper::findDiagram( xChartModel ) );
                sal_Int32 nDimensionCount = DiagramHelper::getDimension( xDiagram );
                if( !ChartTypeHelper::isSupportingAreaProperties( xChartType, nDimensionCount ) )
                    eMapTo = wrapper::GraphicPropertyItemConverter::LINE_DATA_POINT;

                bool bDataSeries = ( eObjectType == OBJECTTYPE_DATA_SERIES || eObjectType == OBJECTTYPE_DATA_LABELS );

                //special color for pie chart:
                bool bUseSpecialFillColor = false;
                sal_Int32 nSpecialFillColor =0;
                sal_Int32 nPointIndex = -1; /*-1 for whole series*/
                if(!bDataSeries)
                {
                    nPointIndex = aParticleID.toInt32();
                    uno::Reference< beans::XPropertySet > xSeriesProp( xSeries, uno::UNO_QUERY );
                    bool bVaryColorsByPoint = false;
                    if( xSeriesProp.is() &&
                        (xSeriesProp->getPropertyValue(C2U("VaryColorsByPoint")) >>= bVaryColorsByPoint) &&
                        bVaryColorsByPoint )
                    {
                        if( !ColorPerPointHelper::hasPointOwnColor( xSeriesProp, nPointIndex, xObjectProperties ) )
                        {
                            bUseSpecialFillColor = true;
                            OSL_ASSERT( xDiagram.is());
                            uno::Reference< XColorScheme > xColorScheme( xDiagram->getDefaultColorScheme() );
                            if( xColorScheme.is())
                                nSpecialFillColor = xColorScheme->getColorByIndex( nPointIndex );
                        }
                    }
                }
                sal_Int32 nNumberFormat=ExplicitValueProvider::getExplicitNumberFormatKeyForDataLabel( xObjectProperties, xSeries, nPointIndex, xDiagram );
                sal_Int32 nPercentNumberFormat=ExplicitValueProvider::getExplicitPercentageNumberFormatKeyForDataLabel(
                        xObjectProperties,uno::Reference< util::XNumberFormatsSupplier >(xChartModel, uno::UNO_QUERY));

                pItemConverter =  new wrapper::DataPointItemConverter( xChartModel, xContext,
                                        xObjectProperties, xSeries, rDrawModel.GetItemPool(), rDrawModel,
                                        pNumberFormatterWrapper,
                                        uno::Reference< lang::XMultiServiceFactory >( xChartModel, uno::UNO_QUERY ),
                                        eMapTo, pRefSize, bDataSeries, bUseSpecialFillColor, nSpecialFillColor, false,
                                        nNumberFormat, nPercentNumberFormat );
                    break;
            }
            case OBJECTTYPE_GRID:
            case OBJECTTYPE_SUBGRID:
            case OBJECTTYPE_DATA_AVERAGE_LINE:
                pItemConverter =  new wrapper::GraphicPropertyItemConverter(
                                        xObjectProperties, rDrawModel.GetItemPool(),
                                        rDrawModel, uno::Reference< lang::XMultiServiceFactory >( xChartModel, uno::UNO_QUERY ),
                                        wrapper::GraphicPropertyItemConverter::LINE_PROPERTIES );
                    break;

            case OBJECTTYPE_DATA_ERRORS:
                pItemConverter =  new wrapper::ErrorBarItemConverter(
                    xChartModel, xObjectProperties, rDrawModel.GetItemPool(),
                    rDrawModel, uno::Reference< lang::XMultiServiceFactory >( xChartModel, uno::UNO_QUERY ));
                break;

            case OBJECTTYPE_DATA_CURVE:
                pItemConverter =  new wrapper::RegressionCurveItemConverter(
                    xObjectProperties, uno::Reference< chart2::XRegressionCurveContainer >(
                        ObjectIdentifier::getDataSeriesForCID( aObjectCID, xChartModel ), uno::UNO_QUERY ),
                    rDrawModel.GetItemPool(), rDrawModel,
                    uno::Reference< lang::XMultiServiceFactory >( xChartModel, uno::UNO_QUERY ));
                break;
            case OBJECTTYPE_DATA_CURVE_EQUATION:
            {
                ::std::auto_ptr< awt::Size > pRefSize;
                if( pRefSizeProvider.get() )
                    pRefSize.reset( new awt::Size( pRefSizeProvider->getPageSize()));

                pItemConverter =  new wrapper::RegressionEquationItemConverter(
                                        xObjectProperties, rDrawModel.GetItemPool(), rDrawModel,
                                        uno::Reference< lang::XMultiServiceFactory >( xChartModel, uno::UNO_QUERY ),
                                        pRefSize );
                    break;
            }
            case OBJECTTYPE_DATA_ERRORS_X:
                    break;
            case OBJECTTYPE_DATA_ERRORS_Y:
                    break;
            case OBJECTTYPE_DATA_ERRORS_Z:
                    break;
            case OBJECTTYPE_DATA_STOCK_RANGE:
                    break;
            case OBJECTTYPE_DATA_STOCK_LOSS:
            case OBJECTTYPE_DATA_STOCK_GAIN:
                pItemConverter =  new wrapper::GraphicPropertyItemConverter(
                                        xObjectProperties, rDrawModel.GetItemPool(),
                                        rDrawModel, uno::Reference< lang::XMultiServiceFactory >( xChartModel, uno::UNO_QUERY ),
                                        wrapper::GraphicPropertyItemConverter::LINE_AND_FILL_PROPERTIES );
                    break;
            default: //OBJECTTYPE_UNKNOWN
                    break;
        }
    }
    else
    {
        //create itemconverter for a all objects of given type
        switch(eObjectType)
        {
            case OBJECTTYPE_TITLE:
                pItemConverter =  new wrapper::AllTitleItemConverter( xChartModel, rDrawModel.GetItemPool(),
                                                                     rDrawModel, uno::Reference< lang::XMultiServiceFactory >( xChartModel, uno::UNO_QUERY ));
                break;
            case OBJECTTYPE_AXIS:
            {
                ::std::auto_ptr< awt::Size > pRefSize;
                if( pRefSizeProvider.get() )
                    pRefSize.reset( new awt::Size( pRefSizeProvider->getPageSize()));

                pItemConverter =  new wrapper::AllAxisItemConverter( xChartModel, rDrawModel.GetItemPool(),
                                                                     rDrawModel, uno::Reference< lang::XMultiServiceFactory >( xChartModel, uno::UNO_QUERY ), pRefSize );
            }
            break;
            case OBJECTTYPE_GRID:
            case OBJECTTYPE_SUBGRID:
                pItemConverter =  new wrapper::AllGridItemConverter( xChartModel, rDrawModel.GetItemPool(),
                                                                     rDrawModel, uno::Reference< lang::XMultiServiceFactory >( xChartModel, uno::UNO_QUERY ));
                break;
            default: //for this type it is not supported to change all elements at once
                break;
        }

    }
    return pItemConverter;
}

rtl::OUString lcl_getTitleCIDForCommand( const ::rtl::OString& rDispatchCommand, const uno::Reference< frame::XModel > & xChartModel )
{
    if( rDispatchCommand.equals("AllTitles"))
        return ObjectIdentifier::createClassifiedIdentifier( OBJECTTYPE_TITLE, C2U("ALLELEMENTS") );

    TitleHelper::eTitleType nTitleType( TitleHelper::MAIN_TITLE );
    if( rDispatchCommand.equals("SubTitle") )
        nTitleType = TitleHelper::SUB_TITLE;
    else if( rDispatchCommand.equals("XTitle") )
        nTitleType = TitleHelper::X_AXIS_TITLE;
    else if( rDispatchCommand.equals("YTitle") )
        nTitleType = TitleHelper::Y_AXIS_TITLE;
    else if( rDispatchCommand.equals("ZTitle") )
        nTitleType = TitleHelper::Z_AXIS_TITLE;
    else if( rDispatchCommand.equals("SecondaryXTitle") )
        nTitleType = TitleHelper::SECONDARY_X_AXIS_TITLE;
    else if( rDispatchCommand.equals("SecondaryYTitle") )
        nTitleType = TitleHelper::SECONDARY_Y_AXIS_TITLE;

    uno::Reference< XTitle > xTitle( TitleHelper::getTitle( nTitleType, xChartModel ) );
    return ObjectIdentifier::createClassifiedIdentifierForObject( xTitle, xChartModel );
}

rtl::OUString lcl_getAxisCIDForCommand( const ::rtl::OString& rDispatchCommand, const uno::Reference< frame::XModel >& xChartModel )
{
    if( rDispatchCommand.equals("DiagramAxisAll"))
        return ObjectIdentifier::createClassifiedIdentifier( OBJECTTYPE_AXIS, C2U("ALLELEMENTS") );

    sal_Int32   nDimensionIndex=0;
    bool        bMainAxis=true;
    if( rDispatchCommand.equals("DiagramAxisX"))
    {
        nDimensionIndex=0; bMainAxis=true;
    }
    else if( rDispatchCommand.equals("DiagramAxisY"))
    {
        nDimensionIndex=1; bMainAxis=true;
    }
    else if( rDispatchCommand.equals("DiagramAxisZ"))
    {
        nDimensionIndex=2; bMainAxis=true;
    }
    else if( rDispatchCommand.equals("DiagramAxisA"))
    {
        nDimensionIndex=0; bMainAxis=false;
    }
    else if( rDispatchCommand.equals("DiagramAxisB"))
    {
        nDimensionIndex=1; bMainAxis=false;
    }

    uno::Reference< XDiagram > xDiagram( ChartModelHelper::findDiagram( xChartModel ) );
    uno::Reference< XAxis > xAxis( AxisHelper::getAxis( nDimensionIndex, bMainAxis, xDiagram ) );
    return ObjectIdentifier::createClassifiedIdentifierForObject( xAxis, xChartModel );
}

rtl::OUString lcl_getGridCIDForCommand( const ::rtl::OString& rDispatchCommand, const uno::Reference< frame::XModel >& xChartModel )
{
    uno::Reference< XDiagram > xDiagram( ChartModelHelper::findDiagram( xChartModel ) );

    if( rDispatchCommand.equals("DiagramGridAll"))
        return ObjectIdentifier::createClassifiedIdentifier( OBJECTTYPE_GRID, C2U("ALLELEMENTS") );

    sal_Int32   nDimensionIndex=0;
    bool        bMainGrid=true;

    //x and y is swapped in the commands

    if( rDispatchCommand.equals("DiagramGridYMain"))
    {
        nDimensionIndex=0; bMainGrid=true;
    }
    else if( rDispatchCommand.equals("DiagramGridXMain"))
    {
        nDimensionIndex=1; bMainGrid=true;
    }
    else if( rDispatchCommand.equals("DiagramGridZMain"))
    {
        nDimensionIndex=2; bMainGrid=true;
    }
    else if( rDispatchCommand.equals("DiagramGridYHelp"))
    {
        nDimensionIndex=0; bMainGrid=false;
    }
    else if( rDispatchCommand.equals("DiagramGridXHelp"))
    {
        nDimensionIndex=1; bMainGrid=false;
    }
    else if( rDispatchCommand.equals("DiagramGridZHelp"))
    {
        nDimensionIndex=2; bMainGrid=false;
    }

    bool bMainAxis = true;
    uno::Reference< XAxis > xAxis( AxisHelper::getAxis( nDimensionIndex, bMainAxis, xDiagram ) );

    sal_Int32   nSubGridIndex= bMainGrid ? (-1) : 0;
    rtl::OUString aCID( ObjectIdentifier::createClassifiedIdentifierForGrid( xAxis, xChartModel, nSubGridIndex ) );
    return aCID;
}
rtl::OUString lcl_getObjectCIDForCommand( const ::rtl::OString& rDispatchCommand, const uno::Reference< XChartDocument > & xChartDocument, const rtl::OUString& rSelectedCID )
{
    ObjectType eObjectType = OBJECTTYPE_UNKNOWN;
    rtl::OUString aParticleID;

    uno::Reference< frame::XModel > xChartModel( xChartDocument, uno::UNO_QUERY );
    const ObjectType eSelectedType = ObjectIdentifier::getObjectType( rSelectedCID );
    uno::Reference< XDataSeries > xSeries = ObjectIdentifier::getDataSeriesForCID( rSelectedCID, xChartModel );
    uno::Reference< chart2::XRegressionCurveContainer > xRegCurveCnt( xSeries, uno::UNO_QUERY );

    //-------------------------------------------------------------------------
    //legend
    if( rDispatchCommand.equals("Legend") || rDispatchCommand.equals("FormatLegend") )
    {
        eObjectType = OBJECTTYPE_LEGEND;
        //@todo set particular aParticleID if we have more than one legend
    }
    //-------------------------------------------------------------------------
    //wall floor area
    else if( rDispatchCommand.equals("DiagramWall") || rDispatchCommand.equals("FormatWall") )
    {
        //OBJECTTYPE_DIAGRAM;
        eObjectType = OBJECTTYPE_DIAGRAM_WALL;
        //@todo set particular aParticleID if we have more than one diagram
    }
    else if( rDispatchCommand.equals("DiagramFloor") || rDispatchCommand.equals("FormatFloor") )
    {
        eObjectType = OBJECTTYPE_DIAGRAM_FLOOR;
        //@todo set particular aParticleID if we have more than one diagram
    }
    else if( rDispatchCommand.equals("DiagramArea") || rDispatchCommand.equals("FormatChartArea") )
    {
        eObjectType = OBJECTTYPE_PAGE;
    }
    //-------------------------------------------------------------------------
    //title
    else if( rDispatchCommand.equals("MainTitle")
        || rDispatchCommand.equals("SubTitle")
        || rDispatchCommand.equals("XTitle")
        || rDispatchCommand.equals("YTitle")
        || rDispatchCommand.equals("ZTitle")
        || rDispatchCommand.equals("SecondaryXTitle")
        || rDispatchCommand.equals("SecondaryYTitle")
        || rDispatchCommand.equals("AllTitles")
        )
    {
        return lcl_getTitleCIDForCommand( rDispatchCommand, xChartModel );
    }
    //-------------------------------------------------------------------------
    //axis
    else if( rDispatchCommand.equals("DiagramAxisX")
        || rDispatchCommand.equals("DiagramAxisY")
        || rDispatchCommand.equals("DiagramAxisZ")
        || rDispatchCommand.equals("DiagramAxisA")
        || rDispatchCommand.equals("DiagramAxisB")
        || rDispatchCommand.equals("DiagramAxisAll")
        )
    {
        return lcl_getAxisCIDForCommand( rDispatchCommand, xChartModel );
    }
    //-------------------------------------------------------------------------
    //grid
    else if( rDispatchCommand.equals("DiagramGridYMain")
        || rDispatchCommand.equals("DiagramGridXMain")
        || rDispatchCommand.equals("DiagramGridZMain")
        || rDispatchCommand.equals("DiagramGridYHelp")
        || rDispatchCommand.equals("DiagramGridXHelp")
        || rDispatchCommand.equals("DiagramGridZHelp")
        || rDispatchCommand.equals("DiagramGridAll")
        )
    {
        return lcl_getGridCIDForCommand( rDispatchCommand, xChartModel );
    }
    //-------------------------------------------------------------------------
    //data series
    else if( rDispatchCommand.equals("FormatDataSeries") )
    {
        if( eSelectedType == OBJECTTYPE_DATA_SERIES )
            return rSelectedCID;
        else
            return ObjectIdentifier::createClassifiedIdentifier(
                OBJECTTYPE_DATA_SERIES, ObjectIdentifier::getSeriesParticleFromCID( rSelectedCID ) );
    }
    //-------------------------------------------------------------------------
    //data point
    else if( rDispatchCommand.equals("FormatDataPoint") )
    {
        return rSelectedCID;
    }
    //-------------------------------------------------------------------------
    //data labels
    else if( rDispatchCommand.equals("FormatDataLabels") )
    {
        if( eSelectedType == OBJECTTYPE_DATA_LABELS )
            return rSelectedCID;
        else
            return ObjectIdentifier::createClassifiedIdentifierWithParent(
                OBJECTTYPE_DATA_LABELS, ::rtl::OUString(), rSelectedCID );
    }
    //-------------------------------------------------------------------------
    //data labels
    else if( rDispatchCommand.equals("FormatDataLabel") )
    {
        if( eSelectedType == OBJECTTYPE_DATA_LABEL )
            return rSelectedCID;
        else
        {
            sal_Int32 nPointIndex = ObjectIdentifier::getParticleID( rSelectedCID ).toInt32();
            if( nPointIndex>=0 )
            {
                OUString aSeriesParticle = ObjectIdentifier::getSeriesParticleFromCID( rSelectedCID );
                OUString aChildParticle( ObjectIdentifier::getStringForType( OBJECTTYPE_DATA_LABELS ) );
                aChildParticle+=(C2U("="));
                OUString aLabelsCID = ObjectIdentifier::createClassifiedIdentifierForParticles( aSeriesParticle, aChildParticle );
                OUString aLabelCID_Stub = ObjectIdentifier::createClassifiedIdentifierWithParent(
                    OBJECTTYPE_DATA_LABEL, ::rtl::OUString(), aLabelsCID );

                return ObjectIdentifier::createPointCID( aLabelCID_Stub, nPointIndex );
            }
        }
    }
    //-------------------------------------------------------------------------
    //mean value line
    else if( rDispatchCommand.equals("FormatMeanValue") )
    {
        if( eSelectedType == OBJECTTYPE_DATA_AVERAGE_LINE )
            return rSelectedCID;
        else
            return ObjectIdentifier::createDataCurveCID(
                ObjectIdentifier::getSeriesParticleFromCID( rSelectedCID ),
                    RegressionCurveHelper::getRegressionCurveIndex( xRegCurveCnt,
                        RegressionCurveHelper::getMeanValueLine( xRegCurveCnt ) ), true );
    }
    //-------------------------------------------------------------------------
    //trend line
    else if( rDispatchCommand.equals("FormatTrendline") )
    {
        if( eSelectedType == OBJECTTYPE_DATA_CURVE )
            return rSelectedCID;
        else
            return ObjectIdentifier::createDataCurveCID(
                ObjectIdentifier::getSeriesParticleFromCID( rSelectedCID ),
                    RegressionCurveHelper::getRegressionCurveIndex( xRegCurveCnt,
                        RegressionCurveHelper::getFirstCurveNotMeanValueLine( xRegCurveCnt ) ), false );
    }
    //-------------------------------------------------------------------------
    //trend line equation
    else if( rDispatchCommand.equals("FormatTrendlineEquation") )
    {
        if( eSelectedType == OBJECTTYPE_DATA_CURVE_EQUATION )
            return rSelectedCID;
        else
            return ObjectIdentifier::createDataCurveEquationCID(
                ObjectIdentifier::getSeriesParticleFromCID( rSelectedCID ),
                    RegressionCurveHelper::getRegressionCurveIndex( xRegCurveCnt,
                        RegressionCurveHelper::getFirstCurveNotMeanValueLine( xRegCurveCnt ) ) );
    }
    //-------------------------------------------------------------------------
    // y error bars
    else if( rDispatchCommand.equals("FormatYErrorBars") )
    {
        if( eSelectedType == OBJECTTYPE_DATA_ERRORS )
            return rSelectedCID;
        else
            return ObjectIdentifier::createClassifiedIdentifierWithParent(
                OBJECTTYPE_DATA_ERRORS, ::rtl::OUString(), rSelectedCID );
    }
    //-------------------------------------------------------------------------
    // axis
    else if( rDispatchCommand.equals("FormatAxis") )
    {
        if( eSelectedType == OBJECTTYPE_AXIS )
            return rSelectedCID;
        else
        {
            Reference< XAxis > xAxis = ObjectIdentifier::getAxisForCID( rSelectedCID, xChartModel );
            return ObjectIdentifier::createClassifiedIdentifierForObject( xAxis , xChartModel );
        }
    }
    //-------------------------------------------------------------------------
    // major grid
    else if( rDispatchCommand.equals("FormatMajorGrid") )
    {
        if( eSelectedType == OBJECTTYPE_GRID )
            return rSelectedCID;
        else
        {
            Reference< XAxis > xAxis = ObjectIdentifier::getAxisForCID( rSelectedCID, xChartModel );
            return ObjectIdentifier::createClassifiedIdentifierForGrid( xAxis, xChartModel );
        }

    }
    //-------------------------------------------------------------------------
    // minor grid
    else if( rDispatchCommand.equals("FormatMinorGrid") )
    {
        if( eSelectedType == OBJECTTYPE_SUBGRID )
            return rSelectedCID;
        else
        {
            Reference< XAxis > xAxis = ObjectIdentifier::getAxisForCID( rSelectedCID, xChartModel );
            return ObjectIdentifier::createClassifiedIdentifierForGrid( xAxis, xChartModel, 0 /*sub grid index*/ );
        }
    }
    //-------------------------------------------------------------------------
    // title
    else if( rDispatchCommand.equals("FormatTitle") )
    {
        if( eSelectedType == OBJECTTYPE_TITLE )
            return rSelectedCID;
    }
    //-------------------------------------------------------------------------
    // stock loss
    else if( rDispatchCommand.equals("FormatStockLoss") )
    {
        if( eSelectedType == OBJECTTYPE_DATA_STOCK_LOSS )
            return rSelectedCID;
        else
            return ObjectIdentifier::createClassifiedIdentifier( OBJECTTYPE_DATA_STOCK_LOSS, rtl::OUString());
    }
    //-------------------------------------------------------------------------
    // stock gain
    else if( rDispatchCommand.equals("FormatStockGain") )
    {
        if( eSelectedType == OBJECTTYPE_DATA_STOCK_GAIN )
            return rSelectedCID;
        else
            return ObjectIdentifier::createClassifiedIdentifier( OBJECTTYPE_DATA_STOCK_GAIN, rtl::OUString() );
    }

    return ObjectIdentifier::createClassifiedIdentifier(
        eObjectType, aParticleID );
}

}
// anonymous namespace

void SAL_CALL ChartController::executeDispatch_FormatObject(const ::rtl::OUString& rDispatchCommand)
{
    uno::Reference< XChartDocument > xChartDocument( getModel(), uno::UNO_QUERY );
    rtl::OString aCommand( rtl::OUStringToOString( rDispatchCommand, RTL_TEXTENCODING_ASCII_US ) );
    rtl::OUString rObjectCID = lcl_getObjectCIDForCommand( aCommand, xChartDocument, m_aSelection.getSelectedCID() );
    executeDlg_ObjectProperties( rObjectCID );
}

void SAL_CALL ChartController::executeDispatch_ObjectProperties()
{
    executeDlg_ObjectProperties( m_aSelection.getSelectedCID() );
}

namespace
{

rtl::OUString lcl_getFormatCIDforSelectedCID( const ::rtl::OUString& rSelectedCID )
{
    ::rtl::OUString aFormatCID(rSelectedCID);

    //get type of selected object
    ObjectType eObjectType = ObjectIdentifier::getObjectType( aFormatCID );

    // some legend entries are handled as if they were data series
    if( OBJECTTYPE_LEGEND_ENTRY==eObjectType )
    {
        rtl::OUString aParentParticle( ObjectIdentifier::getFullParentParticle( rSelectedCID ) );
        aFormatCID  = ObjectIdentifier::createClassifiedIdentifierForParticle( aParentParticle );
    }

    // treat diagram as wall
    if( OBJECTTYPE_DIAGRAM==eObjectType )
        aFormatCID  = ObjectIdentifier::createClassifiedIdentifier( OBJECTTYPE_DIAGRAM_WALL, rtl::OUString() );

    return aFormatCID;
}

}//end anonymous namespace

void SAL_CALL ChartController::executeDlg_ObjectProperties( const ::rtl::OUString& rSelectedObjectCID )
{
    rtl::OUString aObjectCID = lcl_getFormatCIDforSelectedCID( rSelectedObjectCID );

    UndoGuard aUndoGuard( ActionDescriptionProvider::createDescription(
                ActionDescriptionProvider::FORMAT,
                ObjectNameProvider::getName( ObjectIdentifier::getObjectType( aObjectCID ))),
            m_xUndoManager );

    bool bSuccess = ChartController::executeDlg_ObjectProperties_withoutUndoGuard( aObjectCID, false );
    if( bSuccess )
        aUndoGuard.commit();
}

bool ChartController::executeDlg_ObjectProperties_withoutUndoGuard( const ::rtl::OUString& rObjectCID, bool bOkClickOnUnchangedDialogSouldBeRatedAsSuccessAlso )
{
    //return true if the properties were changed successfully
    bool bRet = false;
    if( !rObjectCID.getLength() )
    {
       return bRet;
    }
    try
    {
        NumberFormatterWrapper aNumberFormatterWrapper( uno::Reference< util::XNumberFormatsSupplier >(getModel(), uno::UNO_QUERY) );

        //-------------------------------------------------------------
        //get type of object
        ObjectType eObjectType = ObjectIdentifier::getObjectType( rObjectCID );
        if( OBJECTTYPE_UNKNOWN==eObjectType )
        {
            return bRet;
        }
        if( OBJECTTYPE_DIAGRAM_WALL==eObjectType || OBJECTTYPE_DIAGRAM_FLOOR==eObjectType )
        {
            if( !DiagramHelper::isSupportingFloorAndWall( ChartModelHelper::findDiagram( getModel() ) ) )
                return bRet;
        }

        //-------------------------------------------------------------
        //convert properties to ItemSet

        awt::Size aPageSize( ChartModelHelper::getPageSize(getModel()) );

        ::std::auto_ptr< ReferenceSizeProvider > pRefSizeProv(
            impl_createReferenceSizeProvider());
        ::std::auto_ptr< ::comphelper::ItemConverter > apItemConverter(
            createItemConverter( rObjectCID, getModel(), m_xCC,
                                 m_pDrawModelWrapper->getSdrModel(),
                                 &aNumberFormatterWrapper,
                                 ExplicitValueProvider::getExplicitValueProvider(m_xChartView),
                                 pRefSizeProv ));
        if(!apItemConverter.get())
            return bRet;

        SfxItemSet aItemSet = apItemConverter->CreateEmptyItemSet();
        apItemConverter->FillItemSet( aItemSet );

        //-------------------------------------------------------------
        //prepare dialog
        ObjectPropertiesDialogParameter aDialogParameter = ObjectPropertiesDialogParameter( rObjectCID );
        aDialogParameter.init( getModel() );
        ViewElementListProvider aViewElementListProvider( m_pDrawModelWrapper.get() );

        SolarMutexGuard aGuard;
        SchAttribTabDlg aDlg( m_pChartWindow, &aItemSet, &aDialogParameter, &aViewElementListProvider
            , uno::Reference< util::XNumberFormatsSupplier >( getModel(), uno::UNO_QUERY ) );

        if(aDialogParameter.HasSymbolProperties())
        {
            SfxItemSet* pSymbolShapeProperties=NULL;
            uno::Reference< beans::XPropertySet > xObjectProperties =
                ObjectIdentifier::getObjectPropertySet( rObjectCID, getModel() );
            wrapper::DataPointItemConverter aSymbolItemConverter( getModel(), m_xCC
                                        , xObjectProperties, ObjectIdentifier::getDataSeriesForCID( rObjectCID, getModel() )
                                        , m_pDrawModelWrapper->getSdrModel().GetItemPool()
                                        , m_pDrawModelWrapper->getSdrModel()
                                        , &aNumberFormatterWrapper
                                        , uno::Reference< lang::XMultiServiceFactory >( getModel(), uno::UNO_QUERY )
                                        , wrapper::GraphicPropertyItemConverter::FILLED_DATA_POINT );

            pSymbolShapeProperties = new SfxItemSet( aSymbolItemConverter.CreateEmptyItemSet() );
            aSymbolItemConverter.FillItemSet( *pSymbolShapeProperties );

            sal_Int32   nStandardSymbol=0;//@todo get from somewhere
            Graphic*    pAutoSymbolGraphic = new Graphic( aViewElementListProvider.GetSymbolGraphic( nStandardSymbol, pSymbolShapeProperties ) );
            // note: the dialog takes the ownership of pSymbolShapeProperties and pAutoSymbolGraphic
            aDlg.setSymbolInformation( pSymbolShapeProperties, pAutoSymbolGraphic );
        }
        if( aDialogParameter.HasStatisticProperties() )
        {
            aDlg.SetAxisMinorStepWidthForErrorBarDecimals(
                InsertErrorBarsDialog::getAxisMinorStepWidthForErrorBarDecimals( getModel(), m_xChartView, rObjectCID ) );
        }

        //-------------------------------------------------------------
        //open the dialog
        if( aDlg.Execute() == RET_OK || (bOkClickOnUnchangedDialogSouldBeRatedAsSuccessAlso && aDlg.DialogWasClosedWithOK()) )
        {
            const SfxItemSet* pOutItemSet = aDlg.GetOutputItemSet();
            if(pOutItemSet)
            {
                ControllerLockGuard aCLGuard( getModel());
                apItemConverter->ApplyItemSet( *pOutItemSet );//model should be changed now
                bRet = true;
            }
        }
    }
    catch( util::CloseVetoException& )
    {
    }
    catch( uno::RuntimeException& )
    {
    }
    return bRet;
}

void SAL_CALL ChartController::executeDispatch_View3D()
{
    try
    {
        // using assignment for broken gcc 3.3
        UndoLiveUpdateGuard aUndoGuard = UndoLiveUpdateGuard(
            String( SchResId( STR_ACTION_EDIT_3D_VIEW )),
            m_xUndoManager );

        //open dialog
        SolarMutexGuard aSolarGuard;
        View3DDialog aDlg( m_pChartWindow, getModel(), m_pDrawModelWrapper->GetColorTable() );
        if( aDlg.Execute() == RET_OK )
<<<<<<< HEAD
            aUndoGuard.commitAction();
=======
            aUndoGuard.commit();
        // \--
>>>>>>> ce6308e4
    }
    catch( uno::RuntimeException& e)
    {
        ASSERT_EXCEPTION( e );
    }
}

//.............................................................................
} //namespace chart
//.............................................................................

/* vim:set shiftwidth=4 softtabstop=4 expandtab: */<|MERGE_RESOLUTION|>--- conflicted
+++ resolved
@@ -838,12 +838,7 @@
         SolarMutexGuard aSolarGuard;
         View3DDialog aDlg( m_pChartWindow, getModel(), m_pDrawModelWrapper->GetColorTable() );
         if( aDlg.Execute() == RET_OK )
-<<<<<<< HEAD
-            aUndoGuard.commitAction();
-=======
             aUndoGuard.commit();
-        // \--
->>>>>>> ce6308e4
     }
     catch( uno::RuntimeException& e)
     {
