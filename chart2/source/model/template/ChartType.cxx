/* -*- Mode: C++; tab-width: 4; indent-tabs-mode: nil; c-basic-offset: 4 -*- */
/*************************************************************************
 *
 * DO NOT ALTER OR REMOVE COPYRIGHT NOTICES OR THIS FILE HEADER.
 *
 * Copyright 2000, 2010 Oracle and/or its affiliates.
 *
 * OpenOffice.org - a multi-platform office productivity suite
 *
 * This file is part of OpenOffice.org.
 *
 * OpenOffice.org is free software: you can redistribute it and/or modify
 * it under the terms of the GNU Lesser General Public License version 3
 * only, as published by the Free Software Foundation.
 *
 * OpenOffice.org is distributed in the hope that it will be useful,
 * but WITHOUT ANY WARRANTY; without even the implied warranty of
 * MERCHANTABILITY or FITNESS FOR A PARTICULAR PURPOSE.  See the
 * GNU Lesser General Public License version 3 for more details
 * (a copy is included in the LICENSE file that accompanied this code).
 *
 * You should have received a copy of the GNU Lesser General Public License
 * version 3 along with OpenOffice.org.  If not, see
 * <http://www.openoffice.org/license.html>
 * for a copy of the LGPLv3 License.
 *
 ************************************************************************/

// MARKER(update_precomp.py): autogen include statement, do not remove
#include "precompiled_chart2.hxx"
#include "ChartType.hxx"
#include "PropertyHelper.hxx"
#include "CommonFunctors.hxx"
#include "macros.hxx"
#include "CartesianCoordinateSystem.hxx"
#include "AxisHelper.hxx"
#include "CloneHelper.hxx"
#include "AxisIndexDefines.hxx"
#include "ContainerHelper.hxx"
#include <com/sun/star/chart2/AxisType.hpp>
#include <com/sun/star/beans/PropertyAttribute.hpp>

using namespace ::com::sun::star;

using ::rtl::OUString;
using ::com::sun::star::beans::Property;
using ::com::sun::star::uno::Sequence;
using ::com::sun::star::uno::Reference;
using ::com::sun::star::uno::Any;
using ::osl::MutexGuard;

namespace chart
{

ChartType::ChartType(
    const Reference< uno::XComponentContext > & xContext ) :
        ::property::OPropertySet( m_aMutex ),
        m_xModifyEventForwarder( ModifyListenerHelper::createModifyEventForwarder()),
        m_xContext( xContext ),
        m_bNotifyChanges( true )
{}

ChartType::ChartType( const ChartType & rOther ) :
        MutexContainer(),
        impl::ChartType_Base(),
        ::property::OPropertySet( rOther, m_aMutex ),
    m_xModifyEventForwarder( ModifyListenerHelper::createModifyEventForwarder()),
    m_xContext( rOther.m_xContext ),
    m_bNotifyChanges( true )
{
    CloneHelper::CloneRefVector< Reference< chart2::XDataSeries > >( rOther.m_aDataSeries, m_aDataSeries );
    ModifyListenerHelper::addListenerToAllElements( m_aDataSeries, m_xModifyEventForwarder );
}

ChartType::~ChartType()
{
    ModifyListenerHelper::removeListenerFromAllElements( m_aDataSeries, m_xModifyEventForwarder );
    m_aDataSeries.clear();
}

Reference< uno::XComponentContext > ChartType::GetComponentContext() const
{
    return m_xContext;
}

// ____ XChartType ____
Reference< chart2::XCoordinateSystem > SAL_CALL
    ChartType::createCoordinateSystem( ::sal_Int32 DimensionCount )
    throw (lang::IllegalArgumentException,
           uno::RuntimeException)
{
    Reference< chart2::XCoordinateSystem > xResult(
        new CartesianCoordinateSystem(
            GetComponentContext(), DimensionCount, /* bSwapXAndYAxis */ sal_False ));

    for( sal_Int32 i=0; i<DimensionCount; ++i )
    {
        Reference< chart2::XAxis > xAxis( xResult->getAxisByDimension( i, MAIN_AXIS_INDEX ) );
        if( !xAxis.is() )
        {
            OSL_ENSURE(false,"a created coordinate system should have an axis for each dimension");
            continue;
        }

        chart2::ScaleData aScaleData = xAxis->getScaleData();
        aScaleData.Orientation = chart2::AxisOrientation_MATHEMATICAL;
        aScaleData.Scaling = AxisHelper::createLinearScaling();

        switch( i )
        {
            case 0: aScaleData.AxisType = chart2::AxisType::CATEGORY; break;
            case 2: aScaleData.AxisType = chart2::AxisType::SERIES; break;
            default: aScaleData.AxisType = chart2::AxisType::REALNUMBER; break;
        }

        xAxis->setScaleData( aScaleData );
    }

    return xResult;
}

Sequence< OUString > SAL_CALL ChartType::getSupportedMandatoryRoles()
    throw (uno::RuntimeException)
{
    static Sequence< OUString > aDefaultSeq;

    if( aDefaultSeq.getLength() == 0 )
    {
        aDefaultSeq.realloc( 2 );
        aDefaultSeq[0] = C2U( "label" );
        aDefaultSeq[1] = C2U( "values-y" );
    }

    return aDefaultSeq;
}

Sequence< OUString > SAL_CALL ChartType::getSupportedOptionalRoles()
    throw (uno::RuntimeException)
{
    static Sequence< OUString > aDefaultOptRolesSeq;

    return aDefaultOptRolesSeq;
}

OUString SAL_CALL ChartType::getRoleOfSequenceForSeriesLabel()
    throw (uno::RuntimeException)
{
    return C2U( "values-y" );
}

void ChartType::impl_addDataSeriesWithoutNotification(
        const Reference< chart2::XDataSeries >& xDataSeries )
{
    if( ::std::find( m_aDataSeries.begin(), m_aDataSeries.end(), xDataSeries )
        != m_aDataSeries.end())
        throw lang::IllegalArgumentException();

    m_aDataSeries.push_back( xDataSeries );
    ModifyListenerHelper::addListener( xDataSeries, m_xModifyEventForwarder );
}

// ____ XDataSeriesContainer ____
void SAL_CALL ChartType::addDataSeries( const Reference< chart2::XDataSeries >& xDataSeries )
    throw (lang::IllegalArgumentException,
           uno::RuntimeException)
{
    impl_addDataSeriesWithoutNotification( xDataSeries );
    fireModifyEvent();
}

void SAL_CALL ChartType::removeDataSeries( const Reference< chart2::XDataSeries >& xDataSeries )
    throw (container::NoSuchElementException,
           uno::RuntimeException)
{
    if( !xDataSeries.is())
        throw container::NoSuchElementException();

    tDataSeriesContainerType::iterator aIt(
            ::std::find( m_aDataSeries.begin(), m_aDataSeries.end(), xDataSeries ) );

    if( aIt == m_aDataSeries.end())
        throw container::NoSuchElementException(
            C2U( "The given series is no element of this charttype" ),
            static_cast< uno::XWeak * >( this ));

    ModifyListenerHelper::removeListener( xDataSeries, m_xModifyEventForwarder );
    m_aDataSeries.erase( aIt );
    fireModifyEvent();
}

Sequence< Reference< chart2::XDataSeries > > SAL_CALL ChartType::getDataSeries()
    throw (uno::RuntimeException)
{
    return ContainerHelper::ContainerToSequence( m_aDataSeries );
}

void SAL_CALL ChartType::setDataSeries( const Sequence< Reference< chart2::XDataSeries > >& aDataSeries )
    throw (lang::IllegalArgumentException,
           uno::RuntimeException)
{
    m_bNotifyChanges = false;
    try
    {
        Sequence< Reference< chart2::XDataSeries > > aOldSeries( this->getDataSeries() );
        for( sal_Int32 nN=0; nN<aOldSeries.getLength(); ++nN )
            ModifyListenerHelper::removeListener( aOldSeries[nN], m_xModifyEventForwarder );
        m_aDataSeries.clear();

        for( sal_Int32 i=0; i<aDataSeries.getLength(); ++i )
            impl_addDataSeriesWithoutNotification( aDataSeries[i] );
    }
    catch( ... )
    {
        m_bNotifyChanges = true;
        throw;
    }
    m_bNotifyChanges = true;
    fireModifyEvent();
}

// ____ OPropertySet ____
uno::Any ChartType::GetDefaultValue( sal_Int32 /* nHandle */ ) const
    throw(beans::UnknownPropertyException)
{
    return uno::Any();
}

namespace
{

struct StaticChartTypeInfoHelper_Initializer
{
    ::cppu::OPropertyArrayHelper* operator()()
    {
        // using assignment for broken gcc 3.3
        static ::cppu::OPropertyArrayHelper aPropHelper = ::cppu::OPropertyArrayHelper(
            Sequence< beans::Property >() );
        return &aPropHelper;
    }
};

struct StaticChartTypeInfoHelper : public rtl::StaticAggregate< ::cppu::OPropertyArrayHelper, StaticChartTypeInfoHelper_Initializer >
{
};

<<<<<<< HEAD
    ::osl::MutexGuard aGuard( ::osl::Mutex::getGlobalMutex() );
    if( !xInfo.is())
=======
struct StaticChartTypeInfo_Initializer
{
    uno::Reference< beans::XPropertySetInfo >* operator()()
>>>>>>> ce6308e4
    {
        static uno::Reference< beans::XPropertySetInfo > xPropertySetInfo(
            ::cppu::OPropertySetHelper::createPropertySetInfo(*StaticChartTypeInfoHelper::get() ) );
        return &xPropertySetInfo;
    }
};

struct StaticChartTypeInfo : public rtl::StaticAggregate< uno::Reference< beans::XPropertySetInfo >, StaticChartTypeInfo_Initializer >
{
};

}

<<<<<<< HEAD
    return xInfo;
=======
// ____ OPropertySet ____
::cppu::IPropertyArrayHelper & SAL_CALL ChartType::getInfoHelper()
{
    return *StaticChartTypeInfoHelper::get();
}

// ____ XPropertySet ____
uno::Reference< beans::XPropertySetInfo > SAL_CALL ChartType::getPropertySetInfo()
    throw (uno::RuntimeException)
{
    return *StaticChartTypeInfo::get();
>>>>>>> ce6308e4
}

// ____ XModifyBroadcaster ____
void SAL_CALL ChartType::addModifyListener( const uno::Reference< util::XModifyListener >& aListener )
    throw (uno::RuntimeException)
{
    try
    {
        uno::Reference< util::XModifyBroadcaster > xBroadcaster( m_xModifyEventForwarder, uno::UNO_QUERY_THROW );
        xBroadcaster->addModifyListener( aListener );
    }
    catch( const uno::Exception & ex )
    {
        ASSERT_EXCEPTION( ex );
    }
}

void SAL_CALL ChartType::removeModifyListener( const uno::Reference< util::XModifyListener >& aListener )
    throw (uno::RuntimeException)
{
    try
    {
        uno::Reference< util::XModifyBroadcaster > xBroadcaster( m_xModifyEventForwarder, uno::UNO_QUERY_THROW );
        xBroadcaster->removeModifyListener( aListener );
    }
    catch( const uno::Exception & ex )
    {
        ASSERT_EXCEPTION( ex );
    }
}

// ____ XModifyListener ____
void SAL_CALL ChartType::modified( const lang::EventObject& aEvent )
    throw (uno::RuntimeException)
{
    m_xModifyEventForwarder->modified( aEvent );
}

// ____ XEventListener (base of XModifyListener) ____
void SAL_CALL ChartType::disposing( const lang::EventObject& /* Source */ )
    throw (uno::RuntimeException)
{
    // nothing
}

// ____ OPropertySet ____
void ChartType::firePropertyChangeEvent()
{
    fireModifyEvent();
}

void ChartType::fireModifyEvent()
{
    if( m_bNotifyChanges )
        m_xModifyEventForwarder->modified( lang::EventObject( static_cast< uno::XWeak* >( this )));
}

// ================================================================================

using impl::ChartType_Base;

IMPLEMENT_FORWARD_XINTERFACE2( ChartType, ChartType_Base, ::property::OPropertySet )
IMPLEMENT_FORWARD_XTYPEPROVIDER2( ChartType, ChartType_Base, ::property::OPropertySet )

} //  namespace chart

/* vim:set shiftwidth=4 softtabstop=4 expandtab: */<|MERGE_RESOLUTION|>--- conflicted
+++ resolved
@@ -243,14 +243,9 @@
 {
 };
 
-<<<<<<< HEAD
-    ::osl::MutexGuard aGuard( ::osl::Mutex::getGlobalMutex() );
-    if( !xInfo.is())
-=======
 struct StaticChartTypeInfo_Initializer
 {
     uno::Reference< beans::XPropertySetInfo >* operator()()
->>>>>>> ce6308e4
     {
         static uno::Reference< beans::XPropertySetInfo > xPropertySetInfo(
             ::cppu::OPropertySetHelper::createPropertySetInfo(*StaticChartTypeInfoHelper::get() ) );
@@ -264,9 +259,6 @@
 
 }
 
-<<<<<<< HEAD
-    return xInfo;
-=======
 // ____ OPropertySet ____
 ::cppu::IPropertyArrayHelper & SAL_CALL ChartType::getInfoHelper()
 {
@@ -278,7 +270,6 @@
     throw (uno::RuntimeException)
 {
     return *StaticChartTypeInfo::get();
->>>>>>> ce6308e4
 }
 
 // ____ XModifyBroadcaster ____
