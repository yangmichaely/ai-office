/* -*- Mode: C++; tab-width: 4; indent-tabs-mode: nil; c-basic-offset: 4 -*- */
/*************************************************************************
 *
 * DO NOT ALTER OR REMOVE COPYRIGHT NOTICES OR THIS FILE HEADER.
 *
 * Copyright 2000, 2010 Oracle and/or its affiliates.
 *
 * OpenOffice.org - a multi-platform office productivity suite
 *
 * This file is part of OpenOffice.org.
 *
 * OpenOffice.org is free software: you can redistribute it and/or modify
 * it under the terms of the GNU Lesser General Public License version 3
 * only, as published by the Free Software Foundation.
 *
 * OpenOffice.org is distributed in the hope that it will be useful,
 * but WITHOUT ANY WARRANTY; without even the implied warranty of
 * MERCHANTABILITY or FITNESS FOR A PARTICULAR PURPOSE.  See the
 * GNU Lesser General Public License version 3 for more details
 * (a copy is included in the LICENSE file that accompanied this code).
 *
 * You should have received a copy of the GNU Lesser General Public License
 * version 3 along with OpenOffice.org.  If not, see
 * <http://www.openoffice.org/license.html>
 * for a copy of the LGPLv3 License.
 *
 ************************************************************************/

// MARKER(update_precomp.py): autogen include statement, do not remove
#include "precompiled_xmlsecurity.hxx"

#include <tools/shl.hxx>
#include <vcl/status.hxx>
#include <vcl/menu.hxx>
#include <vcl/image.hxx>
#include <sfx2/app.hxx>
#include <sfx2/module.hxx>
#include <sfx2/dispatch.hxx>
#include <sfx2/objsh.hxx>
#include <svl/eitem.hxx>
#include <xmlsecurity/stbcontrl.hxx>

#define PAINT_OFFSET    5

SFX_IMPL_STATUSBAR_CONTROL( XmlSecStatusBarControl, SfxBoolItem );

<<<<<<< HEAD
=======
/*
class FunctionPopup_Impl : public PopupMenu
{
public:
    FunctionPopup_Impl( sal_uInt16 nCheck );

    sal_uInt16          GetSelected() const { return nSelected; }

private:
    sal_uInt16          nSelected;

    virtual void    Select();
};

// -----------------------------------------------------------------------

FunctionPopup_Impl::FunctionPopup_Impl( sal_uInt16 nCheck ) :
    PopupMenu( ResId( RID_SVXMNU_PSZ_FUNC, DIALOG_MGR() ) ),
    nSelected( 0 )
{
    if (nCheck)
        CheckItem( nCheck );
}

// -----------------------------------------------------------------------

void FunctionPopup_Impl::Select()
{
    nSelected = GetCurItemId();
}
*/


>>>>>>> 8427b0f4

struct XmlSecStatusBarControl::XmlSecStatusBarControl_Impl
{
    Point       maPos;
    Size        maSize;
    bool        mbSigned;
    Image       maImage;
};


XmlSecStatusBarControl::XmlSecStatusBarControl( sal_uInt16 _nId, StatusBar& _rStb, SfxBindings& _rBind )
    :SfxStatusBarControl( _nId, _rStb, _rBind )

    ,mpImpl( new XmlSecStatusBarControl_Impl )
{
    mpImpl->mbSigned = false;
}

XmlSecStatusBarControl::~XmlSecStatusBarControl()
{
    delete mpImpl;
}

void XmlSecStatusBarControl::StateChanged( sal_uInt16 nSID, SfxItemState eState, const SfxPoolItem* pState )
{
    GetStatusBar().SetHelpText( GetId(), String() );    // necessary ?
    GetStatusBar().SetHelpId( GetId(), nSID );          // necessary ?

    if( SFX_ITEM_AVAILABLE != eState )
    {
        mpImpl->mbSigned = false;
    }
    else if( pState->ISA( SfxBoolItem ) )
    {
        mpImpl->mbSigned = ( ( SfxBoolItem* ) pState )->GetValue();
    }
    else
    {
        DBG_ERRORFILE( "+XmlSecStatusBarControl::StateChanged(): invalid item type" );
        mpImpl->mbSigned = false;
    }

    if( GetStatusBar().AreItemsVisible() )              // necessary ?
        GetStatusBar().SetItemData( GetId(), 0 );

    GetStatusBar().SetItemText( GetId(), String() );    // necessary ?
}

void XmlSecStatusBarControl::Command( const CommandEvent& rCEvt )
{
    // can / has to be done when integrated in Office!
//  if( rCEvt.GetCommand() == .... )
    if( false )
    {
//      GetBindings().GetDispatcher()->Execute( SID_PSZ_FUNCTION, SFX_CALLMODE_RECORD, &aItem, 0L );
    }
    else
        SfxStatusBarControl::Command( rCEvt );
}

void XmlSecStatusBarControl::Paint( const UserDrawEvent& rUsrEvt )
{
    OutputDevice*       pDev = rUsrEvt.GetDevice();
    DBG_ASSERT( pDev, "-XmlSecStatusBarControl::Paint(): no Output Device... this will lead to nirvana..." );
    const Rectangle&    rRect = rUsrEvt.GetRect();
    StatusBar&          rBar = GetStatusBar();
    Point               aItemPos = rBar.GetItemTextPos( GetId() );
    Color               aOldLineColor = pDev->GetLineColor();
    Color               aOldFillColor = pDev->GetFillColor();

    // just 4 testing until we've got a bitmap
    pDev->SetLineColor();
    pDev->SetFillColor( pDev->GetBackground().GetColor() );

    String              s( String::CreateFromAscii( mpImpl->mbSigned? "X" : "-" ) );
    pDev->DrawRect( rRect );
    pDev->DrawText( Point( rRect.Left() + rRect.GetWidth() / 2 - pDev->GetTextWidth( s ) / 2, aItemPos.Y() ), s );

    pDev->SetLineColor( aOldLineColor );
    pDev->SetFillColor( aOldFillColor );
}

/* vim:set shiftwidth=4 softtabstop=4 expandtab: */<|MERGE_RESOLUTION|>--- conflicted
+++ resolved
@@ -44,42 +44,6 @@
 
 SFX_IMPL_STATUSBAR_CONTROL( XmlSecStatusBarControl, SfxBoolItem );
 
-<<<<<<< HEAD
-=======
-/*
-class FunctionPopup_Impl : public PopupMenu
-{
-public:
-    FunctionPopup_Impl( sal_uInt16 nCheck );
-
-    sal_uInt16          GetSelected() const { return nSelected; }
-
-private:
-    sal_uInt16          nSelected;
-
-    virtual void    Select();
-};
-
-// -----------------------------------------------------------------------
-
-FunctionPopup_Impl::FunctionPopup_Impl( sal_uInt16 nCheck ) :
-    PopupMenu( ResId( RID_SVXMNU_PSZ_FUNC, DIALOG_MGR() ) ),
-    nSelected( 0 )
-{
-    if (nCheck)
-        CheckItem( nCheck );
-}
-
-// -----------------------------------------------------------------------
-
-void FunctionPopup_Impl::Select()
-{
-    nSelected = GetCurItemId();
-}
-*/
-
-
->>>>>>> 8427b0f4
 
 struct XmlSecStatusBarControl::XmlSecStatusBarControl_Impl
 {
