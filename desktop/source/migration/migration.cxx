/*************************************************************************
 *
 * DO NOT ALTER OR REMOVE COPYRIGHT NOTICES OR THIS FILE HEADER.
 *
 * Copyright 2000, 2010 Oracle and/or its affiliates.
 *
 * OpenOffice.org - a multi-platform office productivity suite
 *
 * This file is part of OpenOffice.org.
 *
 * OpenOffice.org is free software: you can redistribute it and/or modify
 * it under the terms of the GNU Lesser General Public License version 3
 * only, as published by the Free Software Foundation.
 *
 * OpenOffice.org is distributed in the hope that it will be useful,
 * but WITHOUT ANY WARRANTY; without even the implied warranty of
 * MERCHANTABILITY or FITNESS FOR A PARTICULAR PURPOSE.  See the
 * GNU Lesser General Public License version 3 for more details
 * (a copy is included in the LICENSE file that accompanied this code).
 *
 * You should have received a copy of the GNU Lesser General Public License
 * version 3 along with OpenOffice.org.  If not, see
 * <http://www.openoffice.org/license.html>
 * for a copy of the LGPLv3 License.
 *
 ************************************************************************/

// MARKER(update_precomp.py): autogen include statement, do not remove
#include "precompiled_desktop.hxx"

#include <map>
#include <set>

#include "migration.hxx"
#include "migration_impl.hxx"
#include "cfgfilter.hxx"

#include <unotools/textsearch.hxx>
#include <comphelper/processfactory.hxx>
<<<<<<< HEAD
#include <comphelper/sequence.hxx>
=======
#include <configmgr/update.hxx>
>>>>>>> 755d2672
#include <unotools/bootstrap.hxx>
#include <rtl/bootstrap.hxx>
#include <rtl/uri.hxx>
#include <tools/config.hxx>
#include <i18npool/lang.h>
#include <tools/urlobj.hxx>
#include <osl/file.hxx>
#include <osl/mutex.hxx>
#include <ucbhelper/content.hxx>
#include <osl/security.hxx>
#include <unotools/configmgr.hxx>

#include <com/sun/star/lang/XInitialization.hpp>
#include <com/sun/star/task/XJob.hpp>
#include <com/sun/star/beans/NamedValue.hpp>
#include <com/sun/star/beans/XPropertySet.hpp>
#include <com/sun/star/util/XRefreshable.hpp>
#include <com/sun/star/util/XChangesBatch.hpp>
#include <com/sun/star/util/XStringSubstitution.hpp>

using namespace rtl;
using namespace osl;
using namespace std;
using namespace com::sun::star::task;
using namespace com::sun::star::lang;
using namespace com::sun::star::beans;
using namespace com::sun::star::util;
using namespace com::sun::star::container;
using com::sun::star::uno::Exception;
using namespace com::sun::star;

namespace desktop {


static MigrationImpl *pImpl = 0;
static Mutex aMutex;
static MigrationImpl *getImpl()
{
    MutexGuard aGuard(aMutex);
    if (pImpl == 0)
        pImpl = new MigrationImpl(comphelper::getProcessServiceFactory());
    return pImpl;
}

static void releaseImpl()
{
    MutexGuard aGuard(aMutex);
    if (pImpl != 0)
    {
        delete pImpl;
        pImpl = 0;
    }
}

// static main entry point for the migration process
void Migration::doMigration()
{
    sal_Bool bResult = sal_False;
    try {
        bResult = getImpl()->doMigration();
    } catch (Exception& e)
    {
        OString aMsg("doMigration() exception: ");
        aMsg += OUStringToOString(e.Message, RTL_TEXTENCODING_ASCII_US);
        OSL_ENSURE(sal_False, aMsg.getStr());
    }
    OSL_ENSURE(bResult, "Migration has not been successfull");
    // shut down migration framework
    releaseImpl();
}

void Migration::cancelMigration()
{
    releaseImpl();
}

sal_Bool Migration::checkMigration()
{
    return getImpl()->checkMigration();
}

OUString Migration::getOldVersionName()
{
    return getImpl()->getOldVersionName();
}

OUString MigrationImpl::getOldVersionName()
{
    return m_aInfo.productname;
}

sal_Bool MigrationImpl::checkMigration()
{
    if (m_aInfo.userdata.getLength() > 0 && ! checkMigrationCompleted())
        return sal_True;
    else
        return sal_False;
}

MigrationImpl::MigrationImpl(const uno::Reference< XMultiServiceFactory >& xFactory)
    : m_vrVersions(new strings_v)
    , m_xFactory(xFactory)
<<<<<<< HEAD
=======
    , m_vrMigrations(readMigrationSteps())
    , m_aInfo(findInstallation())
    , m_vrFileList(compileFileList())
>>>>>>> 755d2672
{
    readAvailableMigrations(m_vMigrationsAvailable);
    sal_Int32 nIndex = findPreferedMigrationProcess(m_vMigrationsAvailable);
    if ( nIndex >= 0 )
        m_vrMigrations = readMigrationSteps(m_vMigrationsAvailable[nIndex].name);
}

MigrationImpl::~MigrationImpl()
{

}

sal_Bool MigrationImpl::doMigration()
{
    // compile file and service list for migration
    m_vrFileList    = compileFileList();
    m_vrServiceList = compileServiceList();

    sal_Bool result = sal_False;
    try{
        copyFiles();

        // execute the migration items from Setup.xcu
        copyConfig();

        // execute custom migration services from Setup.xcu
        // and refresh the cache
        runServices();
        refresh();

        result = sal_True;
    } catch (...)
    {
        OString aMsg("An unexpected exception was thrown during migration");
        aMsg += "\nOldVersion: " + OUStringToOString(m_aInfo.productname, RTL_TEXTENCODING_ASCII_US);
        aMsg += "\nDataPath  : " + OUStringToOString(m_aInfo.userdata, RTL_TEXTENCODING_ASCII_US);
        OSL_ENSURE(sal_False, aMsg.getStr());
    }

    // prevent running the migration multiple times
    setMigrationCompleted();
    return result;
}

void MigrationImpl::refresh()
{
    uno::Reference< XRefreshable > xRefresh(m_xFactory->createInstance(
                OUString::createFromAscii("com.sun.star.configuration.ConfigurationProvider")), uno::UNO_QUERY);
    if (xRefresh.is())
        xRefresh->refresh();
    else
        OSL_ENSURE(sal_False, "could not get XRefresh interface from default config provider. No refresh done.");

}

void MigrationImpl::setMigrationCompleted()
{
    try {
        uno::Reference< XPropertySet > aPropertySet(getConfigAccess("org.openoffice.Setup/Office", true), uno::UNO_QUERY_THROW);
        aPropertySet->setPropertyValue(OUString::createFromAscii("MigrationCompleted"), uno::makeAny(sal_True));
        uno::Reference< XChangesBatch >(aPropertySet, uno::UNO_QUERY_THROW)->commitChanges();
    } catch (...) {
        // fail silently
    }
}

sal_Bool MigrationImpl::checkMigrationCompleted()
{
    sal_Bool bMigrationCompleted = sal_False;
    try {
        uno::Reference< XPropertySet > aPropertySet(
            getConfigAccess("org.openoffice.Setup/Office"), uno::UNO_QUERY_THROW);
        aPropertySet->getPropertyValue(
            OUString::createFromAscii("MigrationCompleted")) >>= bMigrationCompleted;
    } catch (Exception&) {
        // just return false...
    }
    return bMigrationCompleted;
}

static void insertSorted(migrations_available& rAvailableMigrations, supported_migration& aSupportedMigration)
{
    bool                           bInserted( false );
    migrations_available::iterator pIter = rAvailableMigrations.begin();
    while ( !bInserted && pIter != rAvailableMigrations.end())
    {
        if ( pIter->nPriority < aSupportedMigration.nPriority )
        {
            rAvailableMigrations.insert(pIter, aSupportedMigration );
            bInserted = true;
        }
        ++pIter;
    }
    if ( !bInserted )
        rAvailableMigrations.push_back( aSupportedMigration );
}

bool MigrationImpl::readAvailableMigrations(migrations_available& rAvailableMigrations)
{
    // get supported version names
    uno::Reference< XNameAccess > aMigrationAccess(getConfigAccess("org.openoffice.Setup/Migration/SupportedVersions"), uno::UNO_QUERY_THROW);
    uno::Sequence< OUString > seqSupportedVersions = aMigrationAccess->getElementNames();

    const OUString aVersionIdentifiers( RTL_CONSTASCII_USTRINGPARAM( "VersionIdentifiers" ));
    const OUString aPriorityIdentifier( RTL_CONSTASCII_USTRINGPARAM( "Priority" ));

    for (sal_Int32 i=0; i<seqSupportedVersions.getLength(); i++)
    {
        sal_Int32                 nPriority( 0 );
        uno::Sequence< OUString > seqVersions;
        uno::Reference< XNameAccess > xMigrationData( aMigrationAccess->getByName(seqSupportedVersions[i]), uno::UNO_QUERY_THROW );
        xMigrationData->getByName( aVersionIdentifiers ) >>= seqVersions;
        xMigrationData->getByName( aPriorityIdentifier ) >>= nPriority;

        supported_migration aSupportedMigration;
        aSupportedMigration.name      = seqSupportedVersions[i];
        aSupportedMigration.nPriority = nPriority;
        for (sal_Int32 j=0; j<seqVersions.getLength(); j++)
            aSupportedMigration.supported_versions.push_back(seqVersions[j].trim());
        insertSorted( rAvailableMigrations, aSupportedMigration );
    }

    return true;
}

migrations_vr MigrationImpl::readMigrationSteps(const ::rtl::OUString& rMigrationName)
{
    // get migration access
    uno::Reference< XNameAccess > aMigrationAccess(getConfigAccess("org.openoffice.Setup/Migration/SupportedVersions"), uno::UNO_QUERY_THROW);
    uno::Reference< XNameAccess > xMigrationData( aMigrationAccess->getByName(rMigrationName), uno::UNO_QUERY_THROW );

    // get migration description from from org.openoffice.Setup/Migration
    // and build vector of migration steps
    OUString aMigrationSteps( RTL_CONSTASCII_USTRINGPARAM( "MigrationSteps" ));
    uno::Reference< XNameAccess > theNameAccess(xMigrationData->getByName(aMigrationSteps), uno::UNO_QUERY_THROW);
    uno::Sequence< OUString > seqMigrations = theNameAccess->getElementNames();
    uno::Reference< XNameAccess > tmpAccess;
    uno::Reference< XNameAccess > tmpAccess2;
    uno::Sequence< OUString > tmpSeq;
    migrations_vr vrMigrations(new migrations_v);
    for (sal_Int32 i = 0; i < seqMigrations.getLength(); i++)
    {
        // get current migration step
        theNameAccess->getByName(seqMigrations[i]) >>= tmpAccess;
        // tmpStepPtr = new migration_step();
        migration_step tmpStep;
        tmpStep.name = seqMigrations[i];

        // read included files from current step description
        if (tmpAccess->getByName(OUString::createFromAscii("IncludedFiles")) >>= tmpSeq)
        {
            for (sal_Int32 j=0; j<tmpSeq.getLength(); j++)
                tmpStep.includeFiles.push_back(tmpSeq[j]);
        }

        // exluded files...
        if (tmpAccess->getByName(OUString::createFromAscii("ExcludedFiles")) >>= tmpSeq)
        {
            for (sal_Int32 j=0; j<tmpSeq.getLength(); j++)
                tmpStep.excludeFiles.push_back(tmpSeq[j]);
        }

        // included nodes...
        if (tmpAccess->getByName(OUString::createFromAscii("IncludedNodes")) >>= tmpSeq)
        {
            for (sal_Int32 j=0; j<tmpSeq.getLength(); j++)
                tmpStep.includeConfig.push_back(tmpSeq[j]);
        }

        // excluded nodes...
        if (tmpAccess->getByName(OUString::createFromAscii("ExcludedNodes")) >>= tmpSeq)
        {
            for (sal_Int32 j=0; j<tmpSeq.getLength(); j++)
                tmpStep.excludeConfig.push_back(tmpSeq[j]);
        }

<<<<<<< HEAD
        // included extensions...
        if (tmpAccess->getByName(OUString::createFromAscii("IncludedExtensions")) >>= tmpSeq)
        {
            for (sal_Int32 j=0; j<tmpSeq.getLength(); j++)
                tmpStep.includeExtensions.push_back(tmpSeq[j]);
        }

        // excluded extensions...
        if (tmpAccess->getByName(OUString::createFromAscii("ExcludedExtensions")) >>= tmpSeq)
        {
            for (sal_Int32 j=0; j<tmpSeq.getLength(); j++)
                tmpStep.excludeExtensions.push_back(tmpSeq[j]);
        }

        // config components
        if (tmpAccess->getByName(OUString::createFromAscii("ServiceConfigComponents")) >>= tmpSeq)
        {
            for (sal_Int32 j=0; j<tmpSeq.getLength(); j++)
                tmpStep.configComponents.push_back(tmpSeq[j]);
        }

=======
>>>>>>> 755d2672
        // generic service
        tmpAccess->getByName(OUString::createFromAscii("MigrationService")) >>= tmpStep.service;

        vrMigrations->push_back(tmpStep);
    }
    return vrMigrations;
}

static FileBase::RC _checkAndCreateDirectory(INetURLObject& dirURL)
{
    FileBase::RC result = Directory::create(dirURL.GetMainURL(INetURLObject::DECODE_TO_IURI));
    if (result == FileBase::E_NOENT)
    {
        INetURLObject baseURL(dirURL);
        baseURL.removeSegment();
        _checkAndCreateDirectory(baseURL);
        return Directory::create(dirURL.GetMainURL(INetURLObject::DECODE_TO_IURI));
    } else
        return result;
}

install_info MigrationImpl::findInstallation(const strings_v& rVersions)
{
    rtl::OUString aProductName;
    uno::Any aRet = ::utl::ConfigManager::GetDirectConfigProperty( ::utl::ConfigManager::PRODUCTNAME );
    aRet >>= aProductName;
    aProductName = aProductName.toAsciiLowerCase();

    install_info aInfo;
    strings_v::const_iterator i_ver = rVersions.begin();
    uno::Reference < util::XStringSubstitution > xSubst( ::comphelper::getProcessServiceFactory()->createInstance(::rtl::OUString::createFromAscii("com.sun.star.util.PathSubstitution")), uno::UNO_QUERY );
    while (i_ver != rVersions.end())
    {
        ::rtl::OUString aVersion, aProfileName;
        sal_Int32 nSeparatorIndex = (*i_ver).indexOf('=');
        if ( nSeparatorIndex != -1 )
        {
            aVersion = (*i_ver).copy( 0, nSeparatorIndex );
            aProfileName = (*i_ver).copy( nSeparatorIndex+1 );
        }

        if ( aVersion.getLength() && aProfileName.getLength() &&
                ( !aInfo.userdata.getLength() || !aProfileName.toAsciiLowerCase().compareTo( aProductName, aProductName.getLength() ) )
           )
        {
            ::rtl::OUString aUserInst;
            osl::Security().getConfigDir( aUserInst );
            if ( aUserInst.getLength() && aUserInst[ aUserInst.getLength()-1 ] != '/' )
                aUserInst += ::rtl::OUString::createFromAscii("/");
#if defined UNX && ! defined MACOSX
            // tribute to whoever had the "great" idea to use different names on Windows and Unix
            aUserInst += ::rtl::OUString::createFromAscii(".");
#endif
            aUserInst += aProfileName;
            try
            {
                INetURLObject aObj(aUserInst);
                ::ucbhelper::Content aCnt( aObj.GetMainURL( INetURLObject::NO_DECODE ), uno::Reference< ucb::XCommandEnvironment > () );
                aCnt.isDocument();
                aInfo.userdata = aObj.GetMainURL( INetURLObject::NO_DECODE );
                aInfo.productname = aVersion;
            }
            catch( uno::Exception& ){}
        }
        ++i_ver;
    }

    return aInfo;
}

sal_Int32 MigrationImpl::findPreferedMigrationProcess(const migrations_available& rAvailableMigrations)
{
    sal_Int32    nIndex( -1 );
    sal_Int32    i( 0 );

    migrations_available::const_iterator rIter = rAvailableMigrations.begin();
    while ( rIter != rAvailableMigrations.end() )
    {
        install_info aInstallInfo = findInstallation(rIter->supported_versions);
        if (aInstallInfo.productname.getLength() > 0 )
        {
            m_aInfo = aInstallInfo;
            nIndex  = i;
            break;
        }
        ++i;
        ++rIter;
    }

    return nIndex;
}

strings_vr MigrationImpl::applyPatterns(const strings_v& vSet, const strings_v& vPatterns) const
{
    using namespace utl;
    strings_vr vrResult(new strings_v);
    strings_v::const_iterator i_set;
    strings_v::const_iterator i_pat = vPatterns.begin();
    while (i_pat != vPatterns.end())
    {
        // find matches for this pattern in input set
        // and copy them to the result
        SearchParam param(*i_pat, SearchParam::SRCH_REGEXP);
        TextSearch ts(param, LANGUAGE_DONTKNOW);
        i_set = vSet.begin();
        xub_StrLen start = 0;
        xub_StrLen end = 0;
        while (i_set != vSet.end())
        {
            end = (xub_StrLen)(i_set->getLength());
            if (ts.SearchFrwrd(*i_set, &start, &end))
                vrResult->push_back(*i_set);
            i_set++;
        }
        i_pat++;
    }
    return vrResult;
}

strings_vr MigrationImpl::getAllFiles(const OUString& baseURL) const
{
    using namespace osl;
    strings_vr vrResult(new strings_v);

    // get sub dirs
    Directory dir(baseURL);
    if (dir.open() == FileBase::E_None)
    {
        strings_v vSubDirs;
        strings_vr vrSubResult;

        // work through directory contents...
        DirectoryItem item;
        FileStatus fs(FileStatusMask_Type | FileStatusMask_FileURL);
        while (dir.getNextItem(item) == FileBase::E_None)
        {
            if (item.getFileStatus(fs) == FileBase::E_None)
            {
                if (fs.getFileType() == FileStatus::Directory)
                    vSubDirs.push_back(fs.getFileURL());
                else
                    vrResult->push_back(fs.getFileURL());
            }
        }

        // recurse subfolders
        strings_v::const_iterator i = vSubDirs.begin();
        while (i != vSubDirs.end())
        {
            vrSubResult = getAllFiles(*i);
            vrResult->insert(vrResult->end(), vrSubResult->begin(), vrSubResult->end());
            i++;
        }
    }
    return vrResult;
}

strings_vr MigrationImpl::compileFileList()
{

    strings_vr vrResult(new strings_v);
    strings_vr vrInclude;
    strings_vr vrExclude;
    strings_vr vrTemp;

#ifdef SAL_OS2
    if (m_aInfo.userdata.getLength() == 0)
        return vrResult;
#endif

    // get a list of all files:
    strings_vr vrFiles = getAllFiles(m_aInfo.userdata);

    // get a file list result for each migration step
    migrations_v::const_iterator i_migr = m_vrMigrations->begin();
    while (i_migr != m_vrMigrations->end())
    {
        vrInclude = applyPatterns(*vrFiles, i_migr->includeFiles);
        vrExclude = applyPatterns(*vrFiles, i_migr->excludeFiles);
        substract(*vrInclude, *vrExclude);
        vrResult->insert(vrResult->end(), vrInclude->begin(), vrInclude->end());
        i_migr++;
    }
    return vrResult;
}

namespace {

struct componentParts {
    std::set< rtl::OUString > includedPaths;
    std::set< rtl::OUString > excludedPaths;
};

typedef std::map< rtl::OUString, componentParts > Components;

bool getComponent(rtl::OUString const & path, rtl::OUString * component) {
    OSL_ASSERT(component != 0);
    if (path.getLength() == 0 || path[0] != '/') {
        OSL_TRACE(
            ("configuration migration in/exclude path %s ignored (does not"
             " start with slash)"),
            rtl::OUStringToOString(path, RTL_TEXTENCODING_UTF8).getStr());
        return false;
    }
    sal_Int32 i = path.indexOf('/', 1);
    *component = i < 0 ? path.copy(1) : path.copy(1, i - 1);
    return true;
}

}

void MigrationImpl::copyConfig() {
    Components comps;
    for (migrations_v::const_iterator i(m_vrMigrations->begin());
         i != m_vrMigrations->end(); ++i)
    {
        for (strings_v::const_iterator j(i->includeConfig.begin());
             j != i->includeConfig.end(); ++j)
        {
            rtl::OUString comp;
            if (getComponent(*j, &comp)) {
                comps[comp].includedPaths.insert(*j);
            }
        }
        for (strings_v::const_iterator j(i->excludeConfig.begin());
             j != i->excludeConfig.end(); ++j)
        {
            rtl::OUString comp;
            if (getComponent(*j, &comp)) {
                comps[comp].excludedPaths.insert(*j);
            }
        }
    }
    for (Components::const_iterator i(comps.begin()); i != comps.end(); ++i) {
        if (!i->second.includedPaths.empty()) {
            rtl::OUStringBuffer buf(m_aInfo.userdata);
            buf.appendAscii(RTL_CONSTASCII_STRINGPARAM("/user/registry/data"));
            sal_Int32 n = 0;
            do {
                rtl::OUString seg(i->first.getToken(0, '.', n));
                rtl::OUString enc(
                    rtl::Uri::encode(
                        seg, rtl_UriCharClassPchar, rtl_UriEncodeStrict,
                        RTL_TEXTENCODING_UTF8));
                if (enc.getLength() == 0 && seg.getLength() != 0) {
                    OSL_TRACE(
                        ("configuration migration component %s ignored (cannot"
                         " be encoded as file path)"),
                        rtl::OUStringToOString(
                            i->first, RTL_TEXTENCODING_UTF8).getStr());
                    goto next;
                }
                buf.append(sal_Unicode('/'));
                buf.append(enc);
            } while (n >= 0);
            buf.appendAscii(RTL_CONSTASCII_STRINGPARAM(".xcu"));
            configmgr::update::insertModificationXcuFile(
                buf.makeStringAndClear(), i->second.includedPaths,
                i->second.excludedPaths);
        } else {
            OSL_TRACE(
                ("configuration migration component %s ignored (only excludes,"
                 " no includes)"),
                rtl::OUStringToOString(
                    i->first, RTL_TEXTENCODING_UTF8).getStr());
        }
    next:;
    }
}

// removes elements of vector 2 in vector 1
void MigrationImpl::substract(strings_v& va, const strings_v& vb_c) const
{
    strings_v vb(vb_c);
    // ensure uniqueness of entries
    sort(va.begin(), va.end());
    sort(vb.begin(), vb.end());
    unique(va.begin(), va.end());
    unique(vb.begin(), vb.end());

    strings_v::const_iterator i_ex = vb.begin();
    strings_v::iterator i_in;
    strings_v::iterator i_next;
    while (i_ex != vb.end())
    {
        i_in = va.begin();
        while (i_in != va.end())
        {
            if ( *i_in == *i_ex)
            {
                i_next = i_in+1;
                va.erase(i_in);
                i_in = i_next;
                // we can only find one match since we
                // ensured uniquness of the entries. ergo:
                break;
            }
            else
                i_in++;
        }
        i_ex++;
    }
}

uno::Reference< XNameAccess > MigrationImpl::getConfigAccess(const sal_Char* pPath, sal_Bool bUpdate)
{
    uno::Reference< XNameAccess > xNameAccess;
    try{
        OUString sConfigSrvc = OUString::createFromAscii("com.sun.star.configuration.ConfigurationProvider");
        OUString sAccessSrvc;
        if (bUpdate)
            sAccessSrvc = OUString::createFromAscii("com.sun.star.configuration.ConfigurationUpdateAccess");
        else
            sAccessSrvc = OUString::createFromAscii("com.sun.star.configuration.ConfigurationAccess");

        OUString sConfigURL = OUString::createFromAscii(pPath);

        // get configuration provider
        uno::Reference< XMultiServiceFactory > theMSF = comphelper::getProcessServiceFactory();
        uno::Reference< XMultiServiceFactory > theConfigProvider = uno::Reference< XMultiServiceFactory > (
                theMSF->createInstance( sConfigSrvc ),uno::UNO_QUERY_THROW );

        // access the provider
        uno::Sequence< uno::Any > theArgs(1);
        theArgs[ 0 ] <<= sConfigURL;
        xNameAccess = uno::Reference< XNameAccess > (
                theConfigProvider->createInstanceWithArguments(
                sAccessSrvc, theArgs ), uno::UNO_QUERY_THROW );
    } catch (com::sun::star::uno::Exception& e)
    {
        OString aMsg = OUStringToOString(e.Message, RTL_TEXTENCODING_ASCII_US);
        OSL_ENSURE(sal_False, aMsg.getStr());
    }
    return xNameAccess;
}

void MigrationImpl::copyFiles()
{
    strings_v::const_iterator i_file = m_vrFileList->begin();
    OUString localName;
    OUString destName;
    OUString userInstall;
    utl::Bootstrap::PathStatus aStatus;
    aStatus = utl::Bootstrap::locateUserInstallation(userInstall);
    if (aStatus == utl::Bootstrap::PATH_EXISTS)
    {
        while (i_file != m_vrFileList->end())
        {

            // remove installation prefix from file
            localName = i_file->copy(m_aInfo.userdata.getLength());
            destName = userInstall + localName;
            INetURLObject aURL(destName);
            // check whether destination directory exists
            aURL.removeSegment();
            _checkAndCreateDirectory(aURL);
            FileBase::RC copyResult = File::copy(*i_file, destName);
            if (copyResult != FileBase::E_None)
            {
                OString msg("Cannot copy ");
                msg += OUStringToOString(*i_file, RTL_TEXTENCODING_UTF8) + " to "
                    +  OUStringToOString(destName, RTL_TEXTENCODING_UTF8);
                OSL_ENSURE(sal_False, msg.getStr());
            }
            i_file++;
        }
    }
    else
    {
        OSL_ENSURE(sal_False, "copyFiles: UserInstall does not exist");
    }
}

void MigrationImpl::runServices()
{
<<<<<<< HEAD
    //create stratum for old user layer
    OUString aOldLayerURL = m_aInfo.userdata;
    aOldLayerURL += OUString::createFromAscii("/user/registry");
    OUString aStratumSvc = OUString::createFromAscii("com.sun.star.configuration.backend.LocalSingleStratum");
    uno::Sequence< uno::Any > stratumArgs(1);
    stratumArgs[0] = uno::makeAny(aOldLayerURL);
    uno::Reference< XSingleLayerStratum> xStartum( m_xFactory->createInstanceWithArguments(
        aStratumSvc, stratumArgs), uno::UNO_QUERY);

    // Build argument array
    uno::Sequence< uno::Any > seqArguments(4);
=======
    // Build argument array
    uno::Sequence< uno::Any > seqArguments(2);
>>>>>>> 755d2672
    seqArguments[0] = uno::makeAny(NamedValue(
        OUString::createFromAscii("Productname"),
        uno::makeAny(m_aInfo.productname)));
    seqArguments[1] = uno::makeAny(NamedValue(
        OUString::createFromAscii("UserData"),
        uno::makeAny(m_aInfo.userdata)));


    // create an instance of every migration service
    // and execute the migration job
    uno::Reference< XJob > xMigrationJob;

    migrations_v::const_iterator i_mig  = m_vrMigrations->begin();
    while (i_mig != m_vrMigrations->end())
    {
        if( i_mig->service.getLength() > 0)
        {

            try
            {
<<<<<<< HEAD
                // create access to old configuration components in the user layer
                // that were requested by the migration service
                uno::Sequence< NamedValue > seqComponents(i_mig->configComponents.size());
                strings_v::const_iterator i_comp = i_mig->configComponents.begin();
                sal_Int32 i = 0;
                while (i_comp != i_mig->configComponents.end() && xStartum.is())
                {
                    // create Layer for i_comp
                    seqComponents[i] =  NamedValue(
                        *i_comp, uno::makeAny(xStartum->getLayer(*i_comp, OUString())));

                    // next component
                    i_comp++;
                    i++;
                }

                // set old config argument
                seqArguments[2] = uno::makeAny(NamedValue(
                    OUString::createFromAscii("OldConfiguration"),
                    uno::makeAny(seqComponents)));

                // set black list for extension migration
                uno::Sequence< rtl::OUString > seqExtBlackList;
                sal_uInt32 nSize = i_mig->excludeExtensions.size();
                if ( nSize > 0 )
                    seqExtBlackList = comphelper::arrayToSequence< ::rtl::OUString >(
                        &i_mig->excludeExtensions[0], nSize );
                seqArguments[3] = uno::makeAny(NamedValue(
                    OUString::createFromAscii("ExtensionBlackList"),
                    uno::makeAny( seqExtBlackList )));

=======
>>>>>>> 755d2672
                xMigrationJob = uno::Reference< XJob >(m_xFactory->createInstanceWithArguments(
                    i_mig->service, seqArguments), uno::UNO_QUERY_THROW);

                xMigrationJob->execute(uno::Sequence< NamedValue >());


            } catch (Exception& e)
            {
                OString aMsg("Execution of migration service failed (Exception caught).\nService: ");
                aMsg += OUStringToOString(i_mig->service, RTL_TEXTENCODING_ASCII_US) + "\nMessage: ";
                aMsg += OUStringToOString(e.Message, RTL_TEXTENCODING_ASCII_US);
                OSL_ENSURE(sal_False, aMsg.getStr());
            } catch (...)
            {
                OString aMsg("Execution of migration service failed (Exception caught).\nService: ");
                aMsg += OUStringToOString(i_mig->service, RTL_TEXTENCODING_ASCII_US) +
                    "\nNo message available";
                OSL_ENSURE(sal_False, aMsg.getStr());
            }

        }
        i_mig++;
    }
}

} // namespace desktop<|MERGE_RESOLUTION|>--- conflicted
+++ resolved
@@ -37,11 +37,8 @@
 
 #include <unotools/textsearch.hxx>
 #include <comphelper/processfactory.hxx>
-<<<<<<< HEAD
 #include <comphelper/sequence.hxx>
-=======
 #include <configmgr/update.hxx>
->>>>>>> 755d2672
 #include <unotools/bootstrap.hxx>
 #include <rtl/bootstrap.hxx>
 #include <rtl/uri.hxx>
@@ -144,12 +141,6 @@
 MigrationImpl::MigrationImpl(const uno::Reference< XMultiServiceFactory >& xFactory)
     : m_vrVersions(new strings_v)
     , m_xFactory(xFactory)
-<<<<<<< HEAD
-=======
-    , m_vrMigrations(readMigrationSteps())
-    , m_aInfo(findInstallation())
-    , m_vrFileList(compileFileList())
->>>>>>> 755d2672
 {
     readAvailableMigrations(m_vMigrationsAvailable);
     sal_Int32 nIndex = findPreferedMigrationProcess(m_vMigrationsAvailable);
@@ -164,9 +155,8 @@
 
 sal_Bool MigrationImpl::doMigration()
 {
-    // compile file and service list for migration
-    m_vrFileList    = compileFileList();
-    m_vrServiceList = compileServiceList();
+    // compile file list for migration
+    m_vrFileList = compileFileList();
 
     sal_Bool result = sal_False;
     try{
@@ -326,7 +316,6 @@
                 tmpStep.excludeConfig.push_back(tmpSeq[j]);
         }
 
-<<<<<<< HEAD
         // included extensions...
         if (tmpAccess->getByName(OUString::createFromAscii("IncludedExtensions")) >>= tmpSeq)
         {
@@ -341,15 +330,6 @@
                 tmpStep.excludeExtensions.push_back(tmpSeq[j]);
         }
 
-        // config components
-        if (tmpAccess->getByName(OUString::createFromAscii("ServiceConfigComponents")) >>= tmpSeq)
-        {
-            for (sal_Int32 j=0; j<tmpSeq.getLength(); j++)
-                tmpStep.configComponents.push_back(tmpSeq[j]);
-        }
-
-=======
->>>>>>> 755d2672
         // generic service
         tmpAccess->getByName(OUString::createFromAscii("MigrationService")) >>= tmpStep.service;
 
@@ -725,22 +705,8 @@
 
 void MigrationImpl::runServices()
 {
-<<<<<<< HEAD
-    //create stratum for old user layer
-    OUString aOldLayerURL = m_aInfo.userdata;
-    aOldLayerURL += OUString::createFromAscii("/user/registry");
-    OUString aStratumSvc = OUString::createFromAscii("com.sun.star.configuration.backend.LocalSingleStratum");
-    uno::Sequence< uno::Any > stratumArgs(1);
-    stratumArgs[0] = uno::makeAny(aOldLayerURL);
-    uno::Reference< XSingleLayerStratum> xStartum( m_xFactory->createInstanceWithArguments(
-        aStratumSvc, stratumArgs), uno::UNO_QUERY);
-
     // Build argument array
-    uno::Sequence< uno::Any > seqArguments(4);
-=======
-    // Build argument array
-    uno::Sequence< uno::Any > seqArguments(2);
->>>>>>> 755d2672
+    uno::Sequence< uno::Any > seqArguments(3);
     seqArguments[0] = uno::makeAny(NamedValue(
         OUString::createFromAscii("Productname"),
         uno::makeAny(m_aInfo.productname)));
@@ -761,28 +727,6 @@
 
             try
             {
-<<<<<<< HEAD
-                // create access to old configuration components in the user layer
-                // that were requested by the migration service
-                uno::Sequence< NamedValue > seqComponents(i_mig->configComponents.size());
-                strings_v::const_iterator i_comp = i_mig->configComponents.begin();
-                sal_Int32 i = 0;
-                while (i_comp != i_mig->configComponents.end() && xStartum.is())
-                {
-                    // create Layer for i_comp
-                    seqComponents[i] =  NamedValue(
-                        *i_comp, uno::makeAny(xStartum->getLayer(*i_comp, OUString())));
-
-                    // next component
-                    i_comp++;
-                    i++;
-                }
-
-                // set old config argument
-                seqArguments[2] = uno::makeAny(NamedValue(
-                    OUString::createFromAscii("OldConfiguration"),
-                    uno::makeAny(seqComponents)));
-
                 // set black list for extension migration
                 uno::Sequence< rtl::OUString > seqExtBlackList;
                 sal_uInt32 nSize = i_mig->excludeExtensions.size();
@@ -793,8 +737,6 @@
                     OUString::createFromAscii("ExtensionBlackList"),
                     uno::makeAny( seqExtBlackList )));
 
-=======
->>>>>>> 755d2672
                 xMigrationJob = uno::Reference< XJob >(m_xFactory->createInstanceWithArguments(
                     i_mig->service, seqArguments), uno::UNO_QUERY_THROW);
 
