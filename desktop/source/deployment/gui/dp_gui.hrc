/*************************************************************************
 *
 * DO NOT ALTER OR REMOVE COPYRIGHT NOTICES OR THIS FILE HEADER.
 *
 * Copyright 2000, 2010 Oracle and/or its affiliates.
 *
 * OpenOffice.org - a multi-platform office productivity suite
 *
 * This file is part of OpenOffice.org.
 *
 * OpenOffice.org is free software: you can redistribute it and/or modify
 * it under the terms of the GNU Lesser General Public License version 3
 * only, as published by the Free Software Foundation.
 *
 * OpenOffice.org is distributed in the hope that it will be useful,
 * but WITHOUT ANY WARRANTY; without even the implied warranty of
 * MERCHANTABILITY or FITNESS FOR A PARTICULAR PURPOSE.  See the
 * GNU Lesser General Public License version 3 for more details
 * (a copy is included in the LICENSE file that accompanied this code).
 *
 * You should have received a copy of the GNU Lesser General Public License
 * version 3 along with OpenOffice.org.  If not, see
 * <http://www.openoffice.org/license.html>
 * for a copy of the LGPLv3 License.
 *
 ************************************************************************/

#if ! defined INCLUDED_DP_GUI_HRC
#define INCLUDED_DP_GUI_HRC

#include "deployment.hrc"
#include "helpid.hrc"

// Package Manager Dialog:
#define RID_DLG_EXTENSION_MANAGER              RID_DEPLOYMENT_GUI_START
#define RID_DLG_UPDATE_REQUIRED               (RID_DEPLOYMENT_GUI_START + 11)

#define RID_EM_BTN_CLOSE                       10
#define RID_EM_BTN_HELP                        11
#define RID_EM_BTN_ADD                         12
#define RID_EM_BTN_CHECK_UPDATES               13
#define RID_EM_BTN_OPTIONS                     14
#define RID_EM_BTN_CANCEL                      15
#define RID_EM_FT_GET_EXTENSIONS               20
#define RID_EM_FT_PROGRESS                     21
#define RID_EM_FT_MSG                          22

// local RIDs:
#define PB_LICENSE_DOWN                         50
#define ML_LICENSE                              51
#define BTN_LICENSE_DECLINE                     53
#define FT_LICENSE_HEADER                       54
#define FT_LICENSE_BODY_1                       55
#define FT_LICENSE_BODY_1_TXT                   56
#define FT_LICENSE_BODY_2                       57
#define FT_LICENSE_BODY_2_TXT                   58
#define FL_LICENSE                              69
#define FI_LICENSE_ARROW1                       60
#define FI_LICENSE_ARROW2                       61
#define BTN_LICENSE_ACCEPT                      63

// local RIDs for "Download and Install" dialog

#define RID_DLG_UPDATE_INSTALL_ABORT 2
#define RID_DLG_UPDATE_INSTALL_OK 3
#define RID_DLG_UPDATE_INSTALL_DOWNLOADING 4
#define RID_DLG_UPDATE_INSTALL_INSTALLING 5
#define RID_DLG_UPDATE_INSTALL_FINISHED 6
#define RID_DLG_UPDATE_INSTALL_LINE 7
#define RID_DLG_UPDATE_INSTALL_HELP 8
#define RID_DLG_UPDATE_INSTALL_STATUSBAR 9
#define RID_DLG_UPDATE_INSTALL_EXTENSION_NAME 10
#define RID_DLG_UPDATE_INSTALL_RESULTS 11
#define RID_DLG_UPDATE_INSTALL_INFO 12
#define RID_DLG_UPDATE_INSTALL_NO_ERRORS 13
#define RID_DLG_UPDATE_INSTALL_THIS_ERROR_OCCURRED 14
#define RID_DLG_UPDATE_INSTALL_ERROR_DOWNLOAD 15
#define RID_DLG_UPDATE_INSTALL_ERROR_INSTALLATION 16
#define RID_DLG_UPDATE_INSTALL_ERROR_LIC_DECLINED 17
#define RID_DLG_UPDATE_INSTALL_EXTENSION_NOINSTALL 18

#define RID_DLG_DEPENDENCIES (RID_DEPLOYMENT_GUI_START + 1)
#define RID_DLG_DEPENDENCIES_TEXT 1
#define RID_DLG_DEPENDENCIES_LIST 2
#define RID_DLG_DEPENDENCIES_OK 3

#define RID_QUERYBOX_INSTALL_FOR_ALL                              (RID_DEPLOYMENT_GUI_START + 2)
#define RID_WARNINGBOX_VERSION_LESS                               (RID_DEPLOYMENT_GUI_START + 3)
#define RID_STR_WARNINGBOX_VERSION_LESS_DIFFERENT_NAMES           (RID_DEPLOYMENT_GUI_START + 4)
#define RID_WARNINGBOX_VERSION_EQUAL                              (RID_DEPLOYMENT_GUI_START + 5)
#define RID_STR_WARNINGBOX_VERSION_EQUAL_DIFFERENT_NAMES          (RID_DEPLOYMENT_GUI_START + 6)
#define RID_WARNINGBOX_VERSION_GREATER                            (RID_DEPLOYMENT_GUI_START + 7)
#define RID_STR_WARNINGBOX_VERSION_GREATER_DIFFERENT_NAMES        (RID_DEPLOYMENT_GUI_START + 8)
#define RID_WARNINGBOX_INSTALL_EXTENSION                          (RID_DEPLOYMENT_GUI_START + 9)

<<<<<<< HEAD
#define RID_DLG_UPDATE                      (RID_DEPLOYMENT_GUI_START + 10)

#define RID_DLG_UPDATE_CHECKING             1
#define RID_DLG_UPDATE_THROBBER             2
#define RID_DLG_UPDATE_UPDATE               3
#define RID_DLG_UPDATE_UPDATES              4
#define RID_DLG_UPDATE_ALL                  5
#define RID_DLG_UPDATE_DESCRIPTION          6
#define RID_DLG_UPDATE_DESCRIPTIONS         7
#define RID_DLG_UPDATE_LINE                 8
#define RID_DLG_UPDATE_HELP                 9
#define RID_DLG_UPDATE_OK                   10
#define RID_DLG_UPDATE_CANCEL               11
#define RID_DLG_UPDATE_NORMALALERT          12
#define RID_DLG_UPDATE_ERROR                14
#define RID_DLG_UPDATE_NONE                 15
#define RID_DLG_UPDATE_NOINSTALLABLE        16
#define RID_DLG_UPDATE_FAILURE              17
#define RID_DLG_UPDATE_UNKNOWNERROR         18
#define RID_DLG_UPDATE_NODESCRIPTION        19
#define RID_DLG_UPDATE_NOINSTALL            20
=======
#define RID_DLG_UPDATE (RID_DEPLOYMENT_GUI_START + 10)

#define RID_DLG_UPDATE_CHECKING 1
#define RID_DLG_UPDATE_THROBBER 2
#define RID_DLG_UPDATE_UPDATE 3
#define RID_DLG_UPDATE_UPDATES 4
#define RID_DLG_UPDATE_ALL 5
#define RID_DLG_UPDATE_DESCRIPTION 6
#define RID_DLG_UPDATE_DESCRIPTIONS 7
#define RID_DLG_UPDATE_LINE 8
#define RID_DLG_UPDATE_HELP 9
#define RID_DLG_UPDATE_OK 10
#define RID_DLG_UPDATE_CLOSE 11
#define RID_DLG_UPDATE_NORMALALERT 12
#define RID_DLG_UPDATE_HIGHCONTRASTALERT 13
#define RID_DLG_UPDATE_ERROR 14
#define RID_DLG_UPDATE_NONE 15
#define RID_DLG_UPDATE_NOINSTALLABLE 16
#define RID_DLG_UPDATE_FAILURE 17
#define RID_DLG_UPDATE_UNKNOWNERROR 18
#define RID_DLG_UPDATE_NODESCRIPTION 19
#define RID_DLG_UPDATE_NOINSTALL 20
>>>>>>> 4fba42e5
#define RID_DLG_UPDATE_NODEPENDENCY         21
#define RID_DLG_UPDATE_NODEPENDENCY_CUR_VER 22
#define RID_DLG_UPDATE_NOPERMISSION         23
#define RID_DLG_UPDATE_NOPERMISSION_VISTA   24
#define RID_DLG_UPDATE_BROWSERBASED         25
#define RID_DLG_UPDATE_PUBLISHER_LABEL      26
#define RID_DLG_UPDATE_PUBLISHER_LINK       27
#define RID_DLG_UPDATE_RELEASENOTES_LABEL   28
#define RID_DLG_UPDATE_RELEASENOTES_LINK    29
#define RID_DLG_UPDATE_NOUPDATE             30
#define RID_DLG_UPDATE_VERSION              31
#define RID_DLG_UPDATE_IGNORE               32
#define RID_DLG_UPDATE_ENABLE               33
#define RID_DLG_UPDATE_IGNORE_ALL           34
#define RID_DLG_UPDATE_IGNORED_UPDATE       35



#define RID_DLG_UPDATEINSTALL                  (RID_DEPLOYMENT_GUI_START + 20)
#define RID_INFOBOX_UPDATE_SHARED_EXTENSION    (RID_DEPLOYMENT_GUI_START + 21)

#define RID_IMG_WARNING                        (RID_DEPLOYMENT_GUI_START+56)
#define RID_IMG_LOCKED                         (RID_DEPLOYMENT_GUI_START+58)
#define RID_IMG_EXTENSION                      (RID_DEPLOYMENT_GUI_START+60)
#define RID_IMG_SHARED                         (RID_DEPLOYMENT_GUI_START+62)

#define RID_STR_ADD_PACKAGES                   (RID_DEPLOYMENT_GUI_START+70)

#define RID_CTX_ITEM_REMOVE                    (RID_DEPLOYMENT_GUI_START+80)
#define RID_CTX_ITEM_ENABLE                    (RID_DEPLOYMENT_GUI_START+81)
#define RID_CTX_ITEM_DISABLE                   (RID_DEPLOYMENT_GUI_START+82)
#define RID_CTX_ITEM_CHECK_UPDATE              (RID_DEPLOYMENT_GUI_START+83)
#define RID_CTX_ITEM_OPTIONS                   (RID_DEPLOYMENT_GUI_START+84)

#define RID_STR_ADDING_PACKAGES                (RID_DEPLOYMENT_GUI_START+85)
#define RID_STR_REMOVING_PACKAGES              (RID_DEPLOYMENT_GUI_START+86)
#define RID_STR_ENABLING_PACKAGES              (RID_DEPLOYMENT_GUI_START+87)
#define RID_STR_DISABLING_PACKAGES             (RID_DEPLOYMENT_GUI_START+88)
#define RID_STR_ACCEPT_LICENSE                 (RID_DEPLOYMENT_GUI_START+89)

#define RID_STR_INSTALL_FOR_ALL                (RID_DEPLOYMENT_GUI_START+90)
#define RID_STR_INSTALL_FOR_ME                 (RID_DEPLOYMENT_GUI_START+91)
#define RID_STR_ERROR_UNKNOWN_STATUS           (RID_DEPLOYMENT_GUI_START+92)
#define RID_STR_CLOSE_BTN                      (RID_DEPLOYMENT_GUI_START+93)
#define RID_STR_EXIT_BTN                       (RID_DEPLOYMENT_GUI_START+94)
#define RID_STR_NO_ADMIN_PRIVILEGE             (RID_DEPLOYMENT_GUI_START+95)
#define RID_STR_ERROR_MISSING_DEPENDENCIES     (RID_DEPLOYMENT_GUI_START+96)
#define RID_STR_ERROR_MISSING_LICENSE          (RID_DEPLOYMENT_GUI_START+97)
#define RID_STR_SHOW_LICENSE_CMD               (RID_DEPLOYMENT_GUI_START+98)

#define WARNINGBOX_CONCURRENTINSTANCE          (RID_DEPLOYMENT_GUI_START+100)

#define RID_STR_UNSUPPORTED_PLATFORM            (RID_DEPLOYMENT_GUI_START+101)
#define RID_WARNINGBOX_UPDATE_SHARED_EXTENSION  (RID_DEPLOYMENT_GUI_START+102)
#define RID_WARNINGBOX_REMOVE_EXTENSION         (RID_DEPLOYMENT_GUI_START+103)
#define RID_WARNINGBOX_REMOVE_SHARED_EXTENSION  (RID_DEPLOYMENT_GUI_START+104)
#define RID_WARNINGBOX_ENABLE_SHARED_EXTENSION  (RID_DEPLOYMENT_GUI_START+105)
#define RID_WARNINGBOX_DISABLE_SHARED_EXTENSION (RID_DEPLOYMENT_GUI_START+106)
#define RID_DLG_SHOW_LICENSE                    (RID_DEPLOYMENT_GUI_START+107)

#define RID_DLG_LICENSE                         RID_DEPLOYMENT_LICENSE_START



#endif<|MERGE_RESOLUTION|>--- conflicted
+++ resolved
@@ -93,7 +93,6 @@
 #define RID_STR_WARNINGBOX_VERSION_GREATER_DIFFERENT_NAMES        (RID_DEPLOYMENT_GUI_START + 8)
 #define RID_WARNINGBOX_INSTALL_EXTENSION                          (RID_DEPLOYMENT_GUI_START + 9)
 
-<<<<<<< HEAD
 #define RID_DLG_UPDATE                      (RID_DEPLOYMENT_GUI_START + 10)
 
 #define RID_DLG_UPDATE_CHECKING             1
@@ -115,30 +114,6 @@
 #define RID_DLG_UPDATE_UNKNOWNERROR         18
 #define RID_DLG_UPDATE_NODESCRIPTION        19
 #define RID_DLG_UPDATE_NOINSTALL            20
-=======
-#define RID_DLG_UPDATE (RID_DEPLOYMENT_GUI_START + 10)
-
-#define RID_DLG_UPDATE_CHECKING 1
-#define RID_DLG_UPDATE_THROBBER 2
-#define RID_DLG_UPDATE_UPDATE 3
-#define RID_DLG_UPDATE_UPDATES 4
-#define RID_DLG_UPDATE_ALL 5
-#define RID_DLG_UPDATE_DESCRIPTION 6
-#define RID_DLG_UPDATE_DESCRIPTIONS 7
-#define RID_DLG_UPDATE_LINE 8
-#define RID_DLG_UPDATE_HELP 9
-#define RID_DLG_UPDATE_OK 10
-#define RID_DLG_UPDATE_CLOSE 11
-#define RID_DLG_UPDATE_NORMALALERT 12
-#define RID_DLG_UPDATE_HIGHCONTRASTALERT 13
-#define RID_DLG_UPDATE_ERROR 14
-#define RID_DLG_UPDATE_NONE 15
-#define RID_DLG_UPDATE_NOINSTALLABLE 16
-#define RID_DLG_UPDATE_FAILURE 17
-#define RID_DLG_UPDATE_UNKNOWNERROR 18
-#define RID_DLG_UPDATE_NODESCRIPTION 19
-#define RID_DLG_UPDATE_NOINSTALL 20
->>>>>>> 4fba42e5
 #define RID_DLG_UPDATE_NODEPENDENCY         21
 #define RID_DLG_UPDATE_NODEPENDENCY_CUR_VER 22
 #define RID_DLG_UPDATE_NOPERMISSION         23
