--- conflicted
+++ resolved
@@ -404,24 +404,6 @@
             data.dataUrl = xPackage->getURL();
             if (!package->extensionContainsCompiledHelp())
             {
-<<<<<<< HEAD
-                rtl::OUString aErrStr = getResourceString( RID_STR_HELPPROCESSING_GENERAL_ERROR );
-                aErrStr += rtl::OUString(RTL_CONSTASCII_USTRINGPARAM( "No help folder" ));
-                OWeakObject* oWeakThis = static_cast<OWeakObject *>(this);
-                throw deployment::DeploymentException( rtl::OUString(), oWeakThis,
-                                                       makeAny( uno::Exception( aErrStr, oWeakThis ) ) );
-            }
-
-            Reference<XComponentContext> const & xContext = getComponentContext();
-            Reference< script::XInvocation > xInvocation;
-            if( xContext.is() )
-            {
-                try
-                {
-                    xInvocation = Reference< script::XInvocation >(
-                        xContext->getServiceManager()->createInstanceWithContext( rtl::OUString(RTL_CONSTASCII_USTRINGPARAM(
-                                                                                      "com.sun.star.help.HelpIndexer" )), xContext ) , UNO_QUERY );
-=======
                 const OUString sHelpFolder = createFolder(OUString(), xCmdEnv);
                 data.dataUrl = sHelpFolder;
 
@@ -432,11 +414,10 @@
                 if( !xSFA->isFolder( aExpandedHelpURL ) )
                 {
                     rtl::OUString aErrStr = getResourceString( RID_STR_HELPPROCESSING_GENERAL_ERROR );
-                    aErrStr += rtl::OUString::createFromAscii( "No help folder" );
+                    aErrStr += rtl::OUString(RTL_CONSTASCII_USTRINGPARAM( "No help folder" ));
                     OWeakObject* oWeakThis = static_cast<OWeakObject *>(this);
                     throw deployment::DeploymentException( rtl::OUString(), oWeakThis,
                                                            makeAny( uno::Exception( aErrStr, oWeakThis ) ) );
->>>>>>> 4fba42e5
                 }
 
                 Reference<XComponentContext> const & xContext = getComponentContext();
@@ -446,8 +427,9 @@
                     try
                     {
                         xInvocation = Reference< script::XInvocation >(
-                            xContext->getServiceManager()->createInstanceWithContext( rtl::OUString::createFromAscii(
-                                                                                          "com.sun.star.help.HelpIndexer" ), xContext ) , UNO_QUERY );
+                            xContext->getServiceManager()->createInstanceWithContext(
+                                rtl::OUString(
+                                    RTL_CONSTASCII_USTRINGPARAM("com.sun.star.help.HelpIndexer" )), xContext ) , UNO_QUERY );
                     }
                     catch (Exception &)
                     {
@@ -461,47 +443,8 @@
                 const rtl::OUString* pSeq = aLanguageFolderSeq.getConstArray();
                 for( sal_Int32 iLang = 0 ; iLang < nLangCount ; ++iLang )
                 {
-<<<<<<< HEAD
-                    std::vector< rtl::OUString > aXhpFileVector;
-
-                    // calculate jar file URL
-                    sal_Int32 indexStartSegment = aLangURL.lastIndexOf('/');
-                    // for example "/en"
-                    OUString langFolderURLSegment(
-                        aLangURL.copy(
-                            indexStartSegment + 1, aLangURL.getLength() - indexStartSegment - 1));
-
-                    //create the folder in the "temporary folder"
-                    ::ucbhelper::Content langFolderContent;
-                    const OUString langFolderDest = makeURL(sHelpFolder, langFolderURLSegment);
-                    const OUString langFolderDestExpanded = ::dp_misc::expandUnoRcUrl(langFolderDest);
-                    ::dp_misc::create_folder(
-                        &langFolderContent,
-                        langFolderDest, xCmdEnv);
-
-                    rtl::OUString aJarFile(
-                        makeURL(sHelpFolder, langFolderURLSegment + aSlash + aHelpStr +
-                                OUSTR(".jar")));
-                    aJarFile = ::dp_misc::expandUnoRcUrl(aJarFile);
-
-                    rtl::OUString aEncodedJarFilePath = rtl::Uri::encode(
-                        aJarFile, rtl_UriCharClassPchar,
-                        rtl_UriEncodeIgnoreEscapes,
-                        RTL_TEXTENCODING_UTF8 );
-                    rtl::OUString aDestBasePath(RTL_CONSTASCII_USTRINGPARAM( "vnd.sun.star.pkg://" ));
-                    aDestBasePath += aEncodedJarFilePath;
-                    aDestBasePath += rtl::OUString(RTL_CONSTASCII_USTRINGPARAM( "/" ));
-
-                    sal_Int32 nLenLangFolderURL = aLangURL.getLength() + 1;
-
-                    Sequence< rtl::OUString > aSubLangSeq = xSFA->getFolderContents( aLangURL, true );
-                    sal_Int32 nSubLangCount = aSubLangSeq.getLength();
-                    const rtl::OUString* pSubLangSeq = aSubLangSeq.getConstArray();
-                    for( sal_Int32 iSubLang = 0 ; iSubLang < nSubLangCount ; ++iSubLang )
-=======
                     rtl::OUString aLangURL = pSeq[iLang];
                     if( xSFA->isFolder( aLangURL ) )
->>>>>>> 4fba42e5
                     {
                         std::vector< rtl::OUString > aXhpFileVector;
 
@@ -529,9 +472,9 @@
                             aJarFile, rtl_UriCharClassPchar,
                             rtl_UriEncodeIgnoreEscapes,
                             RTL_TEXTENCODING_UTF8 );
-                        rtl::OUString aDestBasePath = rtl::OUString::createFromAscii( "vnd.sun.star.zip://" );
+                        rtl::OUString aDestBasePath = rtl::OUString(RTL_CONSTASCII_USTRINGPARAM( "vnd.sun.star.zip://" ));
                         aDestBasePath += aEncodedJarFilePath;
-                        aDestBasePath += rtl::OUString::createFromAscii( "/" );
+                        aDestBasePath += rtl::OUString(RTL_CONSTASCII_USTRINGPARAM( "/" ));
 
                         sal_Int32 nLenLangFolderURL = aLangURL.getLength() + 1;
 
@@ -567,61 +510,30 @@
                         rtl::OUString aOfficeHelpPathFileURL;
                         ::osl::File::getFileURLFromSystemPath( aOfficeHelpPath, aOfficeHelpPathFileURL );
 
-<<<<<<< HEAD
-                    if( bSuccess && xInvocation.is() )
-                    {
-                        Sequence<uno::Any> aParamsSeq( 6 );
-
-                        aParamsSeq[0] = uno::makeAny( rtl::OUString(RTL_CONSTASCII_USTRINGPARAM( "-lang" )) );
-
-                        rtl::OUString aLang;
-                        sal_Int32 nLastSlash = aLangURL.lastIndexOf( '/' );
-                        if( nLastSlash != -1 )
-                            aLang = aLangURL.copy( nLastSlash + 1 );
-                        else
-                            aLang = rtl::OUString(RTL_CONSTASCII_USTRINGPARAM( "en" ));
-                        aParamsSeq[1] = uno::makeAny( aLang );
-
-                        aParamsSeq[2] = uno::makeAny( rtl::OUString(RTL_CONSTASCII_USTRINGPARAM( "-mod" )) );
-                        aParamsSeq[3] = uno::makeAny( rtl::OUString(RTL_CONSTASCII_USTRINGPARAM( "help" )) );
-
-                        aParamsSeq[4] = uno::makeAny( rtl::OUString(RTL_CONSTASCII_USTRINGPARAM( "-zipdir" )) );
-                        rtl::OUString aSystemPath;
-                        osl::FileBase::getSystemPathFromFileURL(
-                            langFolderDestExpanded, aSystemPath );
-                        aParamsSeq[5] = uno::makeAny( aSystemPath );
-
-                        Sequence< sal_Int16 > aOutParamIndex;
-                        Sequence< uno::Any > aOutParam;
-                        uno::Any aRet = xInvocation->invoke( rtl::OUString(RTL_CONSTASCII_USTRINGPARAM( "createIndex" )),
-                                                             aParamsSeq, aOutParamIndex, aOutParam );
-                    }
-=======
                         HelpProcessingErrorInfo aErrorInfo;
                         bool bSuccess = compileExtensionHelp(
                             aOfficeHelpPathFileURL, aHelpStr, aLangURL,
                             nXhpFileCount, pXhpFiles,
                             langFolderDestExpanded, aErrorInfo );
->>>>>>> 4fba42e5
 
                         if( bSuccess && xInvocation.is() )
                         {
                             Sequence<uno::Any> aParamsSeq( 6 );
 
-                            aParamsSeq[0] = uno::makeAny( rtl::OUString::createFromAscii( "-lang" ) );
+                            aParamsSeq[0] = uno::makeAny( rtl::OUString(RTL_CONSTASCII_USTRINGPARAM( "-lang" ) ));
 
                             rtl::OUString aLang;
                             sal_Int32 nLastSlash = aLangURL.lastIndexOf( '/' );
                             if( nLastSlash != -1 )
                                 aLang = aLangURL.copy( nLastSlash + 1 );
                             else
-                                aLang = rtl::OUString::createFromAscii( "en" );
+                                aLang = rtl::OUString(RTL_CONSTASCII_USTRINGPARAM( "en" ));
                             aParamsSeq[1] = uno::makeAny( aLang );
 
-                            aParamsSeq[2] = uno::makeAny( rtl::OUString::createFromAscii( "-mod" ) );
-                            aParamsSeq[3] = uno::makeAny( rtl::OUString::createFromAscii( "help" ) );
-
-                            aParamsSeq[4] = uno::makeAny( rtl::OUString::createFromAscii( "-zipdir" ) );
+                            aParamsSeq[2] = uno::makeAny( rtl::OUString(RTL_CONSTASCII_USTRINGPARAM( "-mod" ) ));
+                            aParamsSeq[3] = uno::makeAny( rtl::OUString(RTL_CONSTASCII_USTRINGPARAM( "help" ) ));
+
+                            aParamsSeq[4] = uno::makeAny( rtl::OUString(RTL_CONSTASCII_USTRINGPARAM( "-zipdir" ) ));
                             rtl::OUString aSystemPath;
                             osl::FileBase::getSystemPathFromFileURL(
                                 langFolderDestExpanded, aSystemPath );
@@ -629,7 +541,7 @@
 
                             Sequence< sal_Int16 > aOutParamIndex;
                             Sequence< uno::Any > aOutParam;
-                            uno::Any aRet = xInvocation->invoke( rtl::OUString::createFromAscii( "createIndex" ),
+                            uno::Any aRet = xInvocation->invoke( rtl::OUString(RTL_CONSTASCII_USTRINGPARAM( "createIndex" )),
                                                                  aParamsSeq, aOutParamIndex, aOutParam );
                         }
 
@@ -647,17 +559,6 @@
                             rtl::OUString aErrStr;
                             if( nErrStrId != 0 )
                             {
-<<<<<<< HEAD
-                                aErrStr += rtl::OUString(RTL_CONSTASCII_USTRINGPARAM( " in " ));
-
-                                rtl::OUString aDecodedFile = rtl::Uri::decode( aErrorInfo.m_aXMLParsingFile,
-                                                                               rtl_UriDecodeWithCharset, RTL_TEXTENCODING_UTF8 );
-                                aErrStr += aDecodedFile;
-                                if( aErrorInfo.m_nXMLParsingLine != -1 )
-                                {
-                                    aErrStr += rtl::OUString(RTL_CONSTASCII_USTRINGPARAM( ", line " ));
-                                    aErrStr += ::rtl::OUString::valueOf( aErrorInfo.m_nXMLParsingLine );
-=======
                                 aErrStr = getResourceString( nErrStrId );
 
                                 // Remoce CR/LF
@@ -680,17 +581,16 @@
                                 aErrStr += aErrMsg;
                                 if( nErrStrId == RID_STR_HELPPROCESSING_XMLPARSING_ERROR && aErrorInfo.m_aXMLParsingFile.getLength() )
                                 {
-                                    aErrStr += rtl::OUString::createFromAscii( " in " );
+                                    aErrStr += rtl::OUString(RTL_CONSTASCII_USTRINGPARAM( " in " ));
 
                                     rtl::OUString aDecodedFile = rtl::Uri::decode( aErrorInfo.m_aXMLParsingFile,
                                                                                    rtl_UriDecodeWithCharset, RTL_TEXTENCODING_UTF8 );
                                     aErrStr += aDecodedFile;
                                     if( aErrorInfo.m_nXMLParsingLine != -1 )
                                     {
-                                        aErrStr += rtl::OUString::createFromAscii( ", line " );
+                                        aErrStr += rtl::OUString(RTL_CONSTASCII_USTRINGPARAM( ", line " ));
                                         aErrStr += ::rtl::OUString::valueOf( aErrorInfo.m_nXMLParsingLine );
                                     }
->>>>>>> 4fba42e5
                                 }
                             }
 
