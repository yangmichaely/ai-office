--- conflicted
+++ resolved
@@ -1605,11 +1605,7 @@
             that->releaseObject(url);
         }
         m_registered = REG_NOT_REGISTERED;
-<<<<<<< HEAD
         getMyBackend()->revokeEntryFromDb(url);
-=======
-        that->deleteDataFromDb(url);
->>>>>>> 794c821e
     }
 }
 
