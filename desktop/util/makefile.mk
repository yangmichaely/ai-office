#*************************************************************************
#
# DO NOT ALTER OR REMOVE COPYRIGHT NOTICES OR THIS FILE HEADER.
# 
# Copyright 2000, 2010 Oracle and/or its affiliates.
#
# OpenOffice.org - a multi-platform office productivity suite
#
# This file is part of OpenOffice.org.
#
# OpenOffice.org is free software: you can redistribute it and/or modify
# it under the terms of the GNU Lesser General Public License version 3
# only, as published by the Free Software Foundation.
#
# OpenOffice.org is distributed in the hope that it will be useful,
# but WITHOUT ANY WARRANTY; without even the implied warranty of
# MERCHANTABILITY or FITNESS FOR A PARTICULAR PURPOSE.  See the
# GNU Lesser General Public License version 3 for more details
# (a copy is included in the LICENSE file that accompanied this code).
#
# You should have received a copy of the GNU Lesser General Public License
# version 3 along with OpenOffice.org.  If not, see
# <http://www.openoffice.org/license.html>
# for a copy of the LGPLv3 License.
#
#*************************************************************************

PRJ=..

PRJNAME=desktop
TARGET=soffice
TARGETTYPE=GUI
LIBTARGET=NO
GEN_HID=TRUE
GEN_HID_OTHER=TRUE

# --- Settings -----------------------------------------------------------

.INCLUDE :  settings.mk

UWINAPILIB =

VERINFONAME=verinfo

# --- Resourcen ----------------------------------------------------

.IF "$(GUI)" == "WNT"
RCFILES=verinfo.rc
.ENDIF
.IF "$(GUI)" == "OS2"
RCFILES=ooverinfo2.rc
.ENDIF

# --- Linken der Applikation ---------------------------------------

.IF "$(OS)" == "MACOSX"
LINKFLAGSAPPGUI!:=	$(LINKFLAGSAPPGUI:s/-bind_at_load//)
.ENDIF # MACOSX

#.IF "$(OS)" == "LINUX" || "$(OS)" == "FREEBSD" || "$(OS)" == "NETBSD"
## #74158# linux needs sal/vos/tools at end of link list, solaris needs it first,
## winXX is handled like solaris for now
#APP1_STDPRE=
#APP1_STDPOST=$(CPPULIB) $(CPPUHELPERLIB) $(UNOLIB) $(TOOLSLIB) \
#	$(VOSLIB) $(SALLIB)
#.ELSE
#APP1_STDPRE=$(SALLIB) $(VOSLIB) $(TOOLSLIB) $(UNOLIB) $(CPPULIB) \
#	$(CPPUHELPERLIB)
#APP1_STDPOST=
#.ENDIF

RESLIB1NAME=		dkt
RESLIB1IMAGES=		$(PRJ)$/res
RESLIB1SRSFILES=	$(SRS)$/desktop.srs \
                    $(SRS)$/wizard.srs

.IF "$(L10N_framework)"==""
.IF "$(LINK_SO)"=="TRUE"
.IF "$(GUI)" != "OS2"
APP1TARGET=so$/$(TARGET)
APP1NOSAL=TRUE
APP1RPATH=BRAND
APP1OBJS=$(OBJ)$/copyright_ascii_sun.obj $(OBJ)$/main.obj
<<<<<<< HEAD
APP1STDLIBS =  \
    $(SALLIB) \
    $(SOFFICELIB) \
    $(COMPHELPERLIB)  \
    $(CPPUHELPERLIB) \
    $(CPPULIB) \
    $(I18NISOLANGLIB) \
    $(SALLIB) \
    $(SFXLIB) \
    $(SVLLIB) \
    $(SVTOOLLIB) \
    $(TKLIB) \
    $(TOOLSLIB) \
    $(UCBHELPERLIB) \
    $(UNOTOOLSLIB) \
    $(VCLLIB) \
    $(FWELIB) \
    $(BASICLIB) \
    $(XMLSCRIPTLIB) \
    $(SALHELPERLIB) \
    $(SOTLIB) \
    $(SAXLIB) \
    $(FWILIB) \
    $(ICUUCLIB) \
    $(I18NUTILLIB) \
    $(ICULIB) \
    $(JVMFWKLIB) \
    $(BASEGFXLIB) \
    $(ICUDATALIB) \
    $(ICULELIB) \
    $(JVMACCESSLIB) \
    $(SALHELPERLIB) \
    $(VOSLIB)

=======
APP1STDLIBS = $(SALLIB) $(SOFFICELIB)
.IF "$(GUI)" == "UNX"
.IF "$(OS)" == "LINUX" || "$(OS)" == "FREEBSD"
APP1STDLIBS+= -lXext -lSM -lICE
.ENDIF
.ENDIF
>>>>>>> d4f74365

APP1DEPN= $(APP1RES) verinfo.rc

.IF "$(GUI)" == "WNT"
APP1RES=    $(RES)$/desktop.res
APP1ICON=$(SOLARRESDIR)$/icons/so9_main_app.ico
APP1VERINFO=verinfo.rc
APP1LINKRES=$(MISC)$/$(TARGET)1.res
APP1STACK=10000000

# create a manifest file with the same name as the
#office executable file soffice.exe.manifest
#$(BIN)$/$(TARGET).exe.manifest: template.manifest
#$(COPY) $< $@

.ENDIF # WNT

.ENDIF # "$(GUI)" != "OS2"

.ENDIF # "$(LINK_SO)"=="TRUE"

APP5TARGET=soffice
APP5NOSAL=TRUE
APP5RPATH=BRAND
APP5OBJS=$(OBJ)$/copyright_ascii_ooo.obj $(OBJ)$/main.obj
<<<<<<< HEAD
APP5STDLIBS = \
    $(SALLIB) \
    $(SOFFICELIB) \
    $(COMPHELPERLIB)  \
    $(CPPUHELPERLIB) \
    $(CPPULIB) \
    $(I18NISOLANGLIB) \
    $(SALLIB) \
    $(SFXLIB) \
    $(SVLLIB) \
    $(SVTOOLLIB) \
    $(TKLIB) \
    $(TOOLSLIB) \
    $(UCBHELPERLIB) \
    $(UNOTOOLSLIB) \
    $(VCLLIB) \
    $(FWELIB) \
    $(BASICLIB) \
    $(XMLSCRIPTLIB) \
    $(SALHELPERLIB) \
    $(SOTLIB) \
    $(SAXLIB) \
    $(FWILIB) \
    $(ICUUCLIB) \
    $(I18NUTILLIB) \
    $(ICULIB) \
    $(JVMFWKLIB) \
    $(BASEGFXLIB) \
    $(ICUDATALIB) \
    $(ICULELIB) \
    $(JVMACCESSLIB) \
    $(SALHELPERLIB) \
    $(VOSLIB)

=======
APP5STDLIBS = $(SALLIB) $(SOFFICELIB)
>>>>>>> d4f74365
.IF "$(OS)" == "LINUX"
APP5STDLIBS+= -lXext
#APP5STDLIBS+= -lXext -lSM -lICE
.ENDIF # LINUX

APP5DEPN= $(APP1TARGETN) $(APP5RES) ooverinfo.rc
APP5DEF=    $(MISCX)$/$(TARGET).def

.IF "$(GUI)" == "WNT"
APP5RES=    $(RES)$/oodesktop.res
APP5ICON=$(SOLARRESDIR)$/icons/ooo3_main_app.ico
APP5VERINFO=ooverinfo.rc
APP5LINKRES=$(MISC)$/ooffice5.res
APP5STACK=10000000
.ENDIF # WNT

.IF "$(GUI)" == "OS2"
APP5DEF= # automatic
APP5RES=    $(RES)$/oodesktop.res
APP5ICON=$(SOLARRESDIR)$/icons/ooo-main-app.ico
APP5VERINFO=ooverinfo2.rc
APP5LINKRES=$(MISC)$/ooffice.res
.ENDIF # OS2

.IF "$(GUI)" == "WNT"
.IF "$(LINK_SO)"=="TRUE"
APP6TARGET=so$/officeloader
APP6RES=$(RES)$/soloader.res
APP6NOSAL=TRUE
APP6DEPN= $(APP1TARGETN) $(APP6RES) verinfo.rc
APP6VERINFO=verinfo.rc
APP6LINKRES=$(MISC)$/soffice6.res
APP6ICON=$(SOLARRESDIR)$/icons/so9_main_app.ico
APP6OBJS = \
    $(OBJ)$/extendloaderenvironment.obj \
    $(OBJ)$/officeloader.obj \
    $(SOLARLIBDIR)$/pathutils-obj.obj
STDLIB6=$(ADVAPI32LIB) $(SHELL32LIB) $(SHLWAPILIB)
.ENDIF # "$(LINK_SO)"=="TRUE"

APP7TARGET=officeloader
APP7RES=$(RES)$/ooloader.res
APP7NOSAL=TRUE
APP7DEPN= $(APP1TARGETN) $(APP7RES) ooverinfo.rc
APP7VERINFO=ooverinfo.rc
APP7LINKRES=$(MISC)$/ooffice7.res
APP7ICON=$(SOLARRESDIR)$/icons/ooo3_main_app.ico
APP7OBJS = \
    $(OBJ)$/extendloaderenvironment.obj \
    $(OBJ)$/officeloader.obj \
    $(SOLARLIBDIR)$/pathutils-obj.obj
STDLIB7=$(ADVAPI32LIB) $(SHELL32LIB) $(SHLWAPILIB)
.ELIF "$(OS)" == "MACOSX"
APP6TARGET=officeloader
APP6NOSAL=TRUE
APP6RPATH=BRAND
APP6OBJS=$(OBJ)$/copyright_ascii_ooo.obj $(OBJ)$/officeloader.obj
APP6STDLIBS = $(SALLIB)
APP5DEPN= $(APP1TARGETN) $(APP5RES) ooverinfo.rc
APP5DEF=    $(MISCX)$/$(TARGET).def
.ENDIF # WNT

.ENDIF

# --- Targets -------------------------------------------------------------

.INCLUDE :  target.mk

.IF "$(L10N_framework)"==""

.IF "$(APP1TARGETN)"!=""
$(APP1TARGETN) :  $(MISC)$/binso_created.flg
.ENDIF			# "$(APP1TARGETN)"!=""

.IF "$(APP5TARGETN)"!=""
$(APP5TARGETN) :  $(MISC)$/binso_created.flg
.ENDIF			# "$(APP6TARGETN)"!=""

.IF "$(APP6TARGETN)"!=""
$(APP6TARGETN) :  $(MISC)$/binso_created.flg
.ENDIF			# "$(APP6TARGETN)"!=""

.IF "$(GUI)" == "WNT"
ALLTAR: $(MISC)$/$(TARGET).exe.manifest
ALLTAR: $(MISC)$/$(TARGET).bin.manifest
ALLTAR: $(BIN)$/$(TARGET).bin
.IF "$(LINK_SO)"=="TRUE"
ALLTAR: $(BIN)$/so$/$(TARGET).bin
.ENDIF # "$(LINK_SO)"=="TRUE"
.ENDIF # WNT

.IF "$(GUI)" == "OS2"
ALLTAR: $(BIN)$/$(TARGET).bin
.ENDIF # OS2

$(BIN)$/soffice_oo$(EXECPOST) : $(APP5TARGETN)
    $(COPY) $< $@

.IF "$(GUI)" != "OS2"
.IF "$(LINK_SO)"=="TRUE"
$(BIN)$/so$/soffice_so$(EXECPOST) : $(APP1TARGETN)
    $(COPY) $< $@

ALLTAR : $(BIN)$/so$/soffice_so$(EXECPOST)
.ENDIF # "$(LINK_SO)"=="TRUE"
ALLTAR : $(BIN)$/soffice_oo$(EXECPOST)
.ENDIF

.IF "$(OS)" == "MACOSX"
.IF "$(LINK_SO)"=="TRUE"
$(BIN)$/so$/soffice_mac$(EXECPOST) : $(APP1TARGETN)
    $(COPY) $< $@
    
ALLTAR : $(BIN)$/so$/soffice_mac$(EXECPOST)
.ENDIF # "$(LINK_SO)"=="TRUE"

$(BIN)$/soffice_mac$(EXECPOST) : $(APP5TARGETN)
    $(COPY) $< $@

ALLTAR : $(BIN)$/soffice_mac$(EXECPOST)

.ENDIF # "$(OS)" == "MACOSX"

.IF "$(GUI)" == "WNT"

# create a manifest file with the same name as the
# office executable file soffice.exe.manifest
.IF "$(CCNUMVER)" <= "001399999999"
$(MISC)$/$(TARGET).exe.manifest: template.manifest
   $(COPY) $< $@
.ELSE
$(MISC)$/$(TARGET).exe.template.manifest: template.manifest
   $(COPY) $< $@

$(MISC)$/$(TARGET).exe.linker.manifest: $(BIN)$/$(TARGET)$(EXECPOST)
   mt.exe -inputresource:$(BIN)$/$(TARGET)$(EXECPOST) -out:$@

$(MISC)$/$(TARGET).exe.manifest: $(MISC)$/$(TARGET).exe.template.manifest $(MISC)$/$(TARGET).exe.linker.manifest
   mt.exe -manifest $(MISC)$/$(TARGET).exe.linker.manifest $(MISC)$/$(TARGET).exe.template.manifest -out:$@
.ENDIF

# create a manifest file with the same name as the
# office executable file soffice.bin.manifest
.IF "$(CCNUMVER)" <= "001399999999"
$(MISC)$/$(TARGET).bin.manifest: template.manifest
   $(COPY) $< $@
.ELSE
$(MISC)$/$(TARGET).bin.manifest: $(MISC)$/$(TARGET).exe.manifest
   $(COPY) $(MISC)$/$(TARGET).exe.manifest $@
.ENDIF

$(BIN)$/$(TARGET).bin: $(BIN)$/$(TARGET)$(EXECPOST)
   $(COPY) $< $@

$(BIN)$/so$/$(TARGET).bin: $(BIN)$/so$/$(TARGET)$(EXECPOST)
   $(COPY) $< $@

.ENDIF # WNT

.IF "$(GUI)" == "OS2"
$(BIN)$/$(TARGET).bin: $(BIN)$/$(TARGET)$(EXECPOST)
   $(COPY) $< $@
.ENDIF # OS2

$(MISC)$/binso_created.flg :
    @@-$(MKDIRHIER) $(BIN)$/so && $(TOUCH) $@

.ENDIF<|MERGE_RESOLUTION|>--- conflicted
+++ resolved
@@ -81,50 +81,7 @@
 APP1NOSAL=TRUE
 APP1RPATH=BRAND
 APP1OBJS=$(OBJ)$/copyright_ascii_sun.obj $(OBJ)$/main.obj
-<<<<<<< HEAD
-APP1STDLIBS =  \
-    $(SALLIB) \
-    $(SOFFICELIB) \
-    $(COMPHELPERLIB)  \
-    $(CPPUHELPERLIB) \
-    $(CPPULIB) \
-    $(I18NISOLANGLIB) \
-    $(SALLIB) \
-    $(SFXLIB) \
-    $(SVLLIB) \
-    $(SVTOOLLIB) \
-    $(TKLIB) \
-    $(TOOLSLIB) \
-    $(UCBHELPERLIB) \
-    $(UNOTOOLSLIB) \
-    $(VCLLIB) \
-    $(FWELIB) \
-    $(BASICLIB) \
-    $(XMLSCRIPTLIB) \
-    $(SALHELPERLIB) \
-    $(SOTLIB) \
-    $(SAXLIB) \
-    $(FWILIB) \
-    $(ICUUCLIB) \
-    $(I18NUTILLIB) \
-    $(ICULIB) \
-    $(JVMFWKLIB) \
-    $(BASEGFXLIB) \
-    $(ICUDATALIB) \
-    $(ICULELIB) \
-    $(JVMACCESSLIB) \
-    $(SALHELPERLIB) \
-    $(VOSLIB)
-
-=======
 APP1STDLIBS = $(SALLIB) $(SOFFICELIB)
-.IF "$(GUI)" == "UNX"
-.IF "$(OS)" == "LINUX" || "$(OS)" == "FREEBSD"
-APP1STDLIBS+= -lXext -lSM -lICE
-.ENDIF
-.ENDIF
->>>>>>> d4f74365
-
 APP1DEPN= $(APP1RES) verinfo.rc
 
 .IF "$(GUI)" == "WNT"
@@ -149,44 +106,7 @@
 APP5NOSAL=TRUE
 APP5RPATH=BRAND
 APP5OBJS=$(OBJ)$/copyright_ascii_ooo.obj $(OBJ)$/main.obj
-<<<<<<< HEAD
-APP5STDLIBS = \
-    $(SALLIB) \
-    $(SOFFICELIB) \
-    $(COMPHELPERLIB)  \
-    $(CPPUHELPERLIB) \
-    $(CPPULIB) \
-    $(I18NISOLANGLIB) \
-    $(SALLIB) \
-    $(SFXLIB) \
-    $(SVLLIB) \
-    $(SVTOOLLIB) \
-    $(TKLIB) \
-    $(TOOLSLIB) \
-    $(UCBHELPERLIB) \
-    $(UNOTOOLSLIB) \
-    $(VCLLIB) \
-    $(FWELIB) \
-    $(BASICLIB) \
-    $(XMLSCRIPTLIB) \
-    $(SALHELPERLIB) \
-    $(SOTLIB) \
-    $(SAXLIB) \
-    $(FWILIB) \
-    $(ICUUCLIB) \
-    $(I18NUTILLIB) \
-    $(ICULIB) \
-    $(JVMFWKLIB) \
-    $(BASEGFXLIB) \
-    $(ICUDATALIB) \
-    $(ICULELIB) \
-    $(JVMACCESSLIB) \
-    $(SALHELPERLIB) \
-    $(VOSLIB)
-
-=======
 APP5STDLIBS = $(SALLIB) $(SOFFICELIB)
->>>>>>> d4f74365
 .IF "$(OS)" == "LINUX"
 APP5STDLIBS+= -lXext
 #APP5STDLIBS+= -lXext -lSM -lICE
