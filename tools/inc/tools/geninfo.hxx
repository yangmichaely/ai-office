--- conflicted
+++ resolved
@@ -199,17 +199,10 @@
 
 protected:
     // methods
-<<<<<<< HEAD
-    size_t InsertSorted( GenericInformation *pInfo, BOOL bOverwrite,
+    size_t InsertSorted( GenericInformation *pInfo, sal_Bool bOverwrite,
                             size_t nStart, size_t nEnd );
     GenericInformation *Search( size_t &rPos, ByteString sKey,
                             size_t nStart, size_t nEnd );
-=======
-    sal_uIntPtr InsertSorted( GenericInformation *pInfo, sal_Bool bOverwrite,
-                            sal_uIntPtr nStart, sal_uIntPtr nEnd );
-    GenericInformation *Search( sal_uIntPtr &rPos, ByteString sKey,
-                            sal_uIntPtr nStart, sal_uIntPtr nEnd );
->>>>>>> e2a3d487
 
 public:
     GenericInformationList( GenericInformation *pParent = NULL );
@@ -226,18 +219,10 @@
   /* legt eine GenericInformation im Baum an mit Key-Value
    * wenn bNewPath gesetzt, wird der nichtexistente Teil des Pfades neu kreiert
    * wenn bNewPath nicht gesetzt ist und ein Teil des Pfades nicht vorhanden ist,
-<<<<<<< HEAD
-   * gibt die Methode FALSE zurueck.*/
-    BOOL InsertInfo( const ByteString &rPathKey, const ByteString &rValue,
-           BOOL bSearchByPath = FALSE, BOOL bNewPath = FALSE);
-
-    void RemoveInfo( GenericInformation *pInfo, BOOL bDelete = FALSE );
-=======
    * gibt die Methode sal_False zurueck.*/
   sal_Bool InsertInfo( const ByteString &rPathKey, const ByteString &rValue,
            sal_Bool bSearchByPath = sal_False, sal_Bool bNewPath = sal_False);
     void RemoveInfo( GenericInformation *pInfo, sal_Bool bDelete = sal_False );
->>>>>>> e2a3d487
 
     GenericInformation* SetOwner( GenericInformation *pNewOwner );
 
