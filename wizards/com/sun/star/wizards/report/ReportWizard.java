/*
 ************************************************************************
 *
 * DO NOT ALTER OR REMOVE COPYRIGHT NOTICES OR THIS FILE HEADER.
 *
 * Copyright 2008 by Sun Microsystems, Inc.
 *
 * OpenOffice.org - a multi-platform office productivity suite
 *
 * $RCSfile: ReportWizard.java,v $
 * $Revision: 1.76.18.1 $
 *
 * This file is part of OpenOffice.org.
 *
 * OpenOffice.org is free software: you can redistribute it and/or modify
 * it under the terms of the GNU Lesser General Public License version 3
 * only, as published by the Free Software Foundation.
 *
 * OpenOffice.org is distributed in the hope that it will be useful,
 * but WITHOUT ANY WARRANTY; without even the implied warranty of
 * MERCHANTABILITY or FITNESS FOR A PARTICULAR PURPOSE.  See the
 * GNU Lesser General Public License version 3 for more details
 * (a copy is included in the LICENSE file that accompanied this code).
 *
 * You should have received a copy of the GNU Lesser General Public License
 * version 3 along with OpenOffice.org.  If not, see
 * <http://www.openoffice.org/license.html>
 * for a copy of the LGPLv3 License.
 *
 ************************************************************************/
package com.sun.star.wizards.report;

// import java.util.Vector;

import com.sun.star.awt.TextEvent;
import com.sun.star.awt.VclWindowPeerAttribute;
import com.sun.star.awt.XTextListener;
import com.sun.star.beans.PropertyValue;

import com.sun.star.container.XContentEnumerationAccess;
import com.sun.star.deployment.XPackageInformationProvider;
import com.sun.star.lang.EventObject;
import com.sun.star.lang.XMultiServiceFactory;
import com.sun.star.logging.XLogger;
import com.sun.star.logging.XLoggerPool;
import com.sun.star.sdb.CommandType;

import com.sun.star.uno.AnyConverter;
import com.sun.star.uno.UnoRuntime;
import com.sun.star.uno.XComponentContext;

import com.sun.star.logging.LogLevel;
import com.sun.star.wizards.common.Helper;
import com.sun.star.wizards.common.JavaTools;
import com.sun.star.wizards.common.Resource;
import com.sun.star.wizards.common.SystemDialog;
import com.sun.star.wizards.db.DBMetaData;
import com.sun.star.wizards.db.DatabaseObjectWizard;
import com.sun.star.wizards.db.SQLQueryComposer;
import com.sun.star.wizards.ui.CommandFieldSelection;
import com.sun.star.wizards.ui.FieldSelection;
import com.sun.star.wizards.ui.SortingComponent;
import com.sun.star.wizards.ui.TitlesComponent;
import com.sun.star.wizards.ui.UIConsts;
import com.sun.star.wizards.ui.UnoDialog;
import com.sun.star.wizards.ui.XCompletion;
import java.lang.reflect.Method;
import java.net.URI;
import java.net.URL;
import java.net.URLClassLoader;
import java.util.Map;

public class ReportWizard extends DatabaseObjectWizard implements XTextListener, XCompletion
{
    protected FieldSelection CurGroupFieldSelection;
    private SortingComponent CurSortingComponent;
    private TitlesComponent CurTitlesComponent;
    private CommandFieldSelection CurDBCommandFieldSelection;
    private GroupFieldHandler CurGroupFieldHandler;
    private ReportLayouter CurReportLayouter;
    private ReportFinalizer CurReportFinalizer;
    private int nReportMode = ReportFinalizer.SOCREATEDOCUMENT;
    private String m_sReportName = "";
    protected static final String SOREPORTFORMNAME = "ReportSource";
    private static final int SOMAINPAGE = 1;
    private static final int SOTITLEPAGE = 2;
    protected static final int SOGROUPPAGE = 3;
    private static final int SOSORTPAGE = 4;
    protected static final int SOTEMPLATEPAGE = 5;
    protected static final int SOSTOREPAGE = 6;

    private IReportDocument m_reportDocument;
    private static String sMsgWizardName;
    private static String slblFields;
    private static String slblSelFields;
    private static String sShowBinaryFields;
    private String[] WizardHeaderText = new String[6];
    private static String slblColumnTitles;
    private static String slblColumnNames;
    private static String slblTables;
    protected static boolean bCloseDocument;
    private boolean bHasEscapeProcessing = true;

    public ReportWizard( XMultiServiceFactory i_serviceFactory, final PropertyValue[] i_wizardContext )
    {
        super(i_serviceFactory, 34320, i_wizardContext );
        super.addResourceHandler("Report Wizard", "dbw");
        if (getReportResources(false) == true)
        {
            Helper.setUnoPropertyValues(xDialogModel,
                    new String[]
                    {
                        "Height",
                        "Moveable",
                        "Name",
                        "PositionX",
                        "PositionY",
                        "Step",
                        "TabIndex",
                        "Title",
                        "Width"
                    },
                    new Object[]
                    {
                        Integer.valueOf(210),
                        Boolean.TRUE,
                        "DialogReport",
                        new Integer(102),
                        new Integer(41),
                        new Integer(1),
                        new Short((short) 0),
                        sMsgWizardName,
                        new Integer(310)
                    });
            drawNaviBar();
            setRightPaneHeaders(this.WizardHeaderText);
        }
    }

    protected void enterStep(int nOldStep, int nNewStep)
    {
        if ((nOldStep >= SOTEMPLATEPAGE) && (nNewStep < SOTEMPLATEPAGE))
        {
            // CurReportDocument.getDoc().oTextSectionHandler.removeTextSectionbyName("RecordSection");
            // CurReportDocument.getDoc().oTextTableHandler.removeTextTablebyName("Tbl_RecordSection");
            m_reportDocument.removeTextTableAndTextSection();
        }
        switch (nNewStep)
        {
            case SOMAINPAGE:
                CurDBCommandFieldSelection.setModified(false);
                break;

            case SOTITLEPAGE:
                String[] aFieldNames = m_reportDocument.getRecordParser().getFieldNames();
                Map aFieldTitleSet = m_reportDocument.getRecordParser().getFieldTitleSet();
                CurTitlesComponent.initialize(aFieldNames, aFieldTitleSet);
                break;

            case SOGROUPPAGE:
                CurGroupFieldHandler.initialize();
                break;

            case SOSORTPAGE:
                String[] aFieldNames2 = m_reportDocument.getRecordParser().getFieldNames();
                String[][] aSortFieldNames = m_reportDocument.getRecordParser().getSortFieldNames();
                CurSortingComponent.initialize(aFieldNames2, aSortFieldNames);
                int nLength = m_reportDocument.getRecordParser().GroupFieldNames.length;
                CurSortingComponent.setReadOnlyUntil(nLength, false);
                break;

            case SOTEMPLATEPAGE:
                break;

            case SOSTOREPAGE:
                //TODO initialize with suitable PathName
                CurReportFinalizer.initialize(m_reportDocument.getRecordParser());
                break;

            default:
                break;
        }
    }

    protected void leaveStep(int nOldStep, int nNewStep)
    {

        switch (nOldStep)
        {
            case SOMAINPAGE:
                String[] aSelectedFieldNames = CurDBCommandFieldSelection.getSelectedFieldNames();
                String aTableName = CurDBCommandFieldSelection.getSelectedCommandName();
                int nType = CurDBCommandFieldSelection.getSelectedCommandType();
                m_reportDocument.initializeFieldColumns(nType, aTableName, aSelectedFieldNames);
                if (CurDBCommandFieldSelection.isModified())
                {
                    // cleanup document
                    m_reportDocument.clearDocument();
                    m_reportDocument.getRecordParser().setGroupFieldNames(new String[]{});
                    CurGroupFieldHandler.removeGroupFieldNames();
                }
                break;

            case SOTITLEPAGE:
                String[] sFieldTitles = CurTitlesComponent.getFieldTitles();
                // set new field name titles
                // CurReportDocument.getRecordParser().setFieldTitles(sFieldTitles);
                m_reportDocument.setFieldTitles(sFieldTitles);
                break;

            case SOGROUPPAGE:
                // TODO: DESIGN!!! a getter should return a value!!!
                CurGroupFieldHandler.getGroupFieldNames(m_reportDocument.getRecordParser());
                String[] aGroupFieldNames = m_reportDocument.getRecordParser().GroupFieldNames;
                // CurReportDocument.getRecordParser().prependSortFieldNames(aGroupFieldNames);
                m_reportDocument.setGrouping(aGroupFieldNames);
                break;

            case SOSORTPAGE:
                String[][] aSortFieldNames = CurSortingComponent.getSortFieldNames();
                // CurReportDocument.getRecordParser().SortFieldNames = aSortFieldNames;
                m_reportDocument.setSorting(aSortFieldNames);
                // TODO: why do we make a switch here
                super.enablefromStep(SOTEMPLATEPAGE, true);
                break;

            case SOTEMPLATEPAGE:
                break;

            case SOSTOREPAGE:
                break;

            default:
                break;
        }

        if ((nOldStep < SOTEMPLATEPAGE) && (super.getNewStep() >= SOTEMPLATEPAGE))
        {
// this is called before SOTEMPLATEPAGE, after SOGROUPPAGE
            m_reportDocument.getRecordParser().createRecordFieldNames();
            CurReportLayouter.initialize(m_reportDocument.getContentPath());
        }
    }

    private void dialogFinish()
    {
        this.xComponent.dispose();
        if (bCloseDocument == true)
        {
            m_reportDocument.dispose();
            return;
        }

        if  (   ( nReportMode == ReportFinalizer.SOCREATETEMPLATE )
            ||  ( nReportMode == ReportFinalizer.SOUSETEMPLATE )
            )
        {
            m_reportDocument.addReportToDBView();
            boolean bOpenInDesign = (nReportMode == ReportFinalizer.SOCREATETEMPLATE);
            m_reportDocument.createAndOpenReportDocument( m_sReportName, true, bOpenInDesign);
        }
        else
        {
            m_reportDocument.importReportData(this);
            m_reportDocument.createAndOpenReportDocument( m_sReportName, false, false );
        }
    }

    private boolean executeQuery()
    {
        boolean bQueryCreated = false;
        if (this.CurDBCommandFieldSelection.getSelectedCommandType() == CommandType.TABLE)
        {
<<<<<<< HEAD
            bQueryCreated = CurReportDocument.getRecordParser().oSQLQueryComposer.setQueryCommand(this.xWindow, false, false);
=======
            bQueryCreated = m_reportDocument.getRecordParser().oSQLQueryComposer.setQueryCommand(sMsgWizardName, this.xWindow, false, false);
>>>>>>> aa2b9768

            m_reportDocument.setCommandType(CommandType.COMMAND);
            String sQuery = m_reportDocument.getRecordParser().oSQLQueryComposer.getQuery();
            m_reportDocument.setCommand(sQuery);
        }
        else
        {
            try
            {
                String sQueryName = CurDBCommandFieldSelection.getSelectedCommandName();
                DBMetaData.CommandObject oCommand = m_reportDocument.getRecordParser().getQueryByName(sQueryName);
                bHasEscapeProcessing = m_reportDocument.getRecordParser().hasEscapeProcessing(oCommand.getPropertySet());
                String sCommand = (String) oCommand.getPropertySet().getPropertyValue("Command");
                if (bHasEscapeProcessing)
                {
                    // String sCommand = (String) oCommand.xPropertySet.getPropertyValue("Command");
                    bQueryCreated = (!sCommand.equals(""));
                    m_reportDocument.getRecordParser().oSQLQueryComposer.m_xQueryAnalyzer.setQuery(sCommand);
                    m_reportDocument.getRecordParser().oSQLQueryComposer.prependSortingCriteria();
// TODO: check with query
                    m_reportDocument.setCommandType(CommandType.COMMAND);
                    m_reportDocument.setCommand(m_reportDocument.getRecordParser().oSQLQueryComposer.getQuery());
                    bQueryCreated = true;
                }
                else
                {
                    m_reportDocument.setCommandType(CommandType.COMMAND);
                    m_reportDocument.setCommand(sCommand);
                    bQueryCreated = true;
                }
            }
            catch (Exception e)
            {
                e.printStackTrace(System.out);
            }
        }
        if (!bQueryCreated)
        {
            super.vetoableChange(null);
        }
        return bQueryCreated;
    }
    public void buildSteps()
    {
        // CurReportDocument.getDoc().xProgressBar.setValue(30);
        CurDBCommandFieldSelection = new CommandFieldSelection(this, m_reportDocument.getRecordParser(), 100, slblFields, slblSelFields, slblTables, true, 34330);
        CurDBCommandFieldSelection.addFieldSelectionListener(new FieldSelectionListener());
        if ( !isReportBuilderInstalled() )
        {
            insertLabel("lblBinaryFields",
                    new String[]
                    {
                        "Height", "Label", "PositionX", "PositionY", "Step", "Width"
                    },
                    new Object[]
                    {
                        new Integer(16), sShowBinaryFields, new Integer(95), new Integer(162), new Integer(1), new Integer(210)
                    });
        }
        // CurReportDocument.getDoc().xProgressBar.setValue(40);
        CurTitlesComponent = new TitlesComponent(this, SOTITLEPAGE, 97, 37, 210, 7, slblColumnNames, slblColumnTitles, 34381);
        CurTitlesComponent.addTextListener(this);
        // CurReportDocument.getDoc().xProgressBar.setValue(50);
        CurGroupFieldHandler = new GroupFieldHandler(m_reportDocument, this);
        // CurReportDocument.getDoc().xProgressBar.setValue(60);
        CurSortingComponent = new SortingComponent(this, SOSORTPAGE, 95, 30, 210, 34346);
        // CurReportDocument.getDoc().xProgressBar.setValue(70);
        CurReportLayouter = new ReportLayouter(xMSF, m_reportDocument, this);
        // CurReportDocument.getDoc().xProgressBar.setValue(80);
        CurReportFinalizer = new ReportFinalizer(xMSF, m_reportDocument, this);
        // CurReportDocument.getDoc().xProgressBar.setValue(100);
        bCloseDocument = true;
        // CurReportDocument.getDoc().xProgressBar.end();
        enableNavigationButtons(false, false, false);
    }

    public boolean finishWizard()
    {
        final int ncurStep = getCurrentStep();
        if ((switchToStep(ncurStep, SOSTOREPAGE)) || (ncurStep == SOSTOREPAGE))
        {
            if (this.executeQuery())
            {
                if (CurReportFinalizer.finish())
                {
                    nReportMode = CurReportFinalizer.getReportOpenMode();
                    m_sReportName = CurReportFinalizer.getStoreName();
                    xDialog.endExecute();
                    return true;
                }
            }
        }
        return false;
    }

    public void cancelWizard()
    {
        xDialog.endExecute();
    }

    public void insertQueryRelatedSteps()
    {
        setRMItemLabels(m_oResource, UIConsts.RID_QUERY + 80);
        addRoadmap();
        int i = 0;
        i = insertRoadmapItem(0, true, m_oResource.getResText(UIConsts.RID_QUERY + 80), SOMAINPAGE);
        i = insertRoadmapItem(i, false, m_oResource.getResText(UIConsts.RID_REPORT + 68), SOTITLEPAGE);
        i = insertRoadmapItem(i, false, m_oResource.getResText(UIConsts.RID_REPORT + 11), SOGROUPPAGE);
        i = insertRoadmapItem(i, false, m_oResource.getResText(UIConsts.RID_REPORT + 12), SOSORTPAGE);       // Orderby is always supported
        i = insertRoadmapItem(i, false, m_oResource.getResText(UIConsts.RID_REPORT + 13), SOTEMPLATEPAGE);
        i = insertRoadmapItem(i, false, m_oResource.getResText(UIConsts.RID_REPORT + 14), SOSTOREPAGE);
        setRoadmapInteractive(true);
        setRoadmapComplete(true);
        setCurrentRoadmapItemID((short) 1);
    }

    private boolean isReportBuilderInstalled()
    {
        //! Check if the new Report Builder Extension is available
        XContentEnumerationAccess a = com.sun.star.uno.UnoRuntime.queryInterface( XContentEnumerationAccess.class, xMSF );
        com.sun.star.container.XEnumeration e = a.createContentEnumeration("com.sun.star.report.pentaho.SOReportJobFactory");
        if (e == null)
        {
            return false;
        }
        if (e.hasMoreElements())
        {
            return true;
        }
        return false;
    }

    /**
     * Return the path to the "com.sun.reportdesigner" extension
     * @param _xMSF
     * @return
     */
    public static String getPathToExtension(XMultiServiceFactory _xMSF)
    {
        // Get the path to the extension and try to add the path to the class loader
        final XComponentContext xComponentContext = Helper.getComponentContext(_xMSF);
        final Object aSingleton = xComponentContext.getValueByName("/singletons/com.sun.star.deployment.PackageInformationProvider");
        XPackageInformationProvider xProvider = UnoRuntime.queryInterface( XPackageInformationProvider.class, aSingleton );
        final String sLocation = xProvider.getPackageLocation("com.sun.reportdesigner");
        return sLocation;
    }

private static XLogger m_xLogger;

private static void initializeLogger(XMultiServiceFactory _xMSF)
{
    XComponentContext xContext = Helper.getComponentContext(_xMSF);

    final Object aLoggerPool = xContext.getValueByName("/singletons/com.sun.star.logging.LoggerPool");
    if (aLoggerPool == null)
    {
        System.out.println("Can't get singleton from logging");
    }
    final XLoggerPool xLoggerPool = UnoRuntime.queryInterface( XLoggerPool.class, aLoggerPool );
    m_xLogger = xLoggerPool.getNamedLogger("com.sun.star.wizards.ReportBuilder");
}

public static XLogger getLogger()
{
    return m_xLogger;
}

    public void startReportWizard()
    {
        initializeLogger(xMSF);
        getLogger().log(LogLevel.SEVERE, "Start Report Wizard");

        if ( isReportBuilderInstalled() )
        {
            // Get the path to the extension and try to add the path to the class loader
            String sLocation = getPathToExtension(xMSF);
            // TODO: Umlaut in filename!
            if ( sLocation.length() > 0 )
            {
                try
                {
                    URI aLocationURI = URI.create(sLocation + "/" + "reportbuilderwizard.jar");

                    URL[] aURLs = new URL[1];
                    aURLs[0] = aLocationURI.toURL();
                    URLClassLoader aClassLoader = new URLClassLoader(aURLs, this.getClass().getClassLoader());
                    Class a = aClassLoader.loadClass("com.sun.star.wizards.reportbuilder.ReportBuilderImplementation");
                    Method aMethod = a.getMethod("create", new Class[] { XMultiServiceFactory.class });
                    m_reportDocument = (IReportDocument) aMethod.invoke(a, new Object[] { xMSF });
                }
                catch (Exception e)
                {
                    // Maybe problems in URI create() if a wrong char is used like '[' ']', ...
                    System.out.println("There could be a problem with the path '" + sLocation + "'");
                }
            }
        }

        try
        {
            if (m_reportDocument == null)
            {
                // Fallback, if there is no reportbuilder wizard implementation, we use the old wizard
                m_reportDocument = new ReportTextImplementation( xMSF );
            }

            m_reportDocument.initialize( m_docUI, m_oResource );

            if ( m_reportDocument.getRecordParser().getConnection( m_wizardContext ) )
            {
                m_reportDocument.getRecordParser().oSQLQueryComposer = new SQLQueryComposer(m_reportDocument.getRecordParser());
                buildSteps();

                m_reportDocument.checkInvariants();

                this.CurDBCommandFieldSelection.preselectCommand( m_wizardContext, false );

                createWindowPeer(m_reportDocument.getWizardParent());

                m_reportDocument.getRecordParser().setWindowPeer(this.xControl.getPeer());
                insertQueryRelatedSteps();
                short RetValue = executeDialog(m_reportDocument.getFrame().getComponentWindow().getPosSize());
                if ( RetValue == 0 )
                    dialogFinish();
            }
            m_reportDocument.getRecordParser().dispose();
        }
        catch (java.io.IOException e)
        {
            String sMessage = e.getMessage();
            if (sMessage.equals("default.otr"))
            {
                sMessage = m_oResource.getResText(UIConsts.RID_REPORT + 92);
            }
            else
            {
            }
            // show a dialog with the error message
            SystemDialog.showMessageBox(xMSF, "ErrorBox", VclWindowPeerAttribute.OK, sMessage);
        }
        catch (java.lang.Exception jexception)
        {
            jexception.printStackTrace(System.out);
        }
    }

    public void importReportData(final XMultiServiceFactory xMSF, final Dataimport CurDataimport)
    {
        boolean bDocisStored = false;
        try
        {
            boolean bexecute = false;
            if (!bHasEscapeProcessing)
            {
                bexecute = m_reportDocument.getRecordParser().executeCommand(com.sun.star.sdb.CommandType.QUERY);   //            sMsgQueryCreationImpossible + (char) 13 + sMsgEndAutopilot))
            }
            else
            {
                bexecute = m_reportDocument.getRecordParser().executeCommand(com.sun.star.sdb.CommandType.COMMAND);   //            sMsgQueryCreationImpossible + (char) 13 + sMsgEndAutopilot))
            }
            if (bexecute)
            {
                bexecute = m_reportDocument.getRecordParser().getFields(m_reportDocument.getRecordParser().getFieldNames(), false);
            }
            if (bexecute)
            {
                // CurDataimport.insertDatabaseDatatoReportDocument(xMSF);
                m_reportDocument.insertDatabaseDatatoReportDocument(xMSF);
            }

            if (CurReportFinalizer.getReportOpenMode() == ReportFinalizer.SOCREATEDOCUMENT)
            {
                bDocisStored = m_reportDocument.getRecordParser().storeDatabaseDocumentToTempPath(m_reportDocument.getComponent(), CurReportFinalizer.getStoreName());
            }
        }
        catch (com.sun.star.wizards.common.InvalidQueryException queryexception)
        {
        }
        CurDataimport.xComponent.dispose();
        if (bDocisStored)
        {
            m_reportDocument.getRecordParser().addReportDocument(m_reportDocument.getComponent(), false);
        }

        m_reportDocument.getRecordParser().dispose();
    }

    public boolean getReportResources(boolean bgetProgressResourcesOnly)
    {
        sMsgWizardName = super.m_oResource.getResText(UIConsts.RID_REPORT);
        if (bgetProgressResourcesOnly == false)
        {
            sShowBinaryFields = m_oResource.getResText(UIConsts.RID_REPORT + 60);
            slblTables = m_oResource.getResText(UIConsts.RID_FORM + 6);
            slblFields = m_oResource.getResText(UIConsts.RID_FORM + 12);
            slblSelFields = m_oResource.getResText(UIConsts.RID_REPORT + 9);
            WizardHeaderText[0] = m_oResource.getResText(UIConsts.RID_REPORT + 28);
            WizardHeaderText[1] = m_oResource.getResText(UIConsts.RID_REPORT + 69);
            WizardHeaderText[2] = m_oResource.getResText(UIConsts.RID_REPORT + 29);
            WizardHeaderText[3] = m_oResource.getResText(UIConsts.RID_REPORT + 30);
            WizardHeaderText[4] = m_oResource.getResText(UIConsts.RID_REPORT + 31);
            WizardHeaderText[5] = m_oResource.getResText(UIConsts.RID_REPORT + 32);
        }
        slblColumnTitles = m_oResource.getResText(UIConsts.RID_REPORT + 70);
        slblColumnNames = m_oResource.getResText(UIConsts.RID_REPORT + 71);
        return true;
    }

    public static String getBlindTextNote(Object _aDocument, Resource _oResource)
    {
        String sBlindTextNote = "";
        if (_aDocument instanceof ReportTextImplementation)
        {
            sBlindTextNote = _oResource.getResText(UIConsts.RID_REPORT + 75);
            sBlindTextNote = JavaTools.replaceSubString(sBlindTextNote, String.valueOf((char) 13), "<BR>");
        }
        return sBlindTextNote;
    }

    public void enableRoadmapItems(boolean _bEnabled)
    {
        try
        {
            Object oRoadmapItem = null;
            int CurStep = AnyConverter.toInt(Helper.getUnoPropertyValue(xDialogModel, "Step"));
            boolean bEnabled = false;
            int CurItemID;
            for (int i = 0; i < getRMItemCount(); i++)
            {
                oRoadmapItem = this.xIndexContRoadmap.getByIndex(i);
                CurItemID = AnyConverter.toInt(Helper.getUnoPropertyValue(oRoadmapItem, "ID"));
                if (CurItemID > CurStep)
                {
                    bEnabled = _bEnabled;
                }
                else
                {
                    bEnabled = true;
                }

                Helper.setUnoPropertyValue(oRoadmapItem, "Enabled", new Boolean(bEnabled));
            }
        }
        catch (com.sun.star.uno.Exception exception)
        {
            exception.printStackTrace(System.out);
        }
    }

    private void enableWizardSteps(String[] NewItems)
    {
        boolean bEnabled = NewItems.length > 0;
        setControlProperty("btnWizardNext", "Enabled", new Boolean(bEnabled));
        setControlProperty("btnWizardFinish", "Enabled", new Boolean(bEnabled));
        enableRoadmapItems(bEnabled);   // Note: Performancewise this could be improved
    }

    public void textChanged(TextEvent xTextEvent)
    {
        try
        {
            Object oModel = UnoDialog.getModel(xTextEvent.Source);
            String sContent = (String) Helper.getUnoPropertyValue(oModel, "Text");
            String fieldname = this.CurTitlesComponent.getFieldNameByTitleControl(oModel);
            // CurReportDocument.getDoc().oTextFieldHandler.changeUserFieldContent(fieldname, sfieldtitle);
            m_reportDocument.liveupdate_changeUserFieldContent(fieldname, sContent);
        }
        catch (Exception exception)
        {
            exception.printStackTrace(System.out);
        }
    }

    public void disposing(EventObject EventObject)
    {
    }

    public void setmodified(int _ndialogpage, Object ooldValue, Object onewValue)
    {
        switch (_ndialogpage)
        {
            case SOMAINPAGE:
                break;
            default:
                break;
        }
    }

    private void toggleSortingPage()
    {
        int nlCommandType = this.CurDBCommandFieldSelection.getSelectedCommandType();
        boolean bdoenable = (nlCommandType == CommandType.TABLE);
        if (!bdoenable)
        {
            String sQueryName = CurDBCommandFieldSelection.getSelectedCommandName();
            DBMetaData.CommandObject oCommand = m_reportDocument.getRecordParser().getQueryByName(sQueryName);
            bdoenable = m_reportDocument.getRecordParser().hasEscapeProcessing(oCommand.getPropertySet());
        }
        super.setStepEnabled(SOSORTPAGE, bdoenable);

    // int nCommandType = this.CurDBCommandFieldSelection.getSelectedCommandType();
    // super.setStepEnabled(SOSORTPAGE, (nCommandType == CommandType.TABLE));
    }

    public class FieldSelectionListener implements com.sun.star.wizards.ui.XFieldSelectionListener
    {

        protected int m_nID;

        public int getID()
        {
            return m_nID;
        }

        public void setID(String sIncSuffix)
        {
            m_nID = 1;
            if (sIncSuffix != null)
            {
                if ((!sIncSuffix.equals("")) && (!sIncSuffix.equals("_")))
                {
                    String sID = JavaTools.ArrayoutofString(sIncSuffix, "_")[1];
                    m_nID = Integer.parseInt(sID);
                }
            }
        }

        public void shiftFromLeftToRight(String[] SelItems, String[] NewItems)
        {
            if (m_nID == 1)
            {
                CurDBCommandFieldSelection.setModified(true);
                enableWizardSteps(NewItems);
                toggleSortingPage();
            }
            else
            {
                boolean bEnabled = (CurGroupFieldSelection.getSelectedFieldNames().length > 0);
                Helper.setUnoPropertyValue(getRoadmapItemByID(SOGROUPPAGE), "Enabled", new Boolean(bEnabled));
            }
        }

        public void shiftFromRightToLeft(String[] SelItems, String[] NewItems)
        {
            // TODO When the ListFieldbox is refilled only fields of the current Command may be merged into the Listbox
            if (m_nID == 1)
            {
                enableWizardSteps(NewItems);
                CurDBCommandFieldSelection.setModified(true);
            }
            else
            {
                boolean bEnabled = (CurGroupFieldSelection.getSelectedFieldNames().length > 0);
                Helper.setUnoPropertyValue(getRoadmapItemByID(SOGROUPPAGE), "Enabled", new Boolean(bEnabled));
            }
        }

        public void moveItemDown(String item)
        {
        }

        public void moveItemUp(String item)
        {
        }
    }
//    public void tests()
//    {
//
//        Calendar aCalendar = new GregorianCalendar();
//        aCalendar.setTimeInMillis(1202382900000L);
//        String aCalStr = aCalendar.toString();
//
//        Date aDate = new Date();
//        aDate.setSeconds(0);
//        aDate.setMinutes(15);
//        aDate.setHours(12);
//        // aDate.setMonth(2);
//        // aDate.setYear(2008);
//        // aDate.setDay(7);
//        long nTime = aDate.getTime();
//        Long aLong = new Long(nTime);
//        String aStr = aLong.toString();
//
//        Date aNewDate = new Date(1202382900000L);
////         aNewDate.
//        String aDateStr = aNewDate.toString();
////         Datetime aNewTime = new Time(1202382900);
////         String aTimeStr = aNewTime.toString();
//
//    }
}<|MERGE_RESOLUTION|>--- conflicted
+++ resolved
@@ -271,11 +271,7 @@
         boolean bQueryCreated = false;
         if (this.CurDBCommandFieldSelection.getSelectedCommandType() == CommandType.TABLE)
         {
-<<<<<<< HEAD
-            bQueryCreated = CurReportDocument.getRecordParser().oSQLQueryComposer.setQueryCommand(this.xWindow, false, false);
-=======
-            bQueryCreated = m_reportDocument.getRecordParser().oSQLQueryComposer.setQueryCommand(sMsgWizardName, this.xWindow, false, false);
->>>>>>> aa2b9768
+            bQueryCreated = m_reportDocument.getRecordParser().oSQLQueryComposer.setQueryCommand(this.xWindow, false, false);
 
             m_reportDocument.setCommandType(CommandType.COMMAND);
             String sQuery = m_reportDocument.getRecordParser().oSQLQueryComposer.getQuery();
