/*
 ************************************************************************
 *
 * DO NOT ALTER OR REMOVE COPYRIGHT NOTICES OR THIS FILE HEADER.
 *
 * Copyright 2000, 2010 Oracle and/or its affiliates.
 *
 * OpenOffice.org - a multi-platform office productivity suite
 *
 * This file is part of OpenOffice.org.
 *
 * OpenOffice.org is free software: you can redistribute it and/or modify
 * it under the terms of the GNU Lesser General Public License version 3
 * only, as published by the Free Software Foundation.
 *
 * OpenOffice.org is distributed in the hope that it will be useful,
 * but WITHOUT ANY WARRANTY; without even the implied warranty of
 * MERCHANTABILITY or FITNESS FOR A PARTICULAR PURPOSE.  See the
 * GNU Lesser General Public License version 3 for more details
 * (a copy is included in the LICENSE file that accompanied this code).
 *
 * You should have received a copy of the GNU Lesser General Public License
 * version 3 along with OpenOffice.org.  If not, see
 * <http://www.openoffice.org/license.html>
 * for a copy of the LGPLv3 License.
 *
 ************************************************************************/
package com.sun.star.wizards.report;

// import java.util.Vector;

import com.sun.star.awt.TextEvent;
import com.sun.star.awt.VclWindowPeerAttribute;
import com.sun.star.awt.XTextListener;
import com.sun.star.beans.PropertyValue;

import com.sun.star.container.XContentEnumerationAccess;
import com.sun.star.deployment.XPackageInformationProvider;
import com.sun.star.lang.EventObject;
import com.sun.star.lang.XMultiServiceFactory;
import com.sun.star.logging.XLogger;
import com.sun.star.logging.XLoggerPool;
import com.sun.star.sdb.CommandType;

import com.sun.star.uno.AnyConverter;
import com.sun.star.uno.UnoRuntime;
import com.sun.star.uno.XComponentContext;

import com.sun.star.logging.LogLevel;
import com.sun.star.wizards.common.Helper;
import com.sun.star.wizards.common.JavaTools;
import com.sun.star.wizards.common.Resource;
import com.sun.star.wizards.common.SystemDialog;
import com.sun.star.wizards.db.DBMetaData;
import com.sun.star.wizards.db.DatabaseObjectWizard;
import com.sun.star.wizards.db.SQLQueryComposer;
import com.sun.star.wizards.ui.CommandFieldSelection;
import com.sun.star.wizards.ui.FieldSelection;
import com.sun.star.wizards.ui.SortingComponent;
import com.sun.star.wizards.ui.TitlesComponent;
import com.sun.star.wizards.ui.UIConsts;
import com.sun.star.wizards.ui.UnoDialog;
import com.sun.star.wizards.ui.XCompletion;
import java.lang.reflect.Method;
import java.net.URI;
import java.net.URL;
import java.net.URLClassLoader;
import java.util.Map;

public class ReportWizard extends DatabaseObjectWizard implements XTextListener, XCompletion
{
    protected FieldSelection CurGroupFieldSelection;
    private SortingComponent CurSortingComponent;
    private TitlesComponent CurTitlesComponent;
    private CommandFieldSelection CurDBCommandFieldSelection;
    private GroupFieldHandler CurGroupFieldHandler;
    private ReportLayouter CurReportLayouter;
    private ReportFinalizer CurReportFinalizer;
    private int nReportMode = ReportFinalizer.SOCREATEDOCUMENT;
    private String m_sReportName = "";
    protected static final String SOREPORTFORMNAME = "ReportSource";
    private static final int SOMAINPAGE = 1;
    private static final int SOTITLEPAGE = 2;
    protected static final int SOGROUPPAGE = 3;
    private static final int SOSORTPAGE = 4;
    protected static final int SOTEMPLATEPAGE = 5;
    protected static final int SOSTOREPAGE = 6;

    private IReportDocument m_reportDocument;
    private static String sMsgWizardName;
    private static String slblFields;
    private static String slblSelFields;
    private static String sShowBinaryFields;
    private String[] WizardHeaderText = new String[6];
    private static String slblColumnTitles;
    private static String slblColumnNames;
    private static String slblTables;
    protected static boolean bCloseDocument;
    private boolean bHasEscapeProcessing = true;

    public ReportWizard( XMultiServiceFactory i_serviceFactory, final PropertyValue[] i_wizardContext )
    {
        super(i_serviceFactory, 34320, i_wizardContext );
        super.addResourceHandler("Report Wizard", "dbw");
        if (getReportResources(false) == true)
        {
            Helper.setUnoPropertyValues(xDialogModel,
                    new String[]
                    {
                        "Height",
                        "Moveable",
                        "Name",
                        "PositionX",
                        "PositionY",
                        "Step",
                        "TabIndex",
                        "Title",
                        "Width"
                    },
                    new Object[]
                    {
                        Integer.valueOf(210),
                        Boolean.TRUE,
                        "DialogReport",
                        new Integer(102),
                        new Integer(41),
                        new Integer(1),
                        new Short((short) 0),
                        sMsgWizardName,
                        new Integer(310)
                    });
            drawNaviBar();
            setRightPaneHeaders(this.WizardHeaderText);
        }
    }

    protected void enterStep(int nOldStep, int nNewStep)
    {
        if ((nOldStep >= SOTEMPLATEPAGE) && (nNewStep < SOTEMPLATEPAGE))
        {
            // CurReportDocument.getDoc().oTextSectionHandler.removeTextSectionbyName("RecordSection");
            // CurReportDocument.getDoc().oTextTableHandler.removeTextTablebyName("Tbl_RecordSection");
            m_reportDocument.removeTextTableAndTextSection();
        }
        switch (nNewStep)
        {
            case SOMAINPAGE:
                CurDBCommandFieldSelection.setModified(false);
                break;

            case SOTITLEPAGE:
                String[] aFieldNames = m_reportDocument.getRecordParser().getFieldNames();
                Map aFieldTitleSet = m_reportDocument.getRecordParser().getFieldTitleSet();
                CurTitlesComponent.initialize(aFieldNames, aFieldTitleSet);
                break;

            case SOGROUPPAGE:
                CurGroupFieldHandler.initialize();
                break;

            case SOSORTPAGE:
                String[] aFieldNames2 = m_reportDocument.getRecordParser().getFieldNames();
                String[][] aSortFieldNames = m_reportDocument.getRecordParser().getSortFieldNames();
                CurSortingComponent.initialize(aFieldNames2, aSortFieldNames);
                int nLength = m_reportDocument.getRecordParser().GroupFieldNames.length;
                CurSortingComponent.setReadOnlyUntil(nLength, false);
                break;

            case SOTEMPLATEPAGE:
                break;

            case SOSTOREPAGE:
                //TODO initialize with suitable PathName
                CurReportFinalizer.initialize(m_reportDocument.getRecordParser());
                break;

            default:
                break;
        }
    }

    protected void leaveStep(int nOldStep, int nNewStep)
    {

        switch (nOldStep)
        {
            case SOMAINPAGE:
                String[] aSelectedFieldNames = CurDBCommandFieldSelection.getSelectedFieldNames();
                String aTableName = CurDBCommandFieldSelection.getSelectedCommandName();
                int nType = CurDBCommandFieldSelection.getSelectedCommandType();
                m_reportDocument.initializeFieldColumns(nType, aTableName, aSelectedFieldNames);
                if (CurDBCommandFieldSelection.isModified())
                {
                    // cleanup document
                    m_reportDocument.clearDocument();
                    m_reportDocument.getRecordParser().setGroupFieldNames(new String[]{});
                    CurGroupFieldHandler.removeGroupFieldNames();
                }
                break;

            case SOTITLEPAGE:
                String[] sFieldTitles = CurTitlesComponent.getFieldTitles();
                // set new field name titles
                // CurReportDocument.getRecordParser().setFieldTitles(sFieldTitles);
                m_reportDocument.setFieldTitles(sFieldTitles);
                break;

            case SOGROUPPAGE:
                // TODO: DESIGN!!! a getter should return a value!!!
                CurGroupFieldHandler.getGroupFieldNames(m_reportDocument.getRecordParser());
                String[] aGroupFieldNames = m_reportDocument.getRecordParser().GroupFieldNames;
                // CurReportDocument.getRecordParser().prependSortFieldNames(aGroupFieldNames);
                m_reportDocument.setGrouping(aGroupFieldNames);
                break;

            case SOSORTPAGE:
                String[][] aSortFieldNames = CurSortingComponent.getSortFieldNames();
                // CurReportDocument.getRecordParser().SortFieldNames = aSortFieldNames;
                m_reportDocument.setSorting(aSortFieldNames);
                // TODO: why do we make a switch here
                super.enablefromStep(SOTEMPLATEPAGE, true);
                break;

            case SOTEMPLATEPAGE:
                break;

            case SOSTOREPAGE:
                break;

            default:
                break;
        }

        if ((nOldStep < SOTEMPLATEPAGE) && (super.getNewStep() >= SOTEMPLATEPAGE))
        {
// this is called before SOTEMPLATEPAGE, after SOGROUPPAGE
            m_reportDocument.getRecordParser().createRecordFieldNames();
            CurReportLayouter.initialize(m_reportDocument.getContentPath());
        }
    }

    private void dialogFinish()
    {
        this.xComponent.dispose();
        if (bCloseDocument == true)
        {
            m_reportDocument.dispose();
            return;
        }

        if  (   ( nReportMode == ReportFinalizer.SOCREATETEMPLATE )
            ||  ( nReportMode == ReportFinalizer.SOUSETEMPLATE )
            )
        {
            m_reportDocument.addReportToDBView();
            boolean bOpenInDesign = (nReportMode == ReportFinalizer.SOCREATETEMPLATE);
            m_reportDocument.createAndOpenReportDocument( m_sReportName, true, bOpenInDesign);
        }
        else
        {
            m_reportDocument.importReportData(this);
            m_reportDocument.createAndOpenReportDocument( m_sReportName, false, false );
        }
    }

    private boolean executeQuery()
    {
        boolean bQueryCreated = false;
        if (this.CurDBCommandFieldSelection.getSelectedCommandType() == CommandType.TABLE)
        {
<<<<<<< HEAD
            bQueryCreated = m_reportDocument.getRecordParser().oSQLQueryComposer.setQueryCommand(this.xWindow, false, false);

            m_reportDocument.setCommandType(CommandType.COMMAND);
            String sQuery = m_reportDocument.getRecordParser().oSQLQueryComposer.getQuery();
            m_reportDocument.setCommand(sQuery);
=======
            bQueryCreated = CurReportDocument.getRecordParser().getSQLQueryComposer().setQueryCommand(this.xWindow, false, false);

            CurReportDocument.setCommandType(CommandType.COMMAND);
            String sQuery = CurReportDocument.getRecordParser().getSQLQueryComposer().getQuery();
            CurReportDocument.setCommand(sQuery);
>>>>>>> 6c07c7ca
        }
        else
        {
            try
            {
                String sQueryName = CurDBCommandFieldSelection.getSelectedCommandName();
                DBMetaData.CommandObject oCommand = m_reportDocument.getRecordParser().getQueryByName(sQueryName);
                bHasEscapeProcessing = m_reportDocument.getRecordParser().hasEscapeProcessing(oCommand.getPropertySet());
                String sCommand = (String) oCommand.getPropertySet().getPropertyValue("Command");
                if (bHasEscapeProcessing)
                {
                    // String sCommand = (String) oCommand.xPropertySet.getPropertyValue("Command");
                    bQueryCreated = (!sCommand.equals(""));
<<<<<<< HEAD
                    m_reportDocument.getRecordParser().oSQLQueryComposer.m_xQueryAnalyzer.setQuery(sCommand);
                    m_reportDocument.getRecordParser().oSQLQueryComposer.prependSortingCriteria();
// TODO: check with query
                    m_reportDocument.setCommandType(CommandType.COMMAND);
                    m_reportDocument.setCommand(m_reportDocument.getRecordParser().oSQLQueryComposer.getQuery());
=======
                    CurReportDocument.getRecordParser().getSQLQueryComposer().m_xQueryAnalyzer.setQuery(sCommand);
                    CurReportDocument.getRecordParser().getSQLQueryComposer().prependSortingCriteria();
// TODO: check with query
                    CurReportDocument.setCommandType(CommandType.COMMAND);
                    CurReportDocument.setCommand(CurReportDocument.getRecordParser().getSQLQueryComposer().getQuery());
>>>>>>> 6c07c7ca
                    bQueryCreated = true;
                }
                else
                {
                    m_reportDocument.setCommandType(CommandType.COMMAND);
                    m_reportDocument.setCommand(sCommand);
                    bQueryCreated = true;
                }
            }
            catch (Exception e)
            {
                e.printStackTrace(System.out);
            }
        }
        if (!bQueryCreated)
        {
            super.vetoableChange(null);
        }
        return bQueryCreated;
    }
    public void buildSteps()
    {
        // CurReportDocument.getDoc().xProgressBar.setValue(30);
        CurDBCommandFieldSelection = new CommandFieldSelection(this, m_reportDocument.getRecordParser(), 100, slblFields, slblSelFields, slblTables, true, 34330);
        CurDBCommandFieldSelection.addFieldSelectionListener(new FieldSelectionListener());
        if ( !isReportBuilderInstalled() )
        {
            insertLabel("lblBinaryFields",
                    new String[]
                    {
                        "Height", "Label", "PositionX", "PositionY", "Step", "Width"
                    },
                    new Object[]
                    {
                        new Integer(16), sShowBinaryFields, new Integer(95), new Integer(162), new Integer(1), new Integer(210)
                    });
        }
        // CurReportDocument.getDoc().xProgressBar.setValue(40);
        CurTitlesComponent = new TitlesComponent(this, SOTITLEPAGE, 97, 37, 210, 7, slblColumnNames, slblColumnTitles, 34381);
        CurTitlesComponent.addTextListener(this);
        // CurReportDocument.getDoc().xProgressBar.setValue(50);
        CurGroupFieldHandler = new GroupFieldHandler(m_reportDocument, this);
        // CurReportDocument.getDoc().xProgressBar.setValue(60);
        CurSortingComponent = new SortingComponent(this, SOSORTPAGE, 95, 30, 210, 34346);
        // CurReportDocument.getDoc().xProgressBar.setValue(70);
        CurReportLayouter = new ReportLayouter(xMSF, m_reportDocument, this);
        // CurReportDocument.getDoc().xProgressBar.setValue(80);
        CurReportFinalizer = new ReportFinalizer(xMSF, m_reportDocument, this);
        // CurReportDocument.getDoc().xProgressBar.setValue(100);
        bCloseDocument = true;
        // CurReportDocument.getDoc().xProgressBar.end();
        enableNavigationButtons(false, false, false);
    }

    public boolean finishWizard()
    {
        final int ncurStep = getCurrentStep();
        if ((switchToStep(ncurStep, SOSTOREPAGE)) || (ncurStep == SOSTOREPAGE))
        {
            if (this.executeQuery())
            {
                if (CurReportFinalizer.finish())
                {
                    nReportMode = CurReportFinalizer.getReportOpenMode();
                    m_sReportName = CurReportFinalizer.getStoreName();
                    xDialog.endExecute();
                    return true;
                }
            }
        }
        return false;
    }

    public void cancelWizard()
    {
        xDialog.endExecute();
    }

    public void insertQueryRelatedSteps()
    {
        setRMItemLabels(m_oResource, UIConsts.RID_QUERY + 80);
        addRoadmap();
        int i = 0;
        i = insertRoadmapItem(0, true, m_oResource.getResText(UIConsts.RID_QUERY + 80), SOMAINPAGE);
        i = insertRoadmapItem(i, false, m_oResource.getResText(UIConsts.RID_REPORT + 68), SOTITLEPAGE);
        i = insertRoadmapItem(i, false, m_oResource.getResText(UIConsts.RID_REPORT + 11), SOGROUPPAGE);
        i = insertRoadmapItem(i, false, m_oResource.getResText(UIConsts.RID_REPORT + 12), SOSORTPAGE);       // Orderby is always supported
        i = insertRoadmapItem(i, false, m_oResource.getResText(UIConsts.RID_REPORT + 13), SOTEMPLATEPAGE);
        i = insertRoadmapItem(i, false, m_oResource.getResText(UIConsts.RID_REPORT + 14), SOSTOREPAGE);
        setRoadmapInteractive(true);
        setRoadmapComplete(true);
        setCurrentRoadmapItemID((short) 1);
    }

    private boolean isReportBuilderInstalled()
    {
        //! Check if the new Report Builder Extension is available
        XContentEnumerationAccess a = com.sun.star.uno.UnoRuntime.queryInterface( XContentEnumerationAccess.class, xMSF );
        com.sun.star.container.XEnumeration e = a.createContentEnumeration("com.sun.star.report.pentaho.SOReportJobFactory");
        if (e == null)
        {
            return false;
        }
        if (e.hasMoreElements())
        {
            return true;
        }
        return false;
    }

    /**
     * Return the path to the "com.sun.reportdesigner" extension
     * @param _xMSF
     * @return
     */
    public static String getPathToExtension(XMultiServiceFactory _xMSF)
    {
        // Get the path to the extension and try to add the path to the class loader
        final XComponentContext xComponentContext = Helper.getComponentContext(_xMSF);
        final Object aSingleton = xComponentContext.getValueByName("/singletons/com.sun.star.deployment.PackageInformationProvider");
        XPackageInformationProvider xProvider = UnoRuntime.queryInterface( XPackageInformationProvider.class, aSingleton );
        final String sLocation = xProvider.getPackageLocation("com.sun.reportdesigner");
        return sLocation;
    }

private static XLogger m_xLogger;

private static void initializeLogger(XMultiServiceFactory _xMSF)
{
    XComponentContext xContext = Helper.getComponentContext(_xMSF);

    final Object aLoggerPool = xContext.getValueByName("/singletons/com.sun.star.logging.LoggerPool");
    if (aLoggerPool == null)
    {
        System.out.println("Can't get singleton from logging");
    }
    final XLoggerPool xLoggerPool = UnoRuntime.queryInterface( XLoggerPool.class, aLoggerPool );
    m_xLogger = xLoggerPool.getNamedLogger("com.sun.star.wizards.ReportBuilder");
}

public static XLogger getLogger()
{
    return m_xLogger;
}

    public void startReportWizard()
    {
        initializeLogger(xMSF);
        getLogger().log(LogLevel.SEVERE, "Start Report Wizard");

        if ( isReportBuilderInstalled() )
        {
            // Get the path to the extension and try to add the path to the class loader
            String sLocation = getPathToExtension(xMSF);
            // TODO: Umlaut in filename!
            if ( sLocation.length() > 0 )
            {
                try
                {
                    URI aLocationURI = URI.create(sLocation + "/" + "reportbuilderwizard.jar");

                    URL[] aURLs = new URL[1];
                    aURLs[0] = aLocationURI.toURL();
                    URLClassLoader aClassLoader = new URLClassLoader(aURLs, this.getClass().getClassLoader());
                    Class a = aClassLoader.loadClass("com.sun.star.wizards.reportbuilder.ReportBuilderImplementation");
                    Method aMethod = a.getMethod("create", new Class[] { XMultiServiceFactory.class });
                    m_reportDocument = (IReportDocument) aMethod.invoke(a, new Object[] { xMSF });
                }
                catch (Exception e)
                {
                    // Maybe problems in URI create() if a wrong char is used like '[' ']', ...
                    System.out.println("There could be a problem with the path '" + sLocation + "'");
                }
            }
        }

        try
        {
            if (m_reportDocument == null)
            {
                // Fallback, if there is no reportbuilder wizard implementation, we use the old wizard
                m_reportDocument = new ReportTextImplementation( xMSF );
            }

            m_reportDocument.initialize( m_docUI, m_oResource );

            if ( m_reportDocument.getRecordParser().getConnection( m_wizardContext ) )
            {
<<<<<<< HEAD
                m_reportDocument.getRecordParser().oSQLQueryComposer = new SQLQueryComposer(m_reportDocument.getRecordParser());
=======
                // CurReportDocument.getDoc().xProgressBar.setValue(20);
>>>>>>> 6c07c7ca
                buildSteps();

                m_reportDocument.checkInvariants();

                this.CurDBCommandFieldSelection.preselectCommand( m_wizardContext, false );

                createWindowPeer(m_reportDocument.getWizardParent());

                m_reportDocument.getRecordParser().setWindowPeer(this.xControl.getPeer());
                insertQueryRelatedSteps();
                short RetValue = executeDialog(m_reportDocument.getFrame().getComponentWindow().getPosSize());
                if ( RetValue == 0 )
                    dialogFinish();
            }
            m_reportDocument.getRecordParser().dispose();
        }
        catch (java.io.IOException e)
        {
            String sMessage = e.getMessage();
            if (sMessage.equals("default.otr"))
            {
                sMessage = m_oResource.getResText(UIConsts.RID_REPORT + 92);
            }
            else
            {
            }
            // show a dialog with the error message
            SystemDialog.showMessageBox(xMSF, "ErrorBox", VclWindowPeerAttribute.OK, sMessage);
        }
        catch (java.lang.Exception jexception)
        {
            jexception.printStackTrace(System.out);
        }
    }

    public void importReportData(final XMultiServiceFactory xMSF, final Dataimport CurDataimport)
    {
        boolean bDocisStored = false;
        try
        {
            boolean bexecute = false;
            if (!bHasEscapeProcessing)
            {
                bexecute = m_reportDocument.getRecordParser().executeCommand(com.sun.star.sdb.CommandType.QUERY);   //            sMsgQueryCreationImpossible + (char) 13 + sMsgEndAutopilot))
            }
            else
            {
                bexecute = m_reportDocument.getRecordParser().executeCommand(com.sun.star.sdb.CommandType.COMMAND);   //            sMsgQueryCreationImpossible + (char) 13 + sMsgEndAutopilot))
            }
            if (bexecute)
            {
                bexecute = m_reportDocument.getRecordParser().getFields(m_reportDocument.getRecordParser().getFieldNames(), false);
            }
            if (bexecute)
            {
                // CurDataimport.insertDatabaseDatatoReportDocument(xMSF);
                m_reportDocument.insertDatabaseDatatoReportDocument(xMSF);
            }

            if (CurReportFinalizer.getReportOpenMode() == ReportFinalizer.SOCREATEDOCUMENT)
            {
                bDocisStored = m_reportDocument.getRecordParser().storeDatabaseDocumentToTempPath(m_reportDocument.getComponent(), CurReportFinalizer.getStoreName());
            }
        }
        catch (com.sun.star.wizards.common.InvalidQueryException queryexception)
        {
        }
        CurDataimport.xComponent.dispose();
        if (bDocisStored)
        {
            m_reportDocument.getRecordParser().addReportDocument(m_reportDocument.getComponent(), false);
        }

        m_reportDocument.getRecordParser().dispose();
    }

    public boolean getReportResources(boolean bgetProgressResourcesOnly)
    {
        sMsgWizardName = super.m_oResource.getResText(UIConsts.RID_REPORT);
        if (bgetProgressResourcesOnly == false)
        {
            sShowBinaryFields = m_oResource.getResText(UIConsts.RID_REPORT + 60);
            slblTables = m_oResource.getResText(UIConsts.RID_FORM + 6);
            slblFields = m_oResource.getResText(UIConsts.RID_FORM + 12);
            slblSelFields = m_oResource.getResText(UIConsts.RID_REPORT + 9);
            WizardHeaderText[0] = m_oResource.getResText(UIConsts.RID_REPORT + 28);
            WizardHeaderText[1] = m_oResource.getResText(UIConsts.RID_REPORT + 69);
            WizardHeaderText[2] = m_oResource.getResText(UIConsts.RID_REPORT + 29);
            WizardHeaderText[3] = m_oResource.getResText(UIConsts.RID_REPORT + 30);
            WizardHeaderText[4] = m_oResource.getResText(UIConsts.RID_REPORT + 31);
            WizardHeaderText[5] = m_oResource.getResText(UIConsts.RID_REPORT + 32);
        }
        slblColumnTitles = m_oResource.getResText(UIConsts.RID_REPORT + 70);
        slblColumnNames = m_oResource.getResText(UIConsts.RID_REPORT + 71);
        return true;
    }

    public static String getBlindTextNote(Object _aDocument, Resource _oResource)
    {
        String sBlindTextNote = "";
        if (_aDocument instanceof ReportTextImplementation)
        {
            sBlindTextNote = _oResource.getResText(UIConsts.RID_REPORT + 75);
            sBlindTextNote = JavaTools.replaceSubString(sBlindTextNote, String.valueOf((char) 13), "<BR>");
        }
        return sBlindTextNote;
    }

    public void enableRoadmapItems(boolean _bEnabled)
    {
        try
        {
            Object oRoadmapItem = null;
            int CurStep = AnyConverter.toInt(Helper.getUnoPropertyValue(xDialogModel, "Step"));
            boolean bEnabled = false;
            int CurItemID;
            for (int i = 0; i < getRMItemCount(); i++)
            {
                oRoadmapItem = this.xIndexContRoadmap.getByIndex(i);
                CurItemID = AnyConverter.toInt(Helper.getUnoPropertyValue(oRoadmapItem, "ID"));
                if (CurItemID > CurStep)
                {
                    bEnabled = _bEnabled;
                }
                else
                {
                    bEnabled = true;
                }

                Helper.setUnoPropertyValue(oRoadmapItem, "Enabled", new Boolean(bEnabled));
            }
        }
        catch (com.sun.star.uno.Exception exception)
        {
            exception.printStackTrace(System.out);
        }
    }

    private void enableWizardSteps(String[] NewItems)
    {
        boolean bEnabled = NewItems.length > 0;
        setControlProperty("btnWizardNext", "Enabled", new Boolean(bEnabled));
        setControlProperty("btnWizardFinish", "Enabled", new Boolean(bEnabled));
        enableRoadmapItems(bEnabled);   // Note: Performancewise this could be improved
    }

    public void textChanged(TextEvent xTextEvent)
    {
        try
        {
            Object oModel = UnoDialog.getModel(xTextEvent.Source);
            String sContent = (String) Helper.getUnoPropertyValue(oModel, "Text");
            String fieldname = this.CurTitlesComponent.getFieldNameByTitleControl(oModel);
            // CurReportDocument.getDoc().oTextFieldHandler.changeUserFieldContent(fieldname, sfieldtitle);
            m_reportDocument.liveupdate_changeUserFieldContent(fieldname, sContent);
        }
        catch (Exception exception)
        {
            exception.printStackTrace(System.out);
        }
    }

    public void disposing(EventObject EventObject)
    {
    }

    public void setmodified(int _ndialogpage, Object ooldValue, Object onewValue)
    {
        switch (_ndialogpage)
        {
            case SOMAINPAGE:
                break;
            default:
                break;
        }
    }

    private void toggleSortingPage()
    {
        int nlCommandType = this.CurDBCommandFieldSelection.getSelectedCommandType();
        boolean bdoenable = (nlCommandType == CommandType.TABLE);
        if (!bdoenable)
        {
            String sQueryName = CurDBCommandFieldSelection.getSelectedCommandName();
            DBMetaData.CommandObject oCommand = m_reportDocument.getRecordParser().getQueryByName(sQueryName);
            bdoenable = m_reportDocument.getRecordParser().hasEscapeProcessing(oCommand.getPropertySet());
        }
        super.setStepEnabled(SOSORTPAGE, bdoenable);

    // int nCommandType = this.CurDBCommandFieldSelection.getSelectedCommandType();
    // super.setStepEnabled(SOSORTPAGE, (nCommandType == CommandType.TABLE));
    }

    public class FieldSelectionListener implements com.sun.star.wizards.ui.XFieldSelectionListener
    {

        protected int m_nID;

        public int getID()
        {
            return m_nID;
        }

        public void setID(String sIncSuffix)
        {
            m_nID = 1;
            if (sIncSuffix != null)
            {
                if ((!sIncSuffix.equals("")) && (!sIncSuffix.equals("_")))
                {
                    String sID = JavaTools.ArrayoutofString(sIncSuffix, "_")[1];
                    m_nID = Integer.parseInt(sID);
                }
            }
        }

        public void shiftFromLeftToRight(String[] SelItems, String[] NewItems)
        {
            if (m_nID == 1)
            {
                CurDBCommandFieldSelection.setModified(true);
                enableWizardSteps(NewItems);
                toggleSortingPage();
            }
            else
            {
                boolean bEnabled = (CurGroupFieldSelection.getSelectedFieldNames().length > 0);
                Helper.setUnoPropertyValue(getRoadmapItemByID(SOGROUPPAGE), "Enabled", new Boolean(bEnabled));
            }
        }

        public void shiftFromRightToLeft(String[] SelItems, String[] NewItems)
        {
            // TODO When the ListFieldbox is refilled only fields of the current Command may be merged into the Listbox
            if (m_nID == 1)
            {
                enableWizardSteps(NewItems);
                CurDBCommandFieldSelection.setModified(true);
            }
            else
            {
                boolean bEnabled = (CurGroupFieldSelection.getSelectedFieldNames().length > 0);
                Helper.setUnoPropertyValue(getRoadmapItemByID(SOGROUPPAGE), "Enabled", new Boolean(bEnabled));
            }
        }

        public void moveItemDown(String item)
        {
        }

        public void moveItemUp(String item)
        {
        }
    }
//    public void tests()
//    {
//
//        Calendar aCalendar = new GregorianCalendar();
//        aCalendar.setTimeInMillis(1202382900000L);
//        String aCalStr = aCalendar.toString();
//
//        Date aDate = new Date();
//        aDate.setSeconds(0);
//        aDate.setMinutes(15);
//        aDate.setHours(12);
//        // aDate.setMonth(2);
//        // aDate.setYear(2008);
//        // aDate.setDay(7);
//        long nTime = aDate.getTime();
//        Long aLong = new Long(nTime);
//        String aStr = aLong.toString();
//
//        Date aNewDate = new Date(1202382900000L);
////         aNewDate.
//        String aDateStr = aNewDate.toString();
////         Datetime aNewTime = new Time(1202382900);
////         String aTimeStr = aNewTime.toString();
//
//    }
}<|MERGE_RESOLUTION|>--- conflicted
+++ resolved
@@ -268,19 +268,11 @@
         boolean bQueryCreated = false;
         if (this.CurDBCommandFieldSelection.getSelectedCommandType() == CommandType.TABLE)
         {
-<<<<<<< HEAD
-            bQueryCreated = m_reportDocument.getRecordParser().oSQLQueryComposer.setQueryCommand(this.xWindow, false, false);
+            bQueryCreated = m_reportDocument.getRecordParser().getSQLQueryComposer().setQueryCommand(this.xWindow, false, false);
 
             m_reportDocument.setCommandType(CommandType.COMMAND);
-            String sQuery = m_reportDocument.getRecordParser().oSQLQueryComposer.getQuery();
+            String sQuery = m_reportDocument.getRecordParser().getSQLQueryComposer().getQuery();
             m_reportDocument.setCommand(sQuery);
-=======
-            bQueryCreated = CurReportDocument.getRecordParser().getSQLQueryComposer().setQueryCommand(this.xWindow, false, false);
-
-            CurReportDocument.setCommandType(CommandType.COMMAND);
-            String sQuery = CurReportDocument.getRecordParser().getSQLQueryComposer().getQuery();
-            CurReportDocument.setCommand(sQuery);
->>>>>>> 6c07c7ca
         }
         else
         {
@@ -294,19 +286,11 @@
                 {
                     // String sCommand = (String) oCommand.xPropertySet.getPropertyValue("Command");
                     bQueryCreated = (!sCommand.equals(""));
-<<<<<<< HEAD
-                    m_reportDocument.getRecordParser().oSQLQueryComposer.m_xQueryAnalyzer.setQuery(sCommand);
-                    m_reportDocument.getRecordParser().oSQLQueryComposer.prependSortingCriteria();
+                    m_reportDocument.getRecordParser().getSQLQueryComposer().m_xQueryAnalyzer.setQuery(sCommand);
+                    m_reportDocument.getRecordParser().getSQLQueryComposer().prependSortingCriteria();
 // TODO: check with query
                     m_reportDocument.setCommandType(CommandType.COMMAND);
-                    m_reportDocument.setCommand(m_reportDocument.getRecordParser().oSQLQueryComposer.getQuery());
-=======
-                    CurReportDocument.getRecordParser().getSQLQueryComposer().m_xQueryAnalyzer.setQuery(sCommand);
-                    CurReportDocument.getRecordParser().getSQLQueryComposer().prependSortingCriteria();
-// TODO: check with query
-                    CurReportDocument.setCommandType(CommandType.COMMAND);
-                    CurReportDocument.setCommand(CurReportDocument.getRecordParser().getSQLQueryComposer().getQuery());
->>>>>>> 6c07c7ca
+                    m_reportDocument.setCommand(m_reportDocument.getRecordParser().getSQLQueryComposer().getQuery());
                     bQueryCreated = true;
                 }
                 else
@@ -495,11 +479,6 @@
 
             if ( m_reportDocument.getRecordParser().getConnection( m_wizardContext ) )
             {
-<<<<<<< HEAD
-                m_reportDocument.getRecordParser().oSQLQueryComposer = new SQLQueryComposer(m_reportDocument.getRecordParser());
-=======
-                // CurReportDocument.getDoc().xProgressBar.setValue(20);
->>>>>>> 6c07c7ca
                 buildSteps();
 
                 m_reportDocument.checkInvariants();
