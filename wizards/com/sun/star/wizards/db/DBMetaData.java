/*************************************************************************
 *
 * DO NOT ALTER OR REMOVE COPYRIGHT NOTICES OR THIS FILE HEADER.
 *
 * Copyright 2008 by Sun Microsystems, Inc.
 *
 * OpenOffice.org - a multi-platform office productivity suite
 *
 * $RCSfile: DBMetaData.java,v $
 * $Revision: 1.20 $
 *
 * This file is part of OpenOffice.org.
 *
 * OpenOffice.org is free software: you can redistribute it and/or modify
 * it under the terms of the GNU Lesser General Public License version 3
 * only, as published by the Free Software Foundation.
 *
 * OpenOffice.org is distributed in the hope that it will be useful,
 * but WITHOUT ANY WARRANTY; without even the implied warranty of
 * MERCHANTABILITY or FITNESS FOR A PARTICULAR PURPOSE.  See the
 * GNU Lesser General Public License version 3 for more details
 * (a copy is included in the LICENSE file that accompanied this code).
 *
 * You should have received a copy of the GNU Lesser General Public License
 * version 3 along with OpenOffice.org.  If not, see
 * <http://www.openoffice.org/license.html>
 * for a copy of the LGPLv3 License.
 *
 ************************************************************************/
package com.sun.star.wizards.db;

import com.sun.star.awt.XWindow;
import com.sun.star.lang.XInitialization;
import com.sun.star.ui.dialogs.XExecutableDialog;

import com.sun.star.lang.IllegalArgumentException;
import com.sun.star.lang.WrappedTargetException;
import com.sun.star.lang.XMultiServiceFactory;
import com.sun.star.awt.VclWindowPeerAttribute;
import com.sun.star.awt.XWindowPeer;
import com.sun.star.beans.PropertyValue;
import com.sun.star.beans.UnknownPropertyException;
import com.sun.star.beans.XPropertySet;
import com.sun.star.container.XChild;
import com.sun.star.container.XHierarchicalNameAccess;
import com.sun.star.container.XHierarchicalNameContainer;
import com.sun.star.container.XNameAccess;
import com.sun.star.container.XNameContainer;
import com.sun.star.frame.XComponentLoader;
import com.sun.star.frame.XModel;
import com.sun.star.frame.XStorable;
import com.sun.star.lang.XComponent;
import com.sun.star.sdbc.DataType;
import com.sun.star.sdb.XOfficeDatabaseDocument;
import com.sun.star.sdb.XDocumentDataSource;
import com.sun.star.sdb.tools.XConnectionTools;
import com.sun.star.sdbcx.XColumnsSupplier;

import com.sun.star.ucb.XSimpleFileAccess;
import com.sun.star.uno.UnoRuntime;
import com.sun.star.uno.XInterface;
import com.sun.star.uno.AnyConverter;
import com.sun.star.util.XCloseable;
import com.sun.star.util.XNumberFormatsSupplier;

import com.sun.star.wizards.common.*;
import com.sun.star.task.XInteractionHandler;
import com.sun.star.sdb.XFormDocumentsSupplier;
import com.sun.star.sdb.XQueryDefinitionsSupplier;
import com.sun.star.sdb.XReportDocumentsSupplier;
import com.sun.star.sdbc.SQLException;
import com.sun.star.sdbc.XDatabaseMetaData;
import com.sun.star.sdbc.XDataSource;
import com.sun.star.sdbc.XResultSet;
import com.sun.star.sdbc.XRow;
import com.sun.star.sdb.XCompletedConnection;
import com.sun.star.lang.Locale;
import com.sun.star.lang.XSingleServiceFactory;
import com.sun.star.sdb.XQueriesSupplier;
import com.sun.star.sdbc.XConnection;
import com.sun.star.sdbcx.XTablesSupplier;
import com.sun.star.uno.Any;
import java.util.Vector;
import java.util.logging.Level;
import java.util.logging.Logger;

public class DBMetaData
{

    private XNameAccess xQueryNames;
    public XDatabaseMetaData xDBMetaData;
    private XDataSource m_dataSource;
    private XPropertySet m_dataSourceSettings;
    private XOfficeDatabaseDocument xModel;
    private XPropertySet xDataSourcePropertySet;
    public String[] DataSourceNames;
    public String[] CommandNames;
    public java.util.Vector CommandObjects = new Vector(1);
    public Locale aLocale;
    public int[] CommandTypes;
    public String DataSourceName;
    public com.sun.star.sdbc.XConnection DBConnection;
    public com.sun.star.sdb.tools.XConnectionTools ConnectionTools;
    public com.sun.star.lang.XMultiServiceFactory xMSF;
    public XComponent xConnectionComponent;
    public SQLQueryComposer oSQLQueryComposer;

    private XNameAccess m_xTableNames;
    private XInteractionHandler oInteractionHandler;
    private XNameAccess xNameAccess;
    private XInterface xDatabaseContext;
    private XCompletedConnection xCompleted;
    // private int[] nDataTypes = null;
    private XWindowPeer xWindowPeer;
    private String[] TableNames = new String[] {};
    private String[] QueryNames = new String[] {};

    protected int[][] WidthList;
    protected static final int[] NumericTypes = {
            DataType.TINYINT, // ==  -6;
            DataType.BIGINT, // ==  -5
            DataType.NUMERIC, // ==  - 2
            DataType.DECIMAL, // ==   3;
            DataType.INTEGER, // ==   4;
            DataType.SMALLINT, // ==   5;
            DataType.FLOAT, // ==   6;
            DataType.REAL, // ==   7;
            DataType.DOUBLE, // ==   8;
        };
    protected static final int[] BinaryTypes = { //new int[12];
            DataType.BINARY,
            DataType.VARBINARY,
            DataType.LONGVARBINARY,
            DataType.BLOB,
            DataType.SQLNULL,
            DataType.OBJECT,
            DataType.DISTINCT,
            DataType.STRUCT,
            DataType.ARRAY,
            DataType.CLOB,
            DataType.REF
            /* DataType.OTHER, */
        };

    private int iMaxColumnsInSelect;
    private int iMaxColumnsInGroupBy;
    private int iMaxColumnsInTable;
    private int iMaxColumnNameLength = -1;
    private int iMaxTableNameLength = -1;
    private boolean bPasswordIsRequired;
    private final static int NOLIMIT = 9999999;
    protected final static int RID_DB_COMMON = 1000;
    private final static int INVALID = 9999999;
    public TypeInspector oTypeInspector;
    private NumberFormatter oNumberFormatter = null;
    private long lDateCorrection = INVALID;
    private boolean bdisposeConnection = false;

    public XPropertySet getDataSourcePropertySet()
    {
        return xDataSourcePropertySet;
    }

    public DBMetaData(XMultiServiceFactory xMSF)
    {
        getInterfaces(xMSF);
        InitializeWidthList();
    }

    public DBMetaData(XMultiServiceFactory xMSF, Locale _aLocale, NumberFormatter _oNumberFormatter)
    {
        oNumberFormatter = _oNumberFormatter;
        aLocale = _aLocale;
        getInterfaces(xMSF);
        InitializeWidthList();
    }

    public NumberFormatter getNumberFormatter()
    {
        if (oNumberFormatter == null)
        {
            try
            {
                XNumberFormatsSupplier xNumberFormatsSupplier = (XNumberFormatsSupplier) AnyConverter.toObject(XNumberFormatsSupplier.class, xDataSourcePropertySet.getPropertyValue("NumberFormatsSupplier"));
                //TODO get the locale from the datasource
                aLocale = Configuration.getOfficeLocale(xMSF);
                oNumberFormatter = new NumberFormatter(xMSF, xNumberFormatsSupplier, aLocale);
                lDateCorrection = oNumberFormatter.getNullDateCorrection();
            }
            catch (Exception e)
            {
                e.printStackTrace(System.out);
            }
        }
        return oNumberFormatter;
    }

    public long getNullDateCorrection()
    {
        if (lDateCorrection == INVALID)
        {
            if (oNumberFormatter == null)
            {
                oNumberFormatter = getNumberFormatter();
            }
            lDateCorrection = oNumberFormatter.getNullDateCorrection();
        }
        return lDateCorrection;
    }

    void getInterfaces(XMultiServiceFactory xMSF)
    {
        try
        {
            this.xMSF = xMSF;
            xDatabaseContext = (XInterface) xMSF.createInstance("com.sun.star.sdb.DatabaseContext");
            xNameAccess = UnoRuntime.queryInterface(XNameAccess.class, xDatabaseContext);
            XInterface xInteractionHandler = (XInterface) xMSF.createInstance("com.sun.star.sdb.InteractionHandler");
            oInteractionHandler = UnoRuntime.queryInterface(XInteractionHandler.class, xInteractionHandler);
            DataSourceNames = xNameAccess.getElementNames();
        }
        catch (Exception exception)
        {
            exception.printStackTrace(System.out);
        }
    }

    public void setCommandTypes()
    {
        int TableCount;
        int QueryCount;
        int CommandCount;
        int i;
        int a;
        TableCount = JavaTools.getArraylength(TableNames);
        QueryCount = JavaTools.getArraylength(QueryNames);
        CommandCount = TableCount + QueryCount;
        CommandTypes = new int[CommandCount];
        if (TableCount > 0)
        {
            for (i = 0; i < TableCount; i++)
            {
                CommandTypes[i] = com.sun.star.sdb.CommandType.TABLE;
            }
            a = i;
            for (i = 0; i < QueryCount; i++)
            {
                CommandTypes[a] = com.sun.star.sdb.CommandType.QUERY;
                a += 1;
            }
        }
    }

    public boolean hasTableByName(String _stablename)
    {
        // getTableNames();
        return getTableNamesAsNameAccess().hasByName(_stablename);
    }

    public void setTableByName(String _tableName)
    {
        CommandObject oTableObject = new CommandObject(_tableName, com.sun.star.sdb.CommandType.TABLE);
        this.CommandObjects.addElement(oTableObject);
    }

    public CommandObject getTableByName(String _tablename)
    {
        return getCommandByName(_tablename, com.sun.star.sdb.CommandType.TABLE);
    }

    public CommandObject getQueryByName(String _queryname)
    {
        return getCommandByName(_queryname, com.sun.star.sdb.CommandType.QUERY);
    }

    public CommandObject getCommandByName(String _commandname, int _commandtype)
    {
        CommandObject oCommand = null;
        for (int i = 0; i < CommandObjects.size(); i++)
        {
            oCommand = (CommandObject) CommandObjects.elementAt(i);
            if ((oCommand.Name.equals(_commandname)) && (oCommand.CommandType == _commandtype))
            {
                return oCommand;
            }
        }
        if (oCommand == null)
        {
            oCommand = new CommandObject(_commandname, _commandtype);
            CommandObjects.addElement(oCommand);
        }
        return oCommand;
    }

    public void setQueryByName(String _QueryName)
    {
        CommandObject oQueryObject = new CommandObject(_QueryName, com.sun.star.sdb.CommandType.QUERY);
        this.CommandObjects.addElement(oQueryObject);
    }

    public class CommandObject
    {

        private XNameAccess xColumns;
        private XPropertySet xPropertySet;
        private String Name;
        private int CommandType;

        public CommandObject(String _CommandName, int _CommandType)
        {
            try
            {
                Object oCommand;
                this.Name = _CommandName;
                this.CommandType = _CommandType;
                // if (getTableNamesAsNameAccess() == null)
                // {
                //     initCommandNames();
                // }
                if (CommandType == com.sun.star.sdb.CommandType.TABLE)
                {
                    oCommand = getTableNamesAsNameAccess().getByName(Name);
                }
                else
                {
                    oCommand = getQueryNamesAsNameAccess().getByName(Name);
                }
                XColumnsSupplier xCommandCols = UnoRuntime.queryInterface(XColumnsSupplier.class, oCommand);
                xPropertySet = UnoRuntime.queryInterface(XPropertySet.class, oCommand);
// TODO: Performance leak getColumns() take very long.
                xColumns = UnoRuntime.queryInterface(XNameAccess.class, xCommandCols.getColumns());
            }
            catch (Exception exception)
            {
                exception.printStackTrace(System.out);
            }
        }
        public XNameAccess getColumns()
        {
            return xColumns;
        }
        public String getName()
        {
            return Name;
        }
        public XPropertySet getPropertySet()
        {
            return xPropertySet;
        }
    }

    public boolean hasEscapeProcessing(XPropertySet _xQueryPropertySet)
    {
        boolean bHasEscapeProcessing = false;
        try
        {
            if (_xQueryPropertySet.getPropertySetInfo().hasPropertyByName("EscapeProcessing"))
            {
                bHasEscapeProcessing = AnyConverter.toBoolean(_xQueryPropertySet.getPropertyValue("EscapeProcessing"));
            }
        }
        catch (Exception e)
        {
            e.printStackTrace(System.out);
        }
        return bHasEscapeProcessing;
    }

    // public void initCommandNames()
    // {
        // getTableNames();
    // }

    public XNameAccess getQueryNamesAsNameAccess()
    {
        XQueriesSupplier xDBQueries = (XQueriesSupplier) UnoRuntime.queryInterface(XQueriesSupplier.class, DBConnection);
        xQueryNames = xDBQueries.getQueries();
        return xQueryNames;
    }

    public XNameAccess getTableNamesAsNameAccess()
    {
        XTablesSupplier xDBTables = UnoRuntime.queryInterface(XTablesSupplier.class, DBConnection);
        XNameAccess xTableNames = xDBTables.getTables();
        return xTableNames;
    }

    public String[] getQueryNames()
    {
        if (QueryNames != null)
        {
            if (QueryNames.length > 0)
            {
                return QueryNames;
            }
        }
        QueryNames = getQueryNamesAsNameAccess().getElementNames();
        return QueryNames;
    }

    public String[] getTableNames()
    {
        if (TableNames != null)
        {
            if (TableNames.length > 0)
            {
                return TableNames;
            }
        }
        TableNames = getTableNamesAsNameAccess().getElementNames();
        return TableNames;
    }

    void InitializeWidthList()
    {
        WidthList = new int[17][2];
        WidthList[0][0] = DataType.BIT; // ==  -7;
        WidthList[1][0] = DataType.BOOLEAN; // = 16
        WidthList[2][0] = DataType.TINYINT; // ==  -6;
        WidthList[3][0] = DataType.BIGINT; // ==  -5;
        WidthList[4][0] = DataType.LONGVARCHAR; // ==  -1;
        WidthList[5][0] = DataType.CHAR; // ==   1;
        WidthList[6][0] = DataType.NUMERIC; // ==   2;
        WidthList[7][0] = DataType.DECIMAL; // ==   3;  [mit Nachkommastellen]
        WidthList[8][0] = DataType.INTEGER; // ==   4;
        WidthList[9][0] = DataType.SMALLINT; // ==   5;
        WidthList[10][0] = DataType.FLOAT; // ==   6;
        WidthList[11][0] = DataType.REAL; // ==   7;
        WidthList[12][0] = DataType.DOUBLE; // ==   8;
        WidthList[13][0] = DataType.VARCHAR; // ==  12;
        WidthList[14][0] = DataType.DATE; // ==  91;
        WidthList[15][0] = DataType.TIME; // ==  92;
        WidthList[16][0] = DataType.TIMESTAMP; // ==  93;
        // NumericTypes are all types where aggregate functions can be performed on.
        // Similarly to a major competitor date/time/timmestamp fields are not included


    }

    public boolean isBinaryDataType(int _itype)
    {
        if (NumericTypes == null)
        {
            InitializeWidthList();
        }
        return (JavaTools.FieldInIntTable(BinaryTypes, _itype) > -1);
    }

    public int getMaxTablesInSelect()
    {
        try
        {
            int itablecount = xDBMetaData.getMaxTablesInSelect();
            if (itablecount == 0)
            {
                return DBMetaData.NOLIMIT;
            }
            else
            {
                return itablecount;
            }
        }
        catch (SQLException e)
        {
            e.printStackTrace(System.out);
            return - 1;
        }
    }

    public int getMaxColumnsInSelect()
    {
        return iMaxColumnsInSelect;
    }

    public int getMaxColumnsInGroupBy()
    {
        return iMaxColumnsInGroupBy;
    }

    private void setMaxColumnsInSelect() throws SQLException
    {
        iMaxColumnsInSelect = xDBMetaData.getMaxColumnsInSelect();
        if (iMaxColumnsInSelect == 0)
        {
            iMaxColumnsInSelect = DBMetaData.NOLIMIT;
        }
    }

    private void setMaxColumnsInGroupBy() throws SQLException
    {
        iMaxColumnsInGroupBy = xDBMetaData.getMaxColumnsInGroupBy();
        if (iMaxColumnsInGroupBy == 0)
        {
            iMaxColumnsInGroupBy = DBMetaData.NOLIMIT;
        }
    }

    public int getMaxColumnsInTable() throws SQLException
    {
        iMaxColumnsInTable = xDBMetaData.getMaxColumnsInTable();
        if (iMaxColumnsInTable == 0)
        {
            iMaxColumnsInTable = DBMetaData.NOLIMIT;
        }
        return iMaxColumnsInTable;
    }

    private void getDataSourceObjects() throws Exception
    {
        try
        {
            xDBMetaData = DBConnection.getMetaData();
            XChild xChild = UnoRuntime.queryInterface( XChild.class, DBConnection );
            getDataSourceInterfaces();
            setMaxColumnsInGroupBy();
            setMaxColumnsInSelect();
        }
        catch (SQLException e)
        {
            e.printStackTrace(System.out);
        }
    }

    private void ensureDataSourceSettings() throws UnknownPropertyException, WrappedTargetException
    {
        if ( m_dataSourceSettings != null )
            return;

        XPropertySet dataSourceProperties = UnoRuntime.queryInterface( XPropertySet.class, getDataSource() );
        m_dataSourceSettings = UnoRuntime.queryInterface( XPropertySet.class, dataSourceProperties.getPropertyValue( "Settings" ) );
    }

    public boolean isSQL92CheckEnabled()
    {
        boolean isSQL92CheckEnabled = false;
        try
        {
            ensureDataSourceSettings();
            isSQL92CheckEnabled = AnyConverter.toBoolean( m_dataSourceSettings.getPropertyValue( "EnableSQL92Check" ) );
        }
        catch (Exception e)
        {
            e.printStackTrace();
        }
        return isSQL92CheckEnabled;
    }

    public String verifyName(String _sname, int _maxlen)
    {
        if (_sname.length() > _maxlen)
        {
            return _sname.substring(0, _maxlen);
        }
        if (this.isSQL92CheckEnabled())
        {
            return Desktop.removeSpecialCharacters(xMSF, Configuration.getOfficeLocale(xMSF), _sname);
        }
        return _sname;
    }

    public XDataSource getDataSource()
    {
        if (m_dataSource == null)
        {
            try
            {
                    Object oDataSource = xNameAccess.getByName(DataSourceName);
                    m_dataSource = UnoRuntime.queryInterface( XDataSource.class, oDataSource );
            }
            catch (com.sun.star.container.NoSuchElementException e)
            {
            }
            catch (com.sun.star.lang.WrappedTargetException e)
            {
            }
        }
        return m_dataSource;
    }

    private void setDataSourceByName(String _DataSourceName, boolean bgetInterfaces)
    {
        try
        {
            this.DataSourceName = _DataSourceName;
            getDataSourceInterfaces();
            XDocumentDataSource xDocu = UnoRuntime.queryInterface( XDocumentDataSource.class, getDataSource() );
            if (xDocu != null)
            {
                xModel = xDocu.getDatabaseDocument();
            }
        }
        catch (Exception exception)
        {
            exception.printStackTrace(System.out);
        }
    }

    public void getDataSourceInterfaces() throws Exception
    {
<<<<<<< HEAD
        xCompleted = UnoRuntime.queryInterface(XCompletedConnection.class, getDataSource());
        xDataSourcePropertySet = UnoRuntime.queryInterface(XPropertySet.class, getDataSource());
=======
        xCompleted = UnoRuntime.queryInterface( XCompletedConnection.class, getDataSource() );
        xDataSourcePropertySet = UnoRuntime.queryInterface( XPropertySet.class, getDataSource() );
>>>>>>> e059b259
        bPasswordIsRequired = ((Boolean) xDataSourcePropertySet.getPropertyValue("IsPasswordRequired")).booleanValue();
    }

    public boolean getConnection(PropertyValue[] curproperties)
    {
        try
        {
            XConnection xConnection = null;
            if (Properties.hasPropertyValue(curproperties, "ActiveConnection"))
            {
                xConnection = UnoRuntime.queryInterface( XConnection.class, Properties.getPropertyValue( curproperties, "ActiveConnection" ) );
                if (xConnection != null)
                {
                    com.sun.star.container.XChild child = UnoRuntime.queryInterface( com.sun.star.container.XChild.class, xConnection );

                    m_dataSource = UnoRuntime.queryInterface( XDataSource.class, child.getParent() );
                    XDocumentDataSource xDocu = UnoRuntime.queryInterface( XDocumentDataSource.class, m_dataSource );
                    if (xDocu != null)
                    {
                        xModel = xDocu.getDatabaseDocument();
                    }
                    XPropertySet xPSet = UnoRuntime.queryInterface( XPropertySet.class, m_dataSource );
                    if (xPSet != null)
                    {
                        DataSourceName = AnyConverter.toString(xPSet.getPropertyValue("Name"));
                    }
                    return getConnection(xConnection);
                }
                else
                {
                    bdisposeConnection = true;
                }
            }
            else
            {
                bdisposeConnection = true;
            }
            if (Properties.hasPropertyValue(curproperties, "DataSourceName"))
            {
                String sDataSourceName = AnyConverter.toString(Properties.getPropertyValue(curproperties, "DataSourceName"));
                return getConnection(sDataSourceName);
            }
            else if (Properties.hasPropertyValue(curproperties, "DataSource"))
            {
                m_dataSource = UnoRuntime.queryInterface( XDataSource.class, Properties.getPropertyValue( curproperties, "DataSource" ) );
                XDocumentDataSource xDocu = UnoRuntime.queryInterface( XDocumentDataSource.class, this.m_dataSource );
                if (xDocu != null)
                {
                    xModel = xDocu.getDatabaseDocument();
                }
                return getConnection(m_dataSource);
            }
            if (Properties.hasPropertyValue(curproperties, "DatabaseLocation"))
            {
                String sDataSourceName = AnyConverter.toString(Properties.getPropertyValue(curproperties, "DatabaseLocation"));
                return getConnection(sDataSourceName);
            }
            else if (xConnection != null)
            {
                bdisposeConnection = false;
                return getConnection(xConnection);
            }
        }
        catch (IllegalArgumentException e)
        {
            e.printStackTrace(System.out);
        }
        catch (UnknownPropertyException e)
        {
            e.printStackTrace(System.out);
        }
        catch (WrappedTargetException e)
        {
            e.printStackTrace(System.out);
        }

        return false;
    }

    private boolean getConnection(String _DataSourceName)
    {
        setDataSourceByName(_DataSourceName, true);
        return getConnection( getDataSource() );
    }

    private boolean getConnection(com.sun.star.sdbc.XConnection _DBConnection)
    {
        try
        {
            this.DBConnection = _DBConnection;
            this.ConnectionTools = UnoRuntime.queryInterface( XConnectionTools.class, this.DBConnection );
            getDataSourceObjects();
            return true;
        }
        catch (Exception e)
        {
            e.printStackTrace(System.out);
            return false;
        }
    }

    private boolean getConnection(XDataSource _dataSource)
    {
        Resource oResource = new Resource(xMSF, "Database", "dbw");
        try
        {
            int iMsg = 0;
            boolean bgetConnection = false;
            if (DBConnection != null)
            {
                xConnectionComponent.dispose();
            }
            getDataSourceInterfaces();
            if (bPasswordIsRequired == false)
            {
                DBConnection = _dataSource.getConnection("", "");
                bgetConnection = true;
            }
            else
            {
                XInteractionHandler xInteractionHandler = UnoRuntime.queryInterface( XInteractionHandler.class, xMSF.createInstance("com.sun.star.sdb.InteractionHandler") );
                boolean bExitLoop = true;
                do
                {
                    XCompletedConnection xCompleted2 = UnoRuntime.queryInterface( XCompletedConnection.class, _dataSource );
                    try
                    {
                        DBConnection = xCompleted2.connectWithCompletion( xInteractionHandler );
                        bgetConnection = DBConnection != null;
                        if (bgetConnection == false)
                        {
                            bExitLoop = true;
                        }
                    }
                    catch (Exception exception)
                    {
                        // Note:  WindowAttributes from toolkit/source/awt/vclxtoolkit.cxx
                        String sMsgNoConnection = oResource.getResText(RID_DB_COMMON + 14);
                        iMsg = showMessageBox("QueryBox", VclWindowPeerAttribute.RETRY_CANCEL, sMsgNoConnection);
                        bExitLoop = iMsg == 0;
                        bgetConnection = false;
                    }
                }
                while (bExitLoop == false);
            }
            if (bgetConnection == false)
            {
                String sMsgConnectionImpossible = oResource.getResText(RID_DB_COMMON + 35);
                showMessageBox("ErrorBox", VclWindowPeerAttribute.OK, sMsgConnectionImpossible);
            }
            else
            {
                xConnectionComponent = UnoRuntime.queryInterface( XComponent.class, DBConnection );
                ConnectionTools = UnoRuntime.queryInterface( XConnectionTools.class, DBConnection );
                getDataSourceObjects();
            }
            return bgetConnection;
        }
        catch (Exception exception)
        {
            String sMsgConnectionImpossible = oResource.getResText(RID_DB_COMMON + 35);
            showMessageBox("ErrorBox", VclWindowPeerAttribute.OK, sMsgConnectionImpossible);
            exception.printStackTrace(System.out);
            return false;
        }
    }

    public int getMaxColumnNameLength()
    {
        try
        {
            if (iMaxColumnNameLength <= 0)
            {
                iMaxColumnNameLength = xDBMetaData.getMaxColumnNameLength();
            }
            return iMaxColumnNameLength;
        }
        catch (SQLException e)
        {
            e.printStackTrace(System.out);
            return 0;
        }
    }

    public int getMaxTableNameLength()
    {
        try
        {
            if (iMaxTableNameLength <= 0)
            {
                iMaxTableNameLength = xDBMetaData.getMaxTableNameLength();
            }
            return iMaxTableNameLength;
        }
        catch (SQLException e)
        {
            e.printStackTrace(System.out);
            return 0;
        }
    }

    public boolean supportsPrimaryKeys()
    {
        boolean supportsPrimaryKeys = false;
        try
        {
            ensureDataSourceSettings();
            Any primaryKeySupport = (Any)m_dataSourceSettings.getPropertyValue( "PrimaryKeySupport" );
            if ( AnyConverter.isVoid( primaryKeySupport ) )
                supportsPrimaryKeys = supportsCoreSQLGrammar();
            else
                supportsPrimaryKeys = AnyConverter.toBoolean( primaryKeySupport );
        }
        catch ( Exception ex )
        {
            Logger.getLogger( DBMetaData.class.getName() ).log( Level.SEVERE, null, ex );
        }
        return supportsPrimaryKeys;
    }

    public boolean supportsCoreSQLGrammar()
    {
        try
        {
            return xDBMetaData.supportsCoreSQLGrammar();
        }
        catch (SQLException e)
        {
            e.printStackTrace(System.out);
            return false;
        }
    }

    public boolean supportsAutoIncrementation()
    {
        return false;
    }

    /**
     * inserts a Query to a datasource; There is no validation if the queryname is already existing in the datasource
     * @param oQuery
     * @param QueryName
     */
    public boolean createQuery(SQLQueryComposer _oSQLQueryComposer, String _QueryName)
    {
        try
        {
            XQueryDefinitionsSupplier xQueryDefinitionsSuppl = UnoRuntime.queryInterface( XQueryDefinitionsSupplier.class, m_dataSource );
            XNameAccess xQueryDefs = xQueryDefinitionsSuppl.getQueryDefinitions();
            XSingleServiceFactory xSSFQueryDefs = UnoRuntime.queryInterface( XSingleServiceFactory.class, xQueryDefs );
            Object oQuery = xSSFQueryDefs.createInstance(); //"com.sun.star.sdb.QueryDefinition"
            XPropertySet xPSet = UnoRuntime.queryInterface( XPropertySet.class, oQuery );

            String s = _oSQLQueryComposer.m_xQueryAnalyzer.getQuery();
            xPSet.setPropertyValue("Command", s);

            XNameContainer xNameCont = UnoRuntime.queryInterface( XNameContainer.class, xQueryDefs );
            XNameAccess xNameAccess = UnoRuntime.queryInterface( XNameAccess.class, xQueryDefs );
            ConnectionTools.getObjectNames().checkNameForCreate(com.sun.star.sdb.CommandType.QUERY, _QueryName);
            xNameCont.insertByName(_QueryName, oQuery);
            return true;
        }
        catch (WrappedTargetException exception)
        {
            SQLException sqlError = null;
            try
            {
                sqlError = (SQLException) exception.TargetException;
            }
            catch (ClassCastException castError)
            {
            }

            if (sqlError != null)
            {
                callSQLErrorMessageDialog(sqlError, null);
                return false;
            }
            exception.printStackTrace(System.out);
        }
        catch (SQLException exception)
        {
            callSQLErrorMessageDialog(exception, null);
        }
        catch (Exception exception)
        {
            exception.printStackTrace(System.out);
        }
        return false;
    }

    public void dispose()
    {
        if ((DBConnection != null) && (this.bdisposeConnection))
        {
            xConnectionComponent.dispose();
        }
    }

    public XHierarchicalNameAccess getReportDocuments()
    {
        XReportDocumentsSupplier xReportDocumentSuppl = UnoRuntime.queryInterface( XReportDocumentsSupplier.class, this.xModel );
        xReportDocumentSuppl.getReportDocuments();
        XHierarchicalNameAccess xReportHier = UnoRuntime.queryInterface( XHierarchicalNameAccess.class, xReportDocumentSuppl.getReportDocuments() );
        return xReportHier;
    }

    public XHierarchicalNameAccess getFormDocuments()
    {
        XFormDocumentsSupplier xFormDocumentSuppl = UnoRuntime.queryInterface( XFormDocumentsSupplier.class, xModel );
        XHierarchicalNameAccess xFormHier = UnoRuntime.queryInterface( XHierarchicalNameAccess.class, xFormDocumentSuppl.getFormDocuments() );
        return xFormHier;
    }

    public boolean hasFormDocumentByName(String _sFormName)
    {
        XFormDocumentsSupplier xFormDocumentSuppl = UnoRuntime.queryInterface( XFormDocumentsSupplier.class, xModel );
        XNameAccess xFormNameAccess = UnoRuntime.queryInterface( XNameAccess.class, xFormDocumentSuppl.getFormDocuments() );
        return xFormNameAccess.hasByName(_sFormName);
    }

    public void addFormDocument(XComponent _xComponent)
    {
        XHierarchicalNameAccess _xFormDocNameAccess = getFormDocuments();
        addDatabaseDocument(_xComponent, _xFormDocNameAccess, false);
    }

    public void addReportDocument(XComponent _xComponent, boolean _bcreatedynamicreport)
    {
        XHierarchicalNameAccess xReportDocNameAccess = getReportDocuments();
        addDatabaseDocument(_xComponent, xReportDocNameAccess, _bcreatedynamicreport);
    }

    /**
     * adds the passed document as a report or a form to the database. Afterwards the document is deleted.
     * the document may not be open
     * @param _xComponent
     * @param _xDocNameAccess
     * @param _bcreateTemplate  describes the type of the document: "form" or "report"
     */
    public void addDatabaseDocument(XComponent _xComponent, XHierarchicalNameAccess _xDocNameAccess, boolean _bcreateTemplate)
    {
        try
        {
            PropertyValue[] aDocProperties;
            XModel xDocumentModel = UnoRuntime.queryInterface( XModel.class, _xComponent );
            String sPath = xDocumentModel.getURL();
            String basename = FileAccess.getBasename(sPath, "/");
            XCloseable xCloseable = UnoRuntime.queryInterface( XCloseable.class, _xComponent );
            _xComponent.dispose();
            xCloseable.close(false);
            if (_bcreateTemplate)
            {
                aDocProperties = new PropertyValue[5];
            }
            else
            {
                aDocProperties = new PropertyValue[4];
            }
            aDocProperties[0] = Properties.createProperty("Name", basename);
            aDocProperties[1] = Properties.createProperty("Parent", _xDocNameAccess);
            aDocProperties[2] = Properties.createProperty("URL", sPath);
            aDocProperties[3] = Properties.createProperty("DocumentTitle", basename);
            if (_bcreateTemplate)
            {
                aDocProperties[4] = Properties.createProperty("AsTemplate", new Boolean(_bcreateTemplate));
            }
            XMultiServiceFactory xDocMSF = UnoRuntime.queryInterface( XMultiServiceFactory.class, _xDocNameAccess );
            Object oDBDocument = xDocMSF.createInstanceWithArguments("com.sun.star.sdb.DocumentDefinition", aDocProperties);
            XHierarchicalNameContainer xHier = UnoRuntime.queryInterface( XHierarchicalNameContainer.class, _xDocNameAccess );
            String sdocname = Desktop.getUniqueName(_xDocNameAccess, basename);
            xHier.insertByHierarchicalName(sdocname, oDBDocument);
            XInterface xInterface = (XInterface) xMSF.createInstance("com.sun.star.ucb.SimpleFileAccess");
            XSimpleFileAccess xSimpleFileAccess = UnoRuntime.queryInterface( XSimpleFileAccess.class, xInterface );
            xSimpleFileAccess.kill(sPath);
        }
        catch (Exception e)
        {
            e.printStackTrace(System.out);
        }
    }

    public XComponent[] openDatabaseDocument(String _docname, boolean _bAsTemplate, boolean _bOpenInDesign, XHierarchicalNameAccess _xDocuments)
    {
        XComponent[] xRetComponent = new XComponent[2];
        try
        {
            XComponentLoader xComponentLoader = UnoRuntime.queryInterface( XComponentLoader.class, _xDocuments );
            PropertyValue[] aPropertyValues = new PropertyValue[4];
            aPropertyValues[0] = Properties.createProperty("OpenMode", _bOpenInDesign ? "openDesign" : "open");
            aPropertyValues[1] = Properties.createProperty("ActiveConnection", this.DBConnection);
            aPropertyValues[2] = Properties.createProperty("DocumentTitle", _docname);
            aPropertyValues[3] = Properties.createProperty("AsTemplate", new Boolean(_bAsTemplate));
            XHierarchicalNameContainer xHier = UnoRuntime.queryInterface( XHierarchicalNameContainer.class, _xDocuments );
            if (xHier.hasByHierarchicalName(_docname))
            {
                xRetComponent[0] = UnoRuntime.queryInterface( XComponent.class, xHier.getByHierarchicalName( _docname ) );
                xRetComponent[1] = xComponentLoader.loadComponentFromURL(_docname, "", 0, aPropertyValues);
            }
        }
        catch (Exception e)
        {
            e.printStackTrace(System.out);
        }
        return xRetComponent;
    }

    public XComponent[] openFormDocument(String _sformname, boolean _bOpenInDesign)
    {
        XHierarchicalNameAccess xFormDocuments = getFormDocuments();
        return openDatabaseDocument(_sformname, false, _bOpenInDesign, xFormDocuments);
    }

    public XComponent[] openReportDocument(String _sreportname, boolean _bAsTemplate, boolean _bOpenInDesign)
    {
        XHierarchicalNameAccess xReportDocuments = getReportDocuments();
        return openDatabaseDocument(_sreportname, _bAsTemplate, _bOpenInDesign, xReportDocuments);
    }

    public void createTypeInspector() throws SQLException
    {
        oTypeInspector = new TypeInspector(xDBMetaData.getTypeInfo());
    }

    public TypeInspector getDBDataTypeInspector()
    {
        return oTypeInspector;
    }

    private String[] StringsFromResultSet(XResultSet _xResultSet, int _icol)
    {
        String[] sColValues = null;
        try
        {
            XRow xRow = UnoRuntime.queryInterface( XRow.class, _xResultSet );
            Vector aColVector = new Vector();
            while (_xResultSet.next())
            {
                aColVector.addElement(xRow.getString(_icol));
            }
            sColValues = new String[aColVector.size()];
            aColVector.toArray(sColValues);
        }
        catch (SQLException e)
        {
            e.printStackTrace();
        }
        return sColValues;
    }

    public String[] getCatalogNames()
    {
        try
        {
            XResultSet xResultSet = xDBMetaData.getCatalogs();
            return StringsFromResultSet(xResultSet, 1);
        }
        catch (SQLException e)
        {
            e.printStackTrace(System.out);
            return null;
        }
    }

    public String[] getSchemaNames()
    {
        try
        {
            XResultSet xResultSet = xDBMetaData.getSchemas();
            return StringsFromResultSet(xResultSet, 1);
        }
        catch (SQLException e)
        {
            e.printStackTrace(System.out);
            return null;
        }
    }

    public boolean storeDatabaseDocumentToTempPath(XComponent _xcomponent, String _storename)
    {
        try
        {
            XInterface xInterface = (XInterface) xMSF.createInstance("com.sun.star.ucb.SimpleFileAccess");
            XSimpleFileAccess xSimpleFileAccess = UnoRuntime.queryInterface( XSimpleFileAccess.class, xInterface );
            String storepath = FileAccess.getOfficePath(xMSF, "Temp", xSimpleFileAccess) + "/" + _storename;
            XStorable xStoreable = UnoRuntime.queryInterface( XStorable.class, _xcomponent );
            PropertyValue[] oStoreProperties = new PropertyValue[1];
            oStoreProperties[0] = Properties.createProperty("FilterName", "writer8");
            storepath += ".odt";
            xStoreable.storeAsURL(storepath, oStoreProperties);
            return true;
        }
        catch (Exception e)
        {
            e.printStackTrace(System.out);
            return false;
        }
    }

    public int showMessageBox(String windowServiceName, int windowAttribute, String MessageText)
    {
        if (getWindowPeer() != null)
        {
            return SystemDialog.showMessageBox(xMSF, xWindowPeer, windowServiceName, windowAttribute, MessageText);
        }
        else
        {
            return SystemDialog.showMessageBox(xMSF, windowServiceName, windowAttribute, MessageText);
        }
    }

    /**
     * @return Returns the xWindowPeer.
     */
    public XWindowPeer getWindowPeer()
    {
        return xWindowPeer;
    }

    /**
     * @param windowPeer The xWindowPeer to set.
     * Should be called as soon as a Windowpeer of a wizard dialog is available
     * The windowpeer is needed to call a Messagebox
     */
    public void setWindowPeer(XWindowPeer windowPeer)
    {
        xWindowPeer = windowPeer;
    }

    public void callSQLErrorMessageDialog(SQLException oSQLException, XWindow _xWindow)
    {
        try
        {
            Object oDialog = xMSF.createInstance("com.sun.star.sdb.ErrorMessageDialog");
            XInitialization xInitialization = UnoRuntime.queryInterface( XInitialization.class, oDialog );
            PropertyValue[] aPropertyValue = new PropertyValue[2];
            aPropertyValue[0] = Properties.createProperty("SQLException", oSQLException);
            aPropertyValue[1] = Properties.createProperty("ParentWindow", _xWindow);
            xInitialization.initialize(aPropertyValue);
            XExecutableDialog xExecutableDialog = UnoRuntime.queryInterface( XExecutableDialog.class, oDialog );
            xExecutableDialog.execute();
        }
        catch (com.sun.star.uno.Exception ex)
        {
            ex.printStackTrace();
        }
    }

    public void finish()
    {
        xQueryNames = null;
        oInteractionHandler = null;
        xNameAccess = null;
        xDatabaseContext = null;
        xDBMetaData = null;
        m_dataSource = null;
        xModel = null;
        xCompleted = null;
        xDataSourcePropertySet = null;
        xWindowPeer = null;
        DBConnection = null;
        ConnectionTools = null;
        xMSF = null;
        xConnectionComponent = null;
        oSQLQueryComposer = null;
        CommandObjects = null;
    }
}<|MERGE_RESOLUTION|>--- conflicted
+++ resolved
@@ -597,13 +597,8 @@
 
     public void getDataSourceInterfaces() throws Exception
     {
-<<<<<<< HEAD
-        xCompleted = UnoRuntime.queryInterface(XCompletedConnection.class, getDataSource());
-        xDataSourcePropertySet = UnoRuntime.queryInterface(XPropertySet.class, getDataSource());
-=======
         xCompleted = UnoRuntime.queryInterface( XCompletedConnection.class, getDataSource() );
         xDataSourcePropertySet = UnoRuntime.queryInterface( XPropertySet.class, getDataSource() );
->>>>>>> e059b259
         bPasswordIsRequired = ((Boolean) xDataSourcePropertySet.getPropertyValue("IsPasswordRequired")).booleanValue();
     }
 
