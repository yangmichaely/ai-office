/*************************************************************************
 *
 * DO NOT ALTER OR REMOVE COPYRIGHT NOTICES OR THIS FILE HEADER.
 *
 * Copyright 2000, 2010 Oracle and/or its affiliates.
 *
 * OpenOffice.org - a multi-platform office productivity suite
 *
 * This file is part of OpenOffice.org.
 *
 * OpenOffice.org is free software: you can redistribute it and/or modify
 * it under the terms of the GNU Lesser General Public License version 3
 * only, as published by the Free Software Foundation.
 *
 * OpenOffice.org is distributed in the hope that it will be useful,
 * but WITHOUT ANY WARRANTY; without even the implied warranty of
 * MERCHANTABILITY or FITNESS FOR A PARTICULAR PURPOSE.  See the
 * GNU Lesser General Public License version 3 for more details
 * (a copy is included in the LICENSE file that accompanied this code).
 *
 * You should have received a copy of the GNU Lesser General Public License
 * version 3 along with OpenOffice.org.  If not, see
 * <http://www.openoffice.org/license.html>
 * for a copy of the LGPLv3 License.
 *
 ************************************************************************/

// MARKER(update_precomp.py): autogen include statement, do not remove
#include "precompiled_cppcanvas.hxx"

#include <canvas/debug.hxx>
#include <tools/diagnose_ex.h>
#include <canvas/verbosetrace.hxx>
#include <osl/mutex.hxx>
#include <vos/mutex.hxx>
#include <vcl/svapp.hxx>
#include <rtl/logfile.hxx>
#include <comphelper/sequence.hxx>
#include <comphelper/anytostring.hxx>
#include <cppuhelper/exc_hlp.hxx>
#include <cppcanvas/canvas.hxx>
#include <com/sun/star/rendering/XGraphicDevice.hpp>
#include <com/sun/star/rendering/TexturingMode.hpp>
#include <com/sun/star/uno/Sequence.hxx>
#include <com/sun/star/geometry/RealPoint2D.hpp>
#include <com/sun/star/rendering/ViewState.hpp>
#include <com/sun/star/rendering/RenderState.hpp>
#include <com/sun/star/rendering/XCanvasFont.hpp>
#include <com/sun/star/rendering/XPolyPolygon2D.hpp>
#include <com/sun/star/rendering/XCanvas.hpp>
#include <com/sun/star/rendering/PathCapType.hpp>
#include <com/sun/star/rendering/PathJoinType.hpp>
#include <basegfx/tools/canvastools.hxx>
#include <basegfx/tools/gradienttools.hxx>
#include <basegfx/numeric/ftools.hxx>
#include <basegfx/polygon/b2dpolypolygontools.hxx>
#include <basegfx/polygon/b2dpolygontools.hxx>
#include <basegfx/polygon/b2dpolygon.hxx>
#include <basegfx/polygon/b2dpolypolygon.hxx>
#include <basegfx/matrix/b2dhommatrix.hxx>
#include <basegfx/vector/b2dsize.hxx>
#include <basegfx/range/b2drectangle.hxx>
#include <basegfx/point/b2dpoint.hxx>
#include <basegfx/tuple/b2dtuple.hxx>
#include <basegfx/polygon/b2dpolygonclipper.hxx>
#include <basegfx/polygon/b2dpolypolygoncutter.hxx>
#include <canvas/canvastools.hxx>
#include <vcl/canvastools.hxx>
#include <vcl/salbtype.hxx>
#include <vcl/gdimtf.hxx>
#include <vcl/metaact.hxx>
#include <vcl/virdev.hxx>
#include <vcl/metric.hxx>
#include <vcl/graphictools.hxx>
#include <tools/poly.hxx>
#include <i18npool/mslangid.hxx>
#include <implrenderer.hxx>
#include <tools.hxx>
#include <outdevstate.hxx>
#include <action.hxx>
#include <bitmapaction.hxx>
#include <lineaction.hxx>
#include <pointaction.hxx>
#include <polypolyaction.hxx>
#include <textaction.hxx>
#include <transparencygroupaction.hxx>
#include <vector>
#include <algorithm>
#include <iterator>
#include <boost/scoped_array.hpp>
#include "mtftools.hxx"
#include "outdevstate.hxx"
#include <basegfx/matrix/b2dhommatrixtools.hxx>


using namespace ::com::sun::star;


// free support functions
// ======================
namespace
{
    template < class MetaActionType > void setStateColor( MetaActionType*                   pAct,
                                                          bool&                             rIsColorSet,
                                                          uno::Sequence< double >&          rColorSequence,
                                                          const cppcanvas::CanvasSharedPtr& rCanvas )
    {
        // set rIsColorSet and check for true at the same time
        if( (rIsColorSet=pAct->IsSetting()) != false )
        {
            ::Color aColor( pAct->GetColor() );

            // force alpha part of color to
            // opaque. transparent painting is done
            // explicitely via META_TRANSPARENT_ACTION
            aColor.SetTransparency(0);
            //aColor.SetTransparency(128);

            rColorSequence = ::vcl::unotools::colorToDoubleSequence(
                aColor,
                rCanvas->getUNOCanvas()->getDevice()->getDeviceColorSpace() );
        }
    }


    // state stack manipulators
    // ------------------------
    void clearStateStack( ::cppcanvas::internal::VectorOfOutDevStates& rStates )
    {
        rStates.clear();
        const ::cppcanvas::internal::OutDevState aDefaultState;
        rStates.push_back( aDefaultState );
    }

    ::cppcanvas::internal::OutDevState& getState( ::cppcanvas::internal::VectorOfOutDevStates& rStates )
    {
        return rStates.back();
    }

    const ::cppcanvas::internal::OutDevState& getState( const ::cppcanvas::internal::VectorOfOutDevStates& rStates )
    {
        return rStates.back();
    }

    void pushState( ::cppcanvas::internal::VectorOfOutDevStates& rStates,
                    USHORT nFlags                                           )
    {
        rStates.push_back( getState( rStates ) );
        getState( rStates ).pushFlags = nFlags;
    }

    void popState( ::cppcanvas::internal::VectorOfOutDevStates& rStates )
    {
        if( getState( rStates ).pushFlags != PUSH_ALL )
        {
            // a state is pushed which is incomplete, i.e. does not
            // restore everything to the previous stack level when
            // popped.
            // That means, we take the old state, and restore every
            // OutDevState member whose flag is set, from the new to the
            // old state. Then the new state gets overwritten by the
            // calculated state

            // preset to-be-calculated new state with old state
            ::cppcanvas::internal::OutDevState aCalculatedNewState( getState( rStates ) );

            // selectively copy to-be-restored content over saved old
            // state
            rStates.pop_back();

            const ::cppcanvas::internal::OutDevState& rNewState( getState( rStates ) );

            if( (aCalculatedNewState.pushFlags & PUSH_LINECOLOR) )
            {
                aCalculatedNewState.lineColor      = rNewState.lineColor;
                aCalculatedNewState.isLineColorSet = rNewState.isLineColorSet;
            }

            if( (aCalculatedNewState.pushFlags & PUSH_FILLCOLOR) )
            {
                aCalculatedNewState.fillColor      = rNewState.fillColor;
                aCalculatedNewState.isFillColorSet = rNewState.isFillColorSet;
            }

            if( (aCalculatedNewState.pushFlags & PUSH_FONT) )
            {
                aCalculatedNewState.xFont                   = rNewState.xFont;
                aCalculatedNewState.fontRotation            = rNewState.fontRotation;
                aCalculatedNewState.textReliefStyle         = rNewState.textReliefStyle;
                aCalculatedNewState.textOverlineStyle       = rNewState.textOverlineStyle;
                aCalculatedNewState.textUnderlineStyle      = rNewState.textUnderlineStyle;
                aCalculatedNewState.textStrikeoutStyle      = rNewState.textStrikeoutStyle;
                aCalculatedNewState.textEmphasisMarkStyle   = rNewState.textEmphasisMarkStyle;
                aCalculatedNewState.isTextEffectShadowSet   = rNewState.isTextEffectShadowSet;
                aCalculatedNewState.isTextWordUnderlineSet  = rNewState.isTextWordUnderlineSet;
                aCalculatedNewState.isTextOutlineModeSet    = rNewState.isTextOutlineModeSet;
            }

            if( (aCalculatedNewState.pushFlags & PUSH_TEXTCOLOR) )
            {
                aCalculatedNewState.textColor = rNewState.textColor;
            }

            if( (aCalculatedNewState.pushFlags & PUSH_MAPMODE) )
            {
                aCalculatedNewState.mapModeTransform = rNewState.mapModeTransform;
            }

            if( (aCalculatedNewState.pushFlags & PUSH_CLIPREGION) )
            {
                aCalculatedNewState.clip        = rNewState.clip;
                aCalculatedNewState.clipRect    = rNewState.clipRect;
                aCalculatedNewState.xClipPoly   = rNewState.xClipPoly;
            }

            // TODO(F2): Raster ops NYI
            // if( (aCalculatedNewState.pushFlags & PUSH_RASTEROP) )
            // {
            // }

            if( (aCalculatedNewState.pushFlags & PUSH_TEXTFILLCOLOR) )
            {
                aCalculatedNewState.textFillColor      = rNewState.textFillColor;
                aCalculatedNewState.isTextFillColorSet = rNewState.isTextFillColorSet;
            }

            if( (aCalculatedNewState.pushFlags & PUSH_TEXTALIGN) )
            {
                aCalculatedNewState.textReferencePoint = rNewState.textReferencePoint;
            }

            // TODO(F1): Refpoint handling NYI
            // if( (aCalculatedNewState.pushFlags & PUSH_REFPOINT) )
            // {
            // }

            if( (aCalculatedNewState.pushFlags & PUSH_TEXTLINECOLOR) )
            {
                aCalculatedNewState.textLineColor      = rNewState.textLineColor;
                aCalculatedNewState.isTextLineColorSet = rNewState.isTextLineColorSet;
            }

            if( (aCalculatedNewState.pushFlags & PUSH_TEXTLAYOUTMODE) )
            {
                aCalculatedNewState.textAlignment = rNewState.textAlignment;
                aCalculatedNewState.textDirection = rNewState.textDirection;
            }

            // TODO(F2): Text language handling NYI
            // if( (aCalculatedNewState.pushFlags & PUSH_TEXTLANGUAGE) )
            // {
            // }

            // always copy push mode
            aCalculatedNewState.pushFlags = rNewState.pushFlags;

            // flush to stack
            getState( rStates ) = aCalculatedNewState;
        }
        else
        {
            rStates.pop_back();
        }
    }

    void setupStrokeAttributes( rendering::StrokeAttributes&                          o_rStrokeAttributes,
                                const ::cppcanvas::internal::ActionFactoryParameters& rParms,
                                const LineInfo&                                       rLineInfo                 )
    {
        const ::basegfx::B2DSize aWidth( rLineInfo.GetWidth(), 0 );
        o_rStrokeAttributes.StrokeWidth =
            (getState( rParms.mrStates ).mapModeTransform * aWidth).getX();

        // setup reasonable defaults
        o_rStrokeAttributes.MiterLimit   = 15.0; // 1.0 was no good default; GDI+'s limit is 10.0, our's is 15.0
        o_rStrokeAttributes.StartCapType = rendering::PathCapType::BUTT;
        o_rStrokeAttributes.EndCapType   = rendering::PathCapType::BUTT;

        switch(rLineInfo.GetLineJoin())
        {
            default: // B2DLINEJOIN_NONE, B2DLINEJOIN_MIDDLE
                o_rStrokeAttributes.JoinType = rendering::PathJoinType::NONE;
                break;
            case basegfx::B2DLINEJOIN_BEVEL:
                o_rStrokeAttributes.JoinType = rendering::PathJoinType::BEVEL;
                break;
            case basegfx::B2DLINEJOIN_MITER:
                o_rStrokeAttributes.JoinType = rendering::PathJoinType::MITER;
                break;
            case basegfx::B2DLINEJOIN_ROUND:
                o_rStrokeAttributes.JoinType = rendering::PathJoinType::ROUND;
                break;
        }

        if( LINE_DASH == rLineInfo.GetStyle() )
        {
            const ::cppcanvas::internal::OutDevState& rState( getState( rParms.mrStates ) );

            // TODO(F1): Interpret OutDev::GetRefPoint() for the start of the dashing.

            // interpret dash info only if explicitely enabled as
            // style
            const ::basegfx::B2DSize aDistance( rLineInfo.GetDistance(), 0 );
            const double nDistance( (rState.mapModeTransform * aDistance).getX() );

            const ::basegfx::B2DSize aDashLen( rLineInfo.GetDashLen(), 0 );
            const double nDashLen( (rState.mapModeTransform * aDashLen).getX() );

            const ::basegfx::B2DSize aDotLen( rLineInfo.GetDotLen(), 0 );
            const double nDotLen( (rState.mapModeTransform * aDotLen).getX() );

            const sal_Int32 nNumArryEntries( 2*rLineInfo.GetDashCount() +
                                             2*rLineInfo.GetDotCount() );

            o_rStrokeAttributes.DashArray.realloc( nNumArryEntries );
            double* pDashArray = o_rStrokeAttributes.DashArray.getArray();


            // iteratively fill dash array, first with dashs, then
            // with dots.
            // ===================================================

            sal_Int32 nCurrEntry=0;

            for( sal_Int32 i=0; i<rLineInfo.GetDashCount(); ++i )
            {
                pDashArray[nCurrEntry++] = nDashLen;
                pDashArray[nCurrEntry++] = nDistance;
            }
            for( sal_Int32 i=0; i<rLineInfo.GetDotCount(); ++i )
            {
                pDashArray[nCurrEntry++] = nDotLen;
                pDashArray[nCurrEntry++] = nDistance;
            }
        }
    }


    /** Create masked BitmapEx, where the white areas of rBitmap are
        transparent, and the other appear in rMaskColor.
     */
    BitmapEx createMaskBmpEx( const Bitmap&  rBitmap,
                              const ::Color& rMaskColor )
    {
        const ::Color aWhite( COL_WHITE );
        BitmapPalette aBiLevelPalette(2);
        aBiLevelPalette[0] = aWhite;
        aBiLevelPalette[1] = rMaskColor;

        Bitmap aMask( rBitmap.CreateMask( aWhite ));
        Bitmap aSolid( rBitmap.GetSizePixel(),
                       1,
                       &aBiLevelPalette );
        aSolid.Erase( rMaskColor );

        return BitmapEx( aSolid, aMask );
    }

    /** Shameless rip from vcl/source/gdi/outdev3.cxx

        Should consolidate, into something like basetxt...
     */
    sal_Unicode getLocalizedChar( sal_Unicode nChar, LanguageType eLang )
    {
        // currently only conversion from ASCII digits is interesting
        if( (nChar < '0') || ('9' < nChar) )
            return nChar;

        sal_Unicode nOffset(0);
        // eLang & LANGUAGE_MASK_PRIMARY catches language independent of region.
        // CAVEAT! To some like Mongolian MS assigned the same primary language
        // although the script type is different!
        switch( eLang & LANGUAGE_MASK_PRIMARY )
        {
            default:
                break;

            case LANGUAGE_ARABIC_SAUDI_ARABIA  & LANGUAGE_MASK_PRIMARY:
            case LANGUAGE_URDU          & LANGUAGE_MASK_PRIMARY:
            case LANGUAGE_PUNJABI       & LANGUAGE_MASK_PRIMARY: //???
                nOffset = 0x0660 - '0';  // arabic/persian/urdu
                break;
            case LANGUAGE_BENGALI       & LANGUAGE_MASK_PRIMARY:
                nOffset = 0x09E6 - '0';  // bengali
                break;
            case LANGUAGE_BURMESE       & LANGUAGE_MASK_PRIMARY:
                nOffset = 0x1040 - '0';  // burmese
                break;
            case LANGUAGE_HINDI         & LANGUAGE_MASK_PRIMARY:
                nOffset = 0x0966 - '0';  // devanagari
                break;
            case LANGUAGE_GUJARATI      & LANGUAGE_MASK_PRIMARY:
                nOffset = 0x0AE6 - '0';  // gujarati
                break;
            case LANGUAGE_KANNADA       & LANGUAGE_MASK_PRIMARY:
                nOffset = 0x0CE6 - '0';  // kannada
                break;
            case LANGUAGE_KHMER         & LANGUAGE_MASK_PRIMARY:
                nOffset = 0x17E0 - '0';  // khmer
                break;
            case LANGUAGE_LAO           & LANGUAGE_MASK_PRIMARY:
                nOffset = 0x0ED0 - '0';  // lao
                break;
            case LANGUAGE_MALAYALAM     & LANGUAGE_MASK_PRIMARY:
                nOffset = 0x0D66 - '0';   // malayalam
                break;
            case LANGUAGE_MONGOLIAN     & LANGUAGE_MASK_PRIMARY:
                if (eLang == LANGUAGE_MONGOLIAN_MONGOLIAN)
                    nOffset = 0x1810 - '0';   // mongolian
                else
                    nOffset = 0;              // mongolian cyrillic
                break;
            case LANGUAGE_ORIYA         & LANGUAGE_MASK_PRIMARY:
                nOffset = 0x0B66 - '0';   // oriya
                break;
            case LANGUAGE_TAMIL         & LANGUAGE_MASK_PRIMARY:
                nOffset = 0x0BE7 - '0';   // tamil
                break;
            case LANGUAGE_TELUGU        & LANGUAGE_MASK_PRIMARY:
                nOffset = 0x0C66 - '0';   // telugu
                break;
            case LANGUAGE_THAI          & LANGUAGE_MASK_PRIMARY:
                nOffset = 0x0E50 - '0';   // thai
                break;
            case LANGUAGE_TIBETAN       & LANGUAGE_MASK_PRIMARY:
                nOffset = 0x0F20 - '0';   // tibetan
                break;
        }

        nChar = sal::static_int_cast<sal_Unicode>(nChar + nOffset);
        return nChar;
    }

    void convertToLocalizedNumerals( XubString&   rStr,
                                     LanguageType eTextLanguage )
    {
        const sal_Unicode* pBase = rStr.GetBuffer();
        const sal_Unicode* pBegin = pBase + 0;
        const xub_StrLen nEndIndex = rStr.Len();
        const sal_Unicode* pEnd = pBase + nEndIndex;

        for( ; pBegin < pEnd; ++pBegin )
        {
            // TODO: are there non-digit localizations?
            if( (*pBegin >= '0') && (*pBegin <= '9') )
            {
                // translate characters to local preference
                sal_Unicode cChar = getLocalizedChar( *pBegin, eTextLanguage );
                if( cChar != *pBegin )
                    rStr.SetChar( sal::static_int_cast<USHORT>(pBegin - pBase), cChar );
            }
        }
    }
}


namespace cppcanvas
{
    namespace internal
    {
        bool ImplRenderer::createFillAndStroke( const ::basegfx::B2DPolyPolygon& rPolyPoly,
                                                const ActionFactoryParameters&   rParms )
        {
            const OutDevState& rState( getState( rParms.mrStates ) );
            if( (!rState.isLineColorSet &&
                 !rState.isFillColorSet) ||
                (rState.lineColor.getLength() == 0 &&
                 rState.fillColor.getLength() == 0) )
            {
                return false;
            }

            ActionSharedPtr pPolyAction(
                internal::PolyPolyActionFactory::createPolyPolyAction(
                    rPolyPoly, rParms.mrCanvas, rState ) );

            if( pPolyAction )
            {
                maActions.push_back(
                    MtfAction(
                        pPolyAction,
                        rParms.mrCurrActionIndex ) );

                rParms.mrCurrActionIndex += pPolyAction->getActionCount()-1;
            }

            return true;
        }

        bool ImplRenderer::createFillAndStroke( const ::basegfx::B2DPolygon&   rPoly,
                                                const ActionFactoryParameters& rParms )
        {
            return createFillAndStroke( ::basegfx::B2DPolyPolygon( rPoly ),
                                        rParms );
        }

        void ImplRenderer::skipContent( GDIMetaFile& rMtf,
                                        const char*  pCommentString,
                                        sal_Int32&   io_rCurrActionIndex ) const
        {
            ENSURE_OR_THROW( pCommentString,
                              "ImplRenderer::skipContent(): NULL string given" );

            MetaAction* pCurrAct;
            while( (pCurrAct=rMtf.NextAction()) != NULL )
            {
                // increment action index, we've skipped an action.
                ++io_rCurrActionIndex;

                if( pCurrAct->GetType() == META_COMMENT_ACTION &&
                    static_cast<MetaCommentAction*>(pCurrAct)->GetComment().CompareIgnoreCaseToAscii(
                        pCommentString ) == COMPARE_EQUAL )
                {
                    // requested comment found, done
                    return;
                }
            }

            // EOF
            return;
        }

        bool ImplRenderer::isActionContained( GDIMetaFile& rMtf,
                                              const char*  pCommentString,
                                              USHORT       nType ) const
        {
            ENSURE_OR_THROW( pCommentString,
                              "ImplRenderer::isActionContained(): NULL string given" );

            bool bRet( false );

            // at least _one_ call to GDIMetaFile::NextAction() is
            // executed
            ULONG nPos( 1 );

            MetaAction* pCurrAct;
            while( (pCurrAct=rMtf.NextAction()) != NULL )
            {
                if( pCurrAct->GetType() == nType )
                {
                    bRet = true; // action type found
                    break;
                }

                if( pCurrAct->GetType() == META_COMMENT_ACTION &&
                    static_cast<MetaCommentAction*>(pCurrAct)->GetComment().CompareIgnoreCaseToAscii(
                        pCommentString ) == COMPARE_EQUAL )
                {
                    // delimiting end comment found, done
                    bRet = false; // not yet found
                    break;
                }

                ++nPos;
            }

            // rewind metafile to previous position (this method must
            // not change the current metaaction)
            while( nPos-- )
                rMtf.WindPrev();

            if( !pCurrAct )
            {
                // EOF, and not yet found
                bRet = false;
            }

            return bRet;
        }

        void ImplRenderer::createGradientAction( const ::PolyPolygon&           rPoly,
                                                 const ::Gradient&              rGradient,
                                                 const ActionFactoryParameters& rParms,
                                                 bool                           bIsPolygonRectangle,
                                                 bool                           bSubsettableActions )
        {
            DBG_TESTSOLARMUTEX();

            ::basegfx::B2DPolyPolygon aDevicePoly( rPoly.getB2DPolyPolygon() );
            aDevicePoly.transform( getState( rParms.mrStates ).mapModeTransform );

            // decide, whether this gradient can be rendered natively
            // by the canvas, or must be emulated via VCL gradient
            // action extraction.
            const USHORT nSteps( rGradient.GetSteps() );

            if( // step count is infinite, can use native canvas
                // gradients here
                nSteps == 0 ||
                // step count is sufficiently high, such that no
                // discernible difference should be visible.
                nSteps > 64 )
            {
                uno::Reference< lang::XMultiServiceFactory> xFactory(
                    rParms.mrCanvas->getUNOCanvas()->getDevice()->getParametricPolyPolygonFactory() );

                if( xFactory.is() )
                {
                    rendering::Texture aTexture;

                    aTexture.RepeatModeX = rendering::TexturingMode::CLAMP;
                    aTexture.RepeatModeY = rendering::TexturingMode::CLAMP;
                    aTexture.Alpha = 1.0;


                    // setup start/end color values
                    // ----------------------------

                    // scale color coefficients with gradient intensities
                    const USHORT nStartIntensity( rGradient.GetStartIntensity() );
                    ::Color aVCLStartColor( rGradient.GetStartColor() );
                    aVCLStartColor.SetRed( (UINT8)(aVCLStartColor.GetRed() * nStartIntensity / 100) );
                    aVCLStartColor.SetGreen( (UINT8)(aVCLStartColor.GetGreen() * nStartIntensity / 100) );
                    aVCLStartColor.SetBlue( (UINT8)(aVCLStartColor.GetBlue() * nStartIntensity / 100) );

                    const USHORT nEndIntensity( rGradient.GetEndIntensity() );
                    ::Color aVCLEndColor( rGradient.GetEndColor() );
                    aVCLEndColor.SetRed( (UINT8)(aVCLEndColor.GetRed() * nEndIntensity / 100) );
                    aVCLEndColor.SetGreen( (UINT8)(aVCLEndColor.GetGreen() * nEndIntensity / 100) );
                    aVCLEndColor.SetBlue( (UINT8)(aVCLEndColor.GetBlue() * nEndIntensity / 100) );

                    uno::Reference<rendering::XColorSpace> xColorSpace(
                        rParms.mrCanvas->getUNOCanvas()->getDevice()->getDeviceColorSpace());
                    const uno::Sequence< double > aStartColor(
                        ::vcl::unotools::colorToDoubleSequence( aVCLStartColor,
                                                                xColorSpace ));
                    const uno::Sequence< double > aEndColor(
                        ::vcl::unotools::colorToDoubleSequence( aVCLEndColor,
                                                                xColorSpace ));

                    uno::Sequence< uno::Sequence < double > > aColors(2);
                    uno::Sequence< double > aStops(2);

                    if( rGradient.GetStyle() == GRADIENT_AXIAL )
                    {
                        aStops.realloc(3);
                        aColors.realloc(3);

                        aStops[0] = 0.0;
                        aStops[1] = 0.5;
                        aStops[2] = 1.0;

                        aColors[0] = aEndColor;
                        aColors[1] = aStartColor;
                        aColors[2] = aEndColor;
                    }
                    else
                    {
                        aStops[0] = 0.0;
                        aStops[1] = 1.0;

                        aColors[0] = aStartColor;
                        aColors[1] = aEndColor;
                    }

                    const ::basegfx::B2DRectangle aBounds(
                        ::basegfx::tools::getRange(aDevicePoly) );
                    const ::basegfx::B2DVector aOffset(
                        rGradient.GetOfsX() / 100.0,
                        rGradient.GetOfsY() / 100.0);
                    double fRotation( rGradient.GetAngle() * M_PI / 1800.0 );
                    const double fBorder( rGradient.GetBorder() / 100.0 );

                    basegfx::B2DHomMatrix aRot90;
                    aRot90.rotate(M_PI_2);

                    basegfx::ODFGradientInfo aGradInfo;
                    rtl::OUString aGradientService;
                    switch( rGradient.GetStyle() )
                    {
                        case GRADIENT_LINEAR:
                            basegfx::tools::createLinearODFGradientInfo(aGradInfo,
                                                                        aBounds,
                                                                        nSteps,
                                                                        fBorder,
                                                                        fRotation);
                            // map odf to svg gradient orientation - x
                            // instead of y direction
                            aGradInfo.maTextureTransform = aGradInfo.maTextureTransform * aRot90;
                            aGradientService = rtl::OUString::createFromAscii("LinearGradient");
                            break;

                        case GRADIENT_AXIAL:
                        {
                            basegfx::tools::createLinearODFGradientInfo(aGradInfo,
                                                                        aBounds,
                                                                        nSteps,
                                                                        fBorder,
                                                                        fRotation);
                            // map odf to svg gradient orientation - x
                            // instead of y direction
                            aGradInfo.maTextureTransform = aGradInfo.maTextureTransform * aRot90;

                            // map odf axial gradient to 3-stop linear
                            // gradient - shift left by 0.5
                            basegfx::B2DHomMatrix aShift;
                            aShift.translate(-0.5,0);
                            aGradInfo.maTextureTransform = aGradInfo.maTextureTransform * aShift;

                            aGradientService = rtl::OUString::createFromAscii("LinearGradient");
                            break;
                        }

                        case GRADIENT_RADIAL:
                            basegfx::tools::createRadialODFGradientInfo(aGradInfo,
                                                                        aBounds,
                                                                        aOffset,
                                                                        nSteps,
                                                                        fBorder);
                            aGradientService = rtl::OUString::createFromAscii("EllipticalGradient");
                            break;

                        case GRADIENT_ELLIPTICAL:
                            basegfx::tools::createEllipticalODFGradientInfo(aGradInfo,
                                                                            aBounds,
                                                                            aOffset,
                                                                            nSteps,
                                                                            fBorder,
                                                                            fRotation);
                            aGradientService = rtl::OUString::createFromAscii("EllipticalGradient");
                            break;

                        case GRADIENT_SQUARE:
                            basegfx::tools::createSquareODFGradientInfo(aGradInfo,
                                                                        aBounds,
                                                                        aOffset,
                                                                        nSteps,
                                                                        fBorder,
                                                                        fRotation);
                            aGradientService = rtl::OUString::createFromAscii("RectangularGradient");
                            break;

                        case GRADIENT_RECT:
                            basegfx::tools::createRectangularODFGradientInfo(aGradInfo,
                                                                             aBounds,
                                                                             aOffset,
                                                                             nSteps,
                                                                             fBorder,
                                                                             fRotation);
                            aGradientService = rtl::OUString::createFromAscii("RectangularGradient");
                            break;

                        default:
                            ENSURE_OR_THROW( false,
                                             "ImplRenderer::createGradientAction(): Unexpected gradient type" );
                            break;
                    }

                    // As the texture coordinate space is relative to
                    // the polygon coordinate space (NOT to the
                    // polygon itself), move gradient to the start of
                    // the actual polygon. If we skip this, the
                    // gradient will always display at the origin, and
                    // not within the polygon bound (which might be
                    // miles away from the origin).
                    aGradInfo.maTextureTransform.translate( aBounds.getMinX(),
                                                            aBounds.getMinY() );
                    ::basegfx::unotools::affineMatrixFromHomMatrix( aTexture.AffineTransform,
                                                                    aGradInfo.maTextureTransform );

                    uno::Sequence<uno::Any> args(3);
                    beans::PropertyValue aProp;
                    aProp.Name = rtl::OUString::createFromAscii("Colors");
                    aProp.Value <<= aColors;
                    args[0] <<= aProp;
                    aProp.Name = rtl::OUString::createFromAscii("Stops");
                    aProp.Value <<= aStops;
                    args[1] <<= aProp;
                    aProp.Name = rtl::OUString::createFromAscii("AspectRatio");
                    aProp.Value <<= aGradInfo.mfAspectRatio;
                    args[2] <<= aProp;

                    aTexture.Gradient.set(
                        xFactory->createInstanceWithArguments(aGradientService,
                                                              args),
                        uno::UNO_QUERY);
                    if( aTexture.Gradient.is() )
                    {
                        ActionSharedPtr pPolyAction(
                            internal::PolyPolyActionFactory::createPolyPolyAction(
                                aDevicePoly,
                                rParms.mrCanvas,
                                getState( rParms.mrStates ),
                                aTexture ) );

                        if( pPolyAction )
                        {
                            maActions.push_back(
                                MtfAction(
                                    pPolyAction,
                                    rParms.mrCurrActionIndex ) );

                            rParms.mrCurrActionIndex += pPolyAction->getActionCount()-1;
                        }

                        // done, using native gradients
                        return;
                    }
                }
            }

            // cannot currently use native canvas gradients, as a
            // finite step size is given (this funny feature is not
            // supported by the XCanvas API)
            pushState( rParms.mrStates, PUSH_ALL );

            if( !bIsPolygonRectangle )
            {
                // only clip, if given polygon is not a rectangle in
                // the first place (the gradient is always limited to
                // the given bound rect)
                updateClipping(
                    aDevicePoly,
                    rParms,
                    true );
            }

            GDIMetaFile aTmpMtf;
            rParms.mrVDev.AddGradientActions( rPoly.GetBoundRect(),
                                              rGradient,
                                               aTmpMtf );

            createActions( aTmpMtf, rParms, bSubsettableActions );

            popState( rParms.mrStates );
        }

        uno::Reference< rendering::XCanvasFont > ImplRenderer::createFont( double&                        o_rFontRotation,
                                                                           const ::Font&                  rFont,
                                                                           const ActionFactoryParameters& rParms ) const
        {
            rendering::FontRequest aFontRequest;

            if( rParms.mrParms.maFontName.isValid() )
                aFontRequest.FontDescription.FamilyName = rParms.mrParms.maFontName.getValue();
            else
                aFontRequest.FontDescription.FamilyName = rFont.GetName();

            aFontRequest.FontDescription.StyleName = rFont.GetStyleName();

            aFontRequest.FontDescription.IsSymbolFont = (rFont.GetCharSet() == RTL_TEXTENCODING_SYMBOL) ? util::TriState_YES : util::TriState_NO;
            aFontRequest.FontDescription.IsVertical = rFont.IsVertical() ? util::TriState_YES : util::TriState_NO;

            // TODO(F2): improve vclenum->panose conversion
            aFontRequest.FontDescription.FontDescription.Weight =
                rParms.mrParms.maFontWeight.isValid() ?
                rParms.mrParms.maFontWeight.getValue() :
                ::canvas::tools::numeric_cast<sal_Int8>( ::basegfx::fround( rFont.GetWeight() ) );
            aFontRequest.FontDescription.FontDescription.Letterform =
                rParms.mrParms.maFontLetterForm.isValid() ?
                rParms.mrParms.maFontLetterForm.getValue() :
                (rFont.GetItalic() == ITALIC_NONE) ? 0 : 9;

            LanguageType aLang = rFont.GetLanguage();
            aFontRequest.Locale = MsLangId::convertLanguageToLocale(aLang, false);

            // setup state-local text transformation,
            // if the font be rotated
            const short nFontAngle( rFont.GetOrientation() );
            if( nFontAngle != 0 )
            {
                // set to unity transform rotated by font angle
                const double nAngle( nFontAngle * (F_PI / 1800.0) );
                o_rFontRotation = -nAngle;
            }
            else
            {
                o_rFontRotation = 0.0;
            }

            geometry::Matrix2D aFontMatrix;
            ::canvas::tools::setIdentityMatrix2D( aFontMatrix );

            // TODO(F2): use correct scale direction, font
            // height might be width or anything else

            // TODO(Q3): This code smells of programming by
            // coincidence (the next two if statements)
            const ::Size rFontSizeLog( rFont.GetSize() );
            const sal_Int32 nFontWidthLog = rFontSizeLog.Width();
            if( nFontWidthLog != 0 )
            {
                ::Font aTestFont = rFont;
                aTestFont.SetWidth( 0 );
                sal_Int32 nNormalWidth = rParms.mrVDev.GetFontMetric( aTestFont ).GetWidth();
                if( nNormalWidth != nFontWidthLog )
                    if( nNormalWidth )
                        aFontMatrix.m00 = (double)nFontWidthLog / nNormalWidth;
            }

            // #i52608# apply map mode scale also to font matrix - an
            // anisotrophic mapmode must be reflected in an
            // anisotrophic font matrix scale.
            const OutDevState& rState( getState( rParms.mrStates ) );
            if( !::basegfx::fTools::equal(
                    rState.mapModeTransform.get(0,0),
                    rState.mapModeTransform.get(1,1)) )
            {
                const double nScaleX( rState.mapModeTransform.get(0,0) );
                const double nScaleY( rState.mapModeTransform.get(1,1) );

                // note: no reason to check for division by zero, we
                // always have the value closer (or equal) to zero as
                // the nominator.
                if( fabs(nScaleX) < fabs(nScaleY) )
                    aFontMatrix.m00 *= nScaleX / nScaleY;
                else
                    aFontMatrix.m11 *= nScaleY / nScaleX;
            }
            aFontRequest.CellSize = (rState.mapModeTransform * ::vcl::unotools::b2DSizeFromSize(rFontSizeLog)).getY();

            return rParms.mrCanvas->getUNOCanvas()->createFont( aFontRequest,
                                                                uno::Sequence< beans::PropertyValue >(),
                                                                aFontMatrix );
        }

        // create text effects such as shadow/relief/embossed
        void ImplRenderer::createTextAction( const ::Point&                 rStartPoint,
                                             const String                   rString,
                                             int                            nIndex,
                                             int                            nLength,
                                             const sal_Int32*               pCharWidths,
                                             const ActionFactoryParameters& rParms,
                                             bool                           bSubsettableActions )
        {
            ENSURE_OR_THROW( nIndex >= 0 && nLength <= rString.Len() + nIndex,
                              "ImplRenderer::createTextWithEffectsAction(): Invalid text index" );

            if( !nLength )
                return; // zero-length text, no visible output

            const OutDevState& rState( getState( rParms.mrStates ) );

            // TODO(F2): implement all text effects
            // if( rState.textAlignment );             // TODO(F2): NYI

            ::Color aShadowColor( COL_AUTO );
            ::Color aReliefColor( COL_AUTO );
            ::Size  aShadowOffset;
            ::Size  aReliefOffset;

            uno::Reference<rendering::XColorSpace> xColorSpace(
                rParms.mrCanvas->getUNOCanvas()->getDevice()->getDeviceColorSpace() );

            if( rState.isTextEffectShadowSet )
            {
                // calculate shadow offset (similar to outdev3.cxx)
                // TODO(F3): better match with outdev3.cxx
                sal_Int32 nShadowOffset = static_cast<sal_Int32>(1.5 + ((rParms.mrVDev.GetFont().GetHeight()-24.0)/24.0));
                if( nShadowOffset < 1 )
                    nShadowOffset = 1;

                aShadowOffset.setWidth( nShadowOffset );
                aShadowOffset.setHeight( nShadowOffset );

                // determine shadow color (from outdev3.cxx)
                ::Color aTextColor = ::vcl::unotools::doubleSequenceToColor(
                    rState.textColor, xColorSpace );
                bool bIsDark = (aTextColor.GetColor() == COL_BLACK)
                    || (aTextColor.GetLuminance() < 8);

                aShadowColor = bIsDark ? COL_LIGHTGRAY : COL_BLACK;
                aShadowColor.SetTransparency( aTextColor.GetTransparency() );
            }

            if( rState.textReliefStyle )
            {
                // calculate relief offset (similar to outdev3.cxx)
                sal_Int32 nReliefOffset = rParms.mrVDev.PixelToLogic( Size( 1, 1 ) ).Height();
                nReliefOffset += nReliefOffset/2;
                if( nReliefOffset < 1 )
                    nReliefOffset = 1;

                if( rState.textReliefStyle == RELIEF_ENGRAVED )
                    nReliefOffset = -nReliefOffset;

                aReliefOffset.setWidth( nReliefOffset );
                aReliefOffset.setHeight( nReliefOffset );

                // determine relief color (from outdev3.cxx)
                ::Color aTextColor = ::vcl::unotools::doubleSequenceToColor(
                    rState.textColor, xColorSpace );

                aReliefColor = ::Color( COL_LIGHTGRAY );

                // we don't have a automatic color, so black is always
                // drawn on white (literally copied from
                // vcl/source/gdi/outdev3.cxx)
                if( aTextColor.GetColor() == COL_BLACK )
                {
                    aTextColor = ::Color( COL_WHITE );
                    getState( rParms.mrStates ).textColor =
                        ::vcl::unotools::colorToDoubleSequence(
                            aTextColor, xColorSpace );
                }

                if( aTextColor.GetColor() == COL_WHITE )
                    aReliefColor = ::Color( COL_BLACK );
                aReliefColor.SetTransparency( aTextColor.GetTransparency() );
            }

            // create the actual text action
            ActionSharedPtr pTextAction(
                TextActionFactory::createTextAction(
                    rStartPoint,
                    aReliefOffset,
                    aReliefColor,
                    aShadowOffset,
                    aShadowColor,
                    rString,
                    nIndex,
                    nLength,
                    pCharWidths,
                    rParms.mrVDev,
                    rParms.mrCanvas,
                    rState,
                    rParms.mrParms,
                    bSubsettableActions ) );

            ActionSharedPtr pStrikeoutTextAction;

            if ( rState.textStrikeoutStyle == STRIKEOUT_X || rState.textStrikeoutStyle == STRIKEOUT_SLASH )
            {
                long nWidth = rParms.mrVDev.GetTextWidth( rString,nIndex,nLength );

                xub_Unicode pChars[5];
                if ( rState.textStrikeoutStyle == STRIKEOUT_X )
                    pChars[0] = 'X';
                else
                    pChars[0] = '/';
                pChars[3]=pChars[2]=pChars[1]=pChars[0];

                long nStrikeoutWidth = nWidth;
                String aStrikeoutTest( pChars, 4 );

                if( aStrikeoutTest.Len() )
                {
                    nStrikeoutWidth = ( rParms.mrVDev.GetTextWidth( aStrikeoutTest ) + 2 ) / 4;
                    aStrikeoutTest.Erase();

                    if( nStrikeoutWidth <= 0 )
                        nStrikeoutWidth = 1;
                }

                long nMaxWidth = nStrikeoutWidth/2;
                if ( nMaxWidth < 2 )
                    nMaxWidth = 2;
                nMaxWidth += nWidth + 1;

                long nFullStrikeoutWidth = 0;
                String aStrikeoutText( pChars, 0 );
                while( (nFullStrikeoutWidth+=nStrikeoutWidth ) < nMaxWidth+1 )
                    aStrikeoutText += pChars[0];


                sal_Int32 nStartPos = 0;
                xub_StrLen nLen = aStrikeoutText.Len();

                if( nLen )
                {
                    long nInterval = ( nWidth - nStrikeoutWidth * nLen ) / nLen;
                    nStrikeoutWidth += nInterval;
                    sal_Int32* pStrikeoutCharWidths = new sal_Int32[nLen];

                    for ( int i = 0;i<nLen; i++)
                    {
                        pStrikeoutCharWidths[i] = nStrikeoutWidth;
                    }

                    for ( int i = 1;i< nLen; i++ )
                    {
                        pStrikeoutCharWidths[ i ] += pStrikeoutCharWidths[ i-1 ];
                    }

                    pStrikeoutTextAction =
                        TextActionFactory::createTextAction(
                            rStartPoint,
                            aReliefOffset,
                            aReliefColor,
                            aShadowOffset,
                            aShadowColor,
                            aStrikeoutText,
                            nStartPos,
                            aStrikeoutText.Len(),
                            pStrikeoutCharWidths,
                            rParms.mrVDev,
                            rParms.mrCanvas,
                            rState,
                            rParms.mrParms,
                            bSubsettableActions ) ;
                }
            }

            if( pTextAction )
            {
                maActions.push_back(
                    MtfAction(
                        pTextAction,
                        rParms.mrCurrActionIndex ) );

                if ( pStrikeoutTextAction )
                {
                    maActions.push_back(
                        MtfAction(
                        pStrikeoutTextAction,
                        rParms.mrCurrActionIndex ) );
                }

                rParms.mrCurrActionIndex += pTextAction->getActionCount()-1;
            }
        }

        void ImplRenderer::updateClipping( const ::basegfx::B2DPolyPolygon& rClipPoly,
                                           const ActionFactoryParameters&   rParms,
                                           bool                             bIntersect )
        {
            ::cppcanvas::internal::OutDevState& rState( getState( rParms.mrStates ) );
            ::basegfx::B2DPolyPolygon aClipPoly( rClipPoly );

            const bool bEmptyClipRect( rState.clipRect.IsEmpty() );
            const bool bEmptyClipPoly( rState.clip.count() == 0 );

            ENSURE_OR_THROW( bEmptyClipPoly || bEmptyClipRect,
                              "ImplRenderer::updateClipping(): Clip rect and polygon are both set!" );

            if( !bIntersect ||
                (bEmptyClipRect && bEmptyClipPoly) )
            {
                rState.clip = rClipPoly;
            }
            else
            {
                if( !bEmptyClipRect )
                {
                    // TODO(P3): Use Liang-Barsky polygon clip here,
                    // after all, one object is just a rectangle!

                    // convert rect to polygon beforehand, must revert
                    // to general polygon clipping here.
                    rState.clip = ::basegfx::B2DPolyPolygon(
                        ::basegfx::tools::createPolygonFromRect(
                            // #121100# VCL rectangular clips always
                            // include one more pixel to the right
                            // and the bottom
                            ::basegfx::B2DRectangle( rState.clipRect.Left(),
                                                     rState.clipRect.Top(),
                                                     rState.clipRect.Right()+1,
                                                     rState.clipRect.Bottom()+1 ) ) );
                }

                // AW: Simplified
                rState.clip = basegfx::tools::clipPolyPolygonOnPolyPolygon(
                    aClipPoly, rState.clip, true, false);
            }

            // by now, our clip resides in the OutDevState::clip
            // poly-polygon.
            rState.clipRect.SetEmpty();

            if( rState.clip.count() == 0 )
            {
                if( rState.clipRect.IsEmpty() )
                {
                    rState.xClipPoly.clear();
                }
                else
                {
                    rState.xClipPoly = ::basegfx::unotools::xPolyPolygonFromB2DPolyPolygon(
                        rParms.mrCanvas->getUNOCanvas()->getDevice(),
                        ::basegfx::B2DPolyPolygon(
                            ::basegfx::tools::createPolygonFromRect(
                                // #121100# VCL rectangular clips
                                // always include one more pixel to
                                // the right and the bottom
                                ::basegfx::B2DRectangle( rState.clipRect.Left(),
                                                         rState.clipRect.Top(),
                                                         rState.clipRect.Right()+1,
                                                         rState.clipRect.Bottom()+1 ) ) ) );
                }
            }
            else
            {
                rState.xClipPoly = ::basegfx::unotools::xPolyPolygonFromB2DPolyPolygon(
                    rParms.mrCanvas->getUNOCanvas()->getDevice(),
                    rState.clip );
            }
        }

        void ImplRenderer::updateClipping( const ::Rectangle&             rClipRect,
                                           const ActionFactoryParameters& rParms,
                                           bool                           bIntersect )
        {
            ::cppcanvas::internal::OutDevState& rState( getState( rParms.mrStates ) );

            const bool bEmptyClipRect( rState.clipRect.IsEmpty() );
            const bool bEmptyClipPoly( rState.clip.count() == 0 );

            ENSURE_OR_THROW( bEmptyClipPoly || bEmptyClipRect,
                              "ImplRenderer::updateClipping(): Clip rect and polygon are both set!" );

            if( !bIntersect ||
                (bEmptyClipRect && bEmptyClipPoly) )
            {
                rState.clipRect = rClipRect;
                rState.clip.clear();
            }
            else if( bEmptyClipPoly )
            {
                rState.clipRect.Intersection( rClipRect );
                rState.clip.clear();
            }
            else
            {
                // TODO(P3): Handle a fourth case here, when all clip
                // polygons are rectangular, once B2DMultiRange's
                // sweep line implementation is done.

                // general case: convert to polygon and clip
                // -----------------------------------------

                // convert rect to polygon beforehand, must revert
                // to general polygon clipping here.
                ::basegfx::B2DPolyPolygon aClipPoly(
                    ::basegfx::tools::createPolygonFromRect(
                        ::basegfx::B2DRectangle( rClipRect.Left(),
                                                 rClipRect.Top(),
                                                 rClipRect.Right(),
                                                 rClipRect.Bottom() ) ) );

                rState.clipRect.SetEmpty();

                // AW: Simplified
                rState.clip = basegfx::tools::clipPolyPolygonOnPolyPolygon(
                    aClipPoly, rState.clip, true, false);
            }

            if( rState.clip.count() == 0 )
            {
                if( rState.clipRect.IsEmpty() )
                {
                    rState.xClipPoly.clear();
                }
                else
                {
                    rState.xClipPoly = ::basegfx::unotools::xPolyPolygonFromB2DPolyPolygon(
                        rParms.mrCanvas->getUNOCanvas()->getDevice(),
                        ::basegfx::B2DPolyPolygon(
                            ::basegfx::tools::createPolygonFromRect(
                                // #121100# VCL rectangular clips
                                // always include one more pixel to
                                // the right and the bottom
                                ::basegfx::B2DRectangle( rState.clipRect.Left(),
                                                         rState.clipRect.Top(),
                                                         rState.clipRect.Right()+1,
                                                         rState.clipRect.Bottom()+1 ) ) ) );
                }
            }
            else
            {
                rState.xClipPoly = ::basegfx::unotools::xPolyPolygonFromB2DPolyPolygon(
                    rParms.mrCanvas->getUNOCanvas()->getDevice(),
                    rState.clip );
            }
        }

        bool ImplRenderer::createActions( GDIMetaFile&                   rMtf,
                                          const ActionFactoryParameters& rFactoryParms,
                                          bool                           bSubsettableActions )
        {
            /* TODO(P2): interpret mtf-comments
               ================================

               - gradient fillings (do that via comments)

               - think about mapping. _If_ we do everything in logical
                    coordinates (which would solve the probs for stroke
                 widths and text offsets), then we would have to
                 recalc scaling for every drawing operation. This is
                 because the outdev map mode might change at any time.
                 Also keep in mind, that, although we've double precision
                 float arithmetic now, different offsets might still
                 generate different roundings (aka
                 'OutputDevice::SetPixelOffset())

             */

            // alias common parameters
            VectorOfOutDevStates&  rStates(rFactoryParms.mrStates);
            const CanvasSharedPtr& rCanvas(rFactoryParms.mrCanvas);
            ::VirtualDevice&       rVDev(rFactoryParms.mrVDev);
            const Parameters&      rParms(rFactoryParms.mrParms);
            sal_Int32&             io_rCurrActionIndex(rFactoryParms.mrCurrActionIndex);


            // Loop over every metaaction
            // ==========================
            MetaAction* pCurrAct;

            // TODO(P1): think about caching
            for( pCurrAct=rMtf.FirstAction();
                 pCurrAct;
                 pCurrAct = rMtf.NextAction() )
            {
                // execute every action, to keep VDev state up-to-date
                // currently used only for
                // - the map mode
                // - the line/fill color when processing a META_TRANSPARENT_ACTION
                // - SetFont to process font metric specific actions
                pCurrAct->Execute( &rVDev );

                switch( pCurrAct->GetType() )
                {
                    // ------------------------------------------------------------

                    // In the first part of this monster-switch, we
                    // handle all state-changing meta actions. These
                    // are all handled locally.

                    // ------------------------------------------------------------

                    case META_PUSH_ACTION:
                    {
                        MetaPushAction* pPushAction = static_cast<MetaPushAction*>(pCurrAct);
                        pushState( rStates,
                                   pPushAction->GetFlags() );
                    }
                    break;

                    case META_POP_ACTION:
                        popState( rStates );
                        break;

                    case META_TEXTLANGUAGE_ACTION:
                        // FALLTHROUGH intended
                    case META_REFPOINT_ACTION:
                        // handled via pCurrAct->Execute( &rVDev )
                        break;

                    case META_MAPMODE_ACTION:
                        // modify current mapModeTransformation
                        // transformation, such that subsequent
                        // coordinates map correctly
                        tools::calcLogic2PixelAffineTransform( getState( rStates ).mapModeTransform,
                                                               rVDev );
                        break;

                    // monitor clip regions, to assemble clip polygon on our own
                    case META_CLIPREGION_ACTION:
                    {
                        MetaClipRegionAction* pClipAction = static_cast<MetaClipRegionAction*>(pCurrAct);

                        if( !pClipAction->IsClipping() )
                        {
                            // clear clipping
                            getState( rStates ).clip.clear();
                        }
                        else
                        {
                            if( !pClipAction->GetRegion().HasPolyPolygon() )
                            {
                                VERBOSE_TRACE( "ImplRenderer::createActions(): non-polygonal clip "
                                               "region encountered, falling back to bounding box!" );

                                // #121806# explicitely kept integer
                                Rectangle aClipRect(
                                    rVDev.LogicToPixel(
                                        pClipAction->GetRegion().GetBoundRect() ) );

                                // intersect current clip with given rect
                                updateClipping(
                                    aClipRect,
                                    rFactoryParms,
                                    false );
                            }
                            else
                            {
                                // set new clip polygon (don't intersect
                                // with old one, just set it)

                                // #121806# explicitely kept integer
                                updateClipping(
                                    rVDev.LogicToPixel(
                                        pClipAction->GetRegion().GetPolyPolygon() ).getB2DPolyPolygon(),
                                    rFactoryParms,
                                    false );
                            }
                        }

                        break;
                    }

                    case META_ISECTRECTCLIPREGION_ACTION:
                    {
                        MetaISectRectClipRegionAction* pClipAction = static_cast<MetaISectRectClipRegionAction*>(pCurrAct);

                        // #121806# explicitely kept integer
                        Rectangle aClipRect(
                            rVDev.LogicToPixel( pClipAction->GetRect() ) );

                        // intersect current clip with given rect
                        updateClipping(
                            aClipRect,
                            rFactoryParms,
                            true );

                        break;
                    }

                    case META_ISECTREGIONCLIPREGION_ACTION:
                    {
                        MetaISectRegionClipRegionAction* pClipAction = static_cast<MetaISectRegionClipRegionAction*>(pCurrAct);

                        if( !pClipAction->GetRegion().HasPolyPolygon() )
                        {
                            VERBOSE_TRACE( "ImplRenderer::createActions(): non-polygonal clip "
                                           "region encountered, falling back to bounding box!" );

                            // #121806# explicitely kept integer
                            Rectangle aClipRect(
                                rVDev.LogicToPixel( pClipAction->GetRegion().GetBoundRect() ) );

                            // intersect current clip with given rect
                            updateClipping(
                                aClipRect,
                                rFactoryParms,
                                true );
                        }
                        else
                        {
                            // intersect current clip with given clip polygon

                            // #121806# explicitely kept integer
                            updateClipping(
                                rVDev.LogicToPixel(
                                    pClipAction->GetRegion().GetPolyPolygon() ).getB2DPolyPolygon(),
                                rFactoryParms,
                                true );
                        }

                        break;
                    }

                    case META_MOVECLIPREGION_ACTION:
                        // TODO(F2): NYI
                        break;

                    case META_LINECOLOR_ACTION:
                        if( !rParms.maLineColor.isValid() )
                        {
                            setStateColor( static_cast<MetaLineColorAction*>(pCurrAct),
                                           getState( rStates ).isLineColorSet,
                                           getState( rStates ).lineColor,
                                           rCanvas );
                        }
                        break;

                    case META_FILLCOLOR_ACTION:
                        if( !rParms.maFillColor.isValid() )
                        {
                            setStateColor( static_cast<MetaFillColorAction*>(pCurrAct),
                                           getState( rStates ).isFillColorSet,
                                           getState( rStates ).fillColor,
                                           rCanvas );
                        }
                        break;

                    case META_TEXTCOLOR_ACTION:
                    {
                        if( !rParms.maTextColor.isValid() )
                        {
                            // Text color is set unconditionally, thus, no
                            // use of setStateColor here
                            ::Color aColor( static_cast<MetaTextColorAction*>(pCurrAct)->GetColor() );

                            // force alpha part of color to
                            // opaque. transparent painting is done
                            // explicitely via META_TRANSPARENT_ACTION
                            aColor.SetTransparency(0);

                            getState( rStates ).textColor =
                                ::vcl::unotools::colorToDoubleSequence(
                                    aColor,
                                    rCanvas->getUNOCanvas()->getDevice()->getDeviceColorSpace() );
                        }
                    }
                    break;

                    case META_TEXTFILLCOLOR_ACTION:
                        if( !rParms.maTextColor.isValid() )
                        {
                            setStateColor( static_cast<MetaTextFillColorAction*>(pCurrAct),
                                           getState( rStates ).isTextFillColorSet,
                                           getState( rStates ).textFillColor,
                                           rCanvas );
                        }
                        break;

                    case META_TEXTLINECOLOR_ACTION:
                        if( !rParms.maTextColor.isValid() )
                        {
                            setStateColor( static_cast<MetaTextLineColorAction*>(pCurrAct),
                                           getState( rStates ).isTextLineColorSet,
                                           getState( rStates ).textLineColor,
                                           rCanvas );
                        }
                        break;

                    case META_TEXTALIGN_ACTION:
                    {
                        ::cppcanvas::internal::OutDevState& rState = getState( rStates );
                        const TextAlign eTextAlign( static_cast<MetaTextAlignAction*>(pCurrAct)->GetTextAlign() );

                        rState.textReferencePoint = eTextAlign;
                    }
                    break;

                    case META_FONT_ACTION:
                    {
                        ::cppcanvas::internal::OutDevState& rState = getState( rStates );
                        const ::Font& rFont( static_cast<MetaFontAction*>(pCurrAct)->GetFont() );

                        rState.xFont = createFont( rState.fontRotation,
                                                   rFont,
                                                   rFactoryParms );

                        // TODO(Q2): define and use appropriate enumeration types
                        rState.textReliefStyle          = (sal_Int8)rFont.GetRelief();
                        rState.textOverlineStyle        = (sal_Int8)rFont.GetOverline();
                        rState.textUnderlineStyle       = rParms.maFontUnderline.isValid() ?
                            (rParms.maFontUnderline.getValue() ? (sal_Int8)UNDERLINE_SINGLE : (sal_Int8)UNDERLINE_NONE) :
                            (sal_Int8)rFont.GetUnderline();
                        rState.textStrikeoutStyle       = (sal_Int8)rFont.GetStrikeout();
                        rState.textEmphasisMarkStyle    = (sal_Int8)rFont.GetEmphasisMark();
                        rState.isTextEffectShadowSet    = (rFont.IsShadow() != FALSE);
                        rState.isTextWordUnderlineSet   = (rFont.IsWordLineMode() != FALSE);
                        rState.isTextOutlineModeSet     = (rFont.IsOutline() != FALSE);
                    }
                    break;

                    case META_RASTEROP_ACTION:
                        // TODO(F2): NYI
                        break;

                    case META_LAYOUTMODE_ACTION:
                    {
                        // TODO(F2): A lot is missing here
                        int nLayoutMode = static_cast<MetaLayoutModeAction*>(pCurrAct)->GetLayoutMode();
                        ::cppcanvas::internal::OutDevState& rState = getState( rStates );
                        switch( nLayoutMode & (TEXT_LAYOUT_BIDI_RTL|TEXT_LAYOUT_BIDI_STRONG) )
                        {
                            case TEXT_LAYOUT_BIDI_LTR:
                                rState.textDirection = rendering::TextDirection::WEAK_LEFT_TO_RIGHT;
                                break;

                            case (TEXT_LAYOUT_BIDI_LTR | TEXT_LAYOUT_BIDI_STRONG):
                                rState.textDirection = rendering::TextDirection::STRONG_LEFT_TO_RIGHT;
                                break;

                            case TEXT_LAYOUT_BIDI_RTL:
                                rState.textDirection = rendering::TextDirection::WEAK_RIGHT_TO_LEFT;
                                break;

                            case (TEXT_LAYOUT_BIDI_RTL | TEXT_LAYOUT_BIDI_STRONG):
                                rState.textDirection = rendering::TextDirection::STRONG_RIGHT_TO_LEFT;
                                break;
                        }

                        rState.textAlignment = 0; // TODO(F2): rendering::TextAlignment::LEFT_ALIGNED;
                        if( (nLayoutMode & (TEXT_LAYOUT_BIDI_RTL | TEXT_LAYOUT_TEXTORIGIN_RIGHT) )
                            && !(nLayoutMode & TEXT_LAYOUT_TEXTORIGIN_LEFT ) )
                        {
                            rState.textAlignment = 1; // TODO(F2): rendering::TextAlignment::RIGHT_ALIGNED;
                        }
                    }
                    break;

                    // ------------------------------------------------------------

                    // In the second part of this monster-switch, we
                    // handle all recursing meta actions. These are the
                    // ones generating a metafile by themselves, which is
                    // then processed by recursively calling this method.

                    // ------------------------------------------------------------

                    case META_GRADIENT_ACTION:
                    {
                        MetaGradientAction* pGradAct = static_cast<MetaGradientAction*>(pCurrAct);
                        createGradientAction( ::Polygon( pGradAct->GetRect() ),
                                              pGradAct->GetGradient(),
                                              rFactoryParms,
                                              true,
                                              bSubsettableActions );
                    }
                    break;

                    case META_HATCH_ACTION:
                    {
                        // TODO(F2): use native Canvas hatches here
                        GDIMetaFile aTmpMtf;

                        rVDev.AddHatchActions( static_cast<MetaHatchAction*>(pCurrAct)->GetPolyPolygon(),
                                               static_cast<MetaHatchAction*>(pCurrAct)->GetHatch(),
                                               aTmpMtf );
                        createActions( aTmpMtf, rFactoryParms,
                                       bSubsettableActions );
                    }
                    break;

                    case META_EPS_ACTION:
                    {
                        MetaEPSAction*      pAct = static_cast<MetaEPSAction*>(pCurrAct);
                        const GDIMetaFile&  rSubstitute = pAct->GetSubstitute();

                        // #121806# explicitely kept integer
                        const Size aMtfSize( rSubstitute.GetPrefSize() );
                        const Size aMtfSizePixPre( rVDev.LogicToPixel( aMtfSize,
                                                                       rSubstitute.GetPrefMapMode() ) );

                        // #i44110# correct null-sized output - there
                        // are metafiles which have zero size in at
                        // least one dimension
                        const Size aMtfSizePix( ::std::max( aMtfSizePixPre.Width(), 1L ),
                                                ::std::max( aMtfSizePixPre.Height(), 1L ) );

                        // Setup local transform, such that the
                        // metafile renders itself into the given
                        // output rectangle
                        pushState( rStates, PUSH_ALL );

                        rVDev.Push();
                        rVDev.SetMapMode( rSubstitute.GetPrefMapMode() );

                        const ::Point& rPos( rVDev.LogicToPixel( pAct->GetPoint() ) );
                        const ::Size&  rSize( rVDev.LogicToPixel( pAct->GetSize() ) );

                        getState( rStates ).transform.translate( rPos.X(),
                                                                 rPos.Y() );
                        getState( rStates ).transform.scale( (double)rSize.Width() / aMtfSizePix.Width(),
                                                             (double)rSize.Height() / aMtfSizePix.Height() );

                        createActions( const_cast<GDIMetaFile&>(pAct->GetSubstitute()),
                                       rFactoryParms,
                                       bSubsettableActions );

                        rVDev.Pop();
                        popState( rStates );
                    }
                    break;

                    // handle metafile comments, to retrieve
                    // meta-information for gradients, fills and
                    // strokes. May skip actions, and may recurse.
                    case META_COMMENT_ACTION:
                    {
                        MetaCommentAction* pAct = static_cast<MetaCommentAction*>(pCurrAct);

                        // Handle gradients
                        if ( pAct->GetComment().CompareIgnoreCaseToAscii( "XGRAD_SEQ_BEGIN" ) == COMPARE_EQUAL )
                        {
                            MetaGradientExAction* pGradAction = NULL;
                            bool bDone( false );
                            while( !bDone &&
                                   (pCurrAct=rMtf.NextAction()) != NULL )
                            {
                                switch( pCurrAct->GetType() )
                                {
                                    // extract gradient info
                                    case META_GRADIENTEX_ACTION:
                                        pGradAction = static_cast<MetaGradientExAction*>(pCurrAct);
                                        break;

                                    // skip broken-down rendering, output gradient when sequence is ended
                                    case META_COMMENT_ACTION:
                                        if( static_cast<MetaCommentAction*>(pCurrAct)->GetComment().CompareIgnoreCaseToAscii( "XGRAD_SEQ_END" ) == COMPARE_EQUAL )
                                        {
                                            bDone = true;

                                            if( pGradAction )
                                            {
                                                createGradientAction( pGradAction->GetPolyPolygon(),
                                                                      pGradAction->GetGradient(),
                                                                      rFactoryParms,
                                                                      false,
                                                                      bSubsettableActions );
                                            }
                                        }
                                        break;
                                }
                            }
                        }
                        // TODO(P2): Handle drawing layer strokes, via
                        // XPATHSTROKE_SEQ_BEGIN comment

                        // Handle drawing layer fills
                        else if( pAct->GetComment().Equals( "XPATHFILL_SEQ_BEGIN" ) )
                        {
                            const BYTE* pData = pAct->GetData();
                            if ( pData )
                            {
                                SvMemoryStream  aMemStm( (void*)pData, pAct->GetDataSize(), STREAM_READ );

                                SvtGraphicFill aFill;
                                aMemStm >> aFill;

                                // TODO(P2): Also handle gradients and
                                // hatches like this

                                // only evaluate comment for pure
                                // bitmap fills. If a transparency
                                // gradient is involved (denoted by
                                // the FloatTransparent action), take
                                // the normal meta actions.
                                if( aFill.getFillType() == SvtGraphicFill::fillTexture &&
                                    !isActionContained( rMtf,
                                                       "XPATHFILL_SEQ_END",
                                                        META_FLOATTRANSPARENT_ACTION ) )
                                {
                                    rendering::Texture aTexture;

                                    // TODO(F1): the SvtGraphicFill
                                    // can also transport metafiles
                                    // here, handle that case, too
                                    Graphic aGraphic;
                                    aFill.getGraphic( aGraphic );

                                    BitmapEx     aBmpEx( aGraphic.GetBitmapEx() );
                                    const ::Size aBmpSize( aBmpEx.GetSizePixel() );

                                    ::SvtGraphicFill::Transform aTransform;
                                    aFill.getTransform( aTransform );

                                    ::basegfx::B2DHomMatrix aMatrix;

                                    // convert to basegfx matrix
                                    aMatrix.set(0,0, aTransform.matrix[ 0 ] );
                                    aMatrix.set(0,1, aTransform.matrix[ 1 ] );
                                    aMatrix.set(0,2, aTransform.matrix[ 2 ] );
                                    aMatrix.set(1,0, aTransform.matrix[ 3 ] );
                                    aMatrix.set(1,1, aTransform.matrix[ 4 ] );
                                    aMatrix.set(1,2, aTransform.matrix[ 5 ] );

                                    ::basegfx::B2DHomMatrix aScale;
                                    aScale.scale( aBmpSize.Width(),
                                                  aBmpSize.Height() );

                                    // post-multiply with the bitmap
                                    // size (XCanvas' texture assumes
                                    // the given bitmap to be
                                    // normalized to [0,1]x[0,1]
                                    // rectangle)
                                    aMatrix = aMatrix * aScale;

                                    // pre-multiply with the
                                    // logic-to-pixel scale factor
                                    // (the metafile comment works in
                                    // logical coordinates).
                                    ::basegfx::B2DHomMatrix aLogic2PixelTransform;
                                    aMatrix *= tools::calcLogic2PixelLinearTransform( aLogic2PixelTransform,
                                                                                      rVDev );

                                    ::basegfx::unotools::affineMatrixFromHomMatrix(
                                        aTexture.AffineTransform,
                                        aMatrix );

                                    aTexture.Alpha = 1.0 - aFill.getTransparency();
                                    aTexture.Bitmap =
                                        ::vcl::unotools::xBitmapFromBitmapEx(
                                            rCanvas->getUNOCanvas()->getDevice(),
                                            aBmpEx );
                                    if( aFill.isTiling() )
                                    {
                                        aTexture.RepeatModeX = rendering::TexturingMode::REPEAT;
                                        aTexture.RepeatModeY = rendering::TexturingMode::REPEAT;
                                    }
                                    else
                                    {
<<<<<<< HEAD
                                        aTexture.RepeatModeX = rendering::TexturingMode::NONE;
                                        aTexture.RepeatModeY = rendering::TexturingMode::NONE;
=======
                                        aTexture.RepeatModeX = rendering::TexturingMode::CLAMP;
                                        aTexture.RepeatModeY = rendering::TexturingMode::CLAMP;
>>>>>>> f099cd45
                                    }

                                    ::PolyPolygon aPath;
                                    aFill.getPath( aPath );

                                    ::basegfx::B2DPolyPolygon aPoly( aPath.getB2DPolyPolygon() );
                                    aPoly.transform( getState( rStates ).mapModeTransform );
                                    ActionSharedPtr pPolyAction(
                                        internal::PolyPolyActionFactory::createPolyPolyAction(
                                            aPoly,
                                            rCanvas,
                                            getState( rStates ),
                                            aTexture ) );

                                    if( pPolyAction )
                                    {
                                        maActions.push_back(
                                            MtfAction(
                                                pPolyAction,
                                                io_rCurrActionIndex ) );

                                        io_rCurrActionIndex += pPolyAction->getActionCount()-1;
                                    }

                                    // skip broken-down render output
                                    skipContent( rMtf,
                                                 "XPATHFILL_SEQ_END",
                                                 io_rCurrActionIndex );
                                }
                            }
                        }
                    }
                    break;

                    // ------------------------------------------------------------

                    // In the third part of this monster-switch, we
                    // handle all 'acting' meta actions. These are all
                    // processed by constructing function objects for
                    // them, which will later ease caching.

                    // ------------------------------------------------------------

                    case META_POINT_ACTION:
                    {
                        const OutDevState& rState( getState( rStates ) );
                        if( rState.lineColor.getLength() )
                        {
                            ActionSharedPtr pPointAction(
                                internal::PointActionFactory::createPointAction(
                                    rState.mapModeTransform * ::vcl::unotools::b2DPointFromPoint(
                                        static_cast<MetaPointAction*>(pCurrAct)->GetPoint() ),
                                    rCanvas,
                                    rState ) );

                            if( pPointAction )
                            {
                                maActions.push_back(
                                    MtfAction(
                                        pPointAction,
                                        io_rCurrActionIndex ) );

                                io_rCurrActionIndex += pPointAction->getActionCount()-1;
                            }
                        }
                    }
                    break;

                    case META_PIXEL_ACTION:
                    {
                        const OutDevState& rState( getState( rStates ) );
                        if( rState.lineColor.getLength() )
                        {
                            ActionSharedPtr pPointAction(
                                internal::PointActionFactory::createPointAction(
                                    rState.mapModeTransform * ::vcl::unotools::b2DPointFromPoint(
                                        static_cast<MetaPixelAction*>(pCurrAct)->GetPoint() ),
                                    rCanvas,
                                    rState,
                                    static_cast<MetaPixelAction*>(pCurrAct)->GetColor() ) );

                            if( pPointAction )
                            {
                                maActions.push_back(
                                    MtfAction(
                                        pPointAction,
                                        io_rCurrActionIndex ) );

                                io_rCurrActionIndex += pPointAction->getActionCount()-1;
                            }
                        }
                    }
                    break;

                    case META_LINE_ACTION:
                    {
                        const OutDevState& rState( getState( rStates ) );
                        if( rState.lineColor.getLength() )
                        {
                            MetaLineAction* pLineAct = static_cast<MetaLineAction*>(pCurrAct);

                            const LineInfo& rLineInfo( pLineAct->GetLineInfo() );

                            const ::basegfx::B2DPoint aStartPoint(
                                rState.mapModeTransform * ::vcl::unotools::b2DPointFromPoint( pLineAct->GetStartPoint() ));
                            const ::basegfx::B2DPoint aEndPoint(
                                rState.mapModeTransform * ::vcl::unotools::b2DPointFromPoint( pLineAct->GetEndPoint() ));

                            ActionSharedPtr pLineAction;

                            if( rLineInfo.IsDefault() )
                            {
                                // plain hair line
                                pLineAction =
                                    internal::LineActionFactory::createLineAction(
                                        aStartPoint,
                                        aEndPoint,
                                        rCanvas,
                                        rState );

                                if( pLineAction )
                                {
                                    maActions.push_back(
                                        MtfAction(
                                            pLineAction,
                                            io_rCurrActionIndex ) );

                                    io_rCurrActionIndex += pLineAction->getActionCount()-1;
                                }
                            }
                            else if( LINE_NONE != rLineInfo.GetStyle() )
                            {
                                // 'thick' line
                                rendering::StrokeAttributes aStrokeAttributes;

                                setupStrokeAttributes( aStrokeAttributes,
                                                       rFactoryParms,
                                                       rLineInfo );

                                // XCanvas can only stroke polygons,
                                // not simple lines - thus, handle
                                // this case via the polypolygon
                                // action
                                ::basegfx::B2DPolygon aPoly;
                                aPoly.append( aStartPoint );
                                aPoly.append( aEndPoint );
                                pLineAction =
                                    internal::PolyPolyActionFactory::createPolyPolyAction(
                                        ::basegfx::B2DPolyPolygon( aPoly ),
                                        rCanvas, rState, aStrokeAttributes );

                                if( pLineAction )
                                {
                                    maActions.push_back(
                                        MtfAction(
                                            pLineAction,
                                            io_rCurrActionIndex ) );

                                    io_rCurrActionIndex += pLineAction->getActionCount()-1;
                                }
                            }
                            // else: line style is default
                            // (i.e. invisible), don't generate action
                        }
                    }
                    break;

                    case META_RECT_ACTION:
                    {
                        const Rectangle& rRect(
                            static_cast<MetaRectAction*>(pCurrAct)->GetRect() );

                        if( rRect.IsEmpty() )
                            break;

                        const OutDevState& rState( getState( rStates ) );
                        const ::basegfx::B2DPoint aTopLeftPixel(
                            rState.mapModeTransform * ::vcl::unotools::b2DPointFromPoint( rRect.TopLeft() ) );
                        const ::basegfx::B2DPoint aBottomRightPixel(
                            rState.mapModeTransform * ::vcl::unotools::b2DPointFromPoint( rRect.BottomRight() ) +
                            // #121100# OutputDevice::DrawRect() fills
                            // rectangles Apple-like, i.e. with one
                            // additional pixel to the right and bottom.
                            ::basegfx::B2DPoint(1,1) );

                        createFillAndStroke( ::basegfx::tools::createPolygonFromRect(
                                                 ::basegfx::B2DRange( aTopLeftPixel,
                                                                      aBottomRightPixel )),
                                             rFactoryParms );
                        break;
                    }

                    case META_ROUNDRECT_ACTION:
                    {
                        const Rectangle& rRect(
                            static_cast<MetaRoundRectAction*>(pCurrAct)->GetRect());

                        if( rRect.IsEmpty() )
                            break;

                        ::basegfx::B2DPolygon aPoly(
                            ::basegfx::tools::createPolygonFromRect(
                                ::basegfx::B2DRange(
                                    ::vcl::unotools::b2DPointFromPoint( rRect.TopLeft() ),
                                    ::vcl::unotools::b2DPointFromPoint( rRect.BottomRight() ) +
                                    ::basegfx::B2DPoint(1,1) ),
                                static_cast<MetaRoundRectAction*>(pCurrAct)->GetHorzRound(),
                                static_cast<MetaRoundRectAction*>(pCurrAct)->GetVertRound() ));
                        aPoly.transform( getState( rStates ).mapModeTransform );

                        createFillAndStroke( aPoly,
                                             rFactoryParms );
                    }
                    break;

                    case META_ELLIPSE_ACTION:
                    {
                        const Rectangle& rRect(
                            static_cast<MetaEllipseAction*>(pCurrAct)->GetRect() );

                        if( rRect.IsEmpty() )
                            break;

                        const ::basegfx::B2DRange aRange(
                            ::vcl::unotools::b2DPointFromPoint( rRect.TopLeft() ),
                            ::vcl::unotools::b2DPointFromPoint( rRect.BottomRight() ) +
                            ::basegfx::B2DPoint(1,1) );

                        ::basegfx::B2DPolygon aPoly(
                            ::basegfx::tools::createPolygonFromEllipse(
                                aRange.getCenter(),
                                aRange.getWidth(),
                                aRange.getHeight() ));
                        aPoly.transform( getState( rStates ).mapModeTransform );

                        createFillAndStroke( aPoly,
                                             rFactoryParms );
                    }
                    break;

                    case META_ARC_ACTION:
                    {
                        // TODO(F1): Missing basegfx functionality. Mind empty rects!
                        const Polygon aToolsPoly( static_cast<MetaArcAction*>(pCurrAct)->GetRect(),
                                                  static_cast<MetaArcAction*>(pCurrAct)->GetStartPoint(),
                                                  static_cast<MetaArcAction*>(pCurrAct)->GetEndPoint(), POLY_ARC );
                        ::basegfx::B2DPolygon aPoly( aToolsPoly.getB2DPolygon() );
                        aPoly.transform( getState( rStates ).mapModeTransform );

                        createFillAndStroke( aPoly,
                                             rFactoryParms );
                    }
                    break;

                    case META_PIE_ACTION:
                    {
                        // TODO(F1): Missing basegfx functionality. Mind empty rects!
                        const Polygon aToolsPoly( static_cast<MetaPieAction*>(pCurrAct)->GetRect(),
                                                  static_cast<MetaPieAction*>(pCurrAct)->GetStartPoint(),
                                                  static_cast<MetaPieAction*>(pCurrAct)->GetEndPoint(), POLY_PIE );
                        ::basegfx::B2DPolygon aPoly( aToolsPoly.getB2DPolygon() );
                        aPoly.transform( getState( rStates ).mapModeTransform );

                        createFillAndStroke( aPoly,
                                             rFactoryParms );
                    }
                    break;

                    case META_CHORD_ACTION:
                    {
                        // TODO(F1): Missing basegfx functionality. Mind empty rects!
                        const Polygon aToolsPoly( static_cast<MetaChordAction*>(pCurrAct)->GetRect(),
                                                  static_cast<MetaChordAction*>(pCurrAct)->GetStartPoint(),
                                                  static_cast<MetaChordAction*>(pCurrAct)->GetEndPoint(), POLY_CHORD );
                        ::basegfx::B2DPolygon aPoly( aToolsPoly.getB2DPolygon() );
                        aPoly.transform( getState( rStates ).mapModeTransform );

                        createFillAndStroke( aPoly,
                                             rFactoryParms );
                    }
                    break;

                    case META_POLYLINE_ACTION:
                    {
                        const OutDevState& rState( getState( rStates ) );
                        if( rState.lineColor.getLength() ||
                            rState.fillColor.getLength() )
                        {
                            MetaPolyLineAction* pPolyLineAct = static_cast<MetaPolyLineAction*>(pCurrAct);

                            const LineInfo& rLineInfo( pPolyLineAct->GetLineInfo() );
                            ::basegfx::B2DPolygon aPoly( pPolyLineAct->GetPolygon().getB2DPolygon() );
                            aPoly.transform( rState.mapModeTransform );

                            ActionSharedPtr pLineAction;

                            if( rLineInfo.IsDefault() )
                            {
                                // plain hair line polygon
                                pLineAction =
                                    internal::PolyPolyActionFactory::createLinePolyPolyAction(
                                        ::basegfx::B2DPolyPolygon(aPoly),
                                        rCanvas,
                                        rState );

                                if( pLineAction )
                                {
                                    maActions.push_back(
                                        MtfAction(
                                            pLineAction,
                                            io_rCurrActionIndex ) );

                                    io_rCurrActionIndex += pLineAction->getActionCount()-1;
                                }
                            }
                            else if( LINE_NONE != rLineInfo.GetStyle() )
                            {
                                // 'thick' line polygon
                                rendering::StrokeAttributes aStrokeAttributes;

                                setupStrokeAttributes( aStrokeAttributes,
                                                       rFactoryParms,
                                                       rLineInfo );

                                pLineAction =
                                    internal::PolyPolyActionFactory::createPolyPolyAction(
                                        ::basegfx::B2DPolyPolygon(aPoly),
                                        rCanvas,
                                        rState,
                                        aStrokeAttributes ) ;

                                if( pLineAction )
                                {
                                    maActions.push_back(
                                        MtfAction(
                                            pLineAction,
                                            io_rCurrActionIndex ) );

                                    io_rCurrActionIndex += pLineAction->getActionCount()-1;
                                }
                            }
                            // else: line style is default
                            // (i.e. invisible), don't generate action
                        }
                    }
                    break;

                    case META_POLYGON_ACTION:
                    {
                        ::basegfx::B2DPolygon aPoly( static_cast<MetaPolygonAction*>(pCurrAct)->GetPolygon().getB2DPolygon() );
                        aPoly.transform( getState( rStates ).mapModeTransform );
                        createFillAndStroke( aPoly,
                                             rFactoryParms );
                    }
                    break;

                    case META_POLYPOLYGON_ACTION:
                    {
                        ::basegfx::B2DPolyPolygon aPoly( static_cast<MetaPolyPolygonAction*>(pCurrAct)->GetPolyPolygon().getB2DPolyPolygon() );
                        aPoly.transform( getState( rStates ).mapModeTransform );
                        createFillAndStroke( aPoly,
                                             rFactoryParms );
                    }
                    break;

                    case META_BMP_ACTION:
                    {
                        MetaBmpAction* pAct = static_cast<MetaBmpAction*>(pCurrAct);

                        ActionSharedPtr pBmpAction(
                                internal::BitmapActionFactory::createBitmapAction(
                                    pAct->GetBitmap(),
                                    getState( rStates ).mapModeTransform *
                                    ::vcl::unotools::b2DPointFromPoint( pAct->GetPoint() ),
                                    rCanvas,
                                    getState( rStates ) ) );

                        if( pBmpAction )
                        {
                            maActions.push_back(
                                MtfAction(
                                    pBmpAction,
                                    io_rCurrActionIndex ) );

                            io_rCurrActionIndex += pBmpAction->getActionCount()-1;
                        }
                    }
                    break;

                    case META_BMPSCALE_ACTION:
                    {
                        MetaBmpScaleAction* pAct = static_cast<MetaBmpScaleAction*>(pCurrAct);

                        ActionSharedPtr pBmpAction(
                                internal::BitmapActionFactory::createBitmapAction(
                                    pAct->GetBitmap(),
                                    getState( rStates ).mapModeTransform *
                                    ::vcl::unotools::b2DPointFromPoint( pAct->GetPoint() ),
                                    getState( rStates ).mapModeTransform *
                                    ::vcl::unotools::b2DSizeFromSize( pAct->GetSize() ),
                                    rCanvas,
                                    getState( rStates ) ) );

                        if( pBmpAction )
                        {
                            maActions.push_back(
                                MtfAction(
                                    pBmpAction,
                                    io_rCurrActionIndex ) );

                            io_rCurrActionIndex += pBmpAction->getActionCount()-1;
                        }
                    }
                    break;

                    case META_BMPSCALEPART_ACTION:
                    {
                        MetaBmpScalePartAction* pAct = static_cast<MetaBmpScalePartAction*>(pCurrAct);

                        // crop bitmap to given source rectangle (no
                        // need to copy and convert the whole bitmap)
                        Bitmap aBmp( pAct->GetBitmap() );
                        const Rectangle aCropRect( pAct->GetSrcPoint(),
                                                    pAct->GetSrcSize() );
                        aBmp.Crop( aCropRect );

                        ActionSharedPtr pBmpAction(
                                internal::BitmapActionFactory::createBitmapAction(
                                    aBmp,
                                    getState( rStates ).mapModeTransform *
                                    ::vcl::unotools::b2DPointFromPoint( pAct->GetDestPoint() ),
                                    getState( rStates ).mapModeTransform *
                                    ::vcl::unotools::b2DSizeFromSize( pAct->GetDestSize() ),
                                    rCanvas,
                                    getState( rStates ) ) );

                        if( pBmpAction )
                        {
                            maActions.push_back(
                                MtfAction(
                                    pBmpAction,
                                    io_rCurrActionIndex ) );

                            io_rCurrActionIndex += pBmpAction->getActionCount()-1;
                        }
                    }
                    break;

                    case META_BMPEX_ACTION:
                    {
                        MetaBmpExAction* pAct = static_cast<MetaBmpExAction*>(pCurrAct);

                        ActionSharedPtr pBmpAction(
                                internal::BitmapActionFactory::createBitmapAction(
                                    pAct->GetBitmapEx(),
                                    getState( rStates ).mapModeTransform *
                                    ::vcl::unotools::b2DPointFromPoint( pAct->GetPoint() ),
                                    rCanvas,
                                    getState( rStates ) ) );

                        if( pBmpAction )
                        {
                            maActions.push_back(
                                MtfAction(
                                    pBmpAction,
                                    io_rCurrActionIndex ) );

                            io_rCurrActionIndex += pBmpAction->getActionCount()-1;
                        }
                    }
                    break;

                    case META_BMPEXSCALE_ACTION:
                    {
                        MetaBmpExScaleAction* pAct = static_cast<MetaBmpExScaleAction*>(pCurrAct);

                        ActionSharedPtr pBmpAction(
                                internal::BitmapActionFactory::createBitmapAction(
                                    pAct->GetBitmapEx(),
                                    getState( rStates ).mapModeTransform *
                                    ::vcl::unotools::b2DPointFromPoint( pAct->GetPoint() ),
                                    getState( rStates ).mapModeTransform *
                                    ::vcl::unotools::b2DSizeFromSize( pAct->GetSize() ),
                                    rCanvas,
                                    getState( rStates ) ) );

                        if( pBmpAction )
                        {
                            maActions.push_back(
                                MtfAction(
                                    pBmpAction,
                                    io_rCurrActionIndex ) );

                            io_rCurrActionIndex += pBmpAction->getActionCount()-1;
                        }
                    }
                    break;

                    case META_BMPEXSCALEPART_ACTION:
                    {
                        MetaBmpExScalePartAction* pAct = static_cast<MetaBmpExScalePartAction*>(pCurrAct);

                        // crop bitmap to given source rectangle (no
                        // need to copy and convert the whole bitmap)
                        BitmapEx aBmp( pAct->GetBitmapEx() );
                        const Rectangle aCropRect( pAct->GetSrcPoint(),
                                                   pAct->GetSrcSize() );
                        aBmp.Crop( aCropRect );

                        ActionSharedPtr pBmpAction(
                            internal::BitmapActionFactory::createBitmapAction(
                                aBmp,
                                getState( rStates ).mapModeTransform *
                                ::vcl::unotools::b2DPointFromPoint( pAct->GetDestPoint() ),
                                getState( rStates ).mapModeTransform *
                                ::vcl::unotools::b2DSizeFromSize( pAct->GetDestSize() ),
                                rCanvas,
                                getState( rStates ) ) );

                        if( pBmpAction )
                        {
                            maActions.push_back(
                                MtfAction(
                                    pBmpAction,
                                    io_rCurrActionIndex ) );

                            io_rCurrActionIndex += pBmpAction->getActionCount()-1;
                        }
                    }
                    break;

                    case META_MASK_ACTION:
                    {
                        MetaMaskAction* pAct = static_cast<MetaMaskAction*>(pCurrAct);

                        // create masked BitmapEx right here, as the
                        // canvas does not provide equivalent
                        // functionality
                        BitmapEx aBmp( createMaskBmpEx( pAct->GetBitmap(),
                                                        pAct->GetColor() ));

                        ActionSharedPtr pBmpAction(
                            internal::BitmapActionFactory::createBitmapAction(
                                aBmp,
                                getState( rStates ).mapModeTransform *
                                ::vcl::unotools::b2DPointFromPoint( pAct->GetPoint() ),
                                rCanvas,
                                getState( rStates ) ) );

                        if( pBmpAction )
                        {
                            maActions.push_back(
                                MtfAction(
                                    pBmpAction,
                                    io_rCurrActionIndex ) );

                            io_rCurrActionIndex += pBmpAction->getActionCount()-1;
                        }
                    }
                    break;

                    case META_MASKSCALE_ACTION:
                    {
                        MetaMaskScaleAction* pAct = static_cast<MetaMaskScaleAction*>(pCurrAct);

                        // create masked BitmapEx right here, as the
                        // canvas does not provide equivalent
                        // functionality
                        BitmapEx aBmp( createMaskBmpEx( pAct->GetBitmap(),
                                                        pAct->GetColor() ));

                        ActionSharedPtr pBmpAction(
                            internal::BitmapActionFactory::createBitmapAction(
                                aBmp,
                                getState( rStates ).mapModeTransform *
                                ::vcl::unotools::b2DPointFromPoint( pAct->GetPoint() ),
                                getState( rStates ).mapModeTransform *
                                ::vcl::unotools::b2DSizeFromSize( pAct->GetSize() ),
                                rCanvas,
                                getState( rStates ) ) );

                        if( pBmpAction )
                        {
                            maActions.push_back(
                                MtfAction(
                                    pBmpAction,
                                    io_rCurrActionIndex ) );

                            io_rCurrActionIndex += pBmpAction->getActionCount()-1;
                        }
                    }
                    break;

                    case META_MASKSCALEPART_ACTION:
                    {
                        MetaMaskScalePartAction* pAct = static_cast<MetaMaskScalePartAction*>(pCurrAct);

                        // create masked BitmapEx right here, as the
                        // canvas does not provide equivalent
                        // functionality
                        BitmapEx aBmp( createMaskBmpEx( pAct->GetBitmap(),
                                                        pAct->GetColor() ));

                        // crop bitmap to given source rectangle (no
                        // need to copy and convert the whole bitmap)
                        const Rectangle aCropRect( pAct->GetSrcPoint(),
                                                   pAct->GetSrcSize() );
                        aBmp.Crop( aCropRect );

                        ActionSharedPtr pBmpAction(
                            internal::BitmapActionFactory::createBitmapAction(
                                aBmp,
                                getState( rStates ).mapModeTransform *
                                ::vcl::unotools::b2DPointFromPoint( pAct->GetDestPoint() ),
                                getState( rStates ).mapModeTransform *
                                ::vcl::unotools::b2DSizeFromSize( pAct->GetDestSize() ),
                                rCanvas,
                                getState( rStates ) ) );

                        if( pBmpAction )
                        {
                            maActions.push_back(
                                MtfAction(
                                    pBmpAction,
                                    io_rCurrActionIndex ) );

                            io_rCurrActionIndex += pBmpAction->getActionCount()-1;
                        }
                    }
                    break;

                    case META_GRADIENTEX_ACTION:
                        // TODO(F1): use native Canvas gradients here
                        // action is ignored here, because redundant to META_GRADIENT_ACTION
                        break;

                    case META_WALLPAPER_ACTION:
                        // TODO(F2): NYI
                        break;

                    case META_TRANSPARENT_ACTION:
                    {
                        const OutDevState& rState( getState( rStates ) );
                        if( rState.lineColor.getLength() ||
                            rState.fillColor.getLength() )
                        {
                            MetaTransparentAction* pAct = static_cast<MetaTransparentAction*>(pCurrAct);
                            ::basegfx::B2DPolyPolygon aPoly( pAct->GetPolyPolygon().getB2DPolyPolygon() );
                            aPoly.transform( rState.mapModeTransform );

                            ActionSharedPtr pPolyAction(
                                internal::PolyPolyActionFactory::createPolyPolyAction(
                                    aPoly,
                                    rCanvas,
                                    rState,
                                    pAct->GetTransparence() ) );

                            if( pPolyAction )
                            {
                                maActions.push_back(
                                    MtfAction(
                                        pPolyAction,
                                        io_rCurrActionIndex ) );

                                io_rCurrActionIndex += pPolyAction->getActionCount()-1;
                            }
                        }
                    }
                    break;

                    case META_FLOATTRANSPARENT_ACTION:
                    {
                        MetaFloatTransparentAction* pAct = static_cast<MetaFloatTransparentAction*>(pCurrAct);

                        internal::MtfAutoPtr pMtf(
                            new ::GDIMetaFile( pAct->GetGDIMetaFile() ) );

                        // TODO(P2): Use native canvas gradients here (saves a lot of UNO calls)
                        internal::GradientAutoPtr pGradient(
                            new Gradient( pAct->GetGradient() ) );

                        DBG_TESTSOLARMUTEX();

                        ActionSharedPtr pFloatTransAction(
                            internal::TransparencyGroupActionFactory::createTransparencyGroupAction(
                                pMtf,
                                pGradient,
                                rParms,
                                getState( rStates ).mapModeTransform *
                                ::vcl::unotools::b2DPointFromPoint( pAct->GetPoint() ),
                                getState( rStates ).mapModeTransform *
                                ::vcl::unotools::b2DSizeFromSize( pAct->GetSize() ),
                                rCanvas,
                                getState( rStates ) ) );

                        if( pFloatTransAction )
                        {
                            maActions.push_back(
                                MtfAction(
                                    pFloatTransAction,
                                    io_rCurrActionIndex ) );

                            io_rCurrActionIndex += pFloatTransAction->getActionCount()-1;
                        }
                    }
                    break;

                    case META_TEXT_ACTION:
                    {
                        MetaTextAction* pAct = static_cast<MetaTextAction*>(pCurrAct);
                        XubString sText = XubString( pAct->GetText() );

                        if( rVDev.GetDigitLanguage())
                            convertToLocalizedNumerals ( sText,rVDev.GetDigitLanguage() );

                        createTextAction(
                            pAct->GetPoint(),
                            sText,
                            pAct->GetIndex(),
                            pAct->GetLen() == (USHORT)STRING_LEN ? pAct->GetText().Len() - pAct->GetIndex() : pAct->GetLen(),
                            NULL,
                            rFactoryParms,
                            bSubsettableActions );
                    }
                    break;

                    case META_TEXTARRAY_ACTION:
                    {
                        MetaTextArrayAction* pAct = static_cast<MetaTextArrayAction*>(pCurrAct);
                        XubString sText = XubString( pAct->GetText() );

                        if( rVDev.GetDigitLanguage())
                            convertToLocalizedNumerals ( sText,rVDev.GetDigitLanguage() );

                        createTextAction(
                            pAct->GetPoint(),
                            sText,
                            pAct->GetIndex(),
                            pAct->GetLen() == (USHORT)STRING_LEN ? pAct->GetText().Len() - pAct->GetIndex() : pAct->GetLen(),
                            pAct->GetDXArray(),
                            rFactoryParms,
                            bSubsettableActions );
                    }
                    break;

                    case META_TEXTLINE_ACTION:
                    {
                        MetaTextLineAction*      pAct = static_cast<MetaTextLineAction*>(pCurrAct);

                        const OutDevState&       rState( getState( rStates ) );
                        const ::Size             aBaselineOffset( tools::getBaselineOffset( rState,
                                                                                            rVDev ) );
                        const ::Point            aStartPoint( pAct->GetStartPoint() );
                        const ::basegfx::B2DSize aSize( rState.mapModeTransform *
                                                        ::basegfx::B2DSize(pAct->GetWidth(),
                                                                           0 ));

                        ActionSharedPtr pPolyAction(
                            PolyPolyActionFactory::createPolyPolyAction(
                                tools::createTextLinesPolyPolygon(
                                    rState.mapModeTransform *
                                    ::basegfx::B2DPoint(
                                        ::vcl::unotools::b2DPointFromPoint(pAct->GetStartPoint()) +
                                        ::vcl::unotools::b2DSizeFromSize(aBaselineOffset)),
                                    aSize.getX(),
                                    tools::createTextLineInfo( rVDev,
                                                               rState )),
                                rCanvas,
                                rState ) );

                        if( pPolyAction.get() )
                        {
                            maActions.push_back(
                                MtfAction(
                                    pPolyAction,
                                    io_rCurrActionIndex ) );

                            io_rCurrActionIndex += pPolyAction->getActionCount()-1;
                        }
                    }
                    break;

                    case META_TEXTRECT_ACTION:
                    {
                        MetaTextRectAction* pAct = static_cast<MetaTextRectAction*>(pCurrAct);

                        pushState( rStates, PUSH_ALL );

                        // use the VDev to break up the text rect
                        // action into readily formatted lines
                        GDIMetaFile aTmpMtf;
                        rVDev.AddTextRectActions( pAct->GetRect(),
                                                  pAct->GetText(),
                                                  pAct->GetStyle(),
                                                  aTmpMtf );

                        createActions( aTmpMtf,
                                       rFactoryParms,
                                       bSubsettableActions );

                        popState( rStates );

                        break;
                    }

                    case META_STRETCHTEXT_ACTION:
                    {
                        MetaStretchTextAction* pAct = static_cast<MetaStretchTextAction*>(pCurrAct);
                        XubString sText = XubString( pAct->GetText() );

                        if( rVDev.GetDigitLanguage())
                            convertToLocalizedNumerals ( sText,rVDev.GetDigitLanguage() );

                        const USHORT nLen( pAct->GetLen() == (USHORT)STRING_LEN ?
                                           pAct->GetText().Len() - pAct->GetIndex() : pAct->GetLen() );

                        // #i70897# Nothing to do, actually...
                        if( nLen == 0 )
                            break;

                        // have to fit the text into the given
                        // width. This is achieved by internally
                        // generating a DX array, and uniformly
                        // distributing the excess/insufficient width
                        // to every logical character.
                        ::boost::scoped_array< sal_Int32 > pDXArray( new sal_Int32[nLen] );

                        rVDev.GetTextArray( pAct->GetText(), pDXArray.get(),
                                            pAct->GetIndex(), pAct->GetLen() );

                        const sal_Int32 nWidthDifference( pAct->GetWidth() - pDXArray[ nLen-1 ] );

                        // Last entry of pDXArray contains total width of the text
                        sal_Int32* p=pDXArray.get();
                        for( USHORT i=1; i<=nLen; ++i )
                        {
                            // calc ratio for every array entry, to
                            // distribute rounding errors 'evenly'
                            // across the characters. Note that each
                            // entry represents the 'end' position of
                            // the corresponding character, thus, we
                            // let i run from 1 to nLen.
                            *p++ += (sal_Int32)i*nWidthDifference/nLen;
                        }

                        createTextAction(
                            pAct->GetPoint(),
                            sText,
                            pAct->GetIndex(),
                            pAct->GetLen() == (USHORT)STRING_LEN ? pAct->GetText().Len() - pAct->GetIndex() : pAct->GetLen(),
                            pDXArray.get(),
                            rFactoryParms,
                            bSubsettableActions );
                    }
                    break;

                    default:
                        OSL_ENSURE( false,
                                    "Unknown meta action type encountered" );
                        break;
                }

                // increment action index (each mtf action counts _at
                // least_ one. Some count for more, therefore,
                // io_rCurrActionIndex is sometimes incremented by
                // pAct->getActionCount()-1 above, the -1 being the
                // correction for the unconditional increment here).
                ++io_rCurrActionIndex;
            }

            return true;
        }


        namespace
        {
            class ActionRenderer
            {
            public:
                ActionRenderer( const ::basegfx::B2DHomMatrix& rTransformation ) :
                    maTransformation( rTransformation ),
                    mbRet( true )
                {
                }

                bool result()
                {
                    return mbRet;
                }

                void operator()( const ::cppcanvas::internal::ImplRenderer::MtfAction& rAction )
                {
                    // ANDing the result. We want to fail if at least
                    // one action failed.
                    mbRet &= rAction.mpAction->render( maTransformation );
                }

                void operator()( const ::cppcanvas::internal::ImplRenderer::MtfAction&  rAction,
                                 const Action::Subset&                                  rSubset )
                {
                    // ANDing the result. We want to fail if at least
                    // one action failed.
                    mbRet &= rAction.mpAction->render( maTransformation,
                                                       rSubset );
                }

            private:
                ::basegfx::B2DHomMatrix maTransformation;
                bool                    mbRet;
            };

            class AreaQuery
            {
            public:
                AreaQuery( const ::basegfx::B2DHomMatrix& rTransformation ) :
                    maTransformation( rTransformation ),
                    maBounds()
                {
                }

                bool result()
                {
                    return true; // nothing can fail here
                }

                void operator()( const ::cppcanvas::internal::ImplRenderer::MtfAction& rAction )
                {
                    maBounds.expand( rAction.mpAction->getBounds( maTransformation ) );
                }

                void operator()( const ::cppcanvas::internal::ImplRenderer::MtfAction&  rAction,
                                 const Action::Subset&                                  rSubset )
                {
                    maBounds.expand( rAction.mpAction->getBounds( maTransformation,
                                                                  rSubset ) );
                }

                ::basegfx::B2DRange getBounds() const
                {
                    return maBounds;
                }

            private:
                ::basegfx::B2DHomMatrix maTransformation;
                ::basegfx::B2DRange     maBounds;
            };

            // Doing that via inline class. Compilers tend to not inline free
            // functions.
            struct UpperBoundActionIndexComparator
            {
                bool operator()( const ::cppcanvas::internal::ImplRenderer::MtfAction& rLHS,
                                 const ::cppcanvas::internal::ImplRenderer::MtfAction& rRHS )
                {
                    const sal_Int32 nLHSCount( rLHS.mpAction ?
                                               rLHS.mpAction->getActionCount() : 0 );
                    const sal_Int32 nRHSCount( rRHS.mpAction ?
                                               rRHS.mpAction->getActionCount() : 0 );

                    // compare end of action range, to have an action selected
                    // by lower_bound even if the requested index points in
                    // the middle of the action's range
                    return rLHS.mnOrigIndex + nLHSCount < rRHS.mnOrigIndex + nRHSCount;
                }
            };

            /** Algorithm to apply given functor to a subset range

                @tpl Functor

                Functor to call for each element of the subset
                range. Must provide the following method signatures:
                bool result() (returning false if operation failed)

             */
            template< typename Functor > bool
                forSubsetRange( Functor&                                            rFunctor,
                                ImplRenderer::ActionVector::const_iterator          aRangeBegin,
                                ImplRenderer::ActionVector::const_iterator          aRangeEnd,
                                sal_Int32                                           nStartIndex,
                                sal_Int32                                           nEndIndex,
                                const ImplRenderer::ActionVector::const_iterator&   rEnd )
            {
                if( aRangeBegin == aRangeEnd )
                {
                    // only a single action. Setup subset, and call functor
                    Action::Subset aSubset;
                    aSubset.mnSubsetBegin = ::std::max( sal_Int32( 0 ),
                                                        nStartIndex - aRangeBegin->mnOrigIndex );
                    aSubset.mnSubsetEnd   = ::std::min( aRangeBegin->mpAction->getActionCount(),
                                                        nEndIndex - aRangeBegin->mnOrigIndex );

                    ENSURE_OR_RETURN( aSubset.mnSubsetBegin >= 0 && aSubset.mnSubsetEnd >= 0,
                                      "ImplRenderer::forSubsetRange(): Invalid indices" );

                    rFunctor( *aRangeBegin, aSubset );
                }
                else
                {
                    // more than one action.

                    // render partial first, full intermediate, and
                    // partial last action
                    Action::Subset aSubset;
                    aSubset.mnSubsetBegin = ::std::max( sal_Int32( 0 ),
                                                        nStartIndex - aRangeBegin->mnOrigIndex );
                    aSubset.mnSubsetEnd   = aRangeBegin->mpAction->getActionCount();

                    ENSURE_OR_RETURN( aSubset.mnSubsetBegin >= 0 && aSubset.mnSubsetEnd >= 0,
                                      "ImplRenderer::forSubsetRange(): Invalid indices" );

                    rFunctor( *aRangeBegin, aSubset );

                    // first action rendered, skip to next
                    ++aRangeBegin;

                    // render full middle actions
                    while( aRangeBegin != aRangeEnd )
                        rFunctor( *aRangeBegin++ );

                    if( aRangeEnd == rEnd ||
                        aRangeEnd->mnOrigIndex > nEndIndex )
                    {
                        // aRangeEnd denotes end of action vector,
                        //
                        // or
                        //
                        // nEndIndex references something _after_
                        // aRangeBegin, but _before_ aRangeEnd
                        //
                        // either way: no partial action left
                        return rFunctor.result();
                    }

                    aSubset.mnSubsetBegin = 0;
                    aSubset.mnSubsetEnd   = nEndIndex - aRangeEnd->mnOrigIndex;

                    ENSURE_OR_RETURN( aSubset.mnSubsetBegin >= 0 && aSubset.mnSubsetEnd >= 0,
                                      "ImplRenderer::forSubsetRange(): Invalid indices" );

                    rFunctor( *aRangeEnd, aSubset );
                }

                return rFunctor.result();
            }
        }

        bool ImplRenderer::getSubsetIndices( sal_Int32&                     io_rStartIndex,
                                             sal_Int32&                     io_rEndIndex,
                                             ActionVector::const_iterator&  o_rRangeBegin,
                                             ActionVector::const_iterator&  o_rRangeEnd ) const
        {
            ENSURE_OR_RETURN( io_rStartIndex<=io_rEndIndex,
                              "ImplRenderer::getSubsetIndices(): invalid action range" );

            ENSURE_OR_RETURN( !maActions.empty(),
                              "ImplRenderer::getSubsetIndices(): no actions to render" );

            const sal_Int32 nMinActionIndex( maActions.front().mnOrigIndex );
            const sal_Int32 nMaxActionIndex( maActions.back().mnOrigIndex +
                                             maActions.back().mpAction->getActionCount() );

            // clip given range to permissible values (there might be
            // ranges before and behind the valid indices)
            io_rStartIndex = ::std::max( nMinActionIndex,
                                         io_rStartIndex );
            io_rEndIndex = ::std::min( nMaxActionIndex,
                                       io_rEndIndex );

            if( io_rStartIndex == io_rEndIndex ||
                io_rStartIndex > io_rEndIndex )
            {
                // empty range, don't render anything. The second
                // condition e.g. happens if the requested range lies
                // fully before or behind the valid action indices.
                return false;
            }


            const ActionVector::const_iterator aBegin( maActions.begin() );
            const ActionVector::const_iterator aEnd( maActions.end() );


            // find start and end action
            // =========================
            o_rRangeBegin = ::std::lower_bound( aBegin, aEnd,
                                                MtfAction( ActionSharedPtr(), io_rStartIndex ),
                                                UpperBoundActionIndexComparator() );
            o_rRangeEnd   = ::std::lower_bound( aBegin, aEnd,
                                                MtfAction( ActionSharedPtr(), io_rEndIndex ),
                                                UpperBoundActionIndexComparator() );
            return true;
        }


        // Public methods
        // ====================================================================

        ImplRenderer::ImplRenderer( const CanvasSharedPtr&  rCanvas,
                                    const GDIMetaFile&      rMtf,
                                    const Parameters&       rParams ) :
            CanvasGraphicHelper( rCanvas ),
            maActions()
        {
            RTL_LOGFILE_CONTEXT( aLog, "::cppcanvas::internal::ImplRenderer::ImplRenderer(mtf)" );

            OSL_ENSURE( rCanvas.get() != NULL && rCanvas->getUNOCanvas().is(),
                        "ImplRenderer::ImplRenderer(): Invalid canvas" );
            OSL_ENSURE( rCanvas->getUNOCanvas()->getDevice().is(),
                        "ImplRenderer::ImplRenderer(): Invalid graphic device" );

            // make sure canvas and graphic device are valid; action
            // creation don't check that every time
            if( rCanvas.get() == NULL ||
                !rCanvas->getUNOCanvas().is() ||
                !rCanvas->getUNOCanvas()->getDevice().is() )
            {
                // leave actions empty
                return;
            }

            VectorOfOutDevStates    aStateStack;

            VirtualDevice aVDev;
            aVDev.EnableOutput( FALSE );

            // Setup VDev for state tracking and mapping
            // =========================================

            aVDev.SetMapMode( rMtf.GetPrefMapMode() );

            const Size aMtfSize( rMtf.GetPrefSize() );
            const Size aMtfSizePixPre( aVDev.LogicToPixel( aMtfSize,
                                                           rMtf.GetPrefMapMode() ) );
            const Point aEmptyPt;
            const Point aMtfOriginPix( aVDev.LogicToPixel( aEmptyPt ) );

            // #i44110# correct null-sized output - there are shapes
            // which have zero size in at least one dimension
            const Size aMtfSizePix( ::std::max( aMtfSizePixPre.Width(), 1L ),
                                    ::std::max( aMtfSizePixPre.Height(), 1L ) );

            sal_Int32 nCurrActions(0);
            ActionFactoryParameters aParms(aStateStack,
                                           rCanvas,
                                           aVDev,
                                           rParams,
                                           nCurrActions );

            // init state stack
            clearStateStack( aStateStack );

            // Setup local state, such that the metafile renders
            // itself into a one-by-one square at the origin for
            // identity view and render transformations
            getState( aStateStack ).transform.scale( 1.0 / aMtfSizePix.Width(),
                                                     1.0 / aMtfSizePix.Height() );

            tools::calcLogic2PixelAffineTransform( getState( aStateStack ).mapModeTransform,
                                                   aVDev );

            ColorSharedPtr pColor( getCanvas()->createColor() );

            // setup default text color to black
            getState( aStateStack ).textColor =
                getState( aStateStack ).textFillColor =
                getState( aStateStack ).textLineColor = pColor->getDeviceColor( 0x000000FF );

            // apply overrides from the Parameters struct
            if( rParams.maFillColor.isValid() )
            {
                getState( aStateStack ).isFillColorSet = true;
                getState( aStateStack ).fillColor = pColor->getDeviceColor( rParams.maFillColor.getValue() );
            }
            if( rParams.maLineColor.isValid() )
            {
                getState( aStateStack ).isLineColorSet = true;
                getState( aStateStack ).lineColor = pColor->getDeviceColor( rParams.maLineColor.getValue() );
            }
            if( rParams.maTextColor.isValid() )
            {
                getState( aStateStack ).isTextFillColorSet = true;
                getState( aStateStack ).isTextLineColorSet = true;
                getState( aStateStack ).textColor =
                    getState( aStateStack ).textFillColor =
                    getState( aStateStack ).textLineColor = pColor->getDeviceColor( rParams.maTextColor.getValue() );
            }
            if( rParams.maFontName.isValid() ||
                rParams.maFontWeight.isValid() ||
                rParams.maFontLetterForm.isValid() ||
                rParams.maFontUnderline.isValid() )
            {
                ::cppcanvas::internal::OutDevState& rState = getState( aStateStack );

                rState.xFont = createFont( rState.fontRotation,
                                           ::Font(), // default font
                                           aParms );
            }

            createActions( const_cast<GDIMetaFile&>(rMtf), // HACK(Q2):
                                                           // we're
                                                           // changing
                                                              // the
                                                              // current
                                                              // action
                                                              // in
                                                              // createActions!
                           aParms,
                           true // TODO(P1): make subsettability configurable
                            );
        }

        ImplRenderer::ImplRenderer( const CanvasSharedPtr&  rCanvas,
                                    const BitmapEx&         rBmpEx,
                                    const Parameters&       rParams ) :
            CanvasGraphicHelper( rCanvas ),
            maActions()
        {
            // TODO(F3): property modification parameters are
            // currently ignored for Bitmaps
            (void)rParams;

            RTL_LOGFILE_CONTEXT( aLog, "::cppcanvas::internal::ImplRenderer::ImplRenderer(bitmap)" );

            OSL_ENSURE( rCanvas.get() != NULL && rCanvas->getUNOCanvas().is(),
                        "ImplRenderer::ImplRenderer(): Invalid canvas" );
            OSL_ENSURE( rCanvas->getUNOCanvas()->getDevice().is(),
                        "ImplRenderer::ImplRenderer(): Invalid graphic device" );

            // make sure canvas and graphic device are valid; action
            // creation don't check that every time
            if( rCanvas.get() == NULL ||
                !rCanvas->getUNOCanvas().is() ||
                !rCanvas->getUNOCanvas()->getDevice().is() )
            {
                // leave actions empty
                return;
            }

            OutDevState aState;

            const Size aBmpSize( rBmpEx.GetSizePixel() );

            // Setup local state, such that the bitmap renders itself
            // into a one-by-one square for identity view and render
            // transformations
            aState.transform.scale( 1.0 / aBmpSize.Width(),
                                    1.0 / aBmpSize.Height() );

            // create a single action for the provided BitmapEx
            maActions.push_back(
                MtfAction(
                    BitmapActionFactory::createBitmapAction(
                        rBmpEx,
                        ::basegfx::B2DPoint(),
                        rCanvas,
                        aState),
                    0 ) );
        }

        ImplRenderer::~ImplRenderer()
        {
        }

        bool ImplRenderer::drawSubset( sal_Int32    nStartIndex,
                                       sal_Int32    nEndIndex ) const
        {
            RTL_LOGFILE_CONTEXT( aLog, "::cppcanvas::internal::ImplRenderer::drawSubset()" );

            ActionVector::const_iterator aRangeBegin;
            ActionVector::const_iterator aRangeEnd;

            try
            {
                if( !getSubsetIndices( nStartIndex, nEndIndex,
                                       aRangeBegin, aRangeEnd ) )
                    return true; // nothing to render (but _that_ was successful)

                // now, aRangeBegin references the action in which the
                // subset rendering must start, and aRangeEnd references
                // the action in which the subset rendering must end (it
                // might also end right at the start of the referenced
                // action, such that zero of that action needs to be
                // rendered).


                // render subset of actions
                // ========================

                ::basegfx::B2DHomMatrix aMatrix;
                ::canvas::tools::getRenderStateTransform( aMatrix,
                                                          getRenderState() );

                ActionRenderer aRenderer( aMatrix );

                return forSubsetRange( aRenderer,
                                       aRangeBegin,
                                       aRangeEnd,
                                       nStartIndex,
                                       nEndIndex,
                                       maActions.end() );
            }
            catch( uno::Exception& )
            {
                OSL_ENSURE( false,
                            rtl::OUStringToOString(
                                comphelper::anyToString( cppu::getCaughtException() ),
                                RTL_TEXTENCODING_UTF8 ).getStr() );

                // convert error to return value
                return false;
            }
        }

        ::basegfx::B2DRange ImplRenderer::getSubsetArea( sal_Int32  nStartIndex,
                                                         sal_Int32  nEndIndex ) const
        {
            RTL_LOGFILE_CONTEXT( aLog, "::cppcanvas::internal::ImplRenderer::getSubsetArea()" );

            ActionVector::const_iterator aRangeBegin;
            ActionVector::const_iterator aRangeEnd;

            if( !getSubsetIndices( nStartIndex, nEndIndex,
                                   aRangeBegin, aRangeEnd ) )
                return ::basegfx::B2DRange(); // nothing to render -> empty range

            // now, aRangeBegin references the action in which the
            // subset querying must start, and aRangeEnd references
            // the action in which the subset querying must end (it
            // might also end right at the start of the referenced
            // action, such that zero of that action needs to be
            // queried).


            // query bounds for subset of actions
            // ==================================

            ::basegfx::B2DHomMatrix aMatrix;
            ::canvas::tools::getRenderStateTransform( aMatrix,
                                                      getRenderState() );

            AreaQuery aQuery( aMatrix );
            forSubsetRange( aQuery,
                            aRangeBegin,
                            aRangeEnd,
                            nStartIndex,
                            nEndIndex,
                            maActions.end() );

            return aQuery.getBounds();
        }

        bool ImplRenderer::draw() const
        {
            RTL_LOGFILE_CONTEXT( aLog, "::cppcanvas::internal::ImplRenderer::draw()" );

            ::basegfx::B2DHomMatrix aMatrix;
            ::canvas::tools::getRenderStateTransform( aMatrix,
                                                      getRenderState() );

            try
            {
                return ::std::for_each( maActions.begin(), maActions.end(), ActionRenderer( aMatrix ) ).result();
            }
            catch( uno::Exception& )
            {
                OSL_ENSURE( false,
                            rtl::OUStringToOString(
                                comphelper::anyToString( cppu::getCaughtException() ),
                                RTL_TEXTENCODING_UTF8 ).getStr() );

                return false;
            }
        }
    }
}<|MERGE_RESOLUTION|>--- conflicted
+++ resolved
@@ -1775,13 +1775,8 @@
                                     }
                                     else
                                     {
-<<<<<<< HEAD
                                         aTexture.RepeatModeX = rendering::TexturingMode::NONE;
                                         aTexture.RepeatModeY = rendering::TexturingMode::NONE;
-=======
-                                        aTexture.RepeatModeX = rendering::TexturingMode::CLAMP;
-                                        aTexture.RepeatModeY = rendering::TexturingMode::CLAMP;
->>>>>>> f099cd45
                                     }
 
                                     ::PolyPolygon aPath;
