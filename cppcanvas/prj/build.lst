cx	cppcanvas	:	comphelper cppuhelper offuh tools vcl basegfx canvas NULL
<<<<<<< HEAD
cx	cppcanvas\prj						nmake	-	all	cx_prj NULL
=======
cx	cppcanvas							usr1	-	all	cx_mkout NULL
cx	cppcanvas\inc						nmake	-	all	cx_inc NULL
cx	cppcanvas\source\tools				nmake	-	all	cx_tools cx_inc NULL
cx	cppcanvas\source\wrapper			nmake	-	all cx_wrapper cx_inc NULL
cx	cppcanvas\source\mtfrenderer		nmake	-	all	cx_mtfrenderer cx_inc NULL
cx	cppcanvas\util						nmake	-	all	cx_util cx_tools cx_wrapper cx_mtfrenderer NULL
cx	cppcanvas\source\uno				nmake	-	all	cx_uno cx_tools cx_wrapper cx_mtfrenderer cx_util NULL
>>>>>>> 0d2916e0
<|MERGE_RESOLUTION|>--- conflicted
+++ resolved
@@ -1,12 +1,4 @@
 cx	cppcanvas	:	comphelper cppuhelper offuh tools vcl basegfx canvas NULL
-<<<<<<< HEAD
 cx	cppcanvas\prj						nmake	-	all	cx_prj NULL
-=======
-cx	cppcanvas							usr1	-	all	cx_mkout NULL
-cx	cppcanvas\inc						nmake	-	all	cx_inc NULL
-cx	cppcanvas\source\tools				nmake	-	all	cx_tools cx_inc NULL
-cx	cppcanvas\source\wrapper			nmake	-	all cx_wrapper cx_inc NULL
-cx	cppcanvas\source\mtfrenderer		nmake	-	all	cx_mtfrenderer cx_inc NULL
-cx	cppcanvas\util						nmake	-	all	cx_util cx_tools cx_wrapper cx_mtfrenderer NULL
-cx	cppcanvas\source\uno				nmake	-	all	cx_uno cx_tools cx_wrapper cx_mtfrenderer cx_util NULL
->>>>>>> 0d2916e0
+
+cx	cppcanvas\source\uno				nmake	-	all	cx_uno cx_tools cx_wrapper cx_mtfrenderer cx_util NULL