--- conflicted
+++ resolved
@@ -219,21 +219,14 @@
             OUString temp = OUSTR( "ScriptNameResolverImpl::resolve: " );
             throw RuntimeException( temp.concat( e.Message ), Reference< XInterface >() );
         }
-<<<<<<< HEAD
-        Reference< XInterface > xInterface = m_xMultiComFac->createInstanceWithContext(
-            ::rtl::OUString(RTL_CONSTASCII_USTRINGPARAM(
-                    "com.sun.star.ucb.SimpleFileAccess" )), m_xContext );
-        validateXRef( xInterface,
-            "ScriptProvider::initialise: cannot get SimpleFileAccess Service\n" );
-=======
         Reference< XInterface > xInterface(
             m_xMultiComFac->createInstanceWithContext(
-                ::rtl::OUString::createFromAscii( "com.sun.star.ucb.SimpleFileAccess" ),
+                ::rtl::OUString(RTL_CONSTASCII_USTRINGPARAM(
+                    "com.sun.star.ucb.SimpleFileAccess" ),
                 m_xContext
             ),
             UNO_SET_THROW
         );
->>>>>>> 4fba42e5
         Reference < ucb::XSimpleFileAccess > xSimpleFileAccess = Reference <
                     ucb::XSimpleFileAccess > ( xInterface, UNO_QUERY_THROW );
 
@@ -508,23 +501,8 @@
     Reference< storage::XScriptInfoAccess > xScriptInfoAccess;
     try
     {
-<<<<<<< HEAD
-        Reference< XInterface > xInterface;
-
-        Any a = m_xContext->getValueByName(
-                    OUString(RTL_CONSTASCII_USTRINGPARAM( SCRIPTSTORAGEMANAGER_SERVICE )) );
-        if ( sal_False == ( a >>= xInterface ) )
-        {
-            throw RuntimeException(
-                OUSTR( "ScriptNameResolverImpl::getStorageInstance: could not obtain ScriptStorageManager singleton" ),
-                Reference< XInterface >() );
-        }
-        validateXRef( xInterface,
-                      "ScriptNameResolverImpl::getStorageInstance: cannot get Storage service" );
-=======
         Reference< XInterface > xInterface( m_xContext->getValueByName(
                     OUString::createFromAscii( SCRIPTSTORAGEMANAGER_SERVICE ) ), UNO_QUERY_THROW );
->>>>>>> 4fba42e5
         // check that we have permissions for this storage
         Reference< dcsssf::security::XScriptSecurity > xScriptSecurity( xInterface, UNO_QUERY_THROW );
         scripting_constants::ScriptingConstantsPool& scriptingConstantsPool =
