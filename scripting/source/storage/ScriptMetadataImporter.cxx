/* -*- Mode: C++; tab-width: 4; indent-tabs-mode: nil; c-basic-offset: 4 -*- */
/*************************************************************************
 *
 * DO NOT ALTER OR REMOVE COPYRIGHT NOTICES OR THIS FILE HEADER.
 *
 * Copyright 2000, 2010 Oracle and/or its affiliates.
 *
 * OpenOffice.org - a multi-platform office productivity suite
 *
 * This file is part of OpenOffice.org.
 *
 * OpenOffice.org is free software: you can redistribute it and/or modify
 * it under the terms of the GNU Lesser General Public License version 3
 * only, as published by the Free Software Foundation.
 *
 * OpenOffice.org is distributed in the hope that it will be useful,
 * but WITHOUT ANY WARRANTY; without even the implied warranty of
 * MERCHANTABILITY or FITNESS FOR A PARTICULAR PURPOSE.  See the
 * GNU Lesser General Public License version 3 for more details
 * (a copy is included in the LICENSE file that accompanied this code).
 *
 * You should have received a copy of the GNU Lesser General Public License
 * version 3 along with OpenOffice.org.  If not, see
 * <http://www.openoffice.org/license.html>
 * for a copy of the LGPLv3 License.
 *
 ************************************************************************/

// MARKER(update_precomp.py): autogen include statement, do not remove
#include "precompiled_scripting.hxx"

#ifdef _DEBUG
#include <stdio.h>
#endif

#include "ScriptMetadataImporter.hxx"

#include <osl/mutex.hxx>

#include <com/sun/star/xml/sax/XParser.hpp>
#include <rtl/string.h>
#include <tools/diagnose_ex.h>

#include <util/util.hxx>

using namespace ::rtl;
using namespace ::com::sun::star;
using namespace ::com::sun::star::uno;

namespace scripting_impl
{
//*************************************************************************
ScriptMetadataImporter::ScriptMetadataImporter(
    const Reference< XComponentContext > & xContext )
    : m_xContext( xContext )
{
    OSL_TRACE( "< ScriptMetadataImporter ctor called >\n" );
    ms_localeDesc = new OUStringBuffer();
}

//*************************************************************************
ScriptMetadataImporter::~ScriptMetadataImporter() SAL_THROW( () )
{
    OSL_TRACE( "< ScriptMetadataImporter dtor called >\n" );
    delete ms_localeDesc;
}


//*************************************************************************
void ScriptMetadataImporter::parseMetaData(
    Reference< io::XInputStream > const & xInput,
    const ::rtl::OUString & parcelURI,
    InfoImpls_vec &  io_ScriptDatas )
    throw ( xml::sax::SAXException, io::IOException, RuntimeException )
{

    ::osl::Guard< ::osl::Mutex > aGuard( m_mutex );

    mpv_ScriptDatas = &io_ScriptDatas;
    mpv_ScriptDatas->clear();

    //Set the placeholder for the parcel URI
    ms_parcelURI = parcelURI;

    //Get the parser service
    ENSURE_OR_THROW( m_xContext.is(),
        "ScriptMetadataImporter::parseMetaData: No context available" );

<<<<<<< HEAD
    Reference< lang::XMultiComponentFactory > xMgr =
        m_xContext->getServiceManager();

    validateXRef( xMgr,
        "ScriptMetadataImporter::parseMetaData: No service manager available" );

    Reference< XInterface > xInterface = xMgr->createInstanceWithContext(
        OUString(RTL_CONSTASCII_USTRINGPARAM("com.sun.star.xml.sax.Parser")), m_xContext );

    validateXRef( xInterface, "ScriptMetadataImporter::parseMetaData: cannot get SAX Parser" );
    Reference< xml::sax::XParser > xParser;
    try
    {
        xParser.set( xInterface ,UNO_QUERY_THROW );
    }
    catch (RuntimeException & re )
    {
        OUString msg(RTL_CONSTASCII_USTRINGPARAM(
            "ScriptMetadata:Importer::parserMetaData cannot get XParser" ));
        msg.concat( re.Message );
        throw RuntimeException( msg, Reference< XInterface > () );
    }
=======
    Reference< lang::XMultiComponentFactory > xMgr( m_xContext->getServiceManager(), UNO_SET_THROW );

    Reference< xml::sax::XParser > xParser(
        xMgr->createInstanceWithContext( OUString::createFromAscii( "com.sun.star.xml.sax.Parser" ), m_xContext ),
        UNO_QUERY_THROW );
>>>>>>> 4fba42e5

    // xxx todo: error handler, entity resolver omitted
    // This class is the document handler for the parser
    Reference< xml::sax::XDocumentHandler > t_smI( this );
    xParser->setDocumentHandler( t_smI );

    //Set up the input for the parser, the XInputStream
    xml::sax::InputSource source;
    source.aInputStream = xInput;
    source.sSystemId = OUSTR( "virtual file" );

    OSL_TRACE( "ScriptMetadataImporter: Start the parser\n" );

    try
    {
        xParser->parseStream( source );
    }
    catch ( xml::sax::SAXException & saxe )
    {
        OUString msg(RTL_CONSTASCII_USTRINGPARAM(
            "ScriptMetadata:Importer::parserMetaData SAXException" ));
        msg.concat( saxe.Message );
        throw xml::sax::SAXException( msg, Reference< XInterface > (),
            saxe.WrappedException );
    }
    catch ( io::IOException & ioe )
    {
        throw io::IOException( OUString(RTL_CONSTASCII_USTRINGPARAM(
            "ScriptMetadataImporter::parseMetaData IOException: " )) + ioe.Message,
            Reference< XInterface > () );
    }

#ifdef _DEBUG
    catch ( ... )
    {
        throw RuntimeException( OUString(RTL_CONSTASCII_USTRINGPARAM(
            "ScriptMetadataImporter::parseMetadata UnknownException: " )),
            Reference< XInterface > () );
    }
#endif

    OSL_TRACE( "ScriptMetadataImporter: Parser finished\n ");

    OSL_TRACE(  "ScriptMetadataImporter: vector size is %d\n",
        mpv_ScriptDatas->size() );
}

//*************************************************************************
// XExtendedDocumentHandler impl
void ScriptMetadataImporter::startCDATA()
    throw ( xml::sax::SAXException, RuntimeException )
{
    OSL_TRACE( "ScriptMetadataImporter: startCDATA()\n" );
}

//*************************************************************************
void ScriptMetadataImporter::endCDATA()
    throw ( RuntimeException )
{
    OSL_TRACE( "ScriptMetadataImporter: endDATA()\n" );
}

//*************************************************************************
void ScriptMetadataImporter::comment( const ::rtl::OUString & sComment )
    throw ( xml::sax::SAXException, RuntimeException )
{
    OSL_TRACE( "ScriptMetadataImporter: comment()\n" );
}

//*************************************************************************
void ScriptMetadataImporter::allowLineBreak()
    throw ( xml::sax::SAXException, RuntimeException )
{
    OSL_TRACE( "ScriptMetadataImporter: allowLineBreak()\n" );
}

//*************************************************************************
void ScriptMetadataImporter::unknown( const ::rtl::OUString & sString )
    throw ( xml::sax::SAXException, RuntimeException )
{
    OSL_TRACE( "ScriptMetadataImporter: unknown()\n" );
}

//*************************************************************************
// XDocumentHandler impl
void ScriptMetadataImporter::startDocument()
    throw ( xml::sax::SAXException, RuntimeException )
{
    // Ignore for now
    OSL_TRACE( "ScriptMetadataImporter: startDocument()\n" );
}

//*************************************************************************
void ScriptMetadataImporter::endDocument()
    throw ( xml::sax::SAXException, RuntimeException )
{
    // Ignore for now
    OSL_TRACE( "ScriptMetadataImporter: endDocument()\n" );
}

//*************************************************************************
void ScriptMetadataImporter::startElement(
    const ::rtl::OUString& tagName,
    const Reference< xml::sax::XAttributeList >& xAttribs )
    throw ( xml::sax::SAXException, RuntimeException )
{

    OSL_TRACE(  "Trace Message : ScriptMetadataImporter: startElement() %s\n",
           ::rtl::OUStringToOString( tagName,
                                    RTL_TEXTENCODING_ASCII_US ).pData->buffer );

    ::osl::Guard< ::osl::Mutex > aGuard( m_mutex );

    //Set the state of the state machine
    setState( tagName );

    //Processing the elements
    switch( m_state )
    {
        case SCRIPT:
            m_ScriptData.parcelURI = ms_parcelURI;
            m_ScriptData.language = xAttribs->getValueByName(
                ::rtl::OUString(RTL_CONSTASCII_USTRINGPARAM("language")));
            OSL_TRACE(  "Trace Message: language is %s\n",
                ::rtl::OUStringToOString( m_ScriptData.language,
                    RTL_TEXTENCODING_ASCII_US ).pData->buffer );
            break;
        case LOCALE:
            ms_localeLang = xAttribs->getValueByName(
               ::rtl::OUString(RTL_CONSTASCII_USTRINGPARAM("lang")) );
            OSL_TRACE(  "Trace Message: Locale is %s\n",
                ::rtl::OUStringToOString( ms_localeLang,
                    RTL_TEXTENCODING_ASCII_US ).pData->buffer );
            break;
        case DISPLAYNAME:
            ms_localeDisName = xAttribs->getValueByName(
               ::rtl::OUString(RTL_CONSTASCII_USTRINGPARAM("value")));
            OSL_TRACE(  "Trace Message: Displyaname is %s\n",
                ::rtl::OUStringToOString( ms_localeDisName,
                    RTL_TEXTENCODING_ASCII_US ).pData->buffer );
            break;
        case FUNCTIONNAME:
            m_ScriptData.functionname = xAttribs->getValueByName(
               ::rtl::OUString(RTL_CONSTASCII_USTRINGPARAM("value")) );
            OSL_TRACE(  "Trace Message: Functionname is %s\n",
                ::rtl::OUStringToOString( m_ScriptData.functionname,
                    RTL_TEXTENCODING_ASCII_US ).pData->buffer );
            break;
        case LOGICALNAME:
            m_ScriptData.logicalname = xAttribs->getValueByName(
               ::rtl::OUString(RTL_CONSTASCII_USTRINGPARAM("value")));
#ifdef _DEBUG
            fprintf(stderr, "Trace Message: logicalname is %s\n",
                ::rtl::OUStringToOString( m_ScriptData.logicalname,
                    RTL_TEXTENCODING_ASCII_US ).pData->buffer );
#endif
            break;
        case LANGDEPPROPS:
             m_ScriptData.languagedepprops.push_back(
                ::std::make_pair( xAttribs->getValueByName(
                     ::rtl::OUString(RTL_CONSTASCII_USTRINGPARAM("name")) ),
                 xAttribs->getValueByName(
                     ::rtl::OUString(RTL_CONSTASCII_USTRINGPARAM("value")) )
                 ));
            OSL_TRACE(  "Trace Message: Langdepprops is %s\t%s\n",
                ::rtl::OUStringToOString( xAttribs->getValueByName(
                   ::rtl::OUString(RTL_CONSTASCII_USTRINGPARAM("name")) ),
                   RTL_TEXTENCODING_ASCII_US ).pData->buffer,
                ::rtl::OUStringToOString( xAttribs->getValueByName(
                   ::rtl::OUString(RTL_CONSTASCII_USTRINGPARAM("value")) ),
                   RTL_TEXTENCODING_ASCII_US ).pData->buffer );
             break;
        case FILESET:
            ms_filesetname = xAttribs->getValueByName(
               ::rtl::OUString(RTL_CONSTASCII_USTRINGPARAM("name")) );
            OSL_TRACE(  "Trace Message: filesetname is %s\n",
                ::rtl::OUStringToOString(ms_filesetname,
                    RTL_TEXTENCODING_ASCII_US ).pData->buffer );
            break;
        case FILESETPROPS:
            mv_filesetprops.push_back( ::std::make_pair(
                xAttribs->getValueByName(
                    ::rtl::OUString(RTL_CONSTASCII_USTRINGPARAM("name")) ),
                xAttribs->getValueByName(
                    ::rtl::OUString(RTL_CONSTASCII_USTRINGPARAM("value")) )
                ));
            OSL_TRACE(  "Trace Message: filesetprops is %s\t%s\n",
                ::rtl::OUStringToOString( xAttribs->getValueByName(
                   ::rtl::OUString(RTL_CONSTASCII_USTRINGPARAM("name")) ),
                   RTL_TEXTENCODING_ASCII_US ).pData->buffer,
                ::rtl::OUStringToOString( xAttribs->getValueByName(
                   ::rtl::OUString(RTL_CONSTASCII_USTRINGPARAM("value")) ),
                   RTL_TEXTENCODING_ASCII_US ).pData->buffer );
            break;
        case FILES:
            ms_filename = xAttribs->getValueByName(
                ::rtl::OUString(RTL_CONSTASCII_USTRINGPARAM("name")) );
            OSL_TRACE(  "Trace Message: filename is %s\n",
                ::rtl::OUStringToOString( ms_filename,
                    RTL_TEXTENCODING_ASCII_US).pData->buffer );
            break;
        case FILEPROPS:
            mv_fileprops.push_back(str_pair( xAttribs->getValueByName(
                ::rtl::OUString(RTL_CONSTASCII_USTRINGPARAM("name")) ),
                xAttribs->getValueByName(
                ::rtl::OUString(RTL_CONSTASCII_USTRINGPARAM("value")) ) ) );
            OSL_TRACE(  "Trace Message: fileprops is %s\t%s\n",
                ::rtl::OUStringToOString( xAttribs->getValueByName(
                   ::rtl::OUString(RTL_CONSTASCII_USTRINGPARAM("name")) ),
                   RTL_TEXTENCODING_ASCII_US ).pData->buffer,
                ::rtl::OUStringToOString( xAttribs->getValueByName(
                   ::rtl::OUString(RTL_CONSTASCII_USTRINGPARAM("value")) ),
                   RTL_TEXTENCODING_ASCII_US ).pData->buffer );
            break;

        // to prevent compiler warnings
        case PARCEL:
        case DESCRIPTION:
        case LANGUAGEDEPPROPS:
            break;
    }
}

//*************************************************************************
void ScriptMetadataImporter::endElement( const ::rtl::OUString & aName )
    throw ( xml::sax::SAXException, RuntimeException )
{

    //The end tag of an element
    OSL_TRACE(  "ScriptMetadataImporter: endElement() %s\n",
        ::rtl::OUStringToOString( aName,
            RTL_TEXTENCODING_ASCII_US ).pData->buffer );

    ::osl::Guard< ::osl::Mutex > aGuard( m_mutex );

    //Set the state
    setState( aName );


    switch ( m_state )
    {
        case PARCEL:
            break;
        case SCRIPT:
        // np adjust logicalName to be equal to function name
        // as logical name concept has been removed
        m_ScriptData.logicalname = m_ScriptData.functionname;
            mpv_ScriptDatas->push_back( m_ScriptData );
            m_ScriptData =  ScriptData();
            break;
        case LOCALE:
            m_ScriptData.locales[ ms_localeLang ] = ::std::make_pair(
                ms_localeDisName, ms_localeDesc->makeStringAndClear().trim() );
            break;
        case FILESET:
            OSL_TRACE("adding fileset %s to filesets map",
                   ::rtl::OUStringToOString( ms_filesetname,
                   RTL_TEXTENCODING_ASCII_US ).pData->buffer );
            m_ScriptData.filesets[ ms_filesetname ] = ::std::make_pair(
                mv_filesetprops, mm_files );
            mm_files.clear();
            mv_filesetprops.clear();
            break;
        case FILES:
            OSL_TRACE("adding files %s to files map",
                   ::rtl::OUStringToOString( ms_filename,
                   RTL_TEXTENCODING_ASCII_US ).pData->buffer );
            mm_files[ ms_filename ] = mv_fileprops;
            mv_fileprops.clear();
            break;
            //
        // to prevent compiler warnings
        case DISPLAYNAME:
        case DESCRIPTION:
        case FUNCTIONNAME:
        case LOGICALNAME:
        case LANGUAGEDEPPROPS:
        case LANGDEPPROPS:
        case FILESETPROPS:
        case FILEPROPS:
            break;
    }
}

//*************************************************************************
void ScriptMetadataImporter::characters( const ::rtl::OUString & aChars )
    throw ( xml::sax::SAXException, RuntimeException )
{
    OSL_TRACE( "ScriptMetadataImporter: characters()\n");

    ::osl::Guard< ::osl::Mutex > aGuard( m_mutex );

    switch ( m_state )
    {
        case DESCRIPTION:
            //Put description into the struct
            ms_localeDesc->append(aChars);
            break;
        case PARCEL:
        case SCRIPT:
        case LOCALE:
        case DISPLAYNAME:
        case FUNCTIONNAME:
        case LOGICALNAME:
        case LANGUAGEDEPPROPS:
        case LANGDEPPROPS:
        case FILESETPROPS:
        case FILEPROPS:
            break;
    }
}

//*************************************************************************
void ScriptMetadataImporter::ignorableWhitespace(
    const ::rtl::OUString & aWhitespaces )
    throw ( xml::sax::SAXException, RuntimeException )
{
    OSL_TRACE( "ScriptMetadataImporter: ignorableWhiteSpace()\n" );
}

//*************************************************************************
void ScriptMetadataImporter::processingInstruction(
    const ::rtl::OUString & aTarget, const ::rtl::OUString & aData )
    throw ( xml::sax::SAXException, RuntimeException )
{
    OSL_TRACE( "ScriptMetadataImporter: processingInstruction()\n" );
}

//*************************************************************************
void ScriptMetadataImporter::setDocumentLocator(
    const Reference< xml::sax::XLocator >& xLocator )
    throw ( xml::sax::SAXException, RuntimeException )
{
    OSL_TRACE( "ScriptMetadataImporter: setDocumentLocator()\n" );
}

//*************************************************************************
void ScriptMetadataImporter::setState( const ::rtl::OUString & tagName )
{
    //Set the state depending on the tag name of the current
    //element the parser has arrived at
    ::osl::Guard< ::osl::Mutex > aGuard( m_mutex );

    if( tagName.equalsAsciiL( RTL_CONSTASCII_STRINGPARAM( "parcel" ) ) )
    {
        //Parcel tag
        m_state = PARCEL;
    }
    else if( tagName.equalsAsciiL( RTL_CONSTASCII_STRINGPARAM( "script" ) ) )
    {
        m_state = SCRIPT;
    }
    else if( tagName.equalsAsciiL( RTL_CONSTASCII_STRINGPARAM( "locale" ) ) )
    {
        m_state = LOCALE;
    }
    else if( tagName.equalsAsciiL( RTL_CONSTASCII_STRINGPARAM( "displayname" ) ) )
    {
        m_state = DISPLAYNAME;
    }
    else if( tagName.equalsAsciiL( RTL_CONSTASCII_STRINGPARAM( "description" ) ) )
    {
        m_state = DESCRIPTION;
    }
    else if( tagName.equalsAsciiL( RTL_CONSTASCII_STRINGPARAM( "functionname" ) ) )
    {
        m_state = FUNCTIONNAME;
    }
    else if( tagName.equalsAsciiL( RTL_CONSTASCII_STRINGPARAM( "logicalname" ) ) )
    {
        m_state = LOGICALNAME;
    }
    else if( tagName.equalsAsciiL( RTL_CONSTASCII_STRINGPARAM( "languagedepprops" ) ) )
    {
        m_state = LANGUAGEDEPPROPS;
    }
    else if( tagName.equalsAsciiL( RTL_CONSTASCII_STRINGPARAM( "prop" ) ) )
    {
        if( m_state == LANGUAGEDEPPROPS )
        {
            m_state = LANGDEPPROPS;
        }
        else if( m_state == FILESET )
        {
            m_state = FILESETPROPS;
        }
        else if( m_state == FILES )
        {
            m_state = FILEPROPS;
        }
    }
    else if( tagName.equalsAsciiL( RTL_CONSTASCII_STRINGPARAM( "fileset" ) ) )
    {
        m_state = FILESET;
    }
    else if( tagName.equalsAsciiL( RTL_CONSTASCII_STRINGPARAM( "file" ) ) )
    {
        m_state = FILES;
    }
    else
    {
        //If there is a tag we don't know about, throw a exception (wobbler) :)
        ::rtl::OUString str_sax(RTL_CONSTASCII_USTRINGPARAM("No Such Tag"));

        OSL_TRACE(  "ScriptMetadataImporter: No Such Tag: %s\n",
            ::rtl::OUStringToOString(
                tagName, RTL_TEXTENCODING_ASCII_US ).pData->buffer );

        throw xml::sax::SAXException(
            str_sax, Reference< XInterface >(), Any() );
    }
}

}

/* vim:set shiftwidth=4 softtabstop=4 expandtab: */<|MERGE_RESOLUTION|>--- conflicted
+++ resolved
@@ -86,36 +86,11 @@
     ENSURE_OR_THROW( m_xContext.is(),
         "ScriptMetadataImporter::parseMetaData: No context available" );
 
-<<<<<<< HEAD
-    Reference< lang::XMultiComponentFactory > xMgr =
-        m_xContext->getServiceManager();
-
-    validateXRef( xMgr,
-        "ScriptMetadataImporter::parseMetaData: No service manager available" );
-
-    Reference< XInterface > xInterface = xMgr->createInstanceWithContext(
-        OUString(RTL_CONSTASCII_USTRINGPARAM("com.sun.star.xml.sax.Parser")), m_xContext );
-
-    validateXRef( xInterface, "ScriptMetadataImporter::parseMetaData: cannot get SAX Parser" );
-    Reference< xml::sax::XParser > xParser;
-    try
-    {
-        xParser.set( xInterface ,UNO_QUERY_THROW );
-    }
-    catch (RuntimeException & re )
-    {
-        OUString msg(RTL_CONSTASCII_USTRINGPARAM(
-            "ScriptMetadata:Importer::parserMetaData cannot get XParser" ));
-        msg.concat( re.Message );
-        throw RuntimeException( msg, Reference< XInterface > () );
-    }
-=======
     Reference< lang::XMultiComponentFactory > xMgr( m_xContext->getServiceManager(), UNO_SET_THROW );
 
     Reference< xml::sax::XParser > xParser(
         xMgr->createInstanceWithContext( OUString::createFromAscii( "com.sun.star.xml.sax.Parser" ), m_xContext ),
         UNO_QUERY_THROW );
->>>>>>> 4fba42e5
 
     // xxx todo: error handler, entity resolver omitted
     // This class is the document handler for the parser
