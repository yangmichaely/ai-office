--- conflicted
+++ resolved
@@ -53,15 +53,11 @@
         ::com::sun::star::script::provider::XScript > BasicScriptImpl_BASE;
 
 
-<<<<<<< HEAD
-    class BasicScriptImpl : public BasicScriptImpl_BASE,
+    class BasicScriptImpl : public BasicScriptImpl_BASE, public SfxListener,
                                 public ::scripting_helper::OMutexHolder,
                                 public ::scripting_helper::OBroadcastHelperHolder,
                                 public ::comphelper::OPropertyContainer,
                                 public ::comphelper::OPropertyArrayUsageHelper< BasicScriptImpl >
-=======
-    class BasicScriptImpl : public BasicScriptImpl_BASE, public SfxListener
->>>>>>> 4fba42e5
     {
     private:
         SbMethodRef         m_xMethod;
@@ -108,15 +104,12 @@
                     ::com::sun::star::script::provider::ScriptFrameworkErrorException,
                     ::com::sun::star::reflection::InvocationTargetException,
                     ::com::sun::star::uno::RuntimeException );
-<<<<<<< HEAD
         // XPropertySet
         virtual ::com::sun::star::uno::Reference< ::com::sun::star::beans::XPropertySetInfo > SAL_CALL getPropertySetInfo(  )
             throw (::com::sun::star::uno::RuntimeException);
-=======
 
         // SfxListener
         virtual void        Notify( SfxBroadcaster& rBC, const SfxHint& rHint );
->>>>>>> 4fba42e5
     };
 
 //.........................................................................
