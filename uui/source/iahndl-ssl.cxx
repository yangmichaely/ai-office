/* -*- Mode: C++; tab-width: 4; indent-tabs-mode: nil; c-basic-offset: 4 -*- */
/*************************************************************************
 *
 * DO NOT ALTER OR REMOVE COPYRIGHT NOTICES OR THIS FILE HEADER.
 *
 * Copyright 2000, 2010 Oracle and/or its affiliates.
 *
 * OpenOffice.org - a multi-platform office productivity suite
 *
 * This file is part of OpenOffice.org.
 *
 * OpenOffice.org is free software: you can redistribute it and/or modify
 * it under the terms of the GNU Lesser General Public License version 3
 * only, as published by the Free Software Foundation.
 *
 * OpenOffice.org is distributed in the hope that it will be useful,
 * but WITHOUT ANY WARRANTY; without even the implied warranty of
 * MERCHANTABILITY or FITNESS FOR A PARTICULAR PURPOSE.  See the
 * GNU Lesser General Public License version 3 for more details
 * (a copy is included in the LICENSE file that accompanied this code).
 *
 * You should have received a copy of the GNU Lesser General Public License
 * version 3 along with OpenOffice.org.  If not, see
 * <http://www.openoffice.org/license.html>
 * for a copy of the LGPLv3 License.
 *
 ************************************************************************/


#include "com/sun/star/security/CertificateValidity.hpp"
#include "com/sun/star/security/XCertificateExtension.hpp"
#include "com/sun/star/security/XSanExtension.hpp"
#include <com/sun/star/security/ExtAltNameType.hpp>
#include "com/sun/star/task/XInteractionAbort.hpp"
#include "com/sun/star/task/XInteractionApprove.hpp"
#include "com/sun/star/task/XInteractionRequest.hpp"
#include "com/sun/star/ucb/CertificateValidationRequest.hpp"
#include <com/sun/star/uno/Reference.hxx>

<<<<<<< HEAD
#include "osl/mutex.hxx"
=======
#include <com/sun/star/uno/Sequence.hxx>
#include "vos/mutex.hxx"
>>>>>>> 86e7ed8c
#include "tools/datetime.hxx"
#include "svl/zforlist.hxx"
#include "vcl/svapp.hxx"

#include "ids.hrc"
#include "getcontinuations.hxx"
#include "sslwarndlg.hxx"
#include "unknownauthdlg.hxx"

#include "iahndl.hxx"

#define DESCRIPTION_1 1
#define DESCRIPTION_2 2
#define TITLE 3

#define OID_SUBJECT_ALTERNATIVE_NAME "2.5.29.17"


using namespace com::sun::star;

namespace {

String
getContentPart( const String& _rRawString )
{
    // search over some parts to find a string
    static char const * aIDs[] = { "CN=", "OU=", "O=", "E=", NULL };
    String sPart;
    int i = 0;
    while ( aIDs[i] )
    {
        String sPartId = String::CreateFromAscii( aIDs[i++] );
        xub_StrLen nContStart = _rRawString.Search( sPartId );
        if ( nContStart != STRING_NOTFOUND )
        {
            nContStart = nContStart + sPartId.Len();
            xub_StrLen nContEnd
                = _rRawString.Search( sal_Unicode( ',' ), nContStart );
            sPart = String( _rRawString, nContStart, nContEnd - nContStart );
            break;
        }
    }
    return sPart;
}

bool
isDomainMatch(
              rtl::OUString hostName, uno::Sequence< ::rtl::OUString > certHostNames)
{
<<<<<<< HEAD
    if (hostName.equalsIgnoreAsciiCase( certHostName ))
        return true;

    if ( 0 == certHostName.indexOf( rtl::OUString(RTL_CONSTASCII_USTRINGPARAM( "*" )) ) &&
              hostName.getLength() >= certHostName.getLength()  )
    {
        rtl::OUString cmpStr = certHostName.copy( 1 );

        if ( hostName.matchIgnoreAsciiCase(
                 cmpStr, hostName.getLength() - cmpStr.getLength()) )
            return true;
=======
    for ( int i = 0; i < certHostNames.getLength(); i++){
        ::rtl::OUString element = certHostNames[i];

       if (element.getLength() == 0)
           continue;

       if (hostName.equalsIgnoreAsciiCase( element ))
           return true;

       if ( 0 == element.indexOf( rtl::OUString::createFromAscii( "*" ) ) &&
                 hostName.getLength() >= element.getLength()  )
       {
           rtl::OUString cmpStr = element.copy( 1 );
           if ( hostName.matchIgnoreAsciiCase(
                    cmpStr, hostName.getLength() - cmpStr.getLength()) )
               return true;
       }
>>>>>>> 86e7ed8c
    }

    return false;
}

rtl::OUString
getLocalizedDatTimeStr(
    uno::Reference< lang::XMultiServiceFactory > const & xServiceFactory,
    util::DateTime const & rDateTime )
{
    rtl::OUString aDateTimeStr;
    Date  aDate;
    Time  aTime;

    aDate = Date( rDateTime.Day, rDateTime.Month, rDateTime.Year );
    aTime = Time( rDateTime.Hours, rDateTime.Minutes, rDateTime.Seconds );

    LanguageType eUILang = Application::GetSettings().GetUILanguage();
    SvNumberFormatter *pNumberFormatter
        = new SvNumberFormatter( xServiceFactory, eUILang );
    String      aTmpStr;
    Color*      pColor = NULL;
    Date*       pNullDate = pNumberFormatter->GetNullDate();
    sal_uInt32  nFormat
        = pNumberFormatter->GetStandardFormat( NUMBERFORMAT_DATE, eUILang );

    pNumberFormatter->GetOutputString(
        aDate - *pNullDate, nFormat, aTmpStr, &pColor );
    aDateTimeStr = aTmpStr + rtl::OUString(RTL_CONSTASCII_USTRINGPARAM(" "));

    nFormat = pNumberFormatter->GetStandardFormat( NUMBERFORMAT_TIME, eUILang );
    pNumberFormatter->GetOutputString(
        aTime.GetTimeInDays(), nFormat, aTmpStr, &pColor );
    aDateTimeStr += aTmpStr;

    return aDateTimeStr;
}

sal_Bool
executeUnknownAuthDialog(
    Window * pParent,
    uno::Reference< lang::XMultiServiceFactory > const & xServiceFactory,
    const uno::Reference< security::XCertificate >& rXCert)
    SAL_THROW((uno::RuntimeException))
{
    try
    {
        SolarMutexGuard aGuard;

        std::auto_ptr< ResMgr > xManager(
            ResMgr::CreateResMgr(CREATEVERSIONRESMGR_NAME(uui)));
        std::auto_ptr< UnknownAuthDialog > xDialog(
            new UnknownAuthDialog( pParent,
                                   rXCert,
                                   xServiceFactory,
                                   xManager.get()));

        // Get correct resource string
        rtl::OUString aMessage;

        std::vector< rtl::OUString > aArguments;
        aArguments.push_back( getContentPart( rXCert->getSubjectName()) );

        if (xManager.get())
        {
            ResId aResId(RID_UUI_ERRHDL, *xManager.get());
            if (ErrorResource(aResId).getString(
                    ERRCODE_UUI_UNKNOWNAUTH_UNTRUSTED, &aMessage))
            {
                aMessage = UUIInteractionHelper::replaceMessageWithArguments(
                    aMessage, aArguments );
                xDialog->setDescriptionText( aMessage );
            }
        }

        return static_cast<sal_Bool> (xDialog->Execute());
    }
    catch (std::bad_alloc const &)
    {
        throw uno::RuntimeException(
                  rtl::OUString(RTL_CONSTASCII_USTRINGPARAM("out of memory")),
                  uno::Reference< uno::XInterface >());
    }
}

sal_Bool
executeSSLWarnDialog(
    Window * pParent,
    uno::Reference< lang::XMultiServiceFactory > const & xServiceFactory,
    const uno::Reference< security::XCertificate >& rXCert,
    sal_Int32 const & failure,
    const rtl::OUString & hostName )
    SAL_THROW((uno::RuntimeException))
{
    try
    {
        SolarMutexGuard aGuard;

        std::auto_ptr< ResMgr > xManager(
           ResMgr::CreateResMgr(CREATEVERSIONRESMGR_NAME(uui)));
        std::auto_ptr< SSLWarnDialog > xDialog(
           new SSLWarnDialog( pParent,
                              rXCert,
                              xServiceFactory,
                              xManager.get()));

        // Get correct resource string
        rtl::OUString aMessage_1;
        std::vector< rtl::OUString > aArguments_1;

        switch( failure )
        {
            case SSLWARN_TYPE_DOMAINMISMATCH:
                aArguments_1.push_back( hostName );
                aArguments_1.push_back(
                    getContentPart( rXCert->getSubjectName()) );
                aArguments_1.push_back( hostName );
                break;
            case SSLWARN_TYPE_EXPIRED:
                aArguments_1.push_back(
                    getContentPart( rXCert->getSubjectName()) );
                aArguments_1.push_back(
                    getLocalizedDatTimeStr( xServiceFactory,
                                            rXCert->getNotValidAfter() ) );
                aArguments_1.push_back(
                    getLocalizedDatTimeStr( xServiceFactory,
                                            rXCert->getNotValidAfter() ) );
                break;
            case SSLWARN_TYPE_INVALID:
                break;
        }

        if (xManager.get())
        {
            ResId aResId(RID_UUI_ERRHDL, *xManager.get());
            if (ErrorResource(aResId).getString(
                    ERRCODE_AREA_UUI_UNKNOWNAUTH + failure + DESCRIPTION_1,
                    &aMessage_1))
            {
                aMessage_1 = UUIInteractionHelper::replaceMessageWithArguments(
                    aMessage_1, aArguments_1 );
                xDialog->setDescription1Text( aMessage_1 );
            }

            rtl::OUString aTitle;
            ErrorResource(aResId).getString(
                ERRCODE_AREA_UUI_UNKNOWNAUTH + failure + TITLE, &aTitle);
            xDialog->SetText( aTitle );
        }

        return static_cast<sal_Bool> (xDialog->Execute());
    }
    catch (std::bad_alloc const &)
    {
        throw uno::RuntimeException(
                  rtl::OUString(RTL_CONSTASCII_USTRINGPARAM("out of memory")),
                  uno::Reference< uno::XInterface >());
    }
}

void
handleCertificateValidationRequest_(
    Window * pParent,
    uno::Reference< lang::XMultiServiceFactory > const & xServiceFactory,
    ucb::CertificateValidationRequest const & rRequest,
    uno::Sequence< uno::Reference< task::XInteractionContinuation > > const &
        rContinuations)
    SAL_THROW((uno::RuntimeException))
{
    uno::Reference< task::XInteractionApprove > xApprove;
    uno::Reference< task::XInteractionAbort > xAbort;
    getContinuations(rContinuations, &xApprove, &xAbort);

    sal_Int32 failures = rRequest.CertificateValidity;
    sal_Bool trustCert = sal_True;

    if ( ((failures & security::CertificateValidity::UNTRUSTED)
             == security::CertificateValidity::UNTRUSTED ) ||
         ((failures & security::CertificateValidity::ISSUER_UNTRUSTED)
             == security::CertificateValidity::ISSUER_UNTRUSTED) ||
         ((failures & security::CertificateValidity::ROOT_UNTRUSTED)
             == security::CertificateValidity::ROOT_UNTRUSTED) )
    {
        trustCert = executeUnknownAuthDialog( pParent,
                                              xServiceFactory,
                                              rRequest.Certificate );
    }

    uno::Sequence< uno::Reference< security::XCertificateExtension > > extensions = rRequest.Certificate->getExtensions();
    uno::Sequence< security::CertAltNameEntry > altNames;
    for (sal_Int32 i = 0 ; i < extensions.getLength(); i++){
        uno::Reference< security::XCertificateExtension >element = extensions[i];

        rtl::OString aId ( (const sal_Char *)element->getExtensionId().getArray(), element->getExtensionId().getLength());
        if (aId.equals(OID_SUBJECT_ALTERNATIVE_NAME))
        {
           uno::Reference< security::XSanExtension > sanExtension ( element, uno::UNO_QUERY );
           altNames =  sanExtension->getAlternativeNames();
           break;
        }
    }

    ::rtl::OUString certHostName = getContentPart( rRequest.Certificate->getSubjectName() );
    uno::Sequence< ::rtl::OUString > certHostNames(altNames.getLength() + 1);

    certHostNames[0] = certHostName;

    for(int n = 1; n < altNames.getLength(); n++){
        if (altNames[n].Type ==  security::ExtAltNameType_DNS_NAME){
           altNames[n].Value >>= certHostNames[n];
        }
    }

    if ( (!isDomainMatch(
              rRequest.HostName,
              certHostNames )) &&
          trustCert )
    {
        trustCert = executeSSLWarnDialog( pParent,
                                          xServiceFactory,
                                          rRequest.Certificate,
                                          SSLWARN_TYPE_DOMAINMISMATCH,
                                          rRequest.HostName );
    }

    if ( (((failures & security::CertificateValidity::TIME_INVALID)
              == security::CertificateValidity::TIME_INVALID) ||
          ((failures & security::CertificateValidity::NOT_TIME_NESTED)
              == security::CertificateValidity::NOT_TIME_NESTED)) &&
         trustCert )
    {
        trustCert = executeSSLWarnDialog( pParent,
                                          xServiceFactory,
                                          rRequest.Certificate,
                                          SSLWARN_TYPE_EXPIRED,
                                          rRequest.HostName );
    }

    if ( (((failures & security::CertificateValidity::REVOKED)
              == security::CertificateValidity::REVOKED) ||
          ((failures & security::CertificateValidity::SIGNATURE_INVALID)
              == security::CertificateValidity::SIGNATURE_INVALID) ||
          ((failures & security::CertificateValidity::EXTENSION_INVALID)
              == security::CertificateValidity::EXTENSION_INVALID) ||
          ((failures & security::CertificateValidity::INVALID)
              == security::CertificateValidity::INVALID)) &&
         trustCert )
    {
        trustCert = executeSSLWarnDialog( pParent,
                                          xServiceFactory,
                                          rRequest.Certificate,
                                          SSLWARN_TYPE_INVALID,
                                          rRequest.HostName );
    }

    if ( trustCert )
    {
        if (xApprove.is())
            xApprove->select();
    }
    else
    {
        if (xAbort.is())
            xAbort->select();
    }
}

} // namespace

bool
UUIInteractionHelper::handleCertificateValidationRequest(
    uno::Reference< task::XInteractionRequest > const & rRequest)
    SAL_THROW((uno::RuntimeException))
{
    uno::Any aAnyRequest(rRequest->getRequest());

    ucb::CertificateValidationRequest aCertificateValidationRequest;
    if (aAnyRequest >>= aCertificateValidationRequest)
    {
        handleCertificateValidationRequest_(getParentProperty(),
                                            m_xServiceFactory,
                                            aCertificateValidationRequest,
                                            rRequest->getContinuations());
        return true;
    }

    return false;
}

/* vim:set shiftwidth=4 softtabstop=4 expandtab: */<|MERGE_RESOLUTION|>--- conflicted
+++ resolved
@@ -37,12 +37,8 @@
 #include "com/sun/star/ucb/CertificateValidationRequest.hpp"
 #include <com/sun/star/uno/Reference.hxx>
 
-<<<<<<< HEAD
 #include "osl/mutex.hxx"
-=======
 #include <com/sun/star/uno/Sequence.hxx>
-#include "vos/mutex.hxx"
->>>>>>> 86e7ed8c
 #include "tools/datetime.hxx"
 #include "svl/zforlist.hxx"
 #include "vcl/svapp.hxx"
@@ -92,19 +88,6 @@
 isDomainMatch(
               rtl::OUString hostName, uno::Sequence< ::rtl::OUString > certHostNames)
 {
-<<<<<<< HEAD
-    if (hostName.equalsIgnoreAsciiCase( certHostName ))
-        return true;
-
-    if ( 0 == certHostName.indexOf( rtl::OUString(RTL_CONSTASCII_USTRINGPARAM( "*" )) ) &&
-              hostName.getLength() >= certHostName.getLength()  )
-    {
-        rtl::OUString cmpStr = certHostName.copy( 1 );
-
-        if ( hostName.matchIgnoreAsciiCase(
-                 cmpStr, hostName.getLength() - cmpStr.getLength()) )
-            return true;
-=======
     for ( int i = 0; i < certHostNames.getLength(); i++){
         ::rtl::OUString element = certHostNames[i];
 
@@ -114,7 +97,7 @@
        if (hostName.equalsIgnoreAsciiCase( element ))
            return true;
 
-       if ( 0 == element.indexOf( rtl::OUString::createFromAscii( "*" ) ) &&
+       if ( 0 == element.indexOf( rtl::OUString(RTL_CONSTASCII_USTRINGPARAM( "*" )) ) &&
                  hostName.getLength() >= element.getLength()  )
        {
            rtl::OUString cmpStr = element.copy( 1 );
@@ -122,7 +105,6 @@
                     cmpStr, hostName.getLength() - cmpStr.getLength()) )
                return true;
        }
->>>>>>> 86e7ed8c
     }
 
     return false;
