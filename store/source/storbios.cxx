--- conflicted
+++ resolved
@@ -1099,19 +1099,12 @@
 
         // Read PageHead.
         storeError eErrCode = read (nAddr, &aPageHead, PageData::theSize);
-<<<<<<< HEAD
-=======
         if (eErrCode != store_E_None)
             continue;
 
         // Verify PageHead.
         eErrCode = aPageHead.verify (nAddr);
->>>>>>> 9734c73c
         if (eErrCode != store_E_None)
-            continue;
-
-        // Verify PageHead.
-        eErrCode = aPageHead.verify (nAddr);
             continue;
 
         // Check PageHead Magic number.
