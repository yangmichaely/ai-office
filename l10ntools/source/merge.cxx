/*************************************************************************
 *
 * DO NOT ALTER OR REMOVE COPYRIGHT NOTICES OR THIS FILE HEADER.
 *
 * Copyright 2000, 2010 Oracle and/or its affiliates.
 *
 * OpenOffice.org - a multi-platform office productivity suite
 *
 * This file is part of OpenOffice.org.
 *
 * OpenOffice.org is free software: you can redistribute it and/or modify
 * it under the terms of the GNU Lesser General Public License version 3
 * only, as published by the Free Software Foundation.
 *
 * OpenOffice.org is distributed in the hope that it will be useful,
 * but WITHOUT ANY WARRANTY; without even the implied warranty of
 * MERCHANTABILITY or FITNESS FOR A PARTICULAR PURPOSE.  See the
 * GNU Lesser General Public License version 3 for more details
 * (a copy is included in the LICENSE file that accompanied this code).
 *
 * You should have received a copy of the GNU Lesser General Public License
 * version 3 along with OpenOffice.org.  If not, see
 * <http://www.openoffice.org/license.html>
 * for a copy of the LGPLv3 License.
 *
 ************************************************************************/

// MARKER(update_precomp.py): autogen include statement, do not remove
#include "precompiled_l10ntools.hxx"
#include <stdio.h>
#include <tools/fsys.hxx>
#include "export.hxx"
#include "utf8conv.hxx"
#include <iostream>

using namespace std;

namespace
{
    static ::rtl::OString lcl_NormalizeFilename(const ::rtl::OString& rFilename)
    {
        return rFilename.copy(
            ::std::max(
                rFilename.lastIndexOf( "\\" ),
                rFilename.lastIndexOf( "/" ))+1);
    };
}

extern void ConvertHalfwitdhToFullwidth( String& rString );

//
// class PFormEntrys
//

ByteString PFormEntrys::Dump()
{
    ByteString sRet( "PFormEntrys\n" );
    ByteString a("sText");
    if(sText.size())
        Export::DumpMap(a , sText);
    return sRet;
}

<<<<<<< HEAD
=======
BOOL PFormEntrys::GetTransex3Text( ByteString &rReturn,
    USHORT nTyp, const ByteString &nLangIndex, BOOL bDel )
{
    BOOL rc = GetText( rReturn , nTyp , nLangIndex , bDel );
    ByteString test( rReturn );
    for( USHORT idx = 0; idx < rReturn.Len(); idx++ )
    {
        if( rReturn.GetChar( idx ) == '\"' && ( idx >= 1 )  &&  rReturn.GetChar( idx-1 ) == '\\' )
        {
            rReturn.Erase( idx-1 , 1 );
        }
    }
    //if( !rReturn.Equals( test ) )
    //    printf("*CHANGED******************\n%s\n%s\n",test.GetBuffer(),rReturn.GetBuffer());
    return rc;
}
/*****************************************************************************/
>>>>>>> be588658
BOOL PFormEntrys::GetText( ByteString &rReturn,
    USHORT nTyp, const ByteString &nLangIndex, BOOL bDel )
{

    BOOL bReturn=TRUE;
    switch ( nTyp ) {
        case STRING_TYP_TEXT :
            rReturn = sText[ nLangIndex ];
            if ( bDel )
                sText[ nLangIndex ] = "";
            bReturn = bTextFirst[ nLangIndex ];
            bTextFirst[ nLangIndex ] = FALSE;
            break;
        case STRING_TYP_HELPTEXT :
            rReturn = sHelpText;
            break;
        case STRING_TYP_QUICKHELPTEXT :
            rReturn = sQuickHelpText[ nLangIndex ];
            if ( bDel )
                sQuickHelpText[ nLangIndex ] = "";
            bReturn = bQuickHelpTextFirst[ nLangIndex ];
            bQuickHelpTextFirst[ nLangIndex ] = FALSE;
            break;
        case STRING_TYP_TITLE :
            rReturn = sTitle[ nLangIndex ];
            if ( bDel )
                sTitle[ nLangIndex ] = "";
            bReturn = bTitleFirst[ nLangIndex ];
            bTitleFirst[ nLangIndex ] = FALSE;
            break;
    }
    return bReturn;
}


//
// class MergeData
//

MergeData::~MergeData()
{
}

PFormEntrys* MergeData::GetPFormEntrys(ResData*)
{
    if( aMap.find( ByteString("HACK") ) != aMap.end() )
        return aMap[ ByteString("HACK") ];
    return NULL;
}

void MergeData::Insert(const ByteString&, PFormEntrys* pfEntrys )
{
    aMap.insert( PFormEntrysHashMap::value_type( ByteString("HACK") , pfEntrys ) );
}

ByteString MergeData::Dump(){
    ByteString sRet( "MergeData\n" );

    printf("MergeData sTyp = %s , sGid = %s , sLid =%s , sFilename = %s\n",sTyp.GetBuffer(),sGID.GetBuffer(),sLID.GetBuffer(), sFilename.GetBuffer() );

    PFormEntrysHashMap::const_iterator idbg;
    for( idbg = aMap.begin() ; idbg != aMap.end(); ++idbg )
    {
        printf("aMap[ %s ] = " ,idbg->first.GetBuffer());
        ( (PFormEntrys*)(idbg->second) )->Dump();
        printf("\n");
    }
    printf("\n");
    return sRet;
}

PFormEntrys* MergeData::GetPFObject( const ByteString& rPFO ){
    if( aMap.find( ByteString("HACK") ) != aMap.end() )
        return aMap[ rPFO ];
    return NULL;
}


PFormEntrys *MergeData::InsertEntry( const ByteString &rPForm )
{
    PFormEntrys* pFEntrys = new PFormEntrys( rPForm );
    aMap.insert( PFormEntrysHashMap::value_type( rPForm , pFEntrys ) );
    return pFEntrys;
}

BOOL MergeData::operator==( ResData *pData )
{
    ByteString sResTyp_upper( pData->sResTyp );
    sResTyp_upper.ToUpperAscii();
    ByteString sTyp_upper( sTyp );
    sTyp_upper.ToUpperAscii();

    return (( pData->sId == sLID ) &&
            ( pData->sGId == sGID ) &&
            ( sResTyp_upper  ==  sTyp_upper )
            );
}

//
// class MergeDataFile
//

#define FFORMAT_UNKNOWN 0x0000
#define FFORMAT_NEW     0x0001
#define FFORMAT_OLD     0x0002


MergeDataFile::MergeDataFile(
    const ByteString &rFileName,
    const ByteString& sFile,
    BOOL bErrLog,
    CharSet aCharSet,
    bool bCaseSensitive)
    : bErrorLog( bErrLog )
{
    SvFileStream aInputStream( String( rFileName, RTL_TEXTENCODING_ASCII_US ), STREAM_STD_READ );
    aInputStream.SetStreamCharSet( aCharSet );
    ByteString sLine;
    const ByteString sHACK("HACK");
    const ::rtl::OString sFileNormalized(lcl_NormalizeFilename(sFile));
    const bool isFileEmpty = sFileNormalized.getLength();

    if( !aInputStream.IsOpen() )
    {
        printf("Warning : Can't open %s\n", rFileName.GetBuffer());
        return;
    }
    while ( !aInputStream.IsEof())
    {
        xub_StrLen nToks;
        aInputStream.ReadLine( sLine );
        sLine = sLine.Convert( RTL_TEXTENCODING_MS_1252, aCharSet );

        nToks = sLine.GetTokenCount( '\t' );
        if ( nToks == 15 )
        {
            // Skip all wrong filenames
            const ::rtl::OString filename = lcl_NormalizeFilename(sLine.GetToken( 1 , '\t' ));

            if(isFileEmpty || (!isFileEmpty && filename.equals(sFileNormalized)))
            {
                xub_StrLen rIdx = 0;
                const ByteString sTYP = sLine.GetToken( 3, '\t', rIdx );
                const ByteString sGID = sLine.GetToken( 0, '\t', rIdx ); // 4
                const ByteString sLID = sLine.GetToken( 0, '\t', rIdx ); // 5
                ByteString sPFO = sLine.GetToken( 1, '\t', rIdx ); // 7
                sPFO = sHACK;
                ByteString nLANG = sLine.GetToken( 1, '\t', rIdx ); // 9
                nLANG.EraseLeadingAndTrailingChars();
                const ByteString sTEXT = sLine.GetToken( 0, '\t', rIdx ); // 10
                const ByteString sQHTEXT = sLine.GetToken( 1, '\t', rIdx ); // 12
                const ByteString sTITLE = sLine.GetToken( 0, '\t', rIdx );  // 13


#ifdef MERGE_SOURCE_LANGUAGES
                if( true )
#else
                if( !nLANG.EqualsIgnoreCaseAscii("en-US") )
#endif
                {
                    aLanguageSet.insert(nLANG);
                    InsertEntry( sTYP, sGID, sLID, sPFO, nLANG, sTEXT, sQHTEXT, sTITLE, filename, bCaseSensitive );
                }
            }
        }
        else if ( nToks == 10 )
        {
            printf("ERROR: File format is obsolete and no longer supported!\n");
        }
    }
    aInputStream.Close();
}

MergeDataFile::~MergeDataFile()
{
}

ByteString MergeDataFile::Dump(){
    ByteString sRet( "MergeDataFile\n" );

    printf("MergeDataFile\n");
    MergeDataHashMap::const_iterator idbg;
    for( idbg = aMap.begin() ; idbg != aMap.end(); ++idbg )
    {
        printf("aMap[ %s ] = ",idbg->first.GetBuffer());
        ((MergeData*) (idbg->second))->Dump();
        printf("\n");
    }
    printf("\n");
    return sRet;
}

void MergeDataFile::WriteError( const ByteString &rLine )
{
    if ( bErrorLog )
    {
        if ( !aErrLog.IsOpen())
            aErrLog.Open( String( sErrorLog, RTL_TEXTENCODING_ASCII_US ), STREAM_STD_WRITE | STREAM_TRUNC );
        aErrLog.WriteLine( rLine );
    }
    else
        fprintf( stderr, "%s\n", rLine.GetBuffer());
}

std::vector<ByteString> MergeDataFile::GetLanguages(){
    return std::vector<ByteString>(aLanguageSet.begin(),aLanguageSet.end());
}

MergeData *MergeDataFile::GetMergeData( ResData *pResData , bool bCaseSensitive )
{
    ByteString sOldG = pResData->sGId;
    ByteString sOldL = pResData->sId;
    ByteString sGID = pResData->sGId;
    ByteString sLID;
    if(!sGID.Len())
        sGID = pResData->sId;
    else
        sLID = pResData->sId;
    pResData->sGId = sGID;
    pResData->sId = sLID;
    //printf("MergeData:: Search gid=%s lid=%s filename=%s \n", pResData->sGId.GetBuffer(),pResData->sId.GetBuffer(),pResData->sFilename.GetBuffer()  );
    ByteString sKey = CreateKey( pResData->sResTyp , pResData->sGId , pResData->sId , pResData->sFilename , bCaseSensitive );

    if(aMap.find( sKey ) != aMap.end())
    {
        pResData->sGId = sOldG;
        pResData->sId = sOldL;
        return aMap[ sKey ];
    }
    //Dump();
    pResData->sGId = sOldG;
    pResData->sId = sOldL;
    return NULL;
}


PFormEntrys *MergeDataFile::GetPFormEntrys( ResData *pResData )
{
    // search for requested PFormEntrys
    MergeData *pData = GetMergeData( pResData );
    if ( pData )
        return pData->GetPFormEntrys( pResData );
    return NULL;
}

PFormEntrys *MergeDataFile::GetPFormEntrysCaseSensitive( ResData *pResData )
{
    // search for requested PFormEntrys
    MergeData *pData = GetMergeData( pResData , true );
    if ( pData )
        return pData->GetPFormEntrys( pResData );
    return NULL;
}

void MergeDataFile::InsertEntry(
    const ByteString &rTYP, const ByteString &rGID,
    const ByteString &rLID, const ByteString &rPFO,
    const ByteString &nLANG, const ByteString &rTEXT,
    const ByteString &rQHTEXT, const ByteString &rTITLE ,
    const ByteString &rInFilename , bool bCaseSensitive
    )
{
    MergeData *pData;

    // search for MergeData
    ByteString sKey = CreateKey( rTYP , rGID , rLID , rInFilename , bCaseSensitive );
    MergeDataHashMap::const_iterator mit;
    mit = aMap.find( sKey );
    if( mit != aMap.end() )
    {
        pData = mit->second;
    }
    else
    {
        pData = new MergeData( rTYP, rGID, rLID, rInFilename );
        aMap.insert( MergeDataHashMap::value_type( sKey, pData ) );
    }

    PFormEntrys *pFEntrys = 0;

    // search for PFormEntrys
    pFEntrys = pData->GetPFObject( rPFO );
    if( !pFEntrys )
    {
        // create new PFormEntrys, cause no one exists with current properties
        pFEntrys = new PFormEntrys( rPFO );
        pData->Insert( rPFO , pFEntrys );
    }

    // finaly insert the cur string
    pFEntrys->InsertEntry( nLANG , rTEXT, rQHTEXT, rTITLE );
}

ByteString MergeDataFile::CreateKey( const ByteString& rTYP , const ByteString& rGID , const ByteString& rLID , const ByteString& rFilename , bool bCaseSensitive )
{
    static const ::rtl::OString sStroke('-');
    ::rtl::OString sKey( rTYP );
    sKey += sStroke;
    sKey += rGID;
    sKey += sStroke;
    sKey += rLID;
    sKey += sStroke;
    sKey += lcl_NormalizeFilename(rFilename);
    OSL_TRACE("created key: %s", sKey.getStr());
    if(bCaseSensitive)
        return sKey;         // officecfg case sensitive identifier
    return sKey.toAsciiUpperCase();
}<|MERGE_RESOLUTION|>--- conflicted
+++ resolved
@@ -61,8 +61,6 @@
     return sRet;
 }
 
-<<<<<<< HEAD
-=======
 BOOL PFormEntrys::GetTransex3Text( ByteString &rReturn,
     USHORT nTyp, const ByteString &nLangIndex, BOOL bDel )
 {
@@ -80,7 +78,6 @@
     return rc;
 }
 /*****************************************************************************/
->>>>>>> be588658
 BOOL PFormEntrys::GetText( ByteString &rReturn,
     USHORT nTyp, const ByteString &nLangIndex, BOOL bDel )
 {
@@ -301,7 +298,7 @@
         sLID = pResData->sId;
     pResData->sGId = sGID;
     pResData->sId = sLID;
-    //printf("MergeData:: Search gid=%s lid=%s filename=%s \n", pResData->sGId.GetBuffer(),pResData->sId.GetBuffer(),pResData->sFilename.GetBuffer()  );
+
     ByteString sKey = CreateKey( pResData->sResTyp , pResData->sGId , pResData->sId , pResData->sFilename , bCaseSensitive );
 
     if(aMap.find( sKey ) != aMap.end())
@@ -310,7 +307,6 @@
         pResData->sId = sOldL;
         return aMap[ sKey ];
     }
-    //Dump();
     pResData->sGId = sOldG;
     pResData->sId = sOldL;
     return NULL;
