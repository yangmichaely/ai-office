--- conflicted
+++ resolved
@@ -310,7 +310,6 @@
 CfgStack::~CfgStack()
 /*****************************************************************************/
 {
-<<<<<<< HEAD
     for ( size_t i = 0, n = maList.size(); i < n; i++ )
         delete maList[ i ];
     maList.clear();
@@ -318,25 +317,13 @@
 
 /*****************************************************************************/
 ByteString CfgStack::GetAccessPath( size_t nPos )
-=======
-    for ( sal_uLong i = 0; i < Count(); i++ )
-        delete GetObject( i );
-}
-
-/*****************************************************************************/
-ByteString CfgStack::GetAccessPath( sal_uLong nPos )
->>>>>>> e2a3d487
 /*****************************************************************************/
 {
     if ( nPos == LIST_APPEND )
         nPos = maList.size() - 1;
 
     ByteString sReturn;
-<<<<<<< HEAD
     for ( size_t i = 0; i <= nPos; i++ ) {
-=======
-    for ( sal_uLong i = 0; i <= nPos; i++ ) {
->>>>>>> e2a3d487
         if ( i )
             sReturn += ".";
         sReturn += GetStackData( i )->GetIdentifier();
@@ -346,11 +333,7 @@
 }
 
 /*****************************************************************************/
-<<<<<<< HEAD
 CfgStackData *CfgStack::GetStackData( size_t nPos )
-=======
-CfgStackData *CfgStack::GetStackData( sal_uLong nPos )
->>>>>>> e2a3d487
 /*****************************************************************************/
 {
     if ( nPos == LIST_APPEND )
@@ -739,10 +722,6 @@
                 : CfgOutputParser( rOutputFile ),
                 pMergeDataFile( NULL ),
                 pResData( NULL ),
-<<<<<<< HEAD
-=======
-                bGerman( sal_False ),
->>>>>>> e2a3d487
                 sFilename( rFilename ),
                 bEnglish( sal_False )
 {
@@ -793,11 +772,6 @@
             pResData->sResTyp = pStackData->sResTyp;
         }
 
-<<<<<<< HEAD
-=======
-        //if ( nLangIndex.EqualsIgnoreCaseAscii("de") )
-        //  bGerman = sal_True;
->>>>>>> e2a3d487
         if (( nLangIndex.EqualsIgnoreCaseAscii("en-US") ))
             bEnglish = sal_True;
 
@@ -827,11 +801,7 @@
         pOutputStream->Write( rOutput.GetBuffer(), rOutput.Len());
 }
 
-<<<<<<< HEAD
 size_t CfgStack::Push( CfgStackData *pStackData )
-=======
-sal_uLong CfgStack::Push( CfgStackData *pStackData )
->>>>>>> e2a3d487
 {
     maList.push_back( pStackData );
     return maList.size() - 1;
@@ -892,13 +862,7 @@
     }
     delete pResData;
     pResData = NULL;
-<<<<<<< HEAD
-    bEnglish = FALSE;
-}
-
-/* vim:set shiftwidth=4 softtabstop=4 expandtab: */
-=======
-    bGerman = sal_False;
     bEnglish = sal_False;
 }
->>>>>>> e2a3d487
+
+/* vim:set shiftwidth=4 softtabstop=4 expandtab: */