--- conflicted
+++ resolved
@@ -48,20 +48,11 @@
 
 // set of global variables
 ByteString sInputFile;
-<<<<<<< HEAD
 sal_Bool bEnableExport;
 sal_Bool bMergeMode;
 sal_Bool bErrorLog;
 sal_Bool bUTF8;
 sal_Bool bULF; // ULF = Unicode Language File
-bool bQuiet;
-=======
-BOOL bEnableExport;
-BOOL bMergeMode;
-BOOL bErrorLog;
-BOOL bUTF8;
-BOOL bULF; // ULF = Unicode Language File
->>>>>>> 95f71183
 ByteString sPrj;
 ByteString sPrjRoot;
 ByteString sOutputFile;
@@ -71,20 +62,11 @@
 sal_Bool ParseCommandLine( int argc, char* argv[])
 /*****************************************************************************/
 {
-<<<<<<< HEAD
     bEnableExport = sal_False;
     bMergeMode = sal_False;
     bErrorLog = sal_True;
     bUTF8 = sal_True;
     bULF = sal_False;
-    bQuiet = false;
-=======
-    bEnableExport = FALSE;
-    bMergeMode = FALSE;
-    bErrorLog = TRUE;
-    bUTF8 = TRUE;
-    bULF = FALSE;
->>>>>>> 95f71183
     sPrj = "";
     sPrjRoot = "";
     Export::sLanguages = "";
