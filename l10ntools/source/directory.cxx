--- conflicted
+++ resolved
@@ -193,39 +193,36 @@
 
     if( sFullpath.getLength() < 1 ) return;
 
-<<<<<<< HEAD
     rtl::OString   sFullpathext = rtl::OUStringToOString( sFullpath , RTL_TEXTENCODING_UTF8 );
-    const char*    path         = sFullpathext.getStr();
 
     // stat
-    if( stat( path  , &statbuf ) < 0 ){   printf("warning: Can not stat %s" , path ); return; }
-=======
-    rtl::OString   sFullpathext = rtl::OUStringToOString( sFullpath , RTL_TEXTENCODING_UTF8 , sFullpath.getLength() ).getStr();
-
-    // stat
-    if( stat( sFullpathext.getStr()  , &statbuf ) < 0 ){   printf("warning: Can not stat %s" , sFullpathext.getStr() ); return; }// error }
->>>>>>> 9e849585
-
-    if( S_ISDIR(statbuf.st_mode ) == 0 ) {  return; }
-
-<<<<<<< HEAD
-    if( (dir = opendir( path ) ) == NULL  ) {printf("readerror 2 in %s \n",path); return; }
-=======
-    if( (dir = opendir( sFullpathext.getStr() ) ) == NULL  ) {printf("readerror 2 in %s \n",sFullpathext.getStr()); return; } // error } return; // error
-
->>>>>>> 9e849585
+    if( stat( sFullpathext.getStr(), &statbuf ) < 0 )
+    {
+        printf("warning: Can not stat %s" , sFullpathext.getStr() );
+        return;
+    }
+
+    if( S_ISDIR(statbuf.st_mode ) == 0 )
+        return;
+
+    if( (dir = opendir( sFullpathext.getStr() ) ) == NULL  )
+    {
+        printf("readerror 2 in %s \n",sFullpathext.getStr());
+        return;
+    }
+
     dirholder aHolder(dir);
 
     const rtl::OString sDot ( "." ) ;
     const rtl::OString sDDot( ".." );
 
-<<<<<<< HEAD
-    if ( chdir( path ) == -1 ) { printf("chdir error in %s \n",path); return; }
+    if ( chdir( sFullpathext.getStr() ) == -1 )
+    {
+        printf("chdir error in %s \n",sFullpathext.getStr());
+        return;
+    }
 
     sFullpathext += rtl::OString( "/" );
-=======
-    if ( chdir( sFullpathext.getStr() ) == -1 ) { printf("chdir error in %s \n",sFullpathext.getStr()); return; } // error
->>>>>>> 9e849585
 
     while(  ( dirp = readdir( dir ) ) != NULL )
     {
@@ -277,8 +274,14 @@
                          }
         }
     }
-    if ( chdir( ".." ) == -1 ) { printf("chdir error in .. \n"); return; }
-    if( aHolder.close() < 0 )   return ;
+    if ( chdir( ".." ) == -1 )
+    {
+        printf("chdir error in .. \n");
+        return;
+    }
+
+    if ( aHolder.close() < 0 )
+        return;
 
     std::sort( aFileVec.begin() , aFileVec.end() , File::lessFile );
     std::sort( aDirVec.begin()  , aDirVec.end()  , Directory::lessDir  );
