--- conflicted
+++ resolved
@@ -63,14 +63,8 @@
     LngParser( const ByteString &rLngFile, sal_Bool bUTF8, sal_Bool bULFFormat );
     ~LngParser();
 
-<<<<<<< HEAD
-    BOOL CreateSDF( const ByteString &rSDFFile, const ByteString &rPrj, const ByteString &rRoot );
-    BOOL Merge( const ByteString &rSDFFile, const ByteString &rDestinationFile , const ByteString &rPrj );
-};
-
-/* vim:set shiftwidth=4 softtabstop=4 expandtab: */
-=======
     sal_Bool CreateSDF( const ByteString &rSDFFile, const ByteString &rPrj, const ByteString &rRoot );
     sal_Bool Merge( const ByteString &rSDFFile, const ByteString &rDestinationFile , const ByteString &rPrj );
 };
->>>>>>> e2a3d487
+
+/* vim:set shiftwidth=4 softtabstop=4 expandtab: */