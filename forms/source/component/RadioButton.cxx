/*************************************************************************
 *
 * DO NOT ALTER OR REMOVE COPYRIGHT NOTICES OR THIS FILE HEADER.
 *
 * Copyright 2000, 2010 Oracle and/or its affiliates.
 *
 * OpenOffice.org - a multi-platform office productivity suite
 *
 * This file is part of OpenOffice.org.
 *
 * OpenOffice.org is free software: you can redistribute it and/or modify
 * it under the terms of the GNU Lesser General Public License version 3
 * only, as published by the Free Software Foundation.
 *
 * OpenOffice.org is distributed in the hope that it will be useful,
 * but WITHOUT ANY WARRANTY; without even the implied warranty of
 * MERCHANTABILITY or FITNESS FOR A PARTICULAR PURPOSE.  See the
 * GNU Lesser General Public License version 3 for more details
 * (a copy is included in the LICENSE file that accompanied this code).
 *
 * You should have received a copy of the GNU Lesser General Public License
 * version 3 along with OpenOffice.org.  If not, see
 * <http://www.openoffice.org/license.html>
 * for a copy of the LGPLv3 License.
 *
 ************************************************************************/

// MARKER(update_precomp.py): autogen include statement, do not remove
#include "precompiled_forms.hxx"
#include "RadioButton.hxx"
#include "GroupManager.hxx"
#include "property.hxx"
#include "property.hrc"
#include "services.hxx"
#include <tools/debug.hxx>
#include <comphelper/extract.hxx>
#include <comphelper/basicio.hxx>
#include <com/sun/star/container/XIndexAccess.hpp>
#include <com/sun/star/awt/XVclWindowPeer.hpp>

//.........................................................................
namespace frm
{
using namespace ::com::sun::star::uno;
using namespace ::com::sun::star::sdb;
using namespace ::com::sun::star::sdbc;
using namespace ::com::sun::star::sdbcx;
using namespace ::com::sun::star::beans;
using namespace ::com::sun::star::container;
using namespace ::com::sun::star::form;
using namespace ::com::sun::star::awt;
using namespace ::com::sun::star::io;
using namespace ::com::sun::star::lang;
using namespace ::com::sun::star::util;
using namespace ::com::sun::star::form::binding;

//==================================================================
//------------------------------------------------------------------------------
InterfaceRef SAL_CALL ORadioButtonControl_CreateInstance(const Reference<XMultiServiceFactory>& _rxFactory) throw (RuntimeException)
{
    return *(new ORadioButtonControl(_rxFactory));
}

//------------------------------------------------------------------------------
StringSequence SAL_CALL ORadioButtonControl::getSupportedServiceNames() throw(RuntimeException)
{
    StringSequence aSupported = OBoundControl::getSupportedServiceNames();
    aSupported.realloc(aSupported.getLength() + 1);

    ::rtl::OUString* pArray = aSupported.getArray();
    pArray[aSupported.getLength()-1] = FRM_SUN_CONTROL_RADIOBUTTON;
    return aSupported;
}


//------------------------------------------------------------------
ORadioButtonControl::ORadioButtonControl(const Reference<XMultiServiceFactory>& _rxFactory)
                      :OBoundControl(_rxFactory, VCL_CONTROL_RADIOBUTTON)
{
}

//------------------------------------------------------------------
void SAL_CALL ORadioButtonControl::createPeer(const Reference<starawt::XToolkit>& _rxToolkit, const Reference<starawt::XWindowPeer>& _rxParent) throw (RuntimeException)
{
    OBoundControl::createPeer(_rxToolkit, _rxParent);

    // switch off the auto-toggle, we do this ourself ....
    // (formerly this switch-off was done in the toolkit - but the correct place is here ...)
//  Reference< XVclWindowPeer >  xVclWindowPeer( getPeer(), UNO_QUERY );
//  if (xVclWindowPeer.is())
//      xVclWindowPeer->setProperty(::rtl::OUString::createFromAscii("AutoToggle"), ::cppu::bool2any(sal_False));
    // new order: do _not_ switch off the auto toggle because:
    // * today, it is not necessary anymore to handle the toggling ourself (everything works fine without it)
    // * without auto toggle, the AccessibleEvents as fired by the radio buttons are
    //     a. newly checked button: "unchecked"->"checked"
    //     b. previously checked button: "checked"->"unchecked"
    //   This is deadly for AT-tools, which then get the "unchecked" event _immediately_ after the "checked" event,
    //   and only read the latter. This makes radio buttons pretty unusable in form documents.
    //   So we switched AutoToggle _on_, again, because then VCL can handle the notifications, and will send
    //   them in the proper order.
}

//==================================================================
InterfaceRef SAL_CALL ORadioButtonModel_CreateInstance(const Reference<XMultiServiceFactory>& _rxFactory) throw (RuntimeException)
{
    return *(new ORadioButtonModel(_rxFactory));
}

//------------------------------------------------------------------
DBG_NAME( ORadioButtonModel )
//------------------------------------------------------------------
ORadioButtonModel::ORadioButtonModel(const Reference<XMultiServiceFactory>& _rxFactory)
    :OReferenceValueComponent( _rxFactory, VCL_CONTROLMODEL_RADIOBUTTON, FRM_SUN_CONTROL_RADIOBUTTON,sal_True )
                    // use the old control name for compytibility reasons
{
    DBG_CTOR( ORadioButtonModel, NULL );

    m_nClassId = FormComponentType::RADIOBUTTON;
    m_aLabelServiceName = FRM_SUN_COMPONENT_GROUPBOX;
    initValueProperty( PROPERTY_STATE, PROPERTY_ID_STATE );
    startAggregatePropertyListening( PROPERTY_GROUP_NAME );
}

//------------------------------------------------------------------
ORadioButtonModel::ORadioButtonModel( const ORadioButtonModel* _pOriginal, const Reference<XMultiServiceFactory>& _rxFactory )
    :OReferenceValueComponent( _pOriginal, _rxFactory )
{
    DBG_CTOR( ORadioButtonModel, NULL );
}

//------------------------------------------------------------------------------
ORadioButtonModel::~ORadioButtonModel()
{
    DBG_DTOR( ORadioButtonModel, NULL );
}

// XCloneable
//------------------------------------------------------------------------------
IMPLEMENT_DEFAULT_CLONING( ORadioButtonModel )

// XServiceInfo
//------------------------------------------------------------------------------
StringSequence SAL_CALL ORadioButtonModel::getSupportedServiceNames() throw(RuntimeException)
{
    StringSequence aSupported = OReferenceValueComponent::getSupportedServiceNames();

    sal_Int32 nOldLen = aSupported.getLength();
    aSupported.realloc( nOldLen + 8 );
    ::rtl::OUString* pStoreTo = aSupported.getArray() + nOldLen;

    *pStoreTo++ = BINDABLE_CONTROL_MODEL;
    *pStoreTo++ = DATA_AWARE_CONTROL_MODEL;
    *pStoreTo++ = VALIDATABLE_CONTROL_MODEL;

    *pStoreTo++ = BINDABLE_DATA_AWARE_CONTROL_MODEL;
    *pStoreTo++ = VALIDATABLE_BINDABLE_CONTROL_MODEL;

    *pStoreTo++ = FRM_SUN_COMPONENT_RADIOBUTTON;
    *pStoreTo++ = FRM_SUN_COMPONENT_DATABASE_RADIOBUTTON;
    *pStoreTo++ = BINDABLE_DATABASE_RADIO_BUTTON;

    return aSupported;
}

//------------------------------------------------------------------------------
void ORadioButtonModel::SetSiblingPropsTo(const ::rtl::OUString& rPropName, const Any& rValue)
{
<<<<<<< HEAD
    // my name
    ::rtl::OUString sMyName(m_aName);
=======
    // mein Name
    ::rtl::OUString sMyGroup;
    if (hasProperty(PROPERTY_GROUP_NAME, this))
        this->getPropertyValue(PROPERTY_GROUP_NAME) >>= sMyGroup;
    if (sMyGroup.getLength() == 0)
        sMyGroup = m_aName;
>>>>>>> e31e563d

    // meine Siblings durchiterieren
    Reference<XIndexAccess> xIndexAccess(getParent(), UNO_QUERY);
    if (xIndexAccess.is())
    {
        Reference<XPropertySet> xMyProps;
        query_interface(static_cast<XWeak*>(this), xMyProps);
        ::rtl::OUString sCurrentGroup;
        sal_Int32 nNumSiblings = xIndexAccess->getCount();
        for (sal_Int32 i=0; i<nNumSiblings; ++i)
        {
            Reference<XPropertySet> xSiblingProperties(*(InterfaceRef*)xIndexAccess->getByIndex(i).getValue(), UNO_QUERY);
            if (!xSiblingProperties.is())
                continue;
            if (xMyProps == xSiblingProperties)
                continue;   // mich selber nicht umsetzen

            // nur wenn es ein Radio-Button ist
            if (!hasProperty(PROPERTY_CLASSID, xSiblingProperties))
                continue;
            sal_Int16 nType = 0;
            xSiblingProperties->getPropertyValue(PROPERTY_CLASSID) >>= nType;
            if (nType != FormComponentType::RADIOBUTTON)
                continue;

            // das 'zur selben Gruppe gehoeren' wird am Namen festgemacht
            sCurrentGroup = OGroupManager::GetGroupName( xSiblingProperties );
            if (sCurrentGroup == sMyGroup)
                xSiblingProperties->setPropertyValue(rPropName, rValue);
        }
    }
}

//------------------------------------------------------------------------------
void ORadioButtonModel::setFastPropertyValue_NoBroadcast(sal_Int32 nHandle, const Any& rValue) throw (Exception)
{
    OReferenceValueComponent::setFastPropertyValue_NoBroadcast( nHandle, rValue );

    // if the label control changed ...
    if (nHandle == PROPERTY_ID_CONTROLLABEL)
    {   // ... forward this to our siblings
        SetSiblingPropsTo(PROPERTY_CONTROLLABEL, rValue);
    }

    // wenn sich die ControlSource-Eigenschaft geaendert hat ...
    if (nHandle == PROPERTY_ID_CONTROLSOURCE)
    {   // ... muss ich allen meinen Siblings, die in der selben RadioButton-Gruppe sind wie ich, auch die
        // neue ControlSource mitgeben
        SetSiblingPropsTo(PROPERTY_CONTROLSOURCE, rValue);
    }

    // die andere Richtung : wenn sich mein Name aendert ...
    if (nHandle == PROPERTY_ID_NAME)
    {
        setControlSource();
    }

    if (nHandle == PROPERTY_ID_DEFAULT_STATE)
    {
        sal_Int16 nValue;
        rValue >>= nValue;
        if (1 == nValue)
        {   // bei allen Radios der selben Gruppe das 'default checked' ruecksetzen, denn wie schon der highlander wusste :
            // es kann nur einen geben.
            Any aZero;
            nValue = 0;
            aZero <<= nValue;
            SetSiblingPropsTo(PROPERTY_DEFAULT_STATE, aZero);
        }
    }
}

void ORadioButtonModel::setControlSource()
{
    Reference<XIndexAccess> xIndexAccess(getParent(), UNO_QUERY);
    if (xIndexAccess.is())
    {
        ::rtl::OUString sName, sGroupName;

        if (hasProperty(PROPERTY_GROUP_NAME, this))
            this->getPropertyValue(PROPERTY_GROUP_NAME) >>= sGroupName;
        this->getPropertyValue(PROPERTY_NAME) >>= sName;

        Reference<XPropertySet> xMyProps;
        query_interface(static_cast<XWeak*>(this), xMyProps);
        for (sal_Int32 i=0; i<xIndexAccess->getCount(); ++i)
        {
            Reference<XPropertySet> xSiblingProperties(*(InterfaceRef*)xIndexAccess->getByIndex(i).getValue(), UNO_QUERY);
            if (!xSiblingProperties.is())
                continue;

            if (xMyProps == xSiblingProperties)
                // nur wenn ich nicht mich selber gefunden habe
                continue;

            sal_Int16 nType = 0;
            xSiblingProperties->getPropertyValue(PROPERTY_CLASSID) >>= nType;
            if (nType != FormComponentType::RADIOBUTTON)
                // nur Radio-Buttons
                continue;

            ::rtl::OUString sSiblingName, sSiblingGroupName;
            if (hasProperty(PROPERTY_GROUP_NAME, xSiblingProperties))
                xSiblingProperties->getPropertyValue(PROPERTY_GROUP_NAME) >>= sSiblingGroupName;
            xSiblingProperties->getPropertyValue(PROPERTY_NAME) >>= sSiblingName;

            if ((sGroupName.getLength() == 0 && sSiblingGroupName.getLength() == 0 &&   // (no group name
                 sName == sSiblingName) ||                                              //  names match) or
                (sGroupName.getLength() != 0 && sSiblingGroupName.getLength() != 0 &&   // (have group name
                 sGroupName == sSiblingGroupName))                                      //  they match)
            {
                setPropertyValue(PROPERTY_CONTROLSOURCE, xSiblingProperties->getPropertyValue(PROPERTY_CONTROLSOURCE));
                break;
            }
        }
    }
}

//------------------------------------------------------------------------------
void ORadioButtonModel::describeFixedProperties( Sequence< Property >& _rProps ) const
{
    BEGIN_DESCRIBE_PROPERTIES( 1, OReferenceValueComponent )
        DECL_PROP1(TABINDEX,            sal_Int16,                  BOUND);
    END_DESCRIBE_PROPERTIES();
}

//------------------------------------------------------------------------------
::rtl::OUString SAL_CALL ORadioButtonModel::getServiceName() throw(RuntimeException)
{
    return FRM_COMPONENT_RADIOBUTTON;   // old (non-sun) name for compatibility !
}

//------------------------------------------------------------------------------
void SAL_CALL ORadioButtonModel::write(const Reference<XObjectOutputStream>& _rxOutStream)
    throw(IOException, RuntimeException)
{
    OReferenceValueComponent::write(_rxOutStream);

    // Version
    _rxOutStream->writeShort(0x0003);

    // Properties
    _rxOutStream << getReferenceValue();
    _rxOutStream << (sal_Int16)getDefaultChecked();
    writeHelpTextCompatibly(_rxOutStream);

    // from version 0x0003 : common properties
    writeCommonProperties(_rxOutStream);
}

//------------------------------------------------------------------------------
void SAL_CALL ORadioButtonModel::read(const Reference<XObjectInputStream>& _rxInStream) throw(IOException, RuntimeException)
{
    OReferenceValueComponent::read(_rxInStream);
    ::osl::MutexGuard aGuard(m_aMutex);

    // Version
    UINT16 nVersion = _rxInStream->readShort();

    ::rtl::OUString sReferenceValue;
    sal_Int16 nDefaultChecked( 0 );
    switch (nVersion)
    {
        case 0x0001 :
            _rxInStream >> sReferenceValue;
            _rxInStream >> nDefaultChecked;
            break;
        case 0x0002 :
            _rxInStream >> sReferenceValue;
            _rxInStream >> nDefaultChecked;
            readHelpTextCompatibly(_rxInStream);
            break;
        case 0x0003 :
            _rxInStream >> sReferenceValue;
            _rxInStream >> nDefaultChecked;
            readHelpTextCompatibly(_rxInStream);
            readCommonProperties(_rxInStream);
            break;
        default :
            DBG_ERROR("ORadioButtonModel::read : unknown version !");
            defaultCommonProperties();
            break;
    }

    setReferenceValue( sReferenceValue );
    setDefaultChecked( (ToggleState)nDefaultChecked );

    // Nach dem Lesen die Defaultwerte anzeigen
    if ( getControlSource().getLength() )
        // (not if we don't have a control source - the "State" property acts like it is persistent, then
        resetNoBroadcast();
}

//------------------------------------------------------------------------------
void ORadioButtonModel::_propertyChanged(const PropertyChangeEvent& _rEvent) throw(RuntimeException)
{
    if ( _rEvent.PropertyName.equals( PROPERTY_STATE ) )
    {
        if ( _rEvent.NewValue == (sal_Int16)1 )
        {
            // wenn sich mein Status auf 'checked' geaendert hat, muss ich alle meine Siblings, die in der selben Gruppe
            // sind wie ich, entsprechend zuruecksetzen
            Any aZero;
            aZero <<= (sal_Int16)0;
            SetSiblingPropsTo( PROPERTY_STATE, aZero );
        }
    }
    else if ( _rEvent.PropertyName.equals( PROPERTY_GROUP_NAME ) )
    {
        setControlSource();
        // Can't call OReferenceValueComponent::_propertyChanged(), as it
        // doesn't know what to do with the GroupName property.
        return;
    }

    OReferenceValueComponent::_propertyChanged( _rEvent );
}

//------------------------------------------------------------------------------
Any ORadioButtonModel::translateDbColumnToControlValue()
{
    return makeAny( (sal_Int16)
        ( ( m_xColumn->getString() == getReferenceValue() ) ? STATE_CHECK : STATE_NOCHECK )
    );
}

//------------------------------------------------------------------------------
Any ORadioButtonModel::translateExternalValueToControlValue( const Any& _rExternalValue ) const
{
    Any aControlValue = OReferenceValueComponent::translateExternalValueToControlValue( _rExternalValue );
    sal_Int16 nState = STATE_NOCHECK;
    if ( ( aControlValue >>= nState ) && ( nState == STATE_DONTKNOW ) )
        // radio buttons do not have the DONTKNOW state
        aControlValue <<= (sal_Int16)STATE_NOCHECK;
    return aControlValue;
}

//-----------------------------------------------------------------------------
sal_Bool ORadioButtonModel::commitControlValueToDbColumn( bool /*_bPostReset*/ )
{
    Reference< XPropertySet > xField( getField() );
    OSL_PRECOND( xField.is(), "ORadioButtonModel::commitControlValueToDbColumn: not bound!" );
    if ( xField.is() )
    {
        try
        {
            sal_Int16 nValue = 0;
            m_xAggregateSet->getPropertyValue( PROPERTY_STATE ) >>= nValue;
            if ( nValue == 1 )
                xField->setPropertyValue( PROPERTY_VALUE, makeAny( getReferenceValue() ) );
        }
        catch(Exception&)
        {
            DBG_ERROR("ORadioButtonModel::commitControlValueToDbColumn: could not commit !");
        }
    }
    return sal_True;
}

//.........................................................................
}
//.........................................................................
<|MERGE_RESOLUTION|>--- conflicted
+++ resolved
@@ -165,17 +165,12 @@
 //------------------------------------------------------------------------------
 void ORadioButtonModel::SetSiblingPropsTo(const ::rtl::OUString& rPropName, const Any& rValue)
 {
-<<<<<<< HEAD
     // my name
-    ::rtl::OUString sMyName(m_aName);
-=======
-    // mein Name
     ::rtl::OUString sMyGroup;
     if (hasProperty(PROPERTY_GROUP_NAME, this))
         this->getPropertyValue(PROPERTY_GROUP_NAME) >>= sMyGroup;
     if (sMyGroup.getLength() == 0)
         sMyGroup = m_aName;
->>>>>>> e31e563d
 
     // meine Siblings durchiterieren
     Reference<XIndexAccess> xIndexAccess(getParent(), UNO_QUERY);
