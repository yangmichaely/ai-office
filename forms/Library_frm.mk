# -*- Mode: makefile-gmake; tab-width: 4; indent-tabs-mode: t -*-
# Version: MPL 1.1 / GPLv3+ / LGPLv3+
#
# The contents of this file are subject to the Mozilla Public License Version
# 1.1 (the "License"); you may not use this file except in compliance with
# the License or as specified alternatively below. You may obtain a copy of
# the License at http://www.mozilla.org/MPL/
#
# Software distributed under the License is distributed on an "AS IS" basis,
# WITHOUT WARRANTY OF ANY KIND, either express or implied. See the License
# for the specific language governing rights and limitations under the
# License.
#
# The Initial Developer of the Original Code is
#       David Tardon, Red Hat Inc. <dtardon@redhat.com>
# Portions created by the Initial Developer are Copyright (C) 2010 the
# Initial Developer. All Rights Reserved.
#
# Major Contributor(s):
#
# For minor contributions see the git repository.
#
# Alternatively, the contents of this file may be used under the terms of
# either the GNU General Public License Version 3 or later (the "GPLv3+"), or
# the GNU Lesser General Public License Version 3 or later (the "LGPLv3+"),
# in which case the provisions of the GPLv3+ or the LGPLv3+ are applicable
# instead of those above.

$(eval $(call gb_Library_Library,frm))

$(eval $(call gb_Library_add_precompiled_header,frm,$(SRCDIR)/forms/inc/pch/precompiled_forms))

$(eval $(call gb_Library_set_include,frm,\
    $$(INCLUDE) \
    -I$(realpath $(SRCDIR)/forms/inc/pch) \
    -I$(realpath $(SRCDIR)/forms/source/inc) \
    -I$(realpath $(SRCDIR)/forms/source/solar/inc) \
    -I$(OUTDIR)/inc \
<<<<<<< HEAD
    -I$(OUTDIR)/inc/offuh \
    $(if $(filter YES,$(SYSTEM_LIBXML)),$(filter -I%,$(LIBXML_CFLAGS))) \
))

$(eval $(call gb_Library_set_defs,frm,\
    $$(DEFS) \
    $(if $(filter YES,$(SYSTEM_LIBXML)),-DSYSTEM_LIBXML $(filter-out -I%,$(LIBXML_CFLAGS))) \
=======
>>>>>>> 36703ca1
))

$(eval $(call gb_Library_add_linked_libs,frm,\
    comphelper \
    cppu \
    cppuhelper \
    dbtools \
    editeng \
    i18nisolang1 \
    sal \
    sfx \
    svl \
    svt \
    svxcore \
    tk \
    tl \
    ucbhelper \
    utl \
    vcl \
    $(gb_STDLIBS) \
))

ifeq ($(OS)$(COM),WNTMSC)
$(eval $(call gb_Library_use_externals,frm,\
    icuin \
    icuuc \
    libxml2 \
))
else
$(eval $(call gb_Library_use_externals,frm,\
    icui18n \
    icuuc \
    libxml2 \
))
endif

$(eval $(call gb_Library_set_componentfile,frm,forms/util/frm))

$(eval $(call gb_Library_add_exception_objects,frm,\
    forms/source/component/Button \
    forms/source/component/cachedrowset \
    forms/source/component/CheckBox \
    forms/source/component/clickableimage \
    forms/source/component/cloneable \
    forms/source/component/Columns \
    forms/source/component/ComboBox \
    forms/source/component/Currency \
    forms/source/component/DatabaseForm \
    forms/source/component/Date \
    forms/source/component/EditBase \
    forms/source/component/Edit \
    forms/source/component/entrylisthelper \
    forms/source/component/errorbroadcaster \
    forms/source/component/EventThread \
    forms/source/component/File \
    forms/source/component/Filter \
    forms/source/component/findpos \
    forms/source/component/FixedText \
    forms/source/component/FormattedField \
    forms/source/component/FormattedFieldWrapper \
    forms/source/component/FormComponent \
    forms/source/component/formcontrolfont \
    forms/source/component/FormsCollection \
    forms/source/component/Grid \
    forms/source/component/GroupBox \
    forms/source/component/GroupManager \
    forms/source/component/Hidden \
    forms/source/component/ImageButton \
    forms/source/component/ImageControl \
    forms/source/component/imgprod \
    forms/source/component/ListBox \
    forms/source/component/navigationbar \
    forms/source/component/Numeric \
    forms/source/component/Pattern \
    forms/source/component/propertybaghelper \
    forms/source/component/RadioButton \
    forms/source/component/refvaluecomponent \
    forms/source/component/scrollbar \
    forms/source/component/spinbutton \
    forms/source/component/Time \
    forms/source/helper/commanddescriptionprovider \
    forms/source/helper/commandimageprovider \
    forms/source/helper/controlfeatureinterception \
    forms/source/helper/formnavigation \
    forms/source/helper/resettable \
    forms/source/helper/urltransformer \
    forms/source/helper/windowstateguard \
    forms/source/misc/componenttools \
    forms/source/misc/frm_module \
    forms/source/misc/frm_strings \
    forms/source/misc/ids \
    forms/source/misc/InterfaceContainer \
    forms/source/misc/limitedformats \
    forms/source/misc/listenercontainers \
    forms/source/misc/property \
    forms/source/misc/services \
    forms/source/resource/frm_resource \
    forms/source/richtext/attributedispatcher \
    forms/source/richtext/clipboarddispatcher \
    forms/source/richtext/featuredispatcher \
    forms/source/richtext/parametrizedattributedispatcher \
    forms/source/richtext/richtextcontrol \
    forms/source/richtext/richtextengine \
    forms/source/richtext/richtextimplcontrol \
    forms/source/richtext/richtextmodel \
    forms/source/richtext/richtextunowrapper \
    forms/source/richtext/richtextvclcontrol \
    forms/source/richtext/richtextviewport \
    forms/source/richtext/rtattributehandler \
    forms/source/richtext/specialdispatchers \
    forms/source/runtime/formoperations \
    forms/source/solar/component/navbarcontrol \
    forms/source/solar/control/navtoolbar \
    forms/source/xforms/binding \
    forms/source/xforms/boolexpression \
    forms/source/xforms/computedexpression \
    forms/source/xforms/convert \
    forms/source/xforms/datatyperepository \
    forms/source/xforms/datatypes \
    forms/source/xforms/enumeration \
    forms/source/xforms/mip \
    forms/source/xforms/model \
    forms/source/xforms/model_ui \
    forms/source/xforms/pathexpression \
    forms/source/xforms/propertysetbase \
    forms/source/xforms/resourcehelper \
    forms/source/xforms/submission \
    forms/source/xforms/submission/replace \
    forms/source/xforms/submission/serialization_app_xml \
    forms/source/xforms/submission/serialization_urlencoded \
    forms/source/xforms/submission/submission_get \
    forms/source/xforms/submission/submission_post \
    forms/source/xforms/submission/submission_put \
    forms/source/xforms/unohelper \
    forms/source/xforms/xformsevent \
    forms/source/xforms/xforms_services \
    forms/source/xforms/xmlhelper \
    forms/source/xforms/xpathlib/extension \
    forms/source/xforms/xpathlib/xpathlib \
))

# vim: set noet sw=4 ts=4:<|MERGE_RESOLUTION|>--- conflicted
+++ resolved
@@ -36,16 +36,6 @@
     -I$(realpath $(SRCDIR)/forms/source/inc) \
     -I$(realpath $(SRCDIR)/forms/source/solar/inc) \
     -I$(OUTDIR)/inc \
-<<<<<<< HEAD
-    -I$(OUTDIR)/inc/offuh \
-    $(if $(filter YES,$(SYSTEM_LIBXML)),$(filter -I%,$(LIBXML_CFLAGS))) \
-))
-
-$(eval $(call gb_Library_set_defs,frm,\
-    $$(DEFS) \
-    $(if $(filter YES,$(SYSTEM_LIBXML)),-DSYSTEM_LIBXML $(filter-out -I%,$(LIBXML_CFLAGS))) \
-=======
->>>>>>> 36703ca1
 ))
 
 $(eval $(call gb_Library_add_linked_libs,frm,\
