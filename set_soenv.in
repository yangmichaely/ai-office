--- conflicted
+++ resolved
@@ -984,14 +984,9 @@
 # Check for poor help localizations, i.e. no help translation at all...
 @languages=();
 if (opendir(DIR,$L10N_MODULE . "/source"))
-<<<<<<< HEAD
 {
     @languages = readdir(DIR);
     closedir(DIR);
-=======
-{  @languages = readdir(DIR);
-   closedir(DIR);
->>>>>>> 6760b569
 }
 $WITH_POOR_HELP_LOCALIZATIONS = "";
 
@@ -1572,14 +1567,9 @@
 ToFile( "GTHREAD_LIBS",      "@GTHREAD_LIBS@",     "e" );
 ToFile( "ENABLE_SYSTRAY_GTK", "@ENABLE_SYSTRAY_GTK@", "e" );
 ToFile( "ENABLE_STATIC_GTK", "@ENABLE_STATIC_GTK@", "e" );
-<<<<<<< HEAD
-ToFile( "ENABLE_CAIRO_CANVAS", "@ENABLE_CAIRO_CANVAS@",     "e" );
-=======
-ToFile( "ENABLE_CAIRO",      "@ENABLE_CAIRO@",     "e" );
-ToFile( "ENABLE_BROFFICE",   "@ENABLE_BROFFICE@",  "e" );
 ToFile( "SPLIT_APP_MODULES", "@SPLIT_APP_MODULES@","e" );
 ToFile( "SPLIT_OPT_FEATURES","@SPLIT_OPT_FEATURES@","e" );
->>>>>>> 6760b569
+ToFile( "ENABLE_CAIRO_CANVAS", "@ENABLE_CAIRO_CANVAS@",     "e" );
 ToFile( "ENABLE_OPENGL",     "@ENABLE_OPENGL@",    "e" );
 ToFile( "ENABLE_PDFIMPORT",  "@ENABLE_PDFIMPORT@", "e" );
 ToFile( "ENABLE_MINIMIZER",   "@ENABLE_MINIMIZER@","e" );
