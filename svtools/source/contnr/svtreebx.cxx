/*************************************************************************
 *
 * DO NOT ALTER OR REMOVE COPYRIGHT NOTICES OR THIS FILE HEADER.
 *
 * Copyright 2000, 2010 Oracle and/or its affiliates.
 *
 * OpenOffice.org - a multi-platform office productivity suite
 *
 * This file is part of OpenOffice.org.
 *
 * OpenOffice.org is free software: you can redistribute it and/or modify
 * it under the terms of the GNU Lesser General Public License version 3
 * only, as published by the Free Software Foundation.
 *
 * OpenOffice.org is distributed in the hope that it will be useful,
 * but WITHOUT ANY WARRANTY; without even the implied warranty of
 * MERCHANTABILITY or FITNESS FOR A PARTICULAR PURPOSE.  See the
 * GNU Lesser General Public License version 3 for more details
 * (a copy is included in the LICENSE file that accompanied this code).
 *
 * You should have received a copy of the GNU Lesser General Public License
 * version 3 along with OpenOffice.org.  If not, see
 * <http://www.openoffice.org/license.html>
 * for a copy of the LGPLv3 License.
 *
 ************************************************************************/

// MARKER(update_precomp.py): autogen include statement, do not remove
#include "precompiled_svtools.hxx"

#define _SVTREEBX_CXX
#include <vcl/svapp.hxx>
#ifndef GCC
#endif

class TabBar;

// #102891# -----------------------

#include <svtools/svlbox.hxx>
#include <svtools/svlbitm.hxx>
#include <svtools/svtreebx.hxx>
#include <tools/diagnose_ex.h>
#include <svimpbox.hxx>
#include <unotools/accessiblestatesethelper.hxx>
#include <com/sun/star/accessibility/AccessibleStateType.hpp>
#include <com/sun/star/awt/XWindowPeer.hpp>


using namespace ::com::sun::star::accessibility;

/*
    Bugs/ToDo

    - Berechnung Rectangle beim Inplace-Editing (Bug bei manchen Fonts)
    - SetSpaceBetweenEntries: Offset wird in SetEntryHeight nicht
      beruecksichtigt
*/

#define TREEFLAG_FIXEDHEIGHT        0x0010


DBG_NAME(SvTreeListBox)

#define SV_LBOX_DEFAULT_INDENT_PIXEL 20

SvTreeListBox::SvTreeListBox( Window* pParent, WinBits nWinStyle )
    : SvLBox( pParent, nWinStyle )
{
    DBG_CTOR(SvTreeListBox,0);
    InitTreeView();

    SetSublistOpenWithLeftRight();
}

SvTreeListBox::SvTreeListBox( Window* pParent , const ResId& rResId )
    : SvLBox( pParent,rResId )
{
    DBG_CTOR(SvTreeListBox,0);

    InitTreeView();
    Resize();

    SetSublistOpenWithLeftRight();
}

void SvTreeListBox::InitTreeView()
{
    DBG_CHKTHIS(SvTreeListBox,0);
    pCheckButtonData = NULL;
    pEdEntry = NULL;
    pEdItem = NULL;
    nEntryHeight = 0;
    pEdCtrl = NULL;
    nFirstSelTab = 0;
    nLastSelTab = 0;
    nFocusWidth = -1;

    Link* pLink = new Link( LINK(this,SvTreeListBox, DefaultCompare) );
    pLBoxImpl->m_pLink = pLink;

    nTreeFlags = TREEFLAG_RECALCTABS;
    nIndent = SV_LBOX_DEFAULT_INDENT_PIXEL;
    nEntryHeightOffs = SV_ENTRYHEIGHTOFFS_PIXEL;
    pImp = new SvImpLBox( this, GetModel(), GetStyle() );

    aContextBmpMode = SVLISTENTRYFLAG_EXPANDED;
    nContextBmpWidthMax = 0;
    SetFont( GetFont() );
    SetSpaceBetweenEntries( 0 );
    SetLineColor();
<<<<<<< HEAD
    InitSettings( sal_True, sal_True, sal_True );
    SetWindowBits( nWinStyle );
=======
    InitSettings( TRUE, TRUE, TRUE );
    ImplInitStyle();
>>>>>>> 7997ab5b
    SetTabs();
}


SvTreeListBox::~SvTreeListBox()
{
    DBG_DTOR(SvTreeListBox,0);
    pImp->CallEventListeners( VCLEVENT_OBJECT_DYING );
    delete pImp;
    delete pLBoxImpl->m_pLink;
    ClearTabList();
}

void SvTreeListBox::SetExtendedWinBits( ExtendedWinBits _nBits )
{
    pImp->SetExtendedWindowBits( _nBits );
}

ExtendedWinBits SvTreeListBox::GetExtendedWinBits() const
{
    return pImp->GetExtendedWindowBits();
}

void SvTreeListBox::SetModel( SvLBoxTreeList* pNewModel )
{
    DBG_CHKTHIS(SvTreeListBox,0);
    pImp->SetModel( pNewModel );
    SvLBox::SetModel( pNewModel );
}

void SvTreeListBox::DisconnectFromModel()
{
    DBG_CHKTHIS(SvTreeListBox,0);
    SvLBox::DisconnectFromModel();
    pImp->SetModel( GetModel() );
}


sal_uInt16 SvTreeListBox::IsA()
{
    DBG_CHKTHIS(SvTreeListBox,0);
    return SV_LISTBOX_ID_TREEBOX;
}

void SvTreeListBox::SetSublistOpenWithReturn( sal_Bool b )
{
    pImp->bSubLstOpRet = b;
}

sal_Bool SvTreeListBox::IsSublistOpenWithReturn() const
{
    return pImp->bSubLstOpRet;
}

void SvTreeListBox::SetSublistOpenWithLeftRight( sal_Bool b )
{
    pImp->bSubLstOpLR = b;
}

sal_Bool SvTreeListBox::IsSublistOpenWithLeftRight() const
{
    return pImp->bSubLstOpLR;
}

void SvTreeListBox::Resize()
{
    DBG_CHKTHIS(SvTreeListBox,0);
    if( IsEditingActive() )
        EndEditing( sal_True );
    SvLBox::Resize();
    pImp->Resize();
    nFocusWidth = -1;
    pImp->ShowCursor( sal_False );
    pImp->ShowCursor( sal_True );
}

/* Faelle:

   A) Entries haben Bitmaps
       0. Keine Buttons
       1. Node-Buttons (optional auch an Root-Items)
       2. Node-Buttons (optional auch an Root-Items) + CheckButton
       3. CheckButton
   B) Entries haben keine Bitmaps  (->ueber WindowBits wg. D&D !!!!!!)
       0. Keine Buttons
       1. Node-Buttons (optional auch an Root-Items)
       2. Node-Buttons (optional auch an Root-Items) + CheckButton
       3. CheckButton
*/

#define NO_BUTTONS              0
#define NODE_BUTTONS            1
#define NODE_AND_CHECK_BUTTONS  2
#define CHECK_BUTTONS           3

#define TABFLAGS_TEXT (SV_LBOXTAB_DYNAMIC |        \
                       SV_LBOXTAB_ADJUST_LEFT |    \
                       SV_LBOXTAB_EDITABLE |       \
                       SV_LBOXTAB_SHOW_SELECTION)

#define TABFLAGS_CONTEXTBMP (SV_LBOXTAB_DYNAMIC | SV_LBOXTAB_ADJUST_CENTER)

#define TABFLAGS_CHECKBTN (SV_LBOXTAB_DYNAMIC |        \
                           SV_LBOXTAB_ADJUST_CENTER |  \
                           SV_LBOXTAB_PUSHABLE)

#define TAB_STARTPOS    2

// bei Aenderungen GetTextOffset beruecksichtigen
void SvTreeListBox::SetTabs()
{
    DBG_CHKTHIS(SvTreeListBox,0);
    if( IsEditingActive() )
        EndEditing( sal_True );
    nTreeFlags &= (~TREEFLAG_RECALCTABS);
    nFocusWidth = -1;
<<<<<<< HEAD
    sal_Bool bHasButtons = (nWindowStyle & WB_HASBUTTONS)!=0;
    sal_Bool bHasButtonsAtRoot = (nWindowStyle & (WB_HASLINESATROOT |
=======
    const WinBits nStyle( GetStyle() );
    BOOL bHasButtons = (nStyle & WB_HASBUTTONS)!=0;
    BOOL bHasButtonsAtRoot = (nStyle & (WB_HASLINESATROOT |
>>>>>>> 7997ab5b
                                              WB_HASBUTTONSATROOT))!=0;
    long nStartPos = TAB_STARTPOS;
    long nNodeWidthPixel = GetExpandedNodeBmp().GetSizePixel().Width();

    long nCheckWidth = 0;
    if( nTreeFlags & TREEFLAG_CHKBTN )
        nCheckWidth = pCheckButtonData->aBmps[0].GetSizePixel().Width();
    long nCheckWidthDIV2 = nCheckWidth / 2;

    long nContextWidth = nContextBmpWidthMax;
    long nContextWidthDIV2 = nContextWidth / 2;

    ClearTabList();

    int nCase = NO_BUTTONS;
    if( !(nTreeFlags & TREEFLAG_CHKBTN) )
    {
        if( bHasButtons )
            nCase = NODE_BUTTONS;
    }
    else
    {
        if( bHasButtons )
            nCase = NODE_AND_CHECK_BUTTONS;
         else
            nCase = CHECK_BUTTONS;
    }

    switch( nCase )
    {
        case NO_BUTTONS :
            nStartPos += nContextWidthDIV2;  // wg. Zentrierung
            AddTab( nStartPos, TABFLAGS_CONTEXTBMP );
            nStartPos += nContextWidthDIV2;  // rechter Rand der Context-Bmp
            // Abstand setzen nur wenn Bitmaps da
            if( nContextBmpWidthMax )
                nStartPos += 5; // Abstand Context-Bmp - Text
            AddTab( nStartPos, TABFLAGS_TEXT );
            break;

        case NODE_BUTTONS :
            if( bHasButtonsAtRoot )
                nStartPos += ( nIndent + (nNodeWidthPixel/2) );
            else
                nStartPos += nContextWidthDIV2;
            AddTab( nStartPos, TABFLAGS_CONTEXTBMP );
            nStartPos += nContextWidthDIV2;  // rechter Rand der Context-Bmp
            // Abstand setzen nur wenn Bitmaps da
            if( nContextBmpWidthMax )
                nStartPos += 5; // Abstand Context-Bmp - Text
            AddTab( nStartPos, TABFLAGS_TEXT );
            break;

        case NODE_AND_CHECK_BUTTONS :
            if( bHasButtonsAtRoot )
                nStartPos += ( nIndent + nNodeWidthPixel );
            else
                nStartPos += nCheckWidthDIV2;
            AddTab( nStartPos, TABFLAGS_CHECKBTN );
            nStartPos += nCheckWidthDIV2;  // rechter Rand des CheckButtons
            nStartPos += 3;  // Abstand CheckButton Context-Bmp
            nStartPos += nContextWidthDIV2;  // Mitte der Context-Bmp
            AddTab( nStartPos, TABFLAGS_CONTEXTBMP );
            nStartPos += nContextWidthDIV2;  // rechter Rand der Context-Bmp
            // Abstand setzen nur wenn Bitmaps da
            if( nContextBmpWidthMax )
                nStartPos += 5; // Abstand Context-Bmp - Text
            AddTab( nStartPos, TABFLAGS_TEXT );
            break;

        case CHECK_BUTTONS :
            nStartPos += nCheckWidthDIV2;
            AddTab( nStartPos, TABFLAGS_CHECKBTN );
            nStartPos += nCheckWidthDIV2;  // rechter Rand CheckButton
            nStartPos += 3;  // Abstand CheckButton Context-Bmp
            nStartPos += nContextWidthDIV2;  // Mitte der Context-Bmp
            AddTab( nStartPos, TABFLAGS_CONTEXTBMP );
            nStartPos += nContextWidthDIV2;  // rechter Rand der Context-Bmp
            // Abstand setzen nur wenn Bitmaps da
            if( nContextBmpWidthMax )
                nStartPos += 5; // Abstand Context-Bmp - Text
            AddTab( nStartPos, TABFLAGS_TEXT );
            break;
    }
    pImp->NotifyTabsChanged();
}

void SvTreeListBox::InitEntry( SvLBoxEntry* pEntry,
  const XubString& aStr, const Image& aCollEntryBmp, const Image& aExpEntryBmp,
  SvLBoxButtonKind eButtonKind)
{
    DBG_CHKTHIS(SvTreeListBox,0);
    SvLBoxButton* pButton;
    SvLBoxString* pString;
    SvLBoxContextBmp* pContextBmp;

    if( nTreeFlags & TREEFLAG_CHKBTN )
    {
        pButton= new SvLBoxButton( pEntry,eButtonKind,0,pCheckButtonData );
        pEntry->AddItem( pButton );
    }

    pContextBmp= new SvLBoxContextBmp( pEntry,0, aCollEntryBmp,aExpEntryBmp,
                                     aContextBmpMode );
    pEntry->AddItem( pContextBmp );

    pString = new SvLBoxString( pEntry, 0, aStr );
    pEntry->AddItem( pString );
}

String SvTreeListBox::GetEntryText(SvLBoxEntry* pEntry) const
{
    DBG_CHKTHIS(SvTreeListBox,0);
    DBG_ASSERT( pEntry, "SvTreeListBox::GetEntryText(): no entry" );
    SvLBoxString* pItem = (SvLBoxString*)(pEntry->GetFirstItem(SV_ITEM_ID_LBOXSTRING));
    DBG_ASSERT( pEntry, "SvTreeListBox::GetEntryText(): item not found" );
    return pItem->GetText();
}

String SvTreeListBox::SearchEntryText( SvLBoxEntry* pEntry ) const
{
    DBG_CHKTHIS(SvTreeListBox,0);
    DBG_ASSERT( pEntry, "SvTreeListBox::SearchEntryText(): no entry" );
    String sRet;
    sal_uInt16 nCount = pEntry->ItemCount();
    sal_uInt16 nCur = 0;
    SvLBoxItem* pItem;
    while( nCur < nCount )
    {
        pItem = pEntry->GetItem( nCur );
        if ( pItem->IsA() == SV_ITEM_ID_LBOXSTRING &&
             static_cast<SvLBoxString*>( pItem )->GetText().Len() > 0 )
        {
            sRet = static_cast<SvLBoxString*>( pItem )->GetText();
            break;
        }
        nCur++;
    }
    return sRet;
}

const Image& SvTreeListBox::GetExpandedEntryBmp(SvLBoxEntry* pEntry, BmpColorMode _eMode) const
{
    DBG_CHKTHIS(SvTreeListBox,0);
    DBG_ASSERT(pEntry,"Entry?");
    SvLBoxContextBmp* pItem = (SvLBoxContextBmp*)(pEntry->GetFirstItem(SV_ITEM_ID_LBOXCONTEXTBMP));
    DBG_ASSERT(pItem,"GetContextBmp:Item not found");
    return pItem->GetBitmap2( _eMode );
}

const Image& SvTreeListBox::GetCollapsedEntryBmp( SvLBoxEntry* pEntry, BmpColorMode _eMode ) const
{
    DBG_CHKTHIS(SvTreeListBox,0);
    DBG_ASSERT(pEntry,"Entry?");
    SvLBoxContextBmp* pItem = (SvLBoxContextBmp*)(pEntry->GetFirstItem(SV_ITEM_ID_LBOXCONTEXTBMP));
    DBG_ASSERT(pItem,"GetContextBmp:Item not found");
    return pItem->GetBitmap1( _eMode );
}

IMPL_LINK_INLINE_START( SvTreeListBox, CheckButtonClick, SvLBoxButtonData *, pData )
{
    DBG_CHKTHIS(SvTreeListBox,0);
    pHdlEntry = pData->GetActEntry();
    CheckButtonHdl();
    return 0;
}
IMPL_LINK_INLINE_END( SvTreeListBox, CheckButtonClick, SvLBoxButtonData *, pData )

SvLBoxEntry* SvTreeListBox::InsertEntry( const XubString& aText,SvLBoxEntry* pParent,
                                     sal_Bool bChildsOnDemand, sal_uIntPtr nPos, void* pUser,
                                     SvLBoxButtonKind eButtonKind )
{
    DBG_CHKTHIS(SvTreeListBox,0);
    nTreeFlags |= TREEFLAG_MANINS;

    const Image& rDefExpBmp = pImp->GetDefaultEntryExpBmp( );
    const Image& rDefColBmp = pImp->GetDefaultEntryColBmp( );

    aCurInsertedExpBmp = rDefExpBmp;
    aCurInsertedColBmp = rDefColBmp;

    SvLBoxEntry* pEntry = CreateEntry();
    pEntry->SetUserData( pUser );
    InitEntry( pEntry, aText, rDefColBmp, rDefExpBmp, eButtonKind );
    pEntry->EnableChildsOnDemand( bChildsOnDemand );

    // Add the HC versions of the default images
    SvLBoxContextBmp* pBmpItem = static_cast< SvLBoxContextBmp* >( pEntry->GetFirstItem( SV_ITEM_ID_LBOXCONTEXTBMP ) );
    if( pBmpItem )
    {
        pBmpItem->SetBitmap1( pImp->GetDefaultEntryColBmp( BMP_COLOR_HIGHCONTRAST ), BMP_COLOR_HIGHCONTRAST );
        pBmpItem->SetBitmap2( pImp->GetDefaultEntryExpBmp( BMP_COLOR_HIGHCONTRAST ), BMP_COLOR_HIGHCONTRAST );
    }

    if( !pParent )
        SvLBox::Insert( pEntry, nPos );
    else
        SvLBox::Insert( pEntry, pParent, nPos );

    aPrevInsertedExpBmp = rDefExpBmp;
    aPrevInsertedColBmp = rDefColBmp;

    nTreeFlags &= (~TREEFLAG_MANINS);

    return pEntry;
}

SvLBoxEntry* SvTreeListBox::InsertEntry( const XubString& aText,
    const Image& aExpEntryBmp, const Image& aCollEntryBmp,
    SvLBoxEntry* pParent, sal_Bool bChildsOnDemand, sal_uIntPtr nPos, void* pUser,
    SvLBoxButtonKind eButtonKind )
{
    DBG_CHKTHIS(SvTreeListBox,0);
    nTreeFlags |= TREEFLAG_MANINS;

    aCurInsertedExpBmp = aExpEntryBmp;
    aCurInsertedColBmp = aCollEntryBmp;

    SvLBoxEntry* pEntry = CreateEntry();
    pEntry->SetUserData( pUser );
    InitEntry( pEntry, aText, aCollEntryBmp, aExpEntryBmp, eButtonKind );

    pEntry->EnableChildsOnDemand( bChildsOnDemand );

    if( !pParent )
        SvLBox::Insert( pEntry, nPos );
    else
        SvLBox::Insert( pEntry, pParent, nPos );

    aPrevInsertedExpBmp = aExpEntryBmp;
    aPrevInsertedColBmp = aCollEntryBmp;

    nTreeFlags &= (~TREEFLAG_MANINS);

    return pEntry;
}

void SvTreeListBox::SetEntryText( SvLBoxEntry* pEntry, const XubString& aStr)
{
    DBG_CHKTHIS(SvTreeListBox,0);
    SvLBoxString* pItem = (SvLBoxString*)(pEntry->GetFirstItem(SV_ITEM_ID_LBOXSTRING));
    DBG_ASSERT(pItem,"SetText:Item not found");
    pItem->SetText( pEntry, aStr );
    pItem->InitViewData( this, pEntry, 0 );
    GetModel()->InvalidateEntry( pEntry );
}

void SvTreeListBox::SetExpandedEntryBmp( SvLBoxEntry* pEntry, const Image& aBmp, BmpColorMode _eMode )
{
    DBG_CHKTHIS(SvTreeListBox,0);
    SvLBoxContextBmp* pItem = (SvLBoxContextBmp*)(pEntry->GetFirstItem(SV_ITEM_ID_LBOXCONTEXTBMP));

    DBG_ASSERT(pItem,"SetExpBmp:Item not found");
    pItem->SetBitmap2( aBmp, _eMode );

    GetModel()->InvalidateEntry( pEntry );
    SetEntryHeight( pEntry );
    Size aSize = aBmp.GetSizePixel();
    // #97680# ---------------
    short nWidth = pImp->UpdateContextBmpWidthVector( pEntry, (short)aSize.Width() );
    if( nWidth > nContextBmpWidthMax )
    {
        nContextBmpWidthMax = nWidth;
        SetTabs();
    }
}

void SvTreeListBox::SetCollapsedEntryBmp(SvLBoxEntry* pEntry,const Image& aBmp, BmpColorMode _eMode )
{
    DBG_CHKTHIS(SvTreeListBox,0);
    SvLBoxContextBmp* pItem = (SvLBoxContextBmp*)(pEntry->GetFirstItem(SV_ITEM_ID_LBOXCONTEXTBMP));

    DBG_ASSERT(pItem,"SetExpBmp:Item not found");
    pItem->SetBitmap1( aBmp, _eMode );

    GetModel()->InvalidateEntry( pEntry );
    SetEntryHeight( pEntry );
    Size aSize = aBmp.GetSizePixel();
    // #97680# -----------
    short nWidth = pImp->UpdateContextBmpWidthVector( pEntry, (short)aSize.Width() );
    if( nWidth > nContextBmpWidthMax )
    {
        nContextBmpWidthMax = nWidth;
        SetTabs();
    }
}

void SvTreeListBox::ImpEntryInserted( SvLBoxEntry* pEntry )
{
    DBG_CHKTHIS(SvTreeListBox,0);

    SvLBoxEntry* pParent = (SvLBoxEntry*)pModel->GetParent( pEntry );
    if( pParent )
    {
        sal_uInt16 nFlags = pParent->GetFlags();
        nFlags &= ~SV_ENTRYFLAG_NO_NODEBMP;
        pParent->SetFlags( nFlags );
    }

    if(!((nTreeFlags & TREEFLAG_MANINS) &&
         (aPrevInsertedExpBmp == aCurInsertedExpBmp)  &&
         (aPrevInsertedColBmp == aCurInsertedColBmp) ))
    {
        Size aSize = GetCollapsedEntryBmp( pEntry ).GetSizePixel();
        if( aSize.Width() > nContextBmpWidthMax )
        {
            nContextBmpWidthMax = (short)aSize.Width();
            nTreeFlags |= TREEFLAG_RECALCTABS;
        }
        aSize = GetExpandedEntryBmp( pEntry ).GetSizePixel();
        if( aSize.Width() > nContextBmpWidthMax )
        {
            nContextBmpWidthMax = (short)aSize.Width();
            nTreeFlags |= TREEFLAG_RECALCTABS;
        }
    }
    SetEntryHeight( (SvLBoxEntry*)pEntry );
}



void SvTreeListBox::SetCheckButtonState( SvLBoxEntry* pEntry, SvButtonState eState)
{
    DBG_CHKTHIS(SvTreeListBox,0);
    if( nTreeFlags & TREEFLAG_CHKBTN )
    {
        SvLBoxButton* pItem = (SvLBoxButton*)(pEntry->GetFirstItem(SV_ITEM_ID_LBOXBUTTON));
        if(!(pItem && pItem->CheckModification()))
            return ;
        switch( eState )
        {
            case SV_BUTTON_CHECKED:
                pItem->SetStateChecked();
                break;

            case SV_BUTTON_UNCHECKED:
                pItem->SetStateUnchecked();
                break;

            case SV_BUTTON_TRISTATE:
                pItem->SetStateTristate();
                break;
        }
        InvalidateEntry( pEntry );
    }
}

SvButtonState SvTreeListBox::GetCheckButtonState( SvLBoxEntry* pEntry ) const
{
    DBG_CHKTHIS(SvTreeListBox,0);
    SvButtonState eState = SV_BUTTON_UNCHECKED;
    if( nTreeFlags & TREEFLAG_CHKBTN )
    {
        SvLBoxButton* pItem = (SvLBoxButton*)(pEntry->GetFirstItem(SV_ITEM_ID_LBOXBUTTON));
        if(!pItem)
            return SV_BUTTON_TRISTATE;
        sal_uInt16 nButtonFlags = pItem->GetButtonFlags();
        eState = pCheckButtonData->ConvertToButtonState( nButtonFlags );
    }
    return eState;
}

void SvTreeListBox::CheckButtonHdl()
{
    DBG_CHKTHIS(SvTreeListBox,0);
    aCheckButtonHdl.Call( this );
    if ( pCheckButtonData )
        pImp->CallEventListeners( VCLEVENT_CHECKBOX_TOGGLE, (void*)pCheckButtonData->GetActEntry() );
}

// *********************************************************************
// *********************************************************************

//
//  TODO: Momentan werden die Daten so geklont, dass sie dem
//  Standard-TreeView-Format entsprechen. Hier sollte eigentlich
//  das Model als Referenz dienen. Dies fuehrt dazu, dass
//  SvLBoxEntry::Clone _nicht_ gerufen wird, sondern nur dessen
//  Basisklasse SvListEntry
//

SvLBoxEntry* SvTreeListBox::CloneEntry( SvLBoxEntry* pSource )
{
    DBG_CHKTHIS(SvTreeListBox,0);
    XubString aStr;
    Image aCollEntryBmp;
    Image aExpEntryBmp;
    SvLBoxButtonKind eButtonKind = SvLBoxButtonKind_enabledCheckbox;

    SvLBoxString* pStringItem = (SvLBoxString*)(pSource->GetFirstItem(SV_ITEM_ID_LBOXSTRING));
    if( pStringItem )
        aStr = pStringItem->GetText();
    SvLBoxContextBmp* pBmpItem = (SvLBoxContextBmp*)(pSource->GetFirstItem(SV_ITEM_ID_LBOXCONTEXTBMP));
    if( pBmpItem )
    {
        aCollEntryBmp = pBmpItem->GetBitmap1( BMP_COLOR_NORMAL );
        aExpEntryBmp  = pBmpItem->GetBitmap2( BMP_COLOR_NORMAL );
    }
    SvLBoxButton* pButtonItem = (SvLBoxButton*)(pSource->GetFirstItem(SV_ITEM_ID_LBOXBUTTON));
    if( pButtonItem )
        eButtonKind = pButtonItem->GetKind();
    SvLBoxEntry* pClone = CreateEntry();
    InitEntry( pClone, aStr, aCollEntryBmp, aExpEntryBmp, eButtonKind );
    pClone->SvListEntry::Clone( pSource );
    pClone->EnableChildsOnDemand( pSource->HasChildsOnDemand() );
    pClone->SetUserData( pSource->GetUserData() );

    if ( pBmpItem )
    {
        SvLBoxContextBmp* pCloneBitmap = static_cast< SvLBoxContextBmp* >( pClone->GetFirstItem( SV_ITEM_ID_LBOXCONTEXTBMP ) );
        if ( pCloneBitmap )
        {
            pCloneBitmap->SetBitmap1( pBmpItem->GetBitmap1( BMP_COLOR_HIGHCONTRAST ), BMP_COLOR_HIGHCONTRAST );
            pCloneBitmap->SetBitmap2( pBmpItem->GetBitmap2( BMP_COLOR_HIGHCONTRAST ), BMP_COLOR_HIGHCONTRAST );
        }
    }

    return pClone;
}

// *********************************************************************
// *********************************************************************


void SvTreeListBox::ShowExpandBitmapOnCursor( sal_Bool bYes )
{
    DBG_CHKTHIS(SvTreeListBox,0);
    if( bYes )
        aContextBmpMode = SVLISTENTRYFLAG_FOCUSED;
    else
        aContextBmpMode = SVLISTENTRYFLAG_EXPANDED;
}

void SvTreeListBox::SetIndent( short nNewIndent )
{
    DBG_CHKTHIS(SvTreeListBox,0);
    nIndent = nNewIndent;
    SetTabs();
    if( IsUpdateMode() )
        Invalidate();
}

const Image& SvTreeListBox::GetDefaultExpandedEntryBmp( BmpColorMode _eMode ) const
{
    return pImp->GetDefaultEntryExpBmp( _eMode );
}

const Image& SvTreeListBox::GetDefaultCollapsedEntryBmp( BmpColorMode _eMode ) const
{
    return pImp->GetDefaultEntryColBmp( _eMode );
}

void SvTreeListBox::SetDefaultExpandedEntryBmp( const Image& aBmp, BmpColorMode _eMode )
{
    DBG_CHKTHIS(SvTreeListBox,0);
    Size aSize = aBmp.GetSizePixel();
    if( aSize.Width() > nContextBmpWidthMax )
        nContextBmpWidthMax = (short)aSize.Width();
    SetTabs();

    pImp->SetDefaultEntryExpBmp( aBmp, _eMode );
}

void SvTreeListBox::SetDefaultCollapsedEntryBmp( const Image& aBmp, BmpColorMode _eMode )
{
    DBG_CHKTHIS(SvTreeListBox,0);
    Size aSize = aBmp.GetSizePixel();
    if( aSize.Width() > nContextBmpWidthMax )
        nContextBmpWidthMax = (short)aSize.Width();
    SetTabs();

    pImp->SetDefaultEntryColBmp( aBmp, _eMode );
}

void SvTreeListBox::EnableCheckButton( SvLBoxButtonData* pData )
{
    DBG_CHKTHIS(SvTreeListBox,0);
    DBG_ASSERT(!GetEntryCount(),"EnableCheckButton: Entry count != 0");
    if( !pData )
        nTreeFlags &= (~TREEFLAG_CHKBTN);
    else
    {
        SetCheckButtonData( pData );
        nTreeFlags |= TREEFLAG_CHKBTN;
        pData->SetLink( LINK(this, SvTreeListBox, CheckButtonClick));
    }

    SetTabs();
    if( IsUpdateMode() )
        Invalidate();
}

void SvTreeListBox::SetCheckButtonData( SvLBoxButtonData* pData )
{
    DBG_CHKTHIS(SvTreeListBox,0);
    if ( pData )
        pCheckButtonData = pData;
}

const Image& SvTreeListBox::GetDefaultExpandedNodeImage( BmpColorMode _eMode )
{
    return SvImpLBox::GetDefaultExpandedNodeImage( _eMode );
}

const Image& SvTreeListBox::GetDefaultCollapsedNodeImage( BmpColorMode _eMode )
{
    return SvImpLBox::GetDefaultCollapsedNodeImage( _eMode );
}

void SvTreeListBox::SetNodeBitmaps( const Image& rCollapsedNodeBmp, const Image& rExpandedNodeBmp, BmpColorMode _eMode )
{
    DBG_CHKTHIS(SvTreeListBox,0);
    SetExpandedNodeBmp( rExpandedNodeBmp, _eMode );
    SetCollapsedNodeBmp( rCollapsedNodeBmp, _eMode );
    SetTabs();
}

void SvTreeListBox::SetDontKnowNodeBitmap( const Image& rDontKnowBmp, BmpColorMode _eMode )
{
    pImp->SetDontKnowNodeBmp( rDontKnowBmp, _eMode );
}

sal_Bool SvTreeListBox::EditingEntry( SvLBoxEntry*, Selection& )
{
    DBG_CHKTHIS(SvTreeListBox,0);
    return sal_True;
}

sal_Bool SvTreeListBox::EditedEntry( SvLBoxEntry* /*pEntry*/,const XubString& /*rNewText*/)
{
    DBG_CHKTHIS(SvTreeListBox,0);
    return sal_True;
}

void SvTreeListBox::EnableInplaceEditing( sal_Bool bOn )
{
    DBG_CHKTHIS(SvTreeListBox,0);
    SvLBox::EnableInplaceEditing( bOn );
}

void SvTreeListBox::KeyInput( const KeyEvent& rKEvt )
{
    DBG_CHKTHIS(SvTreeListBox,0);
    // unter OS/2 bekommen wir auch beim Editieren Key-Up/Down
    if( IsEditingActive() )
        return;

    nImpFlags |= SVLBOX_IS_TRAVELSELECT;

#ifdef OVDEBUG
    sal_uInt16 nCode = rKEvt.GetKeyCode().GetCode();
    switch ( nCode )
    {
        case KEY_F1:
        {
            SvLBoxEntry* pEntry = First();
            pEntry = NextVisible( pEntry );
            SetEntryText( pEntry, "SetEntryText" );
            Sound::Beep();
        }
        break;
    }
#endif

    if( !pImp->KeyInput( rKEvt ) )
        SvLBox::KeyInput( rKEvt );

    nImpFlags &= ~SVLBOX_IS_TRAVELSELECT;
}

void SvTreeListBox::RequestingChilds( SvLBoxEntry* pParent )
{
    DBG_CHKTHIS(SvTreeListBox,0);
    if( !pParent->HasChilds() )
        InsertEntry( String::CreateFromAscii("<dummy>"), pParent, sal_False, LIST_APPEND );
}

void SvTreeListBox::GetFocus()
{
    DBG_CHKTHIS(SvTreeListBox,0);
    pImp->GetFocus();
    SvLBox::GetFocus();

    SvLBoxEntry* pEntry = FirstSelected();
    if ( pEntry )
        pImp->CallEventListeners( VCLEVENT_LISTBOX_SELECT, pEntry );

}

void SvTreeListBox::LoseFocus()
{
    DBG_CHKTHIS(SvTreeListBox,0);
    pImp->LoseFocus();
    SvLBox::LoseFocus();
}

void SvTreeListBox::ModelHasCleared()
{
    DBG_CHKTHIS(SvTreeListBox,0);
    pImp->pCursor = 0; //sonst Absturz beim Inplace-Editieren im GetFocus
    delete pEdCtrl;
    pEdCtrl = NULL;
    pImp->Clear();
    nFocusWidth = -1;

    nContextBmpWidthMax = 0;
    SetDefaultExpandedEntryBmp( GetDefaultExpandedEntryBmp() );
    SetDefaultCollapsedEntryBmp( GetDefaultCollapsedEntryBmp() );

    if( !(nTreeFlags & TREEFLAG_FIXEDHEIGHT ))
        nEntryHeight = 0;
    AdjustEntryHeight( GetFont() );
    AdjustEntryHeight( GetDefaultExpandedEntryBmp() );
    AdjustEntryHeight( GetDefaultCollapsedEntryBmp() );

    SvLBox::ModelHasCleared();
//  if( IsUpdateMode() )
//      Invalidate();
}

void SvTreeListBox::ShowTargetEmphasis( SvLBoxEntry* pEntry, sal_Bool /* bShow  */ )
{
    DBG_CHKTHIS(SvTreeListBox,0);
    pImp->PaintDDCursor( pEntry );
}

void SvTreeListBox::ScrollOutputArea( short nDeltaEntries )
{
    DBG_CHKTHIS(SvTreeListBox,0);
    if( !nDeltaEntries || !pImp->aVerSBar.IsVisible() )
        return;

    long nThumb = pImp->aVerSBar.GetThumbPos();
    long nMax = pImp->aVerSBar.GetRange().Max();

    NotifyBeginScroll();
    if( nDeltaEntries < 0 )
    {
        // das Fenster nach oben verschieben
        nDeltaEntries *= -1;
        long nVis = pImp->aVerSBar.GetVisibleSize();
        long nTemp = nThumb + nVis;
        if( nDeltaEntries > (nMax - nTemp) )
            nDeltaEntries = (short)(nMax - nTemp);
        pImp->PageDown( (sal_uInt16)nDeltaEntries );
    }
    else
    {
        if( nDeltaEntries > nThumb )
            nDeltaEntries = (short)nThumb;
        pImp->PageUp( (sal_uInt16)nDeltaEntries );
    }
    pImp->SyncVerThumb();
    NotifyEndScroll();
}

void SvTreeListBox::SetSelectionMode( SelectionMode eSelectMode )
{
    DBG_CHKTHIS(SvTreeListBox,0);
    SvLBox::SetSelectionMode( eSelectMode );
    pImp->SetSelectionMode( eSelectMode );
}

void SvTreeListBox::SetDragDropMode( DragDropMode nDDMode )
{
    DBG_CHKTHIS(SvTreeListBox,0);
    SvLBox::SetDragDropMode( nDDMode );
    pImp->SetDragDropMode( nDDMode );
}

short SvTreeListBox::GetHeightOffset(const Image& rBmp, Size& aSizeLogic )
{
    DBG_CHKTHIS(SvTreeListBox,0);
    short nOffset = 0;
    aSizeLogic = rBmp.GetSizePixel();
    if( GetEntryHeight() > aSizeLogic.Height() )
        nOffset = ( GetEntryHeight() - (short)aSizeLogic.Height()) / 2;
    return nOffset;
}

short SvTreeListBox::GetHeightOffset(const Font& /* rFont */, Size& aSizeLogic )
{
    DBG_CHKTHIS(SvTreeListBox,0);
    short nOffset = 0;
    aSizeLogic = Size(GetTextWidth('X'), GetTextHeight());
    if( GetEntryHeight() > aSizeLogic.Height() )
        nOffset = ( GetEntryHeight() - (short)aSizeLogic.Height()) / 2;
    return nOffset;
}

void SvTreeListBox::SetEntryHeight( SvLBoxEntry* pEntry )
{
    DBG_CHKTHIS(SvTreeListBox,0);
    short nHeight, nHeightMax=0;
    sal_uInt16 nCount = pEntry->ItemCount();
    sal_uInt16 nCur = 0;
    SvViewDataEntry* pViewData = GetViewDataEntry( pEntry );
    while( nCur < nCount )
    {
        SvLBoxItem* pItem = pEntry->GetItem( nCur );
        nHeight = (short)(pItem->GetSize( pViewData, nCur ).Height());
        if( nHeight > nHeightMax )
            nHeightMax = nHeight;
        nCur++;
    }

    if( nHeightMax > nEntryHeight )
    {
        nEntryHeight = nHeightMax;
        SvLBox::SetFont( GetFont() );
        pImp->SetEntryHeight( nHeightMax );
    }
}

void SvTreeListBox::SetEntryHeight( short nHeight, sal_Bool bAlways )
{
    DBG_CHKTHIS(SvTreeListBox,0);

    if( bAlways || nHeight > nEntryHeight )
    {
        nEntryHeight = nHeight;
        if( nEntryHeight )
            nTreeFlags |= TREEFLAG_FIXEDHEIGHT;
        else
            nTreeFlags &= ~TREEFLAG_FIXEDHEIGHT;
        SvLBox::SetFont( GetFont() );
        pImp->SetEntryHeight( nHeight );
    }
}


void SvTreeListBox::AdjustEntryHeight( const Image& rBmp )
{
    DBG_CHKTHIS(SvTreeListBox,0);
    Size aSize;
    GetHeightOffset( rBmp, aSize );
    if( aSize.Height() > nEntryHeight )
    {
        nEntryHeight = (short)aSize.Height() + nEntryHeightOffs;
        pImp->SetEntryHeight( nEntryHeight );
    }
}

void SvTreeListBox::AdjustEntryHeight( const Font& rFont )
{
    DBG_CHKTHIS(SvTreeListBox,0);
    Size aSize;
    GetHeightOffset( rFont, aSize );
    if( aSize.Height()  >  nEntryHeight )
    {
        nEntryHeight = (short)aSize.Height() + nEntryHeightOffs;
        pImp->SetEntryHeight( nEntryHeight );
    }
}

sal_Bool SvTreeListBox::Expand( SvLBoxEntry* pParent )
{
    DBG_CHKTHIS(SvTreeListBox,0);
    pHdlEntry = pParent;
    sal_Bool bExpanded = sal_False;
    sal_uInt16 nFlags;

    if( pParent->HasChildsOnDemand() )
        RequestingChilds( pParent );
    if( pParent->HasChilds() )
    {
        nImpFlags |= SVLBOX_IS_EXPANDING;
        if( ExpandingHdl() )
        {
            bExpanded = sal_True;
            SvListView::Expand( pParent );
            pImp->EntryExpanded( pParent );
            pHdlEntry = pParent;
            ExpandedHdl();
        }
        nFlags = pParent->GetFlags();
        nFlags &= ~SV_ENTRYFLAG_NO_NODEBMP;
        nFlags |= SV_ENTRYFLAG_HAD_CHILDREN;
        pParent->SetFlags( nFlags );
    }
    else
    {
        nFlags = pParent->GetFlags();
        nFlags |= SV_ENTRYFLAG_NO_NODEBMP;
        pParent->SetFlags( nFlags );
        GetModel()->InvalidateEntry( pParent ); // neu zeichnen
    }

    // --> OD 2009-04-01 #i92103#
    if ( bExpanded )
    {
        pImp->CallEventListeners( VCLEVENT_ITEM_EXPANDED, pParent );
    }
    // <--

    return bExpanded;
}

sal_Bool SvTreeListBox::Collapse( SvLBoxEntry* pParent )
{
    DBG_CHKTHIS(SvTreeListBox,0);
    nImpFlags &= ~SVLBOX_IS_EXPANDING;
    pHdlEntry = pParent;
    sal_Bool bCollapsed = sal_False;

    if( ExpandingHdl() )
    {
        bCollapsed = sal_True;
        pImp->CollapsingEntry( pParent );
        SvListView::Collapse( pParent );
        pImp->EntryCollapsed( pParent );
        pHdlEntry = pParent;
        ExpandedHdl();
    }

    // --> OD 2009-04-01 #i92103#
    if ( bCollapsed )
    {
        pImp->CallEventListeners( VCLEVENT_ITEM_COLLAPSED, pParent );
    }
    // <--

    return bCollapsed;
}

sal_Bool SvTreeListBox::Select( SvLBoxEntry* pEntry, sal_Bool bSelect )
{
    DBG_CHKTHIS(SvTreeListBox,0);
    DBG_ASSERT(pEntry,"Select: Null-Ptr");
    sal_Bool bRetVal = SvListView::Select( pEntry, bSelect );
    DBG_ASSERT(IsSelected(pEntry)==bSelect,"Select failed");
    if( bRetVal )
    {
        pImp->EntrySelected( pEntry, bSelect );
        pHdlEntry = pEntry;
        if( bSelect )
        {
            SelectHdl();
            pImp->CallEventListeners( VCLEVENT_LISTBOX_SELECT, pEntry );
        }
        else
            DeselectHdl();
    }
    return bRetVal;
}

sal_uIntPtr SvTreeListBox::SelectChilds( SvLBoxEntry* pParent, sal_Bool bSelect )
{
    DBG_CHKTHIS(SvTreeListBox,0);
    pImp->DestroyAnchor();
    sal_uIntPtr nRet = 0;
    if( !pParent->HasChilds() )
        return 0;
    sal_uInt16 nRefDepth = pModel->GetDepth( pParent );
    SvLBoxEntry* pChild = FirstChild( pParent );
    do {
        nRet++;
        Select( pChild, bSelect );
        pChild = Next( pChild );
    } while( pChild && pModel->GetDepth( pChild ) > nRefDepth );
    return nRet;
}

void SvTreeListBox::SelectAll( sal_Bool bSelect, sal_Bool )
{
    DBG_CHKTHIS(SvTreeListBox,0);
    pImp->SelAllDestrAnch(
        bSelect,
        sal_True,       // Anker loeschen,
        sal_True );     // auch bei SINGLE_SELECTION den Cursor deselektieren
}

void SvTreeListBox::ModelHasInsertedTree( SvListEntry* pEntry )
{
    DBG_CHKTHIS(SvTreeListBox,0);
    sal_uInt16 nRefDepth = pModel->GetDepth( (SvLBoxEntry*)pEntry );
    SvLBoxEntry* pTmp = (SvLBoxEntry*)pEntry;
    do
    {
        ImpEntryInserted( pTmp );
        pTmp = Next( pTmp );
    } while( pTmp && nRefDepth < pModel->GetDepth( pTmp ) );
    pImp->TreeInserted( (SvLBoxEntry*)pEntry );
}

void SvTreeListBox::ModelHasInserted( SvListEntry* pEntry )
{
    DBG_CHKTHIS(SvTreeListBox,0);
    ImpEntryInserted( (SvLBoxEntry*)pEntry );
    pImp->EntryInserted( (SvLBoxEntry*)pEntry );
}

void SvTreeListBox::ModelIsMoving(SvListEntry* pSource,
                                        SvListEntry* /* pTargetParent */,
                                        sal_uIntPtr /* nChildPos */ )
{
    DBG_CHKTHIS(SvTreeListBox,0);
    pImp->MovingEntry( (SvLBoxEntry*)pSource );
}

void SvTreeListBox::ModelHasMoved( SvListEntry* pSource )
{
    DBG_CHKTHIS(SvTreeListBox,0);
    pImp->EntryMoved( (SvLBoxEntry*)pSource );
}

void SvTreeListBox::ModelIsRemoving( SvListEntry* pEntry )
{
    DBG_CHKTHIS(SvTreeListBox,0);
    if(pEdEntry == pEntry)
        pEdEntry = NULL;

    pImp->RemovingEntry( (SvLBoxEntry*)pEntry );
    NotifyRemoving( (SvLBoxEntry*)pEntry );
}

void SvTreeListBox::ModelHasRemoved( SvListEntry* /* pEntry */ )
{
    DBG_CHKTHIS(SvTreeListBox,0);
    pImp->EntryRemoved();
}

void SvTreeListBox::SetCollapsedNodeBmp( const Image& rBmp, BmpColorMode _eMode )
{
    DBG_CHKTHIS(SvTreeListBox,0);
    AdjustEntryHeight( rBmp );
    pImp->SetCollapsedNodeBmp( rBmp, _eMode );
}

void SvTreeListBox::SetExpandedNodeBmp( const Image& rBmp, BmpColorMode _eMode )
{
    DBG_CHKTHIS(SvTreeListBox,0);
    AdjustEntryHeight( rBmp );
    pImp->SetExpandedNodeBmp( rBmp, _eMode );
}


void SvTreeListBox::SetFont( const Font& rFont )
{
    DBG_CHKTHIS(SvTreeListBox,0);
    Font aTempFont( rFont );
    aTempFont.SetTransparent( sal_True );
    Control::SetFont( aTempFont );
    AdjustEntryHeight( aTempFont );
    // immer Invalidieren, sonst fallen wir
    // bei SetEntryHeight auf die Nase
    RecalcViewData();
}


void SvTreeListBox::Paint( const Rectangle& rRect )
{
    DBG_CHKTHIS(SvTreeListBox,0);
    SvLBox::Paint( rRect );
    if( nTreeFlags & TREEFLAG_RECALCTABS )
        SetTabs();
    pImp->Paint( rRect );
}

void SvTreeListBox::MouseButtonDown( const MouseEvent& rMEvt )
{
    DBG_CHKTHIS(SvTreeListBox,0);
    pImp->MouseButtonDown( rMEvt );
}

void SvTreeListBox::MouseButtonUp( const MouseEvent& rMEvt )
{
    DBG_CHKTHIS(SvTreeListBox,0);
    pImp->MouseButtonUp( rMEvt );
}

void SvTreeListBox::MouseMove( const MouseEvent& rMEvt )
{
    DBG_CHKTHIS(SvTreeListBox,0);
    pImp->MouseMove( rMEvt );
}


void SvTreeListBox::SetUpdateMode( sal_Bool bUpdate )
{
    DBG_CHKTHIS(SvTreeListBox,0);
    pImp->SetUpdateMode( bUpdate );
}

void SvTreeListBox::SetUpdateModeFast( sal_Bool bUpdate )
{
    DBG_CHKTHIS(SvTreeListBox,0);
    pImp->SetUpdateModeFast( bUpdate );
}

void SvTreeListBox::SetSpaceBetweenEntries( short nOffsLogic )
{
    DBG_CHKTHIS(SvTreeListBox,0);
    if( nOffsLogic != nEntryHeightOffs )
    {
        nEntryHeight = nEntryHeight - nEntryHeightOffs;
        nEntryHeightOffs = (short)nOffsLogic;
        nEntryHeight = nEntryHeight + nOffsLogic;
        AdjustEntryHeight( GetFont() );
        RecalcViewData();
        pImp->SetEntryHeight( nEntryHeight );
    }
}

void SvTreeListBox::SetCursor( SvLBoxEntry* pEntry, sal_Bool bForceNoSelect )
{
    DBG_CHKTHIS(SvTreeListBox,0);
    pImp->SetCursor(pEntry, bForceNoSelect);
}

void SvTreeListBox::SetCurEntry( SvLBoxEntry* pEntry )
{
    DBG_CHKTHIS(SvTreeListBox,0);
    pImp->SetCurEntry( pEntry );
}

Image SvTreeListBox::GetCollapsedNodeBmp( BmpColorMode _eMode ) const
{
    return pImp->GetCollapsedNodeBmp( _eMode );
}

Image SvTreeListBox::GetExpandedNodeBmp( BmpColorMode _eMode ) const
{
    return pImp->GetExpandedNodeBmp( _eMode );
}

Point SvTreeListBox::GetEntryPosition( SvLBoxEntry* pEntry ) const
{
    return pImp->GetEntryPosition( pEntry );
}

void SvTreeListBox::ShowEntry( SvLBoxEntry* pEntry )
{
    MakeVisible( pEntry );
}

void SvTreeListBox::MakeVisible( SvLBoxEntry* pEntry )
{
    pImp->MakeVisible(pEntry);
}

void SvTreeListBox::MakeVisible( SvLBoxEntry* pEntry, sal_Bool bMoveToTop )
{
    pImp->MakeVisible( pEntry, bMoveToTop );
}

void SvTreeListBox::ModelHasEntryInvalidated( SvListEntry* pEntry )
{
    DBG_CHKTHIS(SvTreeListBox,0);
    // die einzelnen Items des Entries reinitialisieren
    SvLBox::ModelHasEntryInvalidated( pEntry );
    // repainten
    pImp->InvalidateEntry( (SvLBoxEntry*)pEntry );
}

void SvTreeListBox::EditItemText( SvLBoxEntry* pEntry, SvLBoxString* pItem,
    const Selection& rSelection )
{
    DBG_CHKTHIS(SvTreeListBox,0);
    DBG_ASSERT(pEntry&&pItem,"EditItemText: Bad params");
    if( IsSelected( pEntry ))
    {
        pImp->ShowCursor( sal_False );
        SvListView::Select( pEntry, sal_False );
        PaintEntry( pEntry );
        SvListView::Select( pEntry, sal_True );
        pImp->ShowCursor( sal_True );
    }
    pEdEntry = pEntry;
    pEdItem = pItem;
    SvLBoxTab* pTab = GetTab( pEntry, pItem );
    DBG_ASSERT(pTab,"EditItemText:Tab not found");

    Size aItemSize( pItem->GetSize(this, pEntry) );
    Point aPos = GetEntryPosition( pEntry );
    aPos.Y() += ( nEntryHeight - aItemSize.Height() ) / 2;
    aPos.X() = GetTabPos( pEntry, pTab );
    long nOutputWidth = pImp->GetOutputSize().Width();
    Size aSize( nOutputWidth - aPos.X(), aItemSize.Height() );
    sal_uInt16 nPos = aTabs.GetPos( pTab );
    if( nPos+1 < aTabs.Count() )
    {
        SvLBoxTab* pRightTab = (SvLBoxTab*)aTabs.GetObject( nPos + 1 );
        long nRight = GetTabPos( pEntry, pRightTab );
        if( nRight <= nOutputWidth )
            aSize.Width() = nRight - aPos.X();
    }
    Point aOrigin( GetMapMode().GetOrigin() );
    aPos += aOrigin; // in Win-Koord umrechnen
    aSize.Width() -= aOrigin.X();
    Rectangle aRect( aPos, aSize );
#ifdef OS2
    // Platz lassen fuer WB_BORDER
    aRect.Left() -= 2;
    aRect.Top() -= 3;
    aRect.Bottom() += 3;
#endif
    EditText( pItem->GetText(), aRect, rSelection );
}

void SvTreeListBox::CancelEditing()
{
    DBG_CHKTHIS(SvTreeListBox,0);
    SvLBox::CancelTextEditing();
}

void SvTreeListBox::EditEntry( SvLBoxEntry* pEntry )
{
    pImp->aEditClickPos = Point( -1, -1 );
    ImplEditEntry( pEntry );
}

void SvTreeListBox::ImplEditEntry( SvLBoxEntry* pEntry )
{
    DBG_CHKTHIS(SvTreeListBox,0);
    if( IsEditingActive() )
        EndEditing();
    if( !pEntry )
        pEntry = GetCurEntry();
    if( pEntry )
    {
        long nClickX = pImp->aEditClickPos.X();
        bool bIsMouseTriggered = nClickX >= 0;

        SvLBoxString* pItem = NULL;
        sal_uInt16 nCount = pEntry->ItemCount();
        for( sal_uInt16 i = 0 ; i < nCount ; i++ )
        {
            SvLBoxItem* pTmpItem = pEntry->GetItem( i );
            if( pTmpItem->IsA() != SV_ITEM_ID_LBOXSTRING )
                continue;

            SvLBoxTab* pTab = GetTab( pEntry, pTmpItem );
            long nTabPos = pTab->GetPos();
            long nNextTabPos = -1;
            if( i < nCount - 1 )
            {
                SvLBoxItem* pNextItem = pEntry->GetItem( i + 1 );
                SvLBoxTab* pNextTab = GetTab( pEntry, pNextItem );
                nNextTabPos = pNextTab->GetPos();
            }

            if( pTab && pTab->IsEditable() )
            {
                if( !bIsMouseTriggered || (nClickX > nTabPos && (nNextTabPos == -1 || nClickX < nNextTabPos ) ) )
                {
                    pItem = static_cast<SvLBoxString*>( pTmpItem );
                    break;
                }
            }
        }

        Selection aSel( SELECTION_MIN, SELECTION_MAX );
        if( pItem && EditingEntry( pEntry, aSel ) )
        {
            SelectAll( sal_False );
            MakeVisible( pEntry );
            EditItemText( pEntry, pItem, aSel );
        }
    }
}

sal_Bool SvTreeListBox::AreChildrenTransient() const
{
    return pImp->AreChildrenTransient();
}

void SvTreeListBox::SetChildrenNotTransient()
{
    pImp->SetChildrenNotTransient();
}

void SvTreeListBox::EditedText( const XubString& rStr )

{
    DBG_CHKTHIS(SvTreeListBox,0);
    if(pEdEntry) // we have to check if this entry is null that means that it is removed while editing
    {
        Point aPos = GetEntryPosition( pEdEntry );
        if( EditedEntry( pEdEntry, rStr ) )
        {
            ((SvLBoxString*)pEdItem)->SetText( pEdEntry, rStr );
            pModel->InvalidateEntry( pEdEntry );
        }
        //if( GetSelectionMode() == SINGLE_SELECTION )
        //{
        if( GetSelectionCount() == 0 )
            Select( pEdEntry );
        if( GetSelectionMode() == MULTIPLE_SELECTION && !GetCurEntry() )
            SetCurEntry( pEdEntry );
        //}
    }
}

void SvTreeListBox::EditingRequest( SvLBoxEntry* pEntry, SvLBoxItem* pItem,
                                    const Point& )
{
    DBG_CHKTHIS(SvTreeListBox,0);
    if( IsEditingActive() )
        EndEditing();
    if( pItem->IsA() == SV_ITEM_ID_LBOXSTRING )
    {
        Selection aSel( SELECTION_MIN, SELECTION_MAX );
        if( EditingEntry( pEntry, aSel ) )
        {
            SelectAll( sal_False );
            EditItemText( pEntry, (SvLBoxString*)pItem, aSel );
        }
    }
}



SvLBoxEntry* SvTreeListBox::GetDropTarget( const Point& rPos )
{
    DBG_CHKTHIS(SvTreeListBox,0);
    // Scrollen
    if( rPos.Y() < 12 )
    {
        SvLBox::ImplShowTargetEmphasis( SvLBox::pTargetEntry, sal_False );
        ScrollOutputArea( +1 );
    }
    else
    {
        Size aSize( pImp->GetOutputSize() );
        if( rPos.Y() > aSize.Height() - 12 )
        {
            SvLBox::ImplShowTargetEmphasis( SvLBox::pTargetEntry, sal_False );
            ScrollOutputArea( -1 );
        }
    }

    SvLBoxEntry* pTarget = pImp->GetEntry( rPos );
    // bei Droppen in leere Flaeche -> den letzten Eintrag nehmen
    if( !pTarget )
        return (SvLBoxEntry*)LastVisible();
    else if( (GetDragDropMode() & SV_DRAGDROP_ENABLE_TOP) &&
             pTarget == First() && rPos.Y() < 6 )
        return 0;

    return pTarget;
}


SvLBoxEntry* SvTreeListBox::GetEntry( const Point& rPos, sal_Bool bHit ) const
{
    DBG_CHKTHIS(SvTreeListBox,0);
    SvLBoxEntry* pEntry = pImp->GetEntry( rPos );
    if( pEntry && bHit )
    {
        long nLine = pImp->GetEntryLine( pEntry );
        if( !(pImp->EntryReallyHit( pEntry, rPos, nLine)) )
            return 0;
    }
    return pEntry;
}

SvLBoxEntry* SvTreeListBox::GetCurEntry() const
{
    DBG_CHKTHIS(SvTreeListBox,0);
    return pImp->GetCurEntry();
}

void SvTreeListBox::ImplInitStyle()
{
    DBG_CHKTHIS(SvTreeListBox,0);

    const WinBits nWindowStyle = GetStyle();

    nTreeFlags |= TREEFLAG_RECALCTABS;
    if( nWindowStyle & WB_SORT )
    {
        GetModel()->SetSortMode( SortAscending );
        GetModel()->SetCompareHdl( LINK(this,SvTreeListBox,DefaultCompare));
    }
    else
    {
        GetModel()->SetSortMode( SortNone );
        GetModel()->SetCompareHdl( Link() );
    }
#ifdef OS2
    nWindowStyle |= WB_VSCROLL;
#endif
    pImp->SetStyle( nWindowStyle );
    pImp->Resize();
    Invalidate();
}

void SvTreeListBox::PaintEntry( SvLBoxEntry* pEntry )
{
    DBG_CHKTHIS(SvTreeListBox,0);
    DBG_ASSERT(pEntry,"PaintEntry:No Entry");
    if( pEntry )
        pImp->PaintEntry( pEntry );
}

void SvTreeListBox::InvalidateEntry( SvLBoxEntry* pEntry )
{
    DBG_CHKTHIS(SvTreeListBox,0);
    DBG_ASSERT(pEntry,"InvalidateEntry:No Entry");
    if( pEntry )
    {
        GetModel()->InvalidateEntry( pEntry );
    //  pImp->InvalidateEntry( pEntry );
    }
}


long SvTreeListBox::PaintEntry(SvLBoxEntry* pEntry,long nLine,sal_uInt16 nTabFlags)
{
    return PaintEntry1(pEntry,nLine,nTabFlags);
}

#define SV_TAB_BORDER 8

long SvTreeListBox::PaintEntry1(SvLBoxEntry* pEntry,long nLine,sal_uInt16 nTabFlags,
    sal_Bool bHasClipRegion )
{
    DBG_CHKTHIS(SvTreeListBox,0);

    Rectangle aRect; // multi purpose

    sal_Bool bHorSBar = pImp->HasHorScrollBar();
    PreparePaint( pEntry );

    // #97680# ------------------
    pImp->UpdateContextBmpWidthMax( pEntry );

    if( nTreeFlags & TREEFLAG_RECALCTABS )
        SetTabs();

    short nTempEntryHeight = GetEntryHeight();
    long nWidth = pImp->GetOutputSize().Width();

    // wurde innerhalb des PreparePaints die horizontale ScrollBar
    // angeschaltet? Wenn ja, muss die ClipRegion neu gesetzt werden
    if( !bHorSBar && pImp->HasHorScrollBar() )
        SetClipRegion( Region(pImp->GetClipRegionRect()) );

    Point aEntryPos( GetMapMode().GetOrigin() );
    aEntryPos.X() *= -1; // Umrechnung Dokumentkoord.
    long nMaxRight = nWidth + aEntryPos.X() - 1;

    Color aBackupTextColor( GetTextColor() );
    Font aBackupFont( GetFont() );
    Color aBackupColor = GetFillColor();

    bool bCurFontIsSel = false;
    sal_Bool bInUse = pEntry->HasInUseEmphasis();
    // wenn eine ClipRegion von aussen gesetzt wird, dann
    // diese nicht zuruecksetzen
<<<<<<< HEAD
    sal_Bool bResetClipRegion = !bHasClipRegion;
    sal_Bool bHideSelection = ((nWindowStyle & WB_HIDESELECTION) && !HasFocus())!=0;
=======
    const WinBits nWindowStyle = GetStyle();
    const BOOL bResetClipRegion = !bHasClipRegion;
    const BOOL bHideSelection = ((nWindowStyle & WB_HIDESELECTION) && !HasFocus())!=0;
>>>>>>> 7997ab5b
    const StyleSettings& rSettings = GetSettings().GetStyleSettings();

    Font aHighlightFont( GetFont() );
    const Color aHighlightTextColor( rSettings.GetHighlightTextColor() );
    aHighlightFont.SetColor( aHighlightTextColor );

    Size aRectSize( 0, nTempEntryHeight );

    if( !bHasClipRegion && nWindowStyle & WB_HSCROLL )
    {
        SetClipRegion( Region(pImp->GetClipRegionRect()) );
        bHasClipRegion = sal_True;
    }

    SvViewDataEntry* pViewDataEntry = GetViewDataEntry( pEntry );

    sal_uInt16 nTabCount = aTabs.Count();
    sal_uInt16 nItemCount = pEntry->ItemCount();
    sal_uInt16 nCurTab = 0;
    sal_uInt16 nCurItem = 0;

    while( nCurTab < nTabCount && nCurItem < nItemCount )
    {
        SvLBoxTab* pTab = (SvLBoxTab*)aTabs.GetObject( nCurTab );
        sal_uInt16 nNextTab = nCurTab + 1;
        SvLBoxTab* pNextTab = nNextTab < nTabCount ? (SvLBoxTab*)aTabs.GetObject(nNextTab) : 0;
        SvLBoxItem* pItem = nCurItem < nItemCount ? pEntry->GetItem(nCurItem) : 0;

        sal_uInt16 nFlags = pTab->nFlags;
        Size aSize( pItem->GetSize( pViewDataEntry, nCurItem ));
        long nTabPos = GetTabPos( pEntry, pTab );

        long nNextTabPos;
        if( pNextTab )
            nNextTabPos = GetTabPos( pEntry, pNextTab );
        else
        {
            nNextTabPos = nMaxRight;
            if( nTabPos > nMaxRight )
                nNextTabPos += 50;
        }

        long nX;
        if( pTab->nFlags & SV_LBOXTAB_ADJUST_RIGHT )
            //verhindern, das rechter Rand von der Tabtrennung abgeschnitten wird
            nX = nTabPos + pTab->CalcOffset(aSize.Width(), (nNextTabPos-SV_TAB_BORDER-1) -nTabPos);
        else
            nX = nTabPos + pTab->CalcOffset(aSize.Width(), nNextTabPos-nTabPos);

        if( nFlags & nTabFlags )
        {
            if( !bHasClipRegion && nX + aSize.Width() >= nMaxRight )
            {
                SetClipRegion( Region(pImp->GetClipRegionRect()) );
                bHasClipRegion = sal_True;
            }
            aEntryPos.X() = nX;
            aEntryPos.Y() = nLine;

            // Hintergrund-Muster & Farbe bestimmen

            Wallpaper aWallpaper = GetBackground();

            int bSelTab = nFlags & SV_LBOXTAB_SHOW_SELECTION;
            sal_uInt16 nItemType = pItem->IsA();

            if ( pViewDataEntry->IsSelected() && bSelTab && !pViewDataEntry->IsCursored() )
            {
                Color aNewWallColor = rSettings.GetHighlightColor();
                if ( !bInUse || nItemType != SV_ITEM_ID_LBOXCONTEXTBMP )
                {
                    // if the face color is bright then the deactive color is also bright
                    // -> so you can't see any deactive selection
                    if ( bHideSelection && !rSettings.GetFaceColor().IsBright() &&
                         aWallpaper.GetColor().IsBright() != rSettings.GetDeactiveColor().IsBright() )
                        aNewWallColor = rSettings.GetDeactiveColor();
                    // set font color to highlight
                    if ( !bCurFontIsSel )
                    {
                        SetTextColor( aHighlightTextColor );
                        SetFont( aHighlightFont );
                        bCurFontIsSel = true;
                    }
                }
                aWallpaper.SetColor( aNewWallColor );
            }
            else  // keine Selektion
            {
                if( bInUse && nItemType == SV_ITEM_ID_LBOXCONTEXTBMP )
                    aWallpaper.SetColor( rSettings.GetFieldColor() );
                else if( bCurFontIsSel )
                {
                    bCurFontIsSel = false;
                    SetTextColor( aBackupTextColor );
                    SetFont( aBackupFont );
                }
            }

            // Hintergrund zeichnen
            if( !(nTreeFlags & TREEFLAG_USESEL))
            {
                // nur den Bereich zeichnen, den das Item einnimmt
                aRectSize.Width() = aSize.Width();
                aRect.SetPos( aEntryPos );
                aRect.SetSize( aRectSize );
            }
            else
            {
                // vom aktuellen bis zum naechsten Tab zeichnen
                if( nCurTab != 0 )
                    aRect.Left() = nTabPos;
                else
                    // beim nullten Tab immer ab Spalte 0 zeichnen
                    // (sonst Probleme bei Tabs mit Zentrierung)
                    aRect.Left() = 0;
                aRect.Top() = nLine;
                aRect.Bottom() = nLine + nTempEntryHeight - 1;
                if( pNextTab )
                {
                    long nRight;
                    nRight = GetTabPos(pEntry,pNextTab)-1;
                    if( nRight > nMaxRight )
                        nRight = nMaxRight;
                    aRect.Right() = nRight;
                }
                else
                    aRect.Right() = nMaxRight;
            }
            // bei anwenderdefinierter Selektion, die bei einer Tabposition
            // groesser 0 beginnt den Hintergrund des 0.ten Items nicht
            // fuellen, da sonst z.B. TablistBoxen mit Linien nicht
            // realisiert werden koennen.
            if( !(nCurTab==0 && (nTreeFlags & TREEFLAG_USESEL) && nFirstSelTab) )
            {
                SetFillColor( aWallpaper.GetColor() );
                // Bei kleinen hor. Resizes tritt dieser Fall auf
                if( aRect.Left() < aRect.Right() )
                    DrawRect( aRect );
            }
            // Item zeichnen
            // vertikal zentrieren
            aEntryPos.Y() += ( nTempEntryHeight - aSize.Height() ) / 2;
            pItem->Paint( aEntryPos, *this, pViewDataEntry->GetFlags(), pEntry );

            // Trennungslinie zwischen Tabs
            if( pNextTab && pItem->IsA() == SV_ITEM_ID_LBOXSTRING &&
                // nicht am rechten Fensterrand!
                aRect.Right() < nMaxRight )
            {
                aRect.Left() = aRect.Right() - SV_TAB_BORDER;
                DrawRect( aRect );
            }

            SetFillColor( aBackupColor );
        }
        nCurItem++;
        nCurTab++;
    }
    if( pViewDataEntry->IsCursored() && !HasFocus() )
    {
        // Cursor-Emphasis
        SetFillColor();
        Color aOldLineColor = GetLineColor();
        SetLineColor( Color( COL_BLACK ) );
        aRect = GetFocusRect( pEntry, nLine );
        aRect.Top()++;
        aRect.Bottom()--;
        DrawRect( aRect );
        SetLineColor( aOldLineColor );
        SetFillColor( aBackupColor );
    }

    if( bCurFontIsSel )
    {
        SetTextColor( aBackupTextColor );
        SetFont( aBackupFont );
    }

    sal_uInt16 nFirstDynTabPos;
    SvLBoxTab* pFirstDynamicTab = GetFirstDynamicTab( nFirstDynTabPos );
    long nDynTabPos = GetTabPos( pEntry, pFirstDynamicTab );
    nDynTabPos += pImp->nNodeBmpTabDistance;
    nDynTabPos += pImp->nNodeBmpWidth / 2;
    nDynTabPos += 4; // 4 Pixel Reserve, damit die Node-Bitmap
                     // nicht zu nah am naechsten Tab steht

    if( (!(pEntry->GetFlags() & SV_ENTRYFLAG_NO_NODEBMP)) &&
        (nWindowStyle & WB_HASBUTTONS) && pFirstDynamicTab &&
        ( pEntry->HasChilds() || pEntry->HasChildsOnDemand() ) )
    {
        // ersten festen Tab suchen, und pruefen ob die Node-Bitmap
        // in ihn hineinragt
        sal_uInt16 nNextTab = nFirstDynTabPos;
        SvLBoxTab* pNextTab;
        do
        {
            nNextTab++;
            pNextTab = nNextTab < nTabCount ? (SvLBoxTab*)aTabs.GetObject(nNextTab) : 0;
        } while( pNextTab && pNextTab->IsDynamic() );

        if( !pNextTab || (GetTabPos( pEntry, pNextTab ) > nDynTabPos) )
        {
            if((nWindowStyle & WB_HASBUTTONSATROOT) || pModel->GetDepth(pEntry) > 0)
            {
                Point aPos( GetTabPos(pEntry,pFirstDynamicTab), nLine );
                aPos.X() += pImp->nNodeBmpTabDistance;

                const Image* pImg = 0;
                BmpColorMode eBitmapMode = BMP_COLOR_NORMAL;
                if ( GetSettings().GetStyleSettings().GetHighContrastMode() )
                    eBitmapMode = BMP_COLOR_HIGHCONTRAST;

                if( IsExpanded(pEntry) )
                    pImg = &pImp->GetExpandedNodeBmp( eBitmapMode );
                else
                {
                    if( (!pEntry->HasChilds()) && pEntry->HasChildsOnDemand() &&
                        (!(pEntry->GetFlags() & SV_ENTRYFLAG_HAD_CHILDREN)) &&
                        pImp->GetDontKnowNodeBmp().GetSizePixel().Width() )
                        pImg = &pImp->GetDontKnowNodeBmp( eBitmapMode );
                    else
                        pImg = &pImp->GetCollapsedNodeBmp( eBitmapMode );
                }
                aPos.Y() += (nTempEntryHeight - pImg->GetSizePixel().Height()) / 2;

                sal_uInt16 nStyle = 0;
                if ( !IsEnabled() )
                    nStyle |= IMAGE_DRAW_DISABLE;

                //native
                sal_Bool bNativeOK = sal_False;
                if ( IsNativeControlSupported( CTRL_LISTNODE, PART_ENTIRE_CONTROL) )
                {
                    ImplControlValue    aControlValue;
                    Rectangle           aCtrlRegion( aPos,  pImg->GetSizePixel() );
                    ControlState        nState = 0;

                    if ( IsEnabled() )  nState |= CTRL_STATE_ENABLED;

                    if ( IsExpanded(pEntry) )
                        aControlValue.setTristateVal( BUTTONVALUE_ON );//expanded node
                    else
                    {
                        if( (!pEntry->HasChilds()) && pEntry->HasChildsOnDemand() &&
                            (!(pEntry->GetFlags() & SV_ENTRYFLAG_HAD_CHILDREN)) &&
                            pImp->GetDontKnowNodeBmp().GetSizePixel().Width() )
                            aControlValue.setTristateVal( BUTTONVALUE_DONTKNOW );//dont know
                        else
                            aControlValue.setTristateVal( BUTTONVALUE_OFF );//collapsed node
                    }

                    bNativeOK = DrawNativeControl( CTRL_LISTNODE, PART_ENTIRE_CONTROL,
                                            aCtrlRegion, nState, aControlValue, rtl::OUString() );
                }

                if( !bNativeOK) {
                //non native
                    DrawImage( aPos, *pImg ,nStyle);
                }
            }
        }
    }


    if( bHasClipRegion && bResetClipRegion )
        SetClipRegion();
    return 0; // nRowLen;
}

void SvTreeListBox::PreparePaint( SvLBoxEntry* )
{
}

Rectangle SvTreeListBox::GetFocusRect( SvLBoxEntry* pEntry, long nLine )
{
    DBG_CHKTHIS(SvTreeListBox,0);
    Size aSize;
    Rectangle aRect;
    aRect.Top() = nLine;
    aSize.Height() = GetEntryHeight();

    long nRealWidth = pImp->GetOutputSize().Width();
    nRealWidth -= GetMapMode().GetOrigin().X();

    sal_uInt16 nCurTab;
    SvLBoxTab* pTab = GetFirstTab( SV_LBOXTAB_SHOW_SELECTION, nCurTab );
    long nTabPos = 0;
    if( pTab )
        nTabPos = GetTabPos( pEntry, pTab );
    long nNextTabPos;
    if( pTab && nCurTab < aTabs.Count() - 1 )
    {
        SvLBoxTab* pNextTab = (SvLBoxTab*)aTabs.GetObject( nCurTab + 1 );
        nNextTabPos = GetTabPos( pEntry, pNextTab );
    }
    else
    {
        nNextTabPos = nRealWidth;
        if( nTabPos > nRealWidth )
            nNextTabPos += 50;
    }

    sal_Bool bUserSelection = (sal_Bool)( nTreeFlags & TREEFLAG_USESEL ) != 0;
    if( !bUserSelection )
    {
        if( pTab && nCurTab < pEntry->ItemCount() )
        {
            SvLBoxItem* pItem = pEntry->GetItem( nCurTab );
            aSize.Width() = pItem->GetSize( this, pEntry ).Width();
            if( !aSize.Width() )
                aSize.Width() = 15;
            long nX = nTabPos; //GetTabPos( pEntry, pTab );
            // Ausrichtung
            nX += pTab->CalcOffset( aSize.Width(), nNextTabPos - nTabPos );
            aRect.Left() = nX;
            // damit erster & letzter Buchstabe nicht angeknabbert werden
            aRect.SetSize( aSize );
            if( aRect.Left() > 0 )
                aRect.Left()--;
            aRect.Right()++;
        }
    }
    else
    {
        // wenn erster SelTab != 0, dann muessen wir auch rechnen
        if( nFocusWidth == -1 || nFirstSelTab )
        {
            sal_uInt16 nLastTab;
            SvLBoxTab* pLastTab = GetLastTab(SV_LBOXTAB_SHOW_SELECTION,nLastTab);
            nLastTab++;
            if( nLastTab < aTabs.Count() ) // gibts noch einen ?
                pLastTab = (SvLBoxTab*)aTabs.GetObject( nLastTab );
            else
                pLastTab = 0;  // ueber gesamte Breite selektieren
            aSize.Width() = pLastTab ? pLastTab->GetPos() : 0x0fffffff;
            nFocusWidth = (short)aSize.Width();
            if( pTab )
                nFocusWidth = nFocusWidth - (short)nTabPos; //pTab->GetPos();
        }
        else
        {
            aSize.Width() = nFocusWidth;
            if( pTab )
            {
                if( nCurTab )
                    aSize.Width() += nTabPos;
                else
                    aSize.Width() += pTab->GetPos(); // Tab0 immer ab ganz links
            }
        }
        // wenn Sel. beim nullten Tab anfaengt, dann ab Spalte 0 sel. zeichnen
        if( nCurTab != 0 )
        {
            aRect.Left() = nTabPos;
            aSize.Width() -= nTabPos;
        }
        aRect.SetSize( aSize );
    }
    // rechten Rand anpassen wg. Clipping
    if( aRect.Right() >= nRealWidth )
    {
        aRect.Right() = nRealWidth-1;
        nFocusWidth = (short)aRect.GetWidth();
    }
    return aRect;
}


long SvTreeListBox::GetTabPos( SvLBoxEntry* pEntry, SvLBoxTab* pTab)
{
    DBG_CHKTHIS(SvTreeListBox,0);
    DBG_ASSERT(pTab,"No Tab");
    long nPos = pTab->GetPos();
    if( pTab->IsDynamic() )
    {
        sal_uInt16 nDepth = pModel->GetDepth( pEntry );
        nDepth = nDepth * (sal_uInt16)nIndent;
        nPos += (long)nDepth;
    }
    return nPos;
}

SvLBoxItem* SvTreeListBox::GetItem_Impl( SvLBoxEntry* pEntry, long nX,
    SvLBoxTab** ppTab, sal_uInt16 nEmptyWidth )
{
    DBG_CHKTHIS(SvTreeListBox,0);
    SvLBoxItem* pItemClicked = 0;
    sal_uInt16 nTabCount = aTabs.Count();
    sal_uInt16 nItemCount = pEntry->ItemCount();
    SvLBoxTab* pTab = (SvLBoxTab*)aTabs.GetObject(0);
    SvLBoxItem* pItem = pEntry->GetItem(0);
    sal_uInt16 nNextItem = 1;
    nX -= GetMapMode().GetOrigin().X();
    long nRealWidth = pImp->GetOutputSize().Width();
    nRealWidth -= GetMapMode().GetOrigin().X();

    while( 1 )
    {
        SvLBoxTab* pNextTab=nNextItem<nTabCount ? (SvLBoxTab*)aTabs.GetObject(nNextItem) : 0;
        long nStart = GetTabPos( pEntry, pTab );

        long nNextTabPos;
        if( pNextTab )
            nNextTabPos = GetTabPos( pEntry, pNextTab );
        else
        {
            nNextTabPos = nRealWidth;
            if( nStart > nRealWidth )
                nNextTabPos += 50;
        }

        Size aItemSize( pItem->GetSize(this, pEntry));
        nStart += pTab->CalcOffset( aItemSize.Width(), nNextTabPos - nStart );
        long nLen = aItemSize.Width();
        if( pNextTab )
        {
            long nTabWidth = GetTabPos( pEntry, pNextTab ) - nStart;
            if( nTabWidth < nLen )
                nLen = nTabWidth;
        }

        if( !nLen )
            nLen = nEmptyWidth;

        if( nX >= nStart && nX < (nStart+nLen ) )
        {
            pItemClicked = pItem;
            if( ppTab )
            {
                *ppTab = pTab;
                break;
            }
        }
        if( nNextItem >= nItemCount || nNextItem >= nTabCount)
            break;
        pTab = (SvLBoxTab*)aTabs.GetObject( nNextItem );
        pItem = pEntry->GetItem( nNextItem );
        nNextItem++;
    }
    return pItemClicked;
}

SvLBoxItem* SvTreeListBox::GetItem(SvLBoxEntry* pEntry,long nX,SvLBoxTab** ppTab)
{
    return GetItem_Impl( pEntry, nX, ppTab, 0 );
}

SvLBoxItem* SvTreeListBox::GetItem(SvLBoxEntry* pEntry,long nX )
{
    DBG_CHKTHIS(SvTreeListBox,0);
    SvLBoxTab* pDummyTab;
    return GetItem_Impl( pEntry, nX, &pDummyTab, 0 );
}

SvLBoxItem* SvTreeListBox::GetFirstDynamicItem( SvLBoxEntry* pEntry )
{
    DBG_CHKTHIS(SvTreeListBox,0);

    SvLBoxTab* pTab = (SvLBoxTab*)aTabs.GetObject(0);
    SvLBoxItem* pItem = pEntry->GetItem(0);
    sal_uInt16 nTabCount = aTabs.Count();

    sal_uInt16 nNext = 1;
    while ( !pTab->IsDynamic() && nNext < nTabCount )
    {
        pItem = pEntry->GetItem( nNext );
        pTab = (SvLBoxTab*)aTabs.GetObject( nNext );
        nNext++;
    }
    return pItem;
}

void SvTreeListBox::AddTab(long nTabPos,sal_uInt16 nFlags,void* pUserData )
{
    DBG_CHKTHIS(SvTreeListBox,0);
    nFocusWidth = -1;
    SvLBoxTab* pTab = new SvLBoxTab( nTabPos, nFlags );
    pTab->SetUserData( pUserData );
    aTabs.Insert( pTab, aTabs.Count() );
    if( nTreeFlags & TREEFLAG_USESEL )
    {
        sal_uInt16 nPos = aTabs.Count() - 1;
        if( nPos >= nFirstSelTab && nPos <= nLastSelTab )
            pTab->nFlags |= SV_LBOXTAB_SHOW_SELECTION;
        else
            // String-Items werden normalerweise immer selektiert
            // deshalb explizit ausschalten
            pTab->nFlags &= ~SV_LBOXTAB_SHOW_SELECTION;
    }
}



SvLBoxTab* SvTreeListBox::GetFirstDynamicTab( sal_uInt16& rPos ) const
{
    DBG_CHKTHIS(SvTreeListBox,0);
    sal_uInt16 nCurTab = 0;
    sal_uInt16 nTabCount = aTabs.Count();
    while( nCurTab < nTabCount )
    {
        SvLBoxTab* pTab = (SvLBoxTab*)aTabs.GetObject(nCurTab);
        if( pTab->nFlags & SV_LBOXTAB_DYNAMIC )
        {
            rPos = nCurTab;
            return pTab;
        }
        nCurTab++;
    }
    return 0;
}

SvLBoxTab* SvTreeListBox::GetFirstDynamicTab() const
{
    sal_uInt16 nDummy;
    return GetFirstDynamicTab( nDummy );
}

SvLBoxTab* SvTreeListBox::GetTab( SvLBoxEntry* pEntry, SvLBoxItem* pItem) const
{
    DBG_CHKTHIS(SvTreeListBox,0);
    sal_uInt16 nPos = pEntry->GetPos( pItem );
    return (SvLBoxTab*)aTabs.GetObject( nPos );
}

void SvTreeListBox::ClearTabList()
{
    DBG_CHKTHIS(SvTreeListBox,0);
    sal_uInt16 nTabCount = aTabs.Count();
    while( nTabCount )
    {
        nTabCount--;
        SvLBoxTab* pDelTab = (SvLBoxTab*)aTabs.GetObject( nTabCount );
        delete pDelTab;
    }
    aTabs.Remove(0,aTabs.Count());
}


Size SvTreeListBox::GetOutputSizePixel() const
{
    DBG_CHKTHIS(SvTreeListBox,0);
    Size aSize = pImp->GetOutputSize();
    return aSize;
}

void SvTreeListBox::NotifyBeginScroll()
{
    DBG_CHKTHIS(SvTreeListBox,0);
}

void SvTreeListBox::NotifyEndScroll()
{
    DBG_CHKTHIS(SvTreeListBox,0);
}

void SvTreeListBox::NotifyScrolling( long )
{
    DBG_CHKTHIS(SvTreeListBox,0);
}

void SvTreeListBox::NotifyScrolled()
{
    DBG_CHKTHIS(SvTreeListBox,0);
    aScrolledHdl.Call( this );
}

void SvTreeListBox::NotifyInvalidating()
{
    DBG_CHKTHIS(SvTreeListBox,0);
}

void SvTreeListBox::Invalidate( sal_uInt16 nInvalidateFlags )
{
    DBG_CHKTHIS(SvTreeListBox,0);
    if( nFocusWidth == -1 )
        // damit Control nicht nach dem Paint ein falsches FocusRect anzeigt
        pImp->RecalcFocusRect();
    NotifyInvalidating();
    SvLBox::Invalidate( nInvalidateFlags );
    pImp->Invalidate();
}

void SvTreeListBox::Invalidate( const Rectangle& rRect, sal_uInt16 nInvalidateFlags )
{
    DBG_CHKTHIS(SvTreeListBox,0);
    if( nFocusWidth == -1 )
        // damit Control nicht nach dem Paint ein falsches FocusRect anzeigt
        pImp->RecalcFocusRect();
    NotifyInvalidating();
    SvLBox::Invalidate( rRect, nInvalidateFlags );
}


void SvTreeListBox::SetHighlightRange( sal_uInt16 nStart, sal_uInt16 nEnd)
{
    DBG_CHKTHIS(SvTreeListBox,0);

    sal_uInt16 nTemp;
    nTreeFlags |= TREEFLAG_USESEL;
    if( nStart > nEnd )
    {
        nTemp = nStart;
        nStart = nEnd;
        nEnd = nTemp;
    }
    // alle Tabs markieren, die im Bereich liegen
    nTreeFlags |= TREEFLAG_RECALCTABS;
    nFirstSelTab = nStart;
    nLastSelTab = nEnd;
    pImp->RecalcFocusRect();
}

void SvTreeListBox::RemoveHighlightRange()
{
    DBG_CHKTHIS(SvTreeListBox,0);
    nTreeFlags &= (~TREEFLAG_USESEL);
    if( IsUpdateMode() )
        Invalidate();
}

sal_uIntPtr SvTreeListBox::GetAscInsertionPos(SvLBoxEntry*,SvLBoxEntry*)
{
    return LIST_APPEND;
}

sal_uIntPtr SvTreeListBox::GetDescInsertionPos(SvLBoxEntry*,SvLBoxEntry*)
{
    DBG_CHKTHIS(SvTreeListBox,0);
    return LIST_APPEND;
}

Region SvTreeListBox::GetDragRegion() const
{
    DBG_CHKTHIS(SvTreeListBox,0);
    Rectangle aRect;
    SvLBoxEntry* pEntry = GetCurEntry();
    if( pEntry )
    {
        Point aPos = GetEntryPosition( pEntry );
        aRect = ((SvTreeListBox*)this)->GetFocusRect( pEntry, aPos.Y() );
    }
    Region aRegion( aRect );
    return aRegion;
}


void SvTreeListBox::Command( const CommandEvent& rCEvt )
{
    DBG_CHKTHIS(SvTreeListBox,0);
    // FIXME gnumake2 resync to DEV300_m84
    pImp->Command( rCEvt );
}


void SvTreeListBox::RemoveParentKeepChilds( SvLBoxEntry* pParent )
{
    DBG_CHKTHIS(SvTreeListBox,0);
    DBG_ASSERT(pParent,"RemoveParentKeepChilds:No Parent");
    SvLBoxEntry* pNewParent = GetParent( pParent );
    if( pParent->HasChilds())
    {
        SvLBoxEntry* pChild = FirstChild( pParent );
        while( pChild )
        {
            pModel->Move( pChild, pNewParent, LIST_APPEND );
            pChild = FirstChild( pParent );
        }
    }
    pModel->Remove( pParent );
}

SvLBoxTab* SvTreeListBox::GetFirstTab( sal_uInt16 nFlagMask, sal_uInt16& rPos )
{
    sal_uInt16 nTabCount = aTabs.Count();
    for( sal_uInt16 nPos = 0; nPos < nTabCount; nPos++ )
    {
        SvLBoxTab* pTab = (SvLBoxTab*)aTabs.GetObject( nPos );
        if( (pTab->nFlags & nFlagMask) )
        {
            rPos = nPos;
            return pTab;
        }
    }
    rPos = 0xffff;
    return 0;
}

SvLBoxTab* SvTreeListBox::GetLastTab( sal_uInt16 nFlagMask, sal_uInt16& rTabPos )
{
    short nTabCount = (short)aTabs.Count();
    if( nTabCount )
    {
        for( short nPos = nTabCount-1; nPos >= 0; nPos-- )
        {
            SvLBoxTab* pTab = (SvLBoxTab*)aTabs.GetObject( (sal_uInt16)nPos );
            if( (pTab->nFlags & nFlagMask) )
            {
                rTabPos = (sal_uInt16)nPos;
                return pTab;
            }
        }
    }
    rTabPos = 0xffff;
    return 0;
}

void SvTreeListBox::SetAddMode( sal_Bool bAdd )
{
    pImp->SetAddMode( bAdd );
}

sal_Bool SvTreeListBox::IsAddMode() const
{
    return pImp->IsAddMode();
}

void SvTreeListBox::RequestHelp( const HelpEvent& rHEvt )
{
    if( !pImp->RequestHelp( rHEvt ) )
        SvLBox::RequestHelp( rHEvt );
}

void SvTreeListBox::CursorMoved( SvLBoxEntry* )
{
}

IMPL_LINK( SvTreeListBox, DefaultCompare, SvSortData*, pData )
{
    SvLBoxEntry* pLeft = (SvLBoxEntry*)(pData->pLeft );
    SvLBoxEntry* pRight = (SvLBoxEntry*)(pData->pRight );
    String aLeft( ((SvLBoxString*)(pLeft->GetFirstItem(SV_ITEM_ID_LBOXSTRING)))->GetText());
    String aRight( ((SvLBoxString*)(pRight->GetFirstItem(SV_ITEM_ID_LBOXSTRING)))->GetText());
    // #102891# ----------------
    pImp->UpdateIntlWrapper();
    return pImp->pIntlWrapper->getCaseCollator()->compareString( aLeft, aRight );
}

void SvTreeListBox::ModelNotification( sal_uInt16 nActionId, SvListEntry* pEntry1,
                        SvListEntry* pEntry2, sal_uIntPtr nPos )
{
    if( nActionId == LISTACTION_CLEARING )
        CancelTextEditing();

    SvLBox::ModelNotification( nActionId, pEntry1, pEntry2, nPos );
    switch( nActionId )
    {
        case LISTACTION_INSERTED:
        {
            SvLBoxEntry* pEntry( dynamic_cast< SvLBoxEntry* >( pEntry1 ) );
            ENSURE_OR_BREAK( pEntry, "SvTreeListBox::ModelNotification: invalid entry!" );
            SvLBoxContextBmp* pBmpItem = static_cast< SvLBoxContextBmp* >( pEntry->GetFirstItem( SV_ITEM_ID_LBOXCONTEXTBMP ) );
            if ( !pBmpItem )
                break;
            const Image& rBitmap1( pBmpItem->GetBitmap1() );
            const Image& rBitmap2( pBmpItem->GetBitmap2() );
            short nMaxWidth = short( Max( rBitmap1.GetSizePixel().Width(), rBitmap2.GetSizePixel().Width() ) );
            nMaxWidth = pImp->UpdateContextBmpWidthVector( pEntry, nMaxWidth );
            if( nMaxWidth > nContextBmpWidthMax )
            {
                nContextBmpWidthMax = nMaxWidth;
                SetTabs();
            }
        }
        break;

        case LISTACTION_RESORTING:
            SetUpdateMode( sal_False );
            break;

        case LISTACTION_RESORTED:
            // nach Sortierung den ersten Eintrag anzeigen, dabei die
            // Selektion erhalten.
            MakeVisible( (SvLBoxEntry*)pModel->First(), sal_True );
            SetUpdateMode( sal_True );
            break;

        case LISTACTION_CLEARED:
            if( IsUpdateMode() )
                Update();
            break;
    }
}

// bei Aenderungen SetTabs beruecksichtigen
long SvTreeListBox::GetTextOffset() const
{
    DBG_CHKTHIS(SvTreeListBox,0);
<<<<<<< HEAD
    sal_Bool bHasButtons = (nWindowStyle & WB_HASBUTTONS)!=0;
    sal_Bool bHasButtonsAtRoot = (nWindowStyle & (WB_HASLINESATROOT |
=======
    const WinBits nWindowStyle = GetStyle();
    BOOL bHasButtons = (nWindowStyle & WB_HASBUTTONS)!=0;
    BOOL bHasButtonsAtRoot = (nWindowStyle & (WB_HASLINESATROOT |
>>>>>>> 7997ab5b
                                              WB_HASBUTTONSATROOT))!=0;
    long nStartPos = TAB_STARTPOS;
    long nNodeWidthPixel = GetExpandedNodeBmp().GetSizePixel().Width();

    long nCheckWidth = 0;
    if( nTreeFlags & TREEFLAG_CHKBTN )
        nCheckWidth = pCheckButtonData->aBmps[0].GetSizePixel().Width();
    long nCheckWidthDIV2 = nCheckWidth / 2;

    long nContextWidth = nContextBmpWidthMax;
    long nContextWidthDIV2 = nContextWidth / 2;

    int nCase = NO_BUTTONS;
    if( !(nTreeFlags & TREEFLAG_CHKBTN) )
    {
        if( bHasButtons )
            nCase = NODE_BUTTONS;
    }
    else
    {
        if( bHasButtons )
            nCase = NODE_AND_CHECK_BUTTONS;
         else
            nCase = CHECK_BUTTONS;
    }

    switch( nCase )
    {
        case NO_BUTTONS :
            nStartPos += nContextWidthDIV2;  // wg. Zentrierung
            nStartPos += nContextWidthDIV2;  // rechter Rand der Context-Bmp
            if( nContextBmpWidthMax )
                nStartPos += 5; // Abstand Context-Bmp - Text
            break;

        case NODE_BUTTONS :
            if( bHasButtonsAtRoot )
                nStartPos += ( nIndent + (nNodeWidthPixel/2) );
            else
                nStartPos += nContextWidthDIV2;
            nStartPos += nContextWidthDIV2;  // rechter Rand der Context-Bmp
            if( nContextBmpWidthMax )
                nStartPos += 5; // Abstand Context-Bmp - Text
            break;

        case NODE_AND_CHECK_BUTTONS :
            if( bHasButtonsAtRoot )
                nStartPos += ( nIndent + nNodeWidthPixel );
            else
                nStartPos += nCheckWidthDIV2;
            nStartPos += nCheckWidthDIV2;  // rechter Rand des CheckButtons
            nStartPos += 3;  // Abstand CheckButton Context-Bmp
            nStartPos += nContextWidthDIV2;  // Mitte der Context-Bmp
            nStartPos += nContextWidthDIV2;  // rechter Rand der Context-Bmp
            // Abstand setzen nur wenn Bitmaps da
            if( nContextBmpWidthMax )
                nStartPos += 5; // Abstand Context-Bmp - Text
            break;

        case CHECK_BUTTONS :
            nStartPos += nCheckWidthDIV2;
            nStartPos += nCheckWidthDIV2;  // rechter Rand CheckButton
            nStartPos += 3;  // Abstand CheckButton Context-Bmp
            nStartPos += nContextWidthDIV2;  // Mitte der Context-Bmp
            nStartPos += nContextWidthDIV2;  // rechter Rand der Context-Bmp
            if( nContextBmpWidthMax )
                nStartPos += 5; // Abstand Context-Bmp - Text
            break;
    }
    return nStartPos;
}

void SvTreeListBox::EndSelection()
{
    pImp->EndSelection();
}

sal_Bool SvTreeListBox::IsNodeButton( const Point& rPos ) const
{
    SvLBoxEntry* pEntry = GetEntry( rPos );
    if( pEntry )
        return pImp->IsNodeButton( rPos, pEntry );
    return sal_False;
}

void SvTreeListBox::RepaintScrollBars() const
{
    ((SvTreeListBox*)this)->pImp->RepaintScrollBars();
}

ScrollBar *SvTreeListBox::GetVScroll()
{
    return &((SvTreeListBox*)this)->pImp->aVerSBar;
}

ScrollBar *SvTreeListBox::GetHScroll()
{
    return &((SvTreeListBox*)this)->pImp->aHorSBar;
}

void SvTreeListBox::EnableAsyncDrag( sal_Bool b )
{
    pImp->EnableAsyncDrag( b );
}

SvLBoxEntry* SvTreeListBox::GetFirstEntryInView() const
{
    Point aPos;
    return GetEntry( aPos );
}

SvLBoxEntry* SvTreeListBox::GetNextEntryInView(SvLBoxEntry* pEntry ) const
{
    SvLBoxEntry* pNext = (SvLBoxEntry*)NextVisible( pEntry );
    if( pNext )
    {
        Point aPos( GetEntryPosition(pNext) );
        const Size& rSize = pImp->GetOutputSize();
        if( aPos.Y() < 0 || aPos.Y() >= rSize.Height() )
            return 0;
    }
    return pNext;
}

void SvTreeListBox::ShowFocusRect( const SvLBoxEntry* pEntry )
{
    pImp->ShowFocusRect( pEntry );
}

void SvTreeListBox::SetTabBar( TabBar* pTabBar )
{
    pImp->SetTabBar( pTabBar );
}

void SvTreeListBox::DataChanged( const DataChangedEvent& rDCEvt )
{
    if( (rDCEvt.GetType()==DATACHANGED_SETTINGS) && (rDCEvt.GetFlags() & SETTINGS_STYLE) )
    {
        nEntryHeight = 0;   // _together_ with sal_True of 1. par (bFont) of InitSettings() a zero-height
                            //  forces complete recalc of heights!
        InitSettings( sal_True, sal_True, sal_True );
        Invalidate();
    }
    else
        Control::DataChanged( rDCEvt );
}

void SvTreeListBox::StateChanged( StateChangedType i_nStateChange )
{
    SvLBox::StateChanged( i_nStateChange );
    if ( i_nStateChange == STATE_CHANGE_STYLE )
        ImplInitStyle();
}

void SvTreeListBox::InitSettings(sal_Bool bFont,sal_Bool bForeground,sal_Bool bBackground)
{
    const StyleSettings& rStyleSettings = GetSettings().GetStyleSettings();
    if( bFont )
    {
        Font aFont;
        aFont = rStyleSettings.GetFieldFont();
        aFont.SetColor( rStyleSettings.GetWindowTextColor() );
        SetPointFont( aFont );
        AdjustEntryHeight( aFont );
        RecalcViewData();
    }

    if( bForeground || bFont )
    {
        SetTextColor( rStyleSettings.GetFieldTextColor() );
        SetTextFillColor();
    }

    if( bBackground )
        SetBackground( rStyleSettings.GetFieldColor() );

    // always try to re-create default-SvLBoxButtonData
    if( pCheckButtonData && pCheckButtonData->HasDefaultImages() )
        pCheckButtonData->SetDefaultImages( this );
}

sal_Bool SvTreeListBox::IsCellFocusEnabled() const
{
    return pImp->IsCellFocusEnabled();
}

bool SvTreeListBox::SetCurrentTabPos( sal_uInt16 _nNewPos )
{
    return pImp->SetCurrentTabPos( _nNewPos );
}

sal_uInt16 SvTreeListBox::GetCurrentTabPos() const
{
    return pImp->GetCurrentTabPos();
}

void SvTreeListBox::InitStartEntry()
{
    if( !pImp->pStartEntry )
        pImp->pStartEntry = GetModel()->First();
}

void SvTreeListBox::CancelPendingEdit()
{
    if( pImp )
        pImp->CancelPendingEdit();
}

PopupMenu* SvTreeListBox::CreateContextMenu( void )
{
    return NULL;
}

void SvTreeListBox::ExcecuteContextMenuAction( sal_uInt16 )
{
    DBG_WARNING( "SvTreeListBox::ExcecuteContextMenuAction(): now there's happening nothing!" );
}

void SvTreeListBox::EnableContextMenuHandling( void )
{
    DBG_ASSERT( pImp, "-SvTreeListBox::EnableContextMenuHandling(): No implementation!" );

    pImp->bContextMenuHandling = sal_True;
}

void SvTreeListBox::EnableContextMenuHandling( sal_Bool b )
{
    DBG_ASSERT( pImp, "-SvTreeListBox::EnableContextMenuHandling(): No implementation!" );

    pImp->bContextMenuHandling = b;
}

sal_Bool SvTreeListBox::IsContextMenuHandlingEnabled( void ) const
{
    DBG_ASSERT( pImp, "-SvTreeListBox::IsContextMenuHandlingEnabled(): No implementation!" );

    return pImp->bContextMenuHandling;
}

void SvTreeListBox::EnableList( bool _bEnable )
{
    // call base class method
    Window::Enable( _bEnable != false );
    // then paint immediately
    Paint( Rectangle( Point(), GetSizePixel() ) );
}

::com::sun::star::uno::Reference< XAccessible > SvTreeListBox::CreateAccessible()
{
    Window* pParent = GetAccessibleParentWindow();
    DBG_ASSERT( pParent, "SvTreeListBox::CreateAccessible - accessible parent not found" );

    ::com::sun::star::uno::Reference< XAccessible > xAccessible;
    if ( pParent )
    {
        ::com::sun::star::uno::Reference< XAccessible > xAccParent = pParent->GetAccessible();
        if ( xAccParent.is() )
        {
            // need to be done here to get the vclxwindow later on in the accessbile
            ::com::sun::star::uno::Reference< ::com::sun::star::awt::XWindowPeer > xTemp(GetComponentInterface());
            xAccessible = pImp->m_aFactoryAccess.getFactory().createAccessibleTreeListBox( *this, xAccParent );
        }
    }
    return xAccessible;
}

void SvTreeListBox::FillAccessibleEntryStateSet( SvLBoxEntry* pEntry, ::utl::AccessibleStateSetHelper& rStateSet ) const
{
    DBG_ASSERT( pEntry, "SvTreeListBox::FillAccessibleEntryStateSet: invalid entry" );

    if ( pEntry->HasChildsOnDemand() || pEntry->HasChilds() )
    {
        rStateSet.AddState( AccessibleStateType::EXPANDABLE );
        if ( IsExpanded( pEntry ) )
            rStateSet.AddState( (sal_Int16)AccessibleStateType::EXPANDED );
    }

    if ( GetCheckButtonState( pEntry ) == SV_BUTTON_CHECKED )
        rStateSet.AddState( AccessibleStateType::CHECKED );
    if ( IsEntryVisible( pEntry ) )
        rStateSet.AddState( AccessibleStateType::VISIBLE );
    if ( IsSelected( pEntry ) )
        rStateSet.AddState( AccessibleStateType::SELECTED );
}

Rectangle SvTreeListBox::GetBoundingRect( SvLBoxEntry* pEntry )
{
    Point aPos = GetEntryPosition( pEntry );
    Rectangle aRect = GetFocusRect( pEntry, aPos.Y() );
    return aRect;
}

void SvTreeListBox::EnableCellFocus()
{
    pImp->EnableCellFocus();
}

void SvTreeListBox::CallImplEventListeners(sal_uIntPtr nEvent, void* pData)
{
    CallEventListeners(nEvent, pData);
}

void SvTreeListBox::FillAccessibleStateSet( ::utl::AccessibleStateSetHelper& rStateSet ) const
{
      SvLBox::FillAccessibleStateSet( rStateSet );
}<|MERGE_RESOLUTION|>--- conflicted
+++ resolved
@@ -109,13 +109,8 @@
     SetFont( GetFont() );
     SetSpaceBetweenEntries( 0 );
     SetLineColor();
-<<<<<<< HEAD
     InitSettings( sal_True, sal_True, sal_True );
-    SetWindowBits( nWinStyle );
-=======
-    InitSettings( TRUE, TRUE, TRUE );
     ImplInitStyle();
->>>>>>> 7997ab5b
     SetTabs();
 }
 
@@ -232,14 +227,9 @@
         EndEditing( sal_True );
     nTreeFlags &= (~TREEFLAG_RECALCTABS);
     nFocusWidth = -1;
-<<<<<<< HEAD
-    sal_Bool bHasButtons = (nWindowStyle & WB_HASBUTTONS)!=0;
-    sal_Bool bHasButtonsAtRoot = (nWindowStyle & (WB_HASLINESATROOT |
-=======
     const WinBits nStyle( GetStyle() );
-    BOOL bHasButtons = (nStyle & WB_HASBUTTONS)!=0;
-    BOOL bHasButtonsAtRoot = (nStyle & (WB_HASLINESATROOT |
->>>>>>> 7997ab5b
+    sal_Bool bHasButtons = (nStyle & WB_HASBUTTONS)!=0;
+    sal_Bool bHasButtonsAtRoot = (nStyle & (WB_HASLINESATROOT |
                                               WB_HASBUTTONSATROOT))!=0;
     long nStartPos = TAB_STARTPOS;
     long nNodeWidthPixel = GetExpandedNodeBmp().GetSizePixel().Width();
@@ -1591,14 +1581,9 @@
     sal_Bool bInUse = pEntry->HasInUseEmphasis();
     // wenn eine ClipRegion von aussen gesetzt wird, dann
     // diese nicht zuruecksetzen
-<<<<<<< HEAD
-    sal_Bool bResetClipRegion = !bHasClipRegion;
-    sal_Bool bHideSelection = ((nWindowStyle & WB_HIDESELECTION) && !HasFocus())!=0;
-=======
     const WinBits nWindowStyle = GetStyle();
-    const BOOL bResetClipRegion = !bHasClipRegion;
-    const BOOL bHideSelection = ((nWindowStyle & WB_HIDESELECTION) && !HasFocus())!=0;
->>>>>>> 7997ab5b
+    const sal_Bool bResetClipRegion = !bHasClipRegion;
+    const sal_Bool bHideSelection = ((nWindowStyle & WB_HIDESELECTION) && !HasFocus())!=0;
     const StyleSettings& rSettings = GetSettings().GetStyleSettings();
 
     Font aHighlightFont( GetFont() );
@@ -2386,14 +2371,9 @@
 long SvTreeListBox::GetTextOffset() const
 {
     DBG_CHKTHIS(SvTreeListBox,0);
-<<<<<<< HEAD
+    const WinBits nWindowStyle = GetStyle();
     sal_Bool bHasButtons = (nWindowStyle & WB_HASBUTTONS)!=0;
     sal_Bool bHasButtonsAtRoot = (nWindowStyle & (WB_HASLINESATROOT |
-=======
-    const WinBits nWindowStyle = GetStyle();
-    BOOL bHasButtons = (nWindowStyle & WB_HASBUTTONS)!=0;
-    BOOL bHasButtonsAtRoot = (nWindowStyle & (WB_HASLINESATROOT |
->>>>>>> 7997ab5b
                                               WB_HASBUTTONSATROOT))!=0;
     long nStartPos = TAB_STARTPOS;
     long nNodeWidthPixel = GetExpandedNodeBmp().GetSizePixel().Width();
