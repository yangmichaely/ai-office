--- conflicted
+++ resolved
@@ -847,14 +847,9 @@
 {
     pImp = new SvtURLBox_Impl();
 
-<<<<<<< HEAD
-    SetHelpId( ".uno:OpenURL" );
-    EnableAutocomplete( sal_False );
-=======
     if ( GetHelpId().getLength() == 0 )
         SetHelpId( ".uno:OpenURL" );
-    EnableAutocomplete( FALSE );
->>>>>>> 99ff7a9f
+    EnableAutocomplete( sal_False );
 
     SetText( String() );
 
