--- conflicted
+++ resolved
@@ -2382,10 +2382,6 @@
             rBmpEx.Scale( fScaleX, fScaleY );
         }
     }
-<<<<<<< HEAD
-}
-
-/* vim:set shiftwidth=4 softtabstop=4 expandtab: */
-=======
-}
->>>>>>> 9e849585
+}
+
+/* vim:set shiftwidth=4 softtabstop=4 expandtab: */