--- conflicted
+++ resolved
@@ -1448,11 +1448,7 @@
     }
 }
 
-<<<<<<< HEAD
-void TextEngine::UndoActionEnd( sal_uInt16 )
-=======
 void TextEngine::UndoActionEnd()
->>>>>>> 99ff7a9f
 {
     if ( IsUndoEnabled() && !IsInUndo() )
         GetUndoManager().LeaveListAction();
