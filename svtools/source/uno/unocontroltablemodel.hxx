--- conflicted
+++ resolved
@@ -157,15 +157,6 @@
         const char* checkInvariants() const;
 #endif
 
-<<<<<<< HEAD
-inline TableMetrics UnoControlTableModel::GetColumnWidth( ColPos _nColumn )
-{
-    return getColumnModel( _nColumn )->getWidth();
-}
- #endif // _UNOCONTROL_TABLEMODEL_HXX_
-
-/* vim:set shiftwidth=4 softtabstop=4 expandtab: */
-=======
     private:
         void    impl_notifyTableMetricsChanged() const;
     };
@@ -175,4 +166,5 @@
 // .....................................................................................................................
 
 #endif // _UNOCONTROL_TABLEMODEL_HXX_
->>>>>>> e2a3d487
+
+/* vim:set shiftwidth=4 softtabstop=4 expandtab: */