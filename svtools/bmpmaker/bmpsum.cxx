/* -*- Mode: C++; tab-width: 4; indent-tabs-mode: nil; c-basic-offset: 4 -*- */
/*************************************************************************
 *
 * DO NOT ALTER OR REMOVE COPYRIGHT NOTICES OR THIS FILE HEADER.
 *
 * Copyright 2000, 2010 Oracle and/or its affiliates.
 *
 * OpenOffice.org - a multi-platform office productivity suite
 *
 * This file is part of OpenOffice.org.
 *
 * OpenOffice.org is free software: you can redistribute it and/or modify
 * it under the terms of the GNU Lesser General Public License version 3
 * only, as published by the Free Software Foundation.
 *
 * OpenOffice.org is distributed in the hope that it will be useful,
 * but WITHOUT ANY WARRANTY; without even the implied warranty of
 * MERCHANTABILITY or FITNESS FOR A PARTICULAR PURPOSE.  See the
 * GNU Lesser General Public License version 3 for more details
 * (a copy is included in the LICENSE file that accompanied this code).
 *
 * You should have received a copy of the GNU Lesser General Public License
 * version 3 along with OpenOffice.org.  If not, see
 * <http://www.openoffice.org/license.html>
 * for a copy of the LGPLv3 License.
 *
 ************************************************************************/

// MARKER(update_precomp.py): autogen include statement, do not remove
#include "precompiled_svtools.hxx"

#include <cstdio>
#include <csignal>
#include <vector>
#include <set>
#include <map>

#include <rtl/crc.h>
#include <tools/stream.hxx>
#include <tools/fsys.hxx>
#include <vcl/svapp.hxx>
#include <vcl/bitmap.hxx>
#include <vcl/bmpacc.hxx>
#include <vcl/pngread.hxx>

#include "svl/solar.hrc"

#define EXIT_NOERROR        0x00000000
#define EXIT_INVALIDFILE    0x00000001
#define EXIT_COMMONERROR    0x80000000

// ----------
// - BmpSum -
// ----------

class BmpSum
{
private:

    sal_uInt32      cExitCode;

<<<<<<< HEAD
    BOOL            GetCommandOption( const ::std::vector< String >& rArgs, const String& rSwitch, String& rSwitchParam );
=======
    sal_Bool            GetCommandOption( const ::std::vector< String >& rArgs, const String& rSwitch, String& rSwitchParam );
    sal_Bool            GetCommandOptions( const ::std::vector< String >& rArgs, const String& rSwitch, ::std::vector< String >& rSwitchParams );
>>>>>>> e2a3d487

    void            SetExitCode( sal_uInt8 cExit )
                    {
                        if( ( EXIT_NOERROR == cExitCode ) || ( cExit != EXIT_NOERROR ) )
                            cExitCode = cExit;
                    }
    void            ShowUsage();
    void            Message( const String& rText, sal_uInt8 cExitCode );

    sal_uInt64      GetCRC( const BitmapEx& rBmpEx );

    void            ProcessFile( const String& rBmpFileName );
    void            ProcessFileList( const String& rInFileList, const String& rOutFileList, const String& rOutPath );

public:
//
                    BmpSum();
                    ~BmpSum();

    int             Start( const ::std::vector< String >& rArgs );
};

// -----------------------------------------------------------------------------

BmpSum::BmpSum()
{
}

// -----------------------------------------------------------------------------

BmpSum::~BmpSum()
{
}

// -----------------------------------------------------------------------

sal_Bool BmpSum::GetCommandOption( const ::std::vector< String >& rArgs, const String& rSwitch, String& rParam )
{
    sal_Bool bRet = sal_False;

    for( int i = 0, nCount = rArgs.size(); ( i < nCount ) && !bRet; i++ )
    {
        String  aTestStr( '-' );

        for( int n = 0; ( n < 2 ) && !bRet; n++ )
        {
            aTestStr += rSwitch;

            if( aTestStr.CompareIgnoreCaseToAscii( rArgs[ i ] ) == COMPARE_EQUAL )
            {
                bRet = sal_True;

                if( i < ( nCount - 1 ) )
                    rParam = rArgs[ i + 1 ];
                else
                    rParam = String();
            }

            if( 0 == n )
                aTestStr = '/';
        }
    }

    return bRet;
}

// -----------------------------------------------------------------------

<<<<<<< HEAD
void BmpSum::Message( const String& rText, BYTE nExitCode )
=======
sal_Bool BmpSum::GetCommandOptions( const ::std::vector< String >& rArgs, const String& rSwitch, ::std::vector< String >& rParams )
{
    sal_Bool bRet = sal_False;

    for( int i = 0, nCount = rArgs.size(); ( i < nCount ); i++ )
    {
        String  aTestStr( '-' );

        for( int n = 0; ( n < 2 ) && !bRet; n++ )
        {
            aTestStr += rSwitch;

            if( aTestStr.CompareIgnoreCaseToAscii( rArgs[ i ] ) == COMPARE_EQUAL )
            {
                if( i < ( nCount - 1 ) )
                    rParams.push_back( rArgs[ i + 1 ] );
                else
                    rParams.push_back( String() );

                break;
            }

            if( 0 == n )
                aTestStr = '/';
        }
    }

    return( rParams.size() > 0 );
}

// -----------------------------------------------------------------------

void BmpSum::Message( const String& rText, sal_uInt8 nExitCode )
>>>>>>> e2a3d487
{
    if( EXIT_NOERROR != nExitCode )
        SetExitCode( nExitCode );

    ByteString aText( rText, RTL_TEXTENCODING_UTF8 );
    aText.Append( "\r\n" );
    fprintf( stderr, "%s", aText.GetBuffer() );
}

// -----------------------------------------------------------------------------

void BmpSum::ShowUsage()
{
    Message( String( RTL_CONSTASCII_USTRINGPARAM( "Usage:" ) ), EXIT_NOERROR );
    Message( String( RTL_CONSTASCII_USTRINGPARAM( "    bmpsum bmp_inputfile" ) ), EXIT_NOERROR );
    Message( String( RTL_CONSTASCII_USTRINGPARAM( "    bmpsum -i input_filelist -o output_filelist [-p path_for_copied_bitmaps]" ) ), EXIT_NOERROR );
    Message( String( RTL_CONSTASCII_USTRINGPARAM( "Options:" ) ), EXIT_NOERROR );
    Message( String( RTL_CONSTASCII_USTRINGPARAM( "Examples:" ) ), EXIT_NOERROR );
    Message( String( RTL_CONSTASCII_USTRINGPARAM( "    bmpsum /home/test.bmp" ) ), EXIT_NOERROR );
    Message( String( RTL_CONSTASCII_USTRINGPARAM( "    bmpsum -i /home/inlist.txt -o /home/outlist.txt" ) ), EXIT_NOERROR );
    Message( String( RTL_CONSTASCII_USTRINGPARAM( "    bmpsum -i /home/inlist.txt -o /home/outlist.txt -p /home/outpath" ) ), EXIT_NOERROR );
}

// -----------------------------------------------------------------------------

int BmpSum::Start( const ::std::vector< String >& rArgs )
{
    cExitCode = EXIT_NOERROR;

    if( rArgs.size() >= 1 )
    {
        String  aInFileList, aOutFileList, aOutPath;

        if( GetCommandOption( rArgs, 'i', aInFileList ) &&
            GetCommandOption( rArgs, 'o', aOutFileList ) )
        {
            GetCommandOption( rArgs, 'p', aOutPath );
            ProcessFileList( aInFileList, aOutFileList, aOutPath );
        }
        else
        {
            ProcessFile( rArgs[ 0 ] );
        }
    }
    else
    {
        ShowUsage();
        cExitCode = EXIT_COMMONERROR;
    }

    return cExitCode;
}

// -----------------------------------------------------------------------------

sal_uInt64 BmpSum::GetCRC( const BitmapEx& rBmpEx )
{
    Bitmap              aBmp( rBmpEx.GetBitmap() );
    BitmapReadAccess*   pRAcc = aBmp.AcquireReadAccess();
    AlphaMask           aAlpha;
    BitmapReadAccess*   pAAcc = NULL;
    sal_uInt64          nRet = 0;

    if( rBmpEx.IsTransparent() )
    {
        aAlpha = rBmpEx.GetAlpha();
        pAAcc = aAlpha.AcquireReadAccess();
    }

    if( pRAcc && pRAcc->Width() && pRAcc->Height() )
    {
        SVBT32 aBT32;
        sal_uInt32 nCrc = 0;

        for( long nY = 0; nY < pRAcc->Height(); ++nY )
        {
            for( long nX = 0; nX < pRAcc->Width(); ++nX )
            {
                const BitmapColor aCol( pRAcc->GetColor( nY, nX ) );

                UInt32ToSVBT32( aCol.GetRed(), aBT32 );
                nCrc = rtl_crc32( nCrc, aBT32, 4 );

                UInt32ToSVBT32( aCol.GetGreen(), aBT32 );
                nCrc = rtl_crc32( nCrc, aBT32, 4 );

                UInt32ToSVBT32( aCol.GetBlue(), aBT32 );
                nCrc = rtl_crc32( nCrc, aBT32, 4 );

                if( pAAcc )
                {
                    const BitmapColor aMaskCol( pAAcc->GetColor( nY, nX ) );

                    UInt32ToSVBT32( aMaskCol.GetRed(), aBT32 );
                    nCrc = rtl_crc32( nCrc, aBT32, 4 );

                    UInt32ToSVBT32( aMaskCol.GetGreen(), aBT32 );
                    nCrc = rtl_crc32( nCrc, aBT32, 4 );

                    UInt32ToSVBT32( aMaskCol.GetBlue(), aBT32 );
                    nCrc = rtl_crc32( nCrc, aBT32, 4 );
                }
            }
        }

        nRet = ( ( (sal_uInt64) pRAcc->Width() ) << 48 ) |
               ( ( (sal_uInt64) pRAcc->Height() ) << 32 ) |
               ( (sal_uInt64) nCrc );
    }

    if( pAAcc )
        aAlpha.ReleaseAccess( pAAcc);

    aBmp.ReleaseAccess( pRAcc );

    return nRet;
}

// -----------------------------------------------------------------------------

void BmpSum::ProcessFile( const String& rBmpFileName )
{
    SvFileStream aIStm( rBmpFileName, STREAM_READ );

    if( aIStm.IsOpen() )
    {
        BitmapEx aBmpEx;

        aIStm >> aBmpEx;

        if( !aBmpEx.IsEmpty() )
        {
            fprintf( stdout, "%" SAL_PRIuUINT64 "\r\n", GetCRC( aBmpEx ) );
        }
        else
        {
            aIStm.ResetError();
            aIStm.Seek( 0 );

               ::vcl::PNGReader aPngReader( aIStm );

            aBmpEx = aPngReader.Read();

              if( !aBmpEx.IsEmpty() )
            {
                fprintf( stdout, "%" SAL_PRIuUINT64 "\r\n", GetCRC( aBmpEx ) );
            }
            else
                Message( String( RTL_CONSTASCII_USTRINGPARAM( "file not valid" ) ), EXIT_INVALIDFILE );
        }
    }
}

// -----------------------------------------------------------------------------

void BmpSum::ProcessFileList( const String& rInFileList,
                              const String& rOutFileList,
                              const String& rOutPath )
{
    SvFileStream    aIStm( rInFileList, STREAM_READ );
    SvFileStream    aOStm( rOutFileList, STREAM_WRITE | STREAM_TRUNC );
    const DirEntry  aBaseDir( rOutPath );

    if( rOutPath.Len() )
        aBaseDir.MakeDir();

    if( aIStm.IsOpen() && aOStm.IsOpen() )
    {
        ByteString                  aReadLine;
        ::std::set< ByteString >    aFileNameSet;

        while( aIStm.ReadLine( aReadLine ) )
        {
            if( aReadLine.Len() )
                aFileNameSet.insert( aReadLine );

            if( aReadLine.Search( "enus" ) != STRING_NOTFOUND )
            {
                static const char* aLanguages[] =
                {
                    "chinsim",
                    "chintrad",
                    "dtch",
                    "enus",
                    "fren",
                    "hebrew"
                    "ital",
                    "japn",
                    "korean",
                    "pol",
                    "poln",
                    "port",
                    "russ",
                    "span",
                    "turk"
                };

                for( sal_uInt32 n = 0; n < 14; ++n )
                {
                    ByteString aLangPath( aReadLine );

                    aLangPath.SearchAndReplace( "enus", aLanguages[ n ] );

                    DirEntry aTestFile( aLangPath );

                    if( aTestFile.Exists() )
                        aFileNameSet.insert( aLangPath );
                }
            }

            aReadLine.Erase();
        }

        aIStm.Close();

        ::std::set< ByteString >::iterator aIter( aFileNameSet.begin() );
        ::std::map< sal_uInt64, ::std::vector< ByteString > > aFileNameMap;

        while( aIter != aFileNameSet.end() )
        {
            ByteString      aStr( *aIter++ );
            SvFileStream    aBmpStm( String( aStr.GetBuffer(), RTL_TEXTENCODING_ASCII_US ), STREAM_READ );
            sal_uInt64      nCRC = 0;

            if( aBmpStm.IsOpen() )
            {
                BitmapEx aBmpEx;

                aBmpStm >> aBmpEx;

                if( !aBmpEx.IsEmpty() )
                    nCRC = GetCRC( aBmpEx );
                else
                {
                    aBmpStm.ResetError();
                    aBmpStm.Seek( 0 );

                       ::vcl::PNGReader aPngReader( aBmpStm );

                    aBmpEx = aPngReader.Read();

                      if( !aBmpEx.IsEmpty() )
                           nCRC = GetCRC( aBmpEx );

                    else
                        fprintf( stderr, "%s could not be opened\n", aStr.GetBuffer() );
               }

                aBmpStm.Close();
            }

            if( nCRC )
            {
                ::std::map< sal_uInt64, ::std::vector< ByteString > >::iterator aFound( aFileNameMap.find( nCRC ) );

                if( aFound != aFileNameMap.end() )
                    (*aFound).second.push_back( aStr );
                else
                {
                    ::std::vector< ByteString > aVector( 1, aStr );
                    aFileNameMap[ nCRC ]  = aVector;
                }

            }
            else
            {
                ::std::vector< ByteString > aVector( 1, aStr );
                aFileNameMap[ nCRC ]  = aVector;
            }
        }

        ::std::map< sal_uInt64, ::std::vector< ByteString > >::iterator aMapIter( aFileNameMap.begin() );
        sal_uInt32 nFileCount = 0;

        while( aMapIter != aFileNameMap.end() )
        {
            ::std::pair< const sal_uInt64, ::std::vector< ByteString > > aPair( *aMapIter++ );
            ::std::vector< ByteString > aFileNameVector( aPair.second );

            // write new entries
            for( sal_uInt32 i = 0; i < aFileNameVector.size(); ++i )
            {
                ByteString  aStr( ByteString::CreateFromInt64( aPair.first ) );
                ByteString  aFileName( aFileNameVector[ i ] );
                DirEntry    aSrcFile( aFileName );

                aStr += '\t';
                aStr += aFileName;

                aOStm.WriteLine( aStr );

                // copy bitmap
                if( rOutPath.Len() )
                {
                    if( aFileName.Search( ":\\" ) != STRING_NOTFOUND )
                        aFileName.Erase( 0, aFileName.Search( ":\\" ) + 2 );

                    aFileName.SearchAndReplaceAll( '\\', '/' );

                    sal_uInt16  nTokenCount = aFileName.GetTokenCount( '/' );
                    DirEntry    aNewDir( aBaseDir );

                    for( sal_uInt16 n = 0; ( n < nTokenCount - 1 ); n++ )
                    {
                        aNewDir += DirEntry( aFileName.GetToken( n, '/' ) );
                        aNewDir.MakeDir();
                    }

                    aNewDir += DirEntry( aFileName.GetToken( nTokenCount - 1, '/' ) );
                    aSrcFile.CopyTo( aNewDir, FSYS_ACTION_COPYFILE );
                }
            }

            ++nFileCount;
        }

        fprintf(
            stdout, "unique file count: %lu",
            sal::static_int_cast< unsigned long >(nFileCount) );
    }
}

// --------
// - Main -
// --------

int main( int nArgCount, char* ppArgs[] )
{
#ifdef UNX
    static char aDisplayVar[ 1024 ];

    strcpy( aDisplayVar, "DISPLAY=" );
    putenv( aDisplayVar );
#endif

    ::std::vector< String > aArgs;
    BmpSum                  aBmpSum;

    InitVCL( com::sun::star::uno::Reference< com::sun::star::lang::XMultiServiceFactory >() );

    for( int i = 1; i < nArgCount; i++ )
        aArgs.push_back( String( ppArgs[ i ], RTL_TEXTENCODING_ASCII_US ) );

    return aBmpSum.Start( aArgs );
}

/* vim:set shiftwidth=4 softtabstop=4 expandtab: */<|MERGE_RESOLUTION|>--- conflicted
+++ resolved
@@ -59,12 +59,7 @@
 
     sal_uInt32      cExitCode;
 
-<<<<<<< HEAD
-    BOOL            GetCommandOption( const ::std::vector< String >& rArgs, const String& rSwitch, String& rSwitchParam );
-=======
     sal_Bool            GetCommandOption( const ::std::vector< String >& rArgs, const String& rSwitch, String& rSwitchParam );
-    sal_Bool            GetCommandOptions( const ::std::vector< String >& rArgs, const String& rSwitch, ::std::vector< String >& rSwitchParams );
->>>>>>> e2a3d487
 
     void            SetExitCode( sal_uInt8 cExit )
                     {
@@ -133,43 +128,7 @@
 
 // -----------------------------------------------------------------------
 
-<<<<<<< HEAD
-void BmpSum::Message( const String& rText, BYTE nExitCode )
-=======
-sal_Bool BmpSum::GetCommandOptions( const ::std::vector< String >& rArgs, const String& rSwitch, ::std::vector< String >& rParams )
-{
-    sal_Bool bRet = sal_False;
-
-    for( int i = 0, nCount = rArgs.size(); ( i < nCount ); i++ )
-    {
-        String  aTestStr( '-' );
-
-        for( int n = 0; ( n < 2 ) && !bRet; n++ )
-        {
-            aTestStr += rSwitch;
-
-            if( aTestStr.CompareIgnoreCaseToAscii( rArgs[ i ] ) == COMPARE_EQUAL )
-            {
-                if( i < ( nCount - 1 ) )
-                    rParams.push_back( rArgs[ i + 1 ] );
-                else
-                    rParams.push_back( String() );
-
-                break;
-            }
-
-            if( 0 == n )
-                aTestStr = '/';
-        }
-    }
-
-    return( rParams.size() > 0 );
-}
-
-// -----------------------------------------------------------------------
-
 void BmpSum::Message( const String& rText, sal_uInt8 nExitCode )
->>>>>>> e2a3d487
 {
     if( EXIT_NOERROR != nExitCode )
         SetExitCode( nExitCode );
