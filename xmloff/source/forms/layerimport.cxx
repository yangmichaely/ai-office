--- conflicted
+++ resolved
@@ -240,14 +240,6 @@
         TabulatorCycle_RECORDS, OEnumMapper::getEnumMap(OEnumMapper::epTabCyle),
         &::getCppuType( static_cast<TabulatorCycle*>(NULL) ));
 
-<<<<<<< HEAD
-    // initialize our style map
-    m_xPropertyHandlerFactory = new OControlPropertyHandlerFactory();
-        ::rtl::Reference< XMLPropertySetMapper > xStylePropertiesMapper = new XMLPropertySetMapper(getControlStylePropertyMap(), m_xPropertyHandlerFactory.get());
-        m_xImportMapper = new SvXMLImportPropertyMapper(xStylePropertiesMapper.get(), _rImporter);
-
-=======
->>>>>>> 4fba42e5
     // 'initialize'
     m_aCurrentPageIds = m_aControlIds.end();
 }
@@ -422,15 +414,6 @@
 }
 
 //---------------------------------------------------------------------
-<<<<<<< HEAD
-::rtl::Reference< SvXMLImportPropertyMapper > OFormLayerXMLImport_Impl::getStylePropertyMapper() const
-{
-    return m_xImportMapper;
-}
-
-//---------------------------------------------------------------------
-=======
->>>>>>> 4fba42e5
 void OFormLayerXMLImport_Impl::startPage(const Reference< XDrawPage >& _rxDrawPage)
 {
     m_xCurrentPageFormsSupp.clear();
