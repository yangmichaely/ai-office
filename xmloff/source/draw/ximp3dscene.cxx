--- conflicted
+++ resolved
@@ -55,13 +55,8 @@
 :   SvXMLImportContext( rImport, nPrfx, rLName),
     maDiffuseColor(0x00000000),
     maDirection(0.0, 0.0, 1.0),
-<<<<<<< HEAD
     mbEnabled(false),
     mbSpecular(false)
-=======
-    mbEnabled(sal_False),
-    mbSpecular(sal_False)
->>>>>>> 4fba42e5
 {
     // read attributes for the 3DScene
     sal_Int16 nAttrCount = xAttrList.is() ? xAttrList->getLength() : 0;
@@ -237,11 +232,7 @@
     mnShadowSlant(0),
     mxShadeMode(drawing::ShadeMode_SMOOTH),
     maAmbientColor(0x00666666),
-<<<<<<< HEAD
     mbLightingMode(false),
-=======
-    mbLightingMode(sal_False),
->>>>>>> 4fba42e5
     maVRP(0.0, 0.0, 1.0),
     maVPN(0.0, 0.0, 1.0),
     maVUP(0.0, 1.0, 0.0),
