#*************************************************************************
#
# DO NOT ALTER OR REMOVE COPYRIGHT NOTICES OR THIS FILE HEADER.
<<<<<<< HEAD
# 
# Copyright 2000, 2010 Oracle and/or its affiliates.
=======
#
# Copyright 2008 by Sun Microsystems, Inc.
>>>>>>> 17e34a20
#
# OpenOffice.org - a multi-platform office productivity suite
#
# This file is part of OpenOffice.org.
#
# OpenOffice.org is free software: you can redistribute it and/or modify
# it under the terms of the GNU Lesser General Public License version 3
# only, as published by the Free Software Foundation.
#
# OpenOffice.org is distributed in the hope that it will be useful,
# but WITHOUT ANY WARRANTY; without even the implied warranty of
# MERCHANTABILITY or FITNESS FOR A PARTICULAR PURPOSE.  See the
# GNU Lesser General Public License version 3 for more details
# (a copy is included in the LICENSE file that accompanied this code).
#
# You should have received a copy of the GNU Lesser General Public License
# version 3 along with OpenOffice.org.  If not, see
# <http://www.openoffice.org/license.html>
# for a copy of the LGPLv3 License.
#
#*************************************************************************

# the major
NEON_MAJOR=0
# the minor
NEON_MINOR=29
# the micro
NEON_MICRO=3

# concat
NEON_VERSION=$(NEON_MAJOR)$(NEON_MINOR)$(NEON_MICRO)
<|MERGE_RESOLUTION|>--- conflicted
+++ resolved
@@ -1,13 +1,8 @@
 #*************************************************************************
 #
 # DO NOT ALTER OR REMOVE COPYRIGHT NOTICES OR THIS FILE HEADER.
-<<<<<<< HEAD
 # 
 # Copyright 2000, 2010 Oracle and/or its affiliates.
-=======
-#
-# Copyright 2008 by Sun Microsystems, Inc.
->>>>>>> 17e34a20
 #
 # OpenOffice.org - a multi-platform office productivity suite
 #
