--- conflicted
+++ resolved
@@ -37,12 +37,9 @@
 
 $(eval $(call gb_Library_use_libraries,textconv_dict,\
 	$(gb_UWINAPI) \
-<<<<<<< HEAD
-=======
 	sal \
 	cppu \
 	cppuhelper \
->>>>>>> e74fc93e
 ))
 
 $(eval $(call gb_Library_add_generated_exception_objects,textconv_dict,\
