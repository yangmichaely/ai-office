--- conflicted
+++ resolved
@@ -287,13 +287,9 @@
     { LANGUAGE_BELARUSIAN,                  "be", "BY" },
     { LANGUAGE_CATALAN,                     "ca", "ES" },   // Spain (default)
     { LANGUAGE_CATALAN,                     "ca", "AD" },   // Andorra
-<<<<<<< HEAD
     { LANGUAGE_CATALAN,                     "ca", "XV" },   // XV: ISO 3166 user-assigned; workaround for UI localization only, do not use in document content!
+    { LANGUAGE_CATALAN,                    "qcv", "ES" },   // qcv: ISO 639-3 reserved-for-local-use; UI localization quirk only, do not use in document content!
     { LANGUAGE_USER_CATALAN_VALENCIAN,      "ca", "ES" },   // In case MS format files escaped into the wild, map them back.
-=======
-    { LANGUAGE_USER_CATALAN_VALENCIAN,      "ca", "XV" },   // XV: ISO 3166 user-assigned; old workaround for UI localization only, do not use in document content! Kept just in case..
-    { LANGUAGE_USER_CATALAN_VALENCIAN,     "qcv", "ES" },   // qcv: ISO 639-3 reserved-for-local-use; for UI localization, use in document content on own risk!
->>>>>>> a51dc522
     { LANGUAGE_FRENCH_CAMEROON,             "fr", "CM" },
     { LANGUAGE_FRENCH_COTE_D_IVOIRE,        "fr", "CI" },
     { LANGUAGE_FRENCH_HAITI,                "fr", "HT" },
