--- conflicted
+++ resolved
@@ -470,9 +470,6 @@
     { LANGUAGE_USER_KABYLE,                "kab", "DZ" },
     { LANGUAGE_USER_HAITIAN,                "ht", "HT" },
     { LANGUAGE_FRENCH_HAITI,                "fr", "HT" },
-<<<<<<< HEAD
-    { LANGUAGE_USER_MANX,                   "gv", "GB" },
-=======
     { LANGUAGE_USER_BEEMBE,                "beq", "CG" },
     { LANGUAGE_USER_BEKWEL,                "bkw", "CG" },
     { LANGUAGE_USER_KITUBA,                "mkw", "CG" },
@@ -482,7 +479,7 @@
     { LANGUAGE_USER_TEKE_TYEE,             "tyx", "CG" },
     { LANGUAGE_USER_VILI,                  "vif", "CG" },
     { LANGUAGE_USER_PORTUGUESE_ANGOLA,      "pt", "AO" },
->>>>>>> 73b79fe8
+    { LANGUAGE_USER_MANX,                   "gv", "GB" },
     { LANGUAGE_NONE,                       "zxx", ""   },   // added to ISO 639-2 on 2006-01-11: Used to declare the absence of linguistic information
     { LANGUAGE_DONTKNOW,                    "",   ""   }    // marks end of table
 };
