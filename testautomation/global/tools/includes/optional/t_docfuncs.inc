'encoding UTF-8  Do not remove or change this line!
'**************************************************************************
'* DO NOT ALTER OR REMOVE COPYRIGHT NOTICES OR THIS FILE HEADER.
'* 
'* Copyright 2008 by Sun Microsystems, Inc.
'*
'* OpenOffice.org - a multi-platform office productivity suite
'*
'* $RCSfile: t_docfuncs.inc,v $
'*
'* $Revision: 1.1 $
'*
'* last change: $Author: jsk $ $Date: 2008-06-20 07:57:47 $
'*
'* This file is part of OpenOffice.org.
'*
'* OpenOffice.org is free software: you can redistribute it and/or modify
'* it under the terms of the GNU Lesser General Public License version 3
'* only, as published by the Free Software Foundation.
'*
'* OpenOffice.org is distributed in the hope that it will be useful,
'* but WITHOUT ANY WARRANTY; without even the implied warranty of
'* MERCHANTABILITY or FITNESS FOR A PARTICULAR PURPOSE.  See the
'* GNU Lesser General Public License version 3 for more details
'* (a copy is included in the LICENSE file that accompanied this code).
'*
'* You should have received a copy of the GNU Lesser General Public License
'* version 3 along with OpenOffice.org.  If not, see
'* <http://www.openoffice.org/license.html>
'* for a copy of the LGPLv3 License.
'*
'/************************************************************************
'*
'* owner : joerg.skottke@sun.com
'*
'* short description : misc functions to handle documents
'*
'\******************************************************************************

private const VERBOSE = FALSE

function hUseImpressAutopilot( bEnable as boolean ) as boolean

    '///<h3>Enable/disable the Impress Autopilot in Tools/Options</h3>
    '///<i>Starting point: Any plain document</i>
    '///<ul>
    const CFN = "global::tools::includes::optional::t_docfuncs.inc::hUseImpressAutopilot::"
    
    if ( VERBOSE ) then printlog( CFN & "Enter" )

    '///+<li>Create a new IMPRESS document</li>
    gApplication = "IMPRESS"
    hCreateDocument()

    '///+<li>Open Tools/Options, go to Presentataion/General page</li>
    ToolsOptions
    hToolsOptions( gApplication , "General" )

    '///+<li>Check or uncheck to start with autopilot</li>
    Kontext "TabSonstigesDraw"
    if ( mitAutopilotStarten.exists( 2 ) ) then

        if ( bEnable ) then
            mitAutopilotStarten.check()
            if ( VERBOSE ) then printlog( CFN & "Enable Impress Autopilot" )
        else
            mitAutopilotStarten.uncheck()
            if ( VERBOSE ) then printlog( CFN & "Disable Impress Autopilot" )
        endif

        '///+<li>Return Status of Checkbox (checked=TRUE)</li>
        hUseImpressAutopilot() = mitAutopilotStarten.isChecked()

    else

        warnlog( CFN & "Cannot find Autopilot Checkbox" )

    endif

    '///+<li>Close Tools/Options</li>
    Kontext "OptionenDlg"
    OptionenDlg.OK()

    '///+<li>Close IMPRESS document</li>
    hDestroyDocument()

    '///+<li>Returncode is undefined</li>
    if ( VERBOSE ) then printlog( CFN & "Exit" )
    '///</ul>
    
end function

'*******************************************************************************

function hCloseNavigator() as boolean

    '///<h3>Function to close the navigator</h3>
    const CFN = "global::tools::includes::optional::t_docfuncs.inc::hCloseNavigator::"
    
    if ( VERBOSE ) then printlog( CFN & "Enter" )
    
    Kontext "Navigator"
    if ( Navigator.Exists() ) then
        Navigator.Close()
<<<<<<< HEAD
        Navigator.notExists( 2 )
=======
>>>>>>> 578134e9
        if ( VERBOSE ) then printlog( CFN & "Closed Navigator" )
    else
        if ( VERBOSE ) then printlog( CFN & "Navigator not present" )
    endif
    
    Kontext "Navigator"
    if ( Navigator.exists() ) then
        hCloseNavigator() = false
        warnlog( CFN & "Failed to close Navigator, it is still open." )
    else
        hCloseNavigator() = true
    endif
    
    if ( VERBOSE ) then printlog( CFN & "Exit" )

end function

'*******************************************************************************

function hNumericDocType( doctype as integer ) as string

    '///<h3>Convert a numeric expression to a gApplication</h3>
    '///<i>BEWARE: This is a core function used by many testcases!</i><br>
    '///<u>Using file: global/input/applications.txt as reference</u>
    '///<ul>
    
    const CFN = "global::tools::includes::optional::t_docfuncs.inc::hNumericDocType::"
    
    dim sFile as string
        sFile = gTesttoolPath & "global\input\applications.txt"
        sFile = convertpath( sFile )
       
    dim sList( 100 ) as string
    dim iDocTypes as integer
    
    if ( VERBOSE ) then printlog( CFN & "Enter" )
    
    '///+<li>Retrieve matching list from file</li>
    hGetDataFileSection( sFile , sList() , "application" , "" , "" )
    iDocTypes = val( sList( 0 ) )
    
    '///+<li>Verify that the functionparameter (documenttype) is valid</li>
    if ( ( doctype < 0 ) or ( doctype > iDocTypes ) ) then
        warnlog( CFN & "Undefined numeric doctype: " & doctype )
        hNumericDocType() = ""
        exit function
    endif
       
    '///+<li>Set gApplication to the requested document type</li>
    gApplication = hGetValueForKeyAsString( sList() , doctype )
    
    '///+<li>Set a plain text name as returnvalue for the function</li>
    hGetDataFileSection( sFile , sList() , "application_names" , "" , "" )
    hNumericDocType() = hGetValueForKeyAsString( sList() , gApplication )
    if ( VERBOSE ) then printlog( CFN & "Exit" )
    '///</ul>

end function

'*******************************************************************************

function hChangeDoc() as string

    '///<h3>Function to modify all documenttypes to set  the "changed" flag</h3>
    '///<i>Starting point: Any plain document</i><br>
    '///<u>Input</u>:
    '///<ol>
    '///+<li>Nothing</li>
    '///</ol>
    '///<u>Returns</u>:
    '///<ol>
    '///+<li>String, ready to use in printlog</li>
    '///<ul>
    '///+<li>&quot;Changed &lt;Documenttype&gt;&quot;</li>
    '///</ul>
    '///</ol>
    '///<u>Description</u>:
    '///<ul>

    sleep()

    select case gApplication
   
      '///+<li>WRITER: Type some text</li>
      case "WRITER", "HTML", "MASTERDOCUMENT"
                      Kontext "DocumentWriter"
                      DocumentWriter.TypeKeys "<Return>This doc is changed!"
                      hChangeDoc() = "Changed WRITER/HTML/MASTERDOC" 

      '///+<li>CALC: Write some text into the current location (usually A1)</li>
      case "CALC"   : Kontext "DocumentCalc"
                      DocumentCalc.TypeKeys "<Down>This doc is changed!<Return>"
                      hChangeDoc() = "Changed CALC" 

      '///+<li>DRAW: Draw a rectangle</li>
      case "DRAW"   : Kontext "DocumentDraw"
                      hRechteckErstellen ( 20, 20, 25, 25 )
                      gMouseClick ( 1, 1 )
                      hChangeDoc() = "Changed DRAW" 

      '///+<li>IMPRESS: Draw a rectangle</li>
      case "IMPRESS": Kontext "DocumentImpress"
                      hRechteckErstellen ( 20, 20, 25, 25 )
                      gMouseClick ( 1, 1 )
                      hChangeDoc() = "Changed IMPRESS" 

      '///+<li>MATH: Create a simple formaula</li>
      case "MATH"   : SchreibenInMathdok( "b over c" )
                      hChangeDoc() = "Changed MATH" 

   end select
   '///</ul>
   
end function

'*******************************************************************************

function hIdentifyWriterDoc( cString as string, bWarn as boolean ) as boolean

    '///<h3>Function to validate that the expected WRITER doc has the focus</h3>
    '///<i>Starting point: Any WRITER document containing some text</i>
    '///<ul>
    
    use "global\tools\includes\optional\t_stringtools.inc"

    const CFN = "global::tools::includes::optional::t_docfuncs.inc::hIdentifyWriterDoc::"
    dim cIdentifier as string
    dim irc as integer ' some temporary returnvalue
    
    if ( VERBOSE ) then printlog( CFN & "Enter" )

    '///+<li>Test the function parameter</li>
    if ( cString = "" ) then
        qaerrorlog( CFN & "Function parameter is empty string. Aborting" )
        hIdentifyWriterDoc() = false
        exit function
    endif

    '///+<li>Verify function prerequisites</li>
    kontext "DocumentWriter"
    if ( not DocumentWriter.exists() ) then
        printlog( CFN & "There is no Writer document. Aborting" )
        hIdentifyWriterDoc() = false
        exit function
    endif
    
    hIdentifyWriterDoc() = true

    '///+<li>Go to the very beginning of the current writer document</li>
    kontext "DocumentWriter"
    DocumentWriter.typeKeys( "<MOD1 HOME>" )
    
    '///+<li>Select the entire line</li>
    DocumentWriter.typeKeys( "<SHIFT END>" )
   
    '///+<li>copy the string to the clipboard and store it into a variable</li>
    try
	    editcopy
	    cIdentifier = getClipboardText()
	catch
	    warnlog( "EditCopy failed. Probably the document is empty" )
	    cIdentifier = "**** invalid ****"
	endcatch
    
   
    '///+<li>compare the string to the reference (given as parameter)</li>
    irc = hCompareSubstrings( cIdentifier, cString )

    '///+<li>Write the result to the printlog if desired</li>
    if ( irc = 0 ) then
   
        if ( bWarn ) then
            warnlog ( CFN & "The focus is not on the expected document" )
        else
            if ( VERBOSE ) then printlog( CFN & "The focus is not on the expected document" )
        endif
        
        printlog( CFN & "Expected: " & cString )
        printlog( CFN & "Found...: " & cIdentifier )
        hIdentifyWriterDoc() = false
      
    else
        printlog( CFN & "OK: The document contains the requested string" )
    endif
    '///+<li>Return TRUE only if the current document is the expected one</li>
    
    if ( VERBOSE ) then printlog( CFN & "Exit" )
    '///</ul>

end function

'*******************************************************************************

function hCreateDocument() as boolean

    '///<h3>Create anew document, extends hNewDocument() by providing a returnvalue</h3>
    ' TRUE = New document created, FALSE = Failed to create a new document '
    const CFN = "global::tools::includes::optional::t_docfuncs.inc::hCreateDocument::"

    dim iDocCountBefore as integer 
    dim iDocCountAfter as integer

    iDocCountBefore = getDocumentCount
    if ( VERBOSE ) then printlog( CFN & "Number of open documents before: " & iDocCountBefore )

    if ( ucase( gApplication ) = "BACKGROUND" ) then
    	do while( getDocumentCount > 0 )
    	    hCloseDocument()
        loop
        hCreateDocument() = true
    else
    
        call hNewDocument()
        iDocCountAfter = getDocumentCount()
        if ( iDocCountAfter = ( iDocCountBefore + 1 ) ) then
            hCreateDocument() = true
        else
            hCreateDocument() = false
        endif
    endif
    if ( VERBOSE ) then printlog( CFN & "New document created. Open: " & iDocCountAfter )
<<<<<<< HEAD
=======
    '///</ul>
>>>>>>> 578134e9
    
end function

'*******************************************************************************

function hDocumentTypeKeys( cString as string ) as boolean

    '///<h3>Type a string to a document</h3>
    '///<i>The documenttype is determined by gApplication.<br>
    '///See hNumericDocType for details and number/gApplication matching</i><br>
    '///<u>Input</u>:
    '///<ol>
    '///+<li>Keystrokes to be sent to the document (string), e.g.</li>
    '///<ul>
    '///+<li>&quot;&lt;SHIFT HOME&gt;&quot;</li>
    '///+<li>&quot;&lt;MOD1 A&gt;&quot;</li>
    '///+<li>&quot;&lt;MOD2 Q&gt;&quot;</li>
    '///+<li>&quot;Hello&quot;</li>
    '///</ul>
    '///</ol>
    '///<u>Returns</u>:
    '///<ol>
    '///+<li>Errorstatus (boolean)</li>
    '///<ul>
    '///+<li>TRUE if all went well</li>
    '///+<li>FALSE on any error</li>
    '///</ul>
    '///</ol>
    '///<u>Description</u>:
    '///<ul>
    
    const CFN = "global::tools::includes::optional::t_docfuncs.inc::hDocumentTypeKeys::"
    dim brc as boolean
        brc = true
        
    if ( VERBOSE ) then printlog( CFN & "Enter" )
    
    '///+<li>Set focus to the current documenttype determined by gApplication</li>
    '///+<li>Type the string passed as function parameter</li>
    select case gApplication
    case "WRITER"   :   kontext "DocumentWriter"
                        DocumentWriter.typeKeys( cString )
    case "CALC"     :   kontext "DocumentCalc"
                        DocumentCalc.typeKeys( cString )
    case "IMPRESS"  :   kontext "DocumentImpress"
                        DocumentImpress.typeKeys( cString )
    case "DRAW"     :   kontext "DocumentDraw"
                        DocumentDraw.typeKeys( cString )
    case "MATH"     :   kontext "DocumentMath"
                        DocumentMath.typeKeys( cString )
    case "MASTERDOCUMENT":   kontext "DocumentWriter"
                        DocumentWriter.typeKeys( cString )
    case "HTML"     :   kontext "DocumentWriter"
                        DocumentWriter.typeKeys( cString )
    case else
        warnlog( CFN & "Exit: Unknown gApplication: " & gApplication )
        brc = false
    end select
    
    '///+<li>Print some message to the log on success</li>
    if ( brc ) then
        printlog( CFN & "Exit: Sent keystroke to " & gApplication )
    endif
    
    hDocumentTypeKeys() = brc
    '///</ul>
    
end function


'*******************************************************************************

function hDestroyDocument() as boolean

    const CFN = "global::tools::includes::optional::t_docfuncs.inc::hDestroyDocument: "
    dim iDocCount as integer : iDocCount = getDocumentCount()
    hDestroyDocument() = false
    
    if ( iDocCount = 0 ) then exit function
    if ( VERBOSE ) then printlog( CFN & "In.: Open: " & iDocCount )

    hUseAsyncSlot( "FileClose" )
    
    Kontext "Active"
    if ( Active.Exists( 2 ) ) then
        printlog( "Msgbox: " & Active.getText() )
        try
            Active.No
        catch
            Active.Click ( 202 )
        endcatch
        wait( 1000 )
    end if
    
    if ( getDocumentCount() = iDocCount ) then hCloseDocument()
    if ( getDocumentCount() = iDocCount - 1 ) then hDestroyDocument() = true
    if ( VERBOSE ) then printlog( CFN & "Out: Open: " & getDocumentCount() )

end function

'*******************************************************************************

function hInitSingleDoc() as boolean

    '///<h3>Make sure exactly one single writer document is open</h3>
    '///<i>The wizards cannot be triggered correctly from the backing window. 
    '///+ As a workaround this function checks the amount of open documents and
    '///+ creates exactly one unchanged Writer document</i><br><br>

    '///<u>Parameter(s):</u><br>
    '///<ol>
    '///+<li>No input parameters</li>
    '///</ol>


    '///<u>Returns:</u><br>
    '///<ol>
    '///+<li>Errorcondition (Boolean)</li>
    '///<ul>
    '///+<li>TRUE: Exactly one Writer document is open</li>
    '///+<li>FALSE: Any error</li>
    '///</ul>
    '///</ol>

    const CFN = "global::tools::includes::optional::t_docfuncs.inc::hInitSingleDoc::"
    dim cOldApplication as string

    '///<u>Description:</u>
    '///<ul>
    '///+<li>Close all documents until we are on the backing window</li>
    hFileCloseAll()
    
    '///+<li>Save the previous gApplication</li>
    cOldApplication = gApplication
    
    '///+<li>Set gApplication to WRITER</li>
    gApplication = "WRITER"
    
    '///+<li>Open one new Writer document</li>
    call hNewDocument()
    
    '///+<li>Verify that exactly one document is open</li>
    if ( getDocumentCount = 1 ) then 
        printlog( CFN & "A single unchanged writer document is open" )
        hInitSingleDoc() = true
    else
        printlog( CFN & "Failed to open just one single writer document" )
        hInitSingleDoc() = false
    endif
    
    '///+<li>Restore gApplication</li>
    gApplication = cOldApplication
    '///</ul>

end function

'*******************************************************************************

function hInitBackingMode() as boolean

    '///<h3>Make that we are on the backing window (no open documents)</h3>
    '///<i>Close all open documents</i><br><br>

    '///<u>Parameter(s):</u><br>
    '///<ol>
    '///+<li>No input parameters</li>
    '///</ol>


    '///<u>Returns:</u><br>
    '///<ol>
    '///+<li>Errorcondition (Boolean)</li>
    '///<ul>
    '///+<li>TRUE: No open documents are present</li>
    '///+<li>FALSE: Any error</li>
    '///</ul>
    '///</ol>

    const CFN = "global::tools::includes::optional::t_docfuncs.inc::hInitBackingMode::"

    '///<u>Description:</u>
    '///<ul>
    '///+<li>Close all documents until we are on the backing window</li>
    hFileCloseAll()
    
    '///+<li>verify that we do not have any open documents left (redundant check)</li>
    if ( getDocumentCount = 0 ) then
        printlog( CFN & "Office is in backing mode." )
        hInitBackingMode() = true
    else
        printlog( CFN & "Office is in undefined state." )
        hInitBackingMode() = false
    endif
    '///</ul>
    
end function

'*******************************************************************************

function hInitWriteDocIdentifier( cString as string ) as boolean


    '///<h3>Write a specific string to an open writer document</h3>
    '///<i>This function verifies that exactly one document is open, that this is a 
    '///+ Writer document and writes the string to the document</i><br><br>

    '///<u>Parameter(s):</u><br>
    '///<ol>

    '///+<li>A free form string (String) which serves as identifier for the document</li>
    '///<ul>
    '///+<li>The first character should be uppercase</li>
    '///</ul>

    '///</ol>


    '///<u>Returns:</u><br>
    '///<ol>
    '///+<li>Errorcondition (Boolean)</li>
    '///<ul>
    '///+<li>TRUE: The string was written correctly</li>
    '///+<li>FALSE: Too many open documents</li>
    '///+<li>FALSE: Not a Writer document</li>
    '///+<li>FALSE: Any other error</li>
    '///</ul>
    '///</ol>

    const CFN = "global::tools::includes::optional::t_docfuncs.inc::hInitWriteDocIdentifier::"

    '///<u>Description:</u>
    '///<ul>
    '///+<li>Verify number of open documents</li>
    if ( getDocumentCount <> 1 ) then
        printlog( CFN & "Incorrect document count" )
        hInitWriteDocIdentifier() = false
        exit function
    endif
    
    '///+<li>Verify that it is a writer document</li>
    kontext "DocumentWriter"
    if ( not DocumentWriter.exists() ) then
        printlog( CFN & "Open document is not a text document" )
        hInitWriteDocIdentifier() = false
        exit function
    endif
    
    '///+<li>Write the string</li>
    kontext "DocumentWriter"
    DocumentWriter.typeKeys( "<MOD1 END>" )
    DocumentWriter.typeKeys( "<MOD1 SHIFT HOME>" )
    DocumentWriter.typeKeys( "<DELETE>" )
    DocumentWriter.typekeys( cString )
    
    '///+<li>Verify the string</li>
    DocumentWriter.typeKeys( "<MOD1 END>" )
    DocumentWriter.typeKeys( "<MOD1 SHIFT HOME>" )
    EditCopy
    if ( getClipboardText = cString ) then
        printlog( CFN & "Document has been successfully modified." )
        hInitWriteDocIdentifier() = true
    else
        printlog( CFN & "Could not verify document identification string" )
        hInitWriteDocIdentifier() = false
    endif    
    '///</ul>

end function<|MERGE_RESOLUTION|>--- conflicted
+++ resolved
@@ -102,10 +102,7 @@
     Kontext "Navigator"
     if ( Navigator.Exists() ) then
         Navigator.Close()
-<<<<<<< HEAD
         Navigator.notExists( 2 )
-=======
->>>>>>> 578134e9
         if ( VERBOSE ) then printlog( CFN & "Closed Navigator" )
     else
         if ( VERBOSE ) then printlog( CFN & "Navigator not present" )
@@ -327,10 +324,7 @@
         endif
     endif
     if ( VERBOSE ) then printlog( CFN & "New document created. Open: " & iDocCountAfter )
-<<<<<<< HEAD
-=======
-    '///</ul>
->>>>>>> 578134e9
+    '///</ul>
     
 end function
 
