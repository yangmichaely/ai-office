'encoding UTF-8  Do not remove or change this line!
'**************************************************************************
' DO NOT ALTER OR REMOVE COPYRIGHT NOTICES OR THIS FILE HEADER.
'
' Copyright 2000, 2010 Oracle and/or its affiliates.
'
' OpenOffice.org - a multi-platform office productivity suite
'
' This file is part of OpenOffice.org.
'
' OpenOffice.org is free software: you can redistribute it and/or modify
' it under the terms of the GNU Lesser General Public License version 3
' only, as published by the Free Software Foundation.
'
' OpenOffice.org is distributed in the hope that it will be useful,
' but WITHOUT ANY WARRANTY; without even the implied warranty of
' MERCHANTABILITY or FITNESS FOR A PARTICULAR PURPOSE.  See the
' GNU Lesser General Public License version 3 for more details
' (a copy is included in the LICENSE file that accompanied this code).
'
' You should have received a copy of the GNU Lesser General Public License
' version 3 along with OpenOffice.org.  If not, see
' <http://www.openoffice.org/license.html>
' for a copy of the LGPLv3 License.
'
'/******************************************************************************
'*
'* owner : joerg.skottke@sun.com
'*
'* short description : Replacements for routines in t_lists.inc adds some
'*
'\******************************************************************************

function hOpenHelp() as boolean

<<<<<<< HEAD
    printlog( "Open Help Browser" )

    HelpContents

    kontext "StarOfficeHelp"
    if ( StarOfficeHelp.exists( 5 ) ) then
        hOpenHelp() = TRUE
    else
        warnlog( "Unable to open help browser" )
        hOpenHelp() = FALSE
    endif

  
=======
    '///<h3>Function to open the Help Browser</h3>
    '///<u>Input</u>:
    '///<ol>
    '///+<li>Nothing</li>
    '///</ol>
    
    '///<u>Returns</u>:
    '///<ol>
    '///+<li>Errorcondition (boolean)</li>
    '///<ul>
    '///+<li>TRUE if the help is open</li>
    '///+<li>FALSE if the help did not open</li>
    '///</ul>
    '///</ol>
    
    '///<u>Description</u>:
    '///<ul>
   
    const CFN = "hOpenHelp::"

    HelpContents
    
    if ( WaitSlot( 3000 ) <> WSFinished ) then
        printlog( CFN & "Failed to open help" )
        hOpenHelp() = FALSE
    else
        kontext "StarOfficeHelp"
        if ( StarOfficeHelp.exists() ) then
            printlog( CFN & "Help was opened" )
            hOpenHelp() = TRUE
        else
            printlog( CFN & "Help was not opened" )
            hOpenHelp() = FALSE
        endif
    endif
    
>>>>>>> 4de2643e
end function

'*******************************************************************************

function hCloseHelp() as boolean

<<<<<<< HEAD
    printlog( "Close Help Browser" )

    kontext "StarOfficeHelp"
    StarOfficeHelp.typeKeys( "<MOD1 F4>" )

    if ( StarOfficeHelp.notExists( 3 ) ) then
        hCloseHelp() = TRUE
    else
        warnlog( "Help browser could not be closed" )
        hCloseHelp() = FALSE
=======
    '///<h3>Function to close the Help Browser</h3>
    '///<u>Input</u>:
    '///<ol>
    '///+<li>Nothing</li>
    '///</ol>
    
    '///<u>Returns</u>:
    '///<ol>
    '///+<li>Errorcondition (boolean)</li>
    '///<ul>
    '///+<li>TRUE if the help is closed</li>
    '///+<li>FALSE if the help did not close</li>
    '///</ul>
    '///</ol>
    
    const CFN = "hCloseHelp::"

    kontext "StarOfficeHelp"
    if ( StarOfficeHelp.exists() ) then
        
        hUseAsyncSlot( "FileClose")
        StarOfficeHelp.notExists( 3 )
        
        if ( StarOfficeHelp.Exists() ) then
            printlog( CFN & "Help was not closed")
            hCloseHelp() = FALSE
        else
            printlog( CFN & "Help was closed")
            hCloseHelp() = TRUE
        endif
    else
        printlog( CFN & "Help is not open, no action taken")
        hCloseHelp() = TRUE
>>>>>>> 4de2643e
    endif

end function

'******************************************************************************

function hSelectHelpTab( cTab as string ) as boolean

    '///<h3>Select a tab on the help dialog by name</h3>
    '///<u>Input</u>:
    '///<ol>
    '///+<li>The tab to open (string)</li>
    '///<ul>
    '///+<li>&quot;content&quot; for the contents tab</li>
    '///+<li>&quot;index&quot; for the index tab</li>
    '///+<li>&quot;find&quot; for the find tab</li>
    '///+<li>&quot;bookmarks&quot; for the bookmarks tab</li>
    '///</ul>    
    '///</ol>
    
    '///<u>Returns</u>:
    '///<ol>
    '///+<li>Errorcondition (boolean)</li>
    '///<ul>
    '///+<li>TRUE if the requested tabpage is open</li>
    '///+<li>FALSE if the requested tabpage did not open</li>
    '///</ul>
    '///</ol>
    
    '///<u>Description</u>:    
    '///<ul>
    const CFN = "hSelectHelpTab::"

    dim brc as boolean     : brc = false
    dim cTabName as string : cTabName = lcase( cTab )

    kontext "StarOfficeHelp"
    
    printlog( CFN & "Enter" )

    '///+<li>Select the requested Tabpage, verify that it is open</li>
    select case cTabName
    case "content"       : TabControl.setPage( ContentPage )
                           if ( SearchContent.isVisible() ) then
                               call DialogTest( ContentPage )
                               brc = true
                           endif
    case "index"         : TabControl.setPage( IndexPage )
                           if ( SearchIndex.isVisible() ) then
                               call DialogTest( IndexPage )
                               brc = true
                           endif
    case "find"          : TabControl.setPage( FindPage )
                           if ( SearchFind.isVisible() ) then
                               call DialogTest( FindPage )
                               brc = true
                           endif
    case "bookmarks"     : TabControl.setPage( BookmarksPage )
                           if ( Bookmarks.isVisible() ) then
                               call DialogTest( BookmarksPage )
                               brc = true
                           endif
    case else 
        printlog( CFN & "Invalid parameter passed to function: " & cTab )
        printlog( CFN & "Valid are: content, index, find, bookmarks" )
        brc = false
    end select

    '///+<li>Print a comment to the log</li>
    if ( brc ) then
        printlog( CFN & "Exit: Selected Tabpage: " & cTab )
    endif
 
    '///+<li>Return TRUE or FALSE</li>
    hSelectHelpTab() = brc    

    '///</ul>
end function

'*******************************************************************************

function hUseBookmarksContextMenu( cAction as string ) as boolean

    '///<h3>handle the bookmarks context menu in Help Browser</h3>
    '///<u>Input</u>:
    '///<ol>
    '///+<li>The context item to execute (string)</li>
    '///<ul>
    '///+<li>&quot;show&quot;</li>
    '///+<li>&quot;rename&quot;</li>
    '///+<li>&quot;delete&quot;</li>
    '///</ul>    
    '///</ol>
    
    '///<u>Returns</u>:
    '///<ol>
    '///+<li>Errorcondition (boolean)</li>
    '///<ul>
    '///+<li>TRUE on success</li>
    '///+<li>FALSE on any other error</li>
    '///</ul>
    '///</ol>
    
    '///<u>Description</u>:        
    '///<ul>
    const CFN = "hUseBookmarksContextMenu::"
    dim cSelection as string
    dim iActionPos as integer
    
    printlog( CFN & "Enter" )

    '///+<li>Verify that we are on the Bookmarks Page</li>
    Kontext "BookmarksPage"
    if ( not BookmarksPage.exists() ) then
        printlog( CFN & "BookmarksPage is not open" )
        hUseBookmarksContextMenu() = false
        exit function
    endif

    '///+<li>Find the index of the requested entry</li>
    cSelection = lcase( cAction )
    select case cSelection
    case "show"       : iActionPos = 1
    case "rename"     : iActionPos = 2
    case "delete"     : iActionPos = 3
    case else         : iActionPos = 0
    end select

    '///+<li>If action is unsuported, return false and exit the function</li>
    if ( iActionPos = 0 ) then
        printlog( CFN & "Invalid action passed to function" )
        hUseBookmarksContextMenu() = false
        exit function
    endif
    
    '///+<li>Open the context menu and select the requested index</li>
    kontext "Bookmarks"
    Bookmarks.openContextMenu()
    printlog( CFN & "Exit: Opening item: " & MenuGetItemText( iActionPos ) )
    MenuSelect( iActionPos )

    '///+<li>Return TRUE if all went well so far</li>
    hUseBookmarksContextMenu() = true
   
    '///</ul>

end function

'*******************************************************************************

function hHelpGetAboutItemCount() as integer

    printlog( "Get the number of applications listed in the help listbox (should be 8)" )
    const I_ABOUT_ITEMS = 8

    dim itemcount as integer

    hOpenHelp()
    hSelectHelpTab( "index" )

    Kontext "IndexPage"
    itemcount = HelpAbout.getItemCount()

    if ( itemcount <> ABOUT_ITEMS ) then
        warnlog( "Number of applications is incorrect" )
        printlog( "Found...: " & itemcount )
        printlog( "Expected: " & ABOUT_ITEMS
    endif

    hCloseHelp()

    hHelpGetAboutItemCount() = itemcount

end function
<|MERGE_RESOLUTION|>--- conflicted
+++ resolved
@@ -33,7 +33,6 @@
 
 function hOpenHelp() as boolean
 
-<<<<<<< HEAD
     printlog( "Open Help Browser" )
 
     HelpContents
@@ -46,52 +45,13 @@
         hOpenHelp() = FALSE
     endif
 
-  
-=======
-    '///<h3>Function to open the Help Browser</h3>
-    '///<u>Input</u>:
-    '///<ol>
-    '///+<li>Nothing</li>
-    '///</ol>
-    
-    '///<u>Returns</u>:
-    '///<ol>
-    '///+<li>Errorcondition (boolean)</li>
-    '///<ul>
-    '///+<li>TRUE if the help is open</li>
-    '///+<li>FALSE if the help did not open</li>
-    '///</ul>
-    '///</ol>
-    
-    '///<u>Description</u>:
-    '///<ul>
-   
-    const CFN = "hOpenHelp::"
-
-    HelpContents
-    
-    if ( WaitSlot( 3000 ) <> WSFinished ) then
-        printlog( CFN & "Failed to open help" )
-        hOpenHelp() = FALSE
-    else
-        kontext "StarOfficeHelp"
-        if ( StarOfficeHelp.exists() ) then
-            printlog( CFN & "Help was opened" )
-            hOpenHelp() = TRUE
-        else
-            printlog( CFN & "Help was not opened" )
-            hOpenHelp() = FALSE
-        endif
-    endif
-    
->>>>>>> 4de2643e
+
 end function
 
 '*******************************************************************************
 
 function hCloseHelp() as boolean
 
-<<<<<<< HEAD
     printlog( "Close Help Browser" )
 
     kontext "StarOfficeHelp"
@@ -102,41 +62,6 @@
     else
         warnlog( "Help browser could not be closed" )
         hCloseHelp() = FALSE
-=======
-    '///<h3>Function to close the Help Browser</h3>
-    '///<u>Input</u>:
-    '///<ol>
-    '///+<li>Nothing</li>
-    '///</ol>
-    
-    '///<u>Returns</u>:
-    '///<ol>
-    '///+<li>Errorcondition (boolean)</li>
-    '///<ul>
-    '///+<li>TRUE if the help is closed</li>
-    '///+<li>FALSE if the help did not close</li>
-    '///</ul>
-    '///</ol>
-    
-    const CFN = "hCloseHelp::"
-
-    kontext "StarOfficeHelp"
-    if ( StarOfficeHelp.exists() ) then
-        
-        hUseAsyncSlot( "FileClose")
-        StarOfficeHelp.notExists( 3 )
-        
-        if ( StarOfficeHelp.Exists() ) then
-            printlog( CFN & "Help was not closed")
-            hCloseHelp() = FALSE
-        else
-            printlog( CFN & "Help was closed")
-            hCloseHelp() = TRUE
-        endif
-    else
-        printlog( CFN & "Help is not open, no action taken")
-        hCloseHelp() = TRUE
->>>>>>> 4de2643e
     endif
 
 end function
@@ -154,9 +79,9 @@
     '///+<li>&quot;index&quot; for the index tab</li>
     '///+<li>&quot;find&quot; for the find tab</li>
     '///+<li>&quot;bookmarks&quot; for the bookmarks tab</li>
-    '///</ul>    
-    '///</ol>
-    
+    '///</ul>
+    '///</ol>
+
     '///<u>Returns</u>:
     '///<ol>
     '///+<li>Errorcondition (boolean)</li>
@@ -165,8 +90,8 @@
     '///+<li>FALSE if the requested tabpage did not open</li>
     '///</ul>
     '///</ol>
-    
-    '///<u>Description</u>:    
+
+    '///<u>Description</u>:
     '///<ul>
     const CFN = "hSelectHelpTab::"
 
@@ -174,7 +99,7 @@
     dim cTabName as string : cTabName = lcase( cTab )
 
     kontext "StarOfficeHelp"
-    
+
     printlog( CFN & "Enter" )
 
     '///+<li>Select the requested Tabpage, verify that it is open</li>
@@ -199,7 +124,7 @@
                                call DialogTest( BookmarksPage )
                                brc = true
                            endif
-    case else 
+    case else
         printlog( CFN & "Invalid parameter passed to function: " & cTab )
         printlog( CFN & "Valid are: content, index, find, bookmarks" )
         brc = false
@@ -209,9 +134,9 @@
     if ( brc ) then
         printlog( CFN & "Exit: Selected Tabpage: " & cTab )
     endif
- 
+
     '///+<li>Return TRUE or FALSE</li>
-    hSelectHelpTab() = brc    
+    hSelectHelpTab() = brc
 
     '///</ul>
 end function
@@ -228,9 +153,9 @@
     '///+<li>&quot;show&quot;</li>
     '///+<li>&quot;rename&quot;</li>
     '///+<li>&quot;delete&quot;</li>
-    '///</ul>    
-    '///</ol>
-    
+    '///</ul>
+    '///</ol>
+
     '///<u>Returns</u>:
     '///<ol>
     '///+<li>Errorcondition (boolean)</li>
@@ -239,13 +164,13 @@
     '///+<li>FALSE on any other error</li>
     '///</ul>
     '///</ol>
-    
-    '///<u>Description</u>:        
+
+    '///<u>Description</u>:
     '///<ul>
     const CFN = "hUseBookmarksContextMenu::"
     dim cSelection as string
     dim iActionPos as integer
-    
+
     printlog( CFN & "Enter" )
 
     '///+<li>Verify that we are on the Bookmarks Page</li>
@@ -271,7 +196,7 @@
         hUseBookmarksContextMenu() = false
         exit function
     endif
-    
+
     '///+<li>Open the context menu and select the requested index</li>
     kontext "Bookmarks"
     Bookmarks.openContextMenu()
@@ -280,7 +205,7 @@
 
     '///+<li>Return TRUE if all went well so far</li>
     hUseBookmarksContextMenu() = true
-   
+
     '///</ul>
 
 end function
