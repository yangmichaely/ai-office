'encoding UTF-8  Do not remove or change this line!
'*******************************************************************************
' DO NOT ALTER OR REMOVE COPYRIGHT NOTICES OR THIS FILE HEADER.
'
' Copyright 2000, 2010 Oracle and/or its affiliates.
'
' OpenOffice.org - a multi-platform office productivity suite
'
' This file is part of OpenOffice.org.
'
' OpenOffice.org is free software: you can redistribute it and/or modify
' it under the terms of the GNU Lesser General Public License version 3
' only, as published by the Free Software Foundation.
'
' OpenOffice.org is distributed in the hope that it will be useful,
' but WITHOUT ANY WARRANTY; without even the implied warranty of
' MERCHANTABILITY or FITNESS FOR A PARTICULAR PURPOSE.  See the
' GNU Lesser General Public License version 3 for more details
' (a copy is included in the LICENSE file that accompanied this code).
'
' You should have received a copy of the GNU Lesser General Public License
' version 3 along with OpenOffice.org.  If not, see
' <http://www.openoffice.org/license.html>
' for a copy of the LGPLv3 License.
'
'/******************************************************************************
'*
<<<<<<< HEAD
'* owner :  joerg.skottke@sun.com
'*
'* short description : 1. test for general group userdata ... view)
=======
'* owner : joerg.skottke@sun.com
'*
'* short description : 1. test for general group userdata
>>>>>>> a4d5cd0e
'*
'\******************************************************************************

testcase tOOoGeneral

   dim lsSave (4) as String
   dim lbSave (3) as Boolean

   hNewDocument

   ToolsOptions
   hToolsOptions ( "StarOffice", "General" )

   printlog " - save old data"
   lsSave ( 1 ) = Zweistellig.GetText
   lbSave ( 1 ) = Aktivieren.IsChecked
   Aktivieren.Check
   if gPlatgroup = "w95" then
      lbSave (2) = StarOfficeDialogeBenutzen.IsChecked
   end if
   lbSave ( 3 ) = DruckenStatus.IsChecked
   lsSave ( 3 ) = StyleSheet.GetSelText

   printlog " - invert/change data"
   Zweistellig.SetText "1950"
   Zuruecksetzen.Click
   if gPlatgroup = "w95" then
      if lbSave (2) = TRUE then StarOfficeDialogeBenutzen.Uncheck else StarOfficeDialogeBenutzen.Check
   end if
   If lbSave ( 3 ) = TRUE then DruckenStatus.Uncheck else DruckenStatus.Check
   StyleSheet.Select 3

   Kontext "ExtrasOptionenDlg"
<<<<<<< HEAD
   ExtrasOptionenDlg.OK
   if ( ExtrasOptionenDlg.notExists( 3 ) ) then
        printlog( "Options closed" )
    endif


=======
   hCloseDialog( ExtrasOptionenDlg, "ok" )
>>>>>>> a4d5cd0e
   hCloseDocument

   printlog " - exit/restart StarOffice"
   ExitRestartTheOffice

   printlog " - check data"
   ToolsOptions
   hToolsOptions ( "StarOffice", "General" )

   if Zweistellig.GetText <> "1950" then Warnlog "Year ( 2 digits ) => changes not saved: '" + Zweistellig.GetText +"' #i29810"
   if Aktivieren.IsChecked <> TRUE then Warnlog "Enable HelpAgent => changes not saved"
   Zuruecksetzen.Click
   if gPlatgroup = "w95" then
      if StarOfficeDialogeBenutzen.IsChecked = lbSave (2) then Warnlog "Use StarOffice dialogs => changes not saved!"
   end if
   If DruckenStatus.IsChecked = lbSave ( 3 ) then Warnlog "Printing sets 'Document modified' status => changes not saved!"

   printlog " - 2. change data"
   Zweistellig.SetText "1800"
   DruckenStatus.UnCheck

   Kontext "ExtrasOptionenDlg"
<<<<<<< HEAD
   ExtrasOptionenDlg.OK
   if ( ExtrasOptionenDlg.notExists( 3 ) ) then
        printlog( "Options closed" )
    endif


   'It's a little tricky to reproduce.
   if gPlatgroup = "unx" then
       hNewDocument()
       FilePrint
       Kontext "DruckenDLG"
       if DruckenDLG.exists(5) then
           if gPlatform <> "osx" then
              Eigenschaften.click
              kontext
              active.setPage TabSPAPaper
              Kontext "TabSPAPaper"
              if TabSPAPaper.exists (5) then
                  TabSPAPaper.OK
                  sleep 5
              else
                  qaErrorlog "Properties of Printer didn't come up."
              endif
            end if
            Kontext "DruckenDLG"
            DruckenDLG.OK
            ' check state
            kontext
            if active.exists(5) then
                printlog "active: printing failed? '" + active.gettext + "'"
                active.ok
            endif
            try
                FileSave
                qaErrorlog "#i52248# Modify flag is set after printing though option is not set."
                kontext "SpeichernDlg"
                if SpeichernDlg.exists(5) then
                    SpeichernDlg.cancel
                endif
            catch
                printlog "#i52248# doesn't come up."
            endcatch
       else
            qaErrorLog "No printer available - resuming."
            kontext
            if active.exists(5) then
                printlog active.getText
                active.ok
            endif
       endif
       hCloseDocument
   endif
   
=======
   hCloseDialog( ExtrasOptionenDlg, "ok" )

>>>>>>> a4d5cd0e
   printlog " - check data"
   ToolsOptions
   hToolsOptions ( "StarOffice", "General" )

   if Zweistellig.GetText <> "1800" then Warnlog "Year ( 2 digits ) => changes not saved : '" + Zweistellig.GetText +"'"
   If DruckenStatus.IsChecked <> FALSE then Warnlog "Printing sets 'Document modified' status => changes not saved!"
   if StyleSheet.GetSelIndex <> 3 then Warnlog "Style sheet for StarOffice Help => changes not saved!"

   printlog " - reset to saved data"
   Zweistellig.SetText lsSave ( 1 )
   Aktivieren.Check
   Zuruecksetzen.Click
   if lbSave (1) = TRUE then Aktivieren.Check else Aktivieren.Uncheck
   if gPlatgroup = "w95" then
      if lbSave (2) = TRUE then StarOfficeDialogeBenutzen.Check else StarOfficeDialogeBenutzen.UnCheck
   end if
   If lbSave(3)= TRUE then DruckenStatus.Check else DruckenStatus.UnCheck
   StyleSheet.Select lsSave(3)

   Kontext "ExtrasOptionenDlg"
<<<<<<< HEAD
   ExtrasOptionenDlg.OK
   if ( ExtrasOptionenDlg.notExists( 3 ) ) then
        printlog( "Options closed" )
    endif
=======
   hCloseDialog( ExtrasOptionenDlg, "ok" )
>>>>>>> a4d5cd0e

   ToolsOptions
   hToolsOptions ( "StarOffice", "General" )

   printlog " - check the reset data"
   if Zweistellig.GetText <> lsSave ( 1 ) then Warnlog "Year ( 2 digits ) => changes not saved"
   if Aktivieren.IsChecked <> lbSave (1) then Warnlog "Enable HelpAgent => changes not saved"
   Aktivieren.Check
   Zuruecksetzen.Click
   if lbSave (1) = TRUE then Aktivieren.Check else Aktivieren.Uncheck
   if gPlatgroup = "w95" then
      if StarOfficeDialogeBenutzen.IsChecked <> lbSave (2) then Warnlog "Use StarOffice dialogs => changes not saved!"
   end if
   If DruckenStatus.IsChecked <> lbSave(3) then Warnlog "Printing sets 'Document modified' status => changes not saved!"
   if StyleSheet.GetSelText <> lsSave (3) then Warnlog "Style sheet for StarOffice Help => changes not saved!"

   Kontext "ExtrasOptionenDlg"
<<<<<<< HEAD
   ExtrasOptionenDlg.OK
   if ( ExtrasOptionenDlg.notExists( 3 ) ) then
        printlog( "Options closed" )
    endif

=======
   hCloseDialog( ExtrasOptionenDlg, "ok" )
>>>>>>> a4d5cd0e

endcase
<|MERGE_RESOLUTION|>--- conflicted
+++ resolved
@@ -25,15 +25,9 @@
 '
 '/******************************************************************************
 '*
-<<<<<<< HEAD
-'* owner :  joerg.skottke@sun.com
-'*
-'* short description : 1. test for general group userdata ... view)
-=======
 '* owner : joerg.skottke@sun.com
 '*
 '* short description : 1. test for general group userdata
->>>>>>> a4d5cd0e
 '*
 '\******************************************************************************
 
@@ -67,16 +61,8 @@
    StyleSheet.Select 3
 
    Kontext "ExtrasOptionenDlg"
-<<<<<<< HEAD
-   ExtrasOptionenDlg.OK
-   if ( ExtrasOptionenDlg.notExists( 3 ) ) then
-        printlog( "Options closed" )
-    endif
 
-
-=======
    hCloseDialog( ExtrasOptionenDlg, "ok" )
->>>>>>> a4d5cd0e
    hCloseDocument
 
    printlog " - exit/restart StarOffice"
@@ -99,64 +85,8 @@
    DruckenStatus.UnCheck
 
    Kontext "ExtrasOptionenDlg"
-<<<<<<< HEAD
-   ExtrasOptionenDlg.OK
-   if ( ExtrasOptionenDlg.notExists( 3 ) ) then
-        printlog( "Options closed" )
-    endif
-
-
-   'It's a little tricky to reproduce.
-   if gPlatgroup = "unx" then
-       hNewDocument()
-       FilePrint
-       Kontext "DruckenDLG"
-       if DruckenDLG.exists(5) then
-           if gPlatform <> "osx" then
-              Eigenschaften.click
-              kontext
-              active.setPage TabSPAPaper
-              Kontext "TabSPAPaper"
-              if TabSPAPaper.exists (5) then
-                  TabSPAPaper.OK
-                  sleep 5
-              else
-                  qaErrorlog "Properties of Printer didn't come up."
-              endif
-            end if
-            Kontext "DruckenDLG"
-            DruckenDLG.OK
-            ' check state
-            kontext
-            if active.exists(5) then
-                printlog "active: printing failed? '" + active.gettext + "'"
-                active.ok
-            endif
-            try
-                FileSave
-                qaErrorlog "#i52248# Modify flag is set after printing though option is not set."
-                kontext "SpeichernDlg"
-                if SpeichernDlg.exists(5) then
-                    SpeichernDlg.cancel
-                endif
-            catch
-                printlog "#i52248# doesn't come up."
-            endcatch
-       else
-            qaErrorLog "No printer available - resuming."
-            kontext
-            if active.exists(5) then
-                printlog active.getText
-                active.ok
-            endif
-       endif
-       hCloseDocument
-   endif
-   
-=======
    hCloseDialog( ExtrasOptionenDlg, "ok" )
 
->>>>>>> a4d5cd0e
    printlog " - check data"
    ToolsOptions
    hToolsOptions ( "StarOffice", "General" )
@@ -177,14 +107,7 @@
    StyleSheet.Select lsSave(3)
 
    Kontext "ExtrasOptionenDlg"
-<<<<<<< HEAD
-   ExtrasOptionenDlg.OK
-   if ( ExtrasOptionenDlg.notExists( 3 ) ) then
-        printlog( "Options closed" )
-    endif
-=======
    hCloseDialog( ExtrasOptionenDlg, "ok" )
->>>>>>> a4d5cd0e
 
    ToolsOptions
    hToolsOptions ( "StarOffice", "General" )
@@ -202,14 +125,6 @@
    if StyleSheet.GetSelText <> lsSave (3) then Warnlog "Style sheet for StarOffice Help => changes not saved!"
 
    Kontext "ExtrasOptionenDlg"
-<<<<<<< HEAD
-   ExtrasOptionenDlg.OK
-   if ( ExtrasOptionenDlg.notExists( 3 ) ) then
-        printlog( "Options closed" )
-    endif
-
-=======
    hCloseDialog( ExtrasOptionenDlg, "ok" )
->>>>>>> a4d5cd0e
 
 endcase
