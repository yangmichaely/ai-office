'encoding UTF-8  Do not remove or change this line!
'**************************************************************************
'* DO NOT ALTER OR REMOVE COPYRIGHT NOTICES OR THIS FILE HEADER.
'*
'* Copyright 2008 by Sun Microsystems, Inc.
'*
'* OpenOffice.org - a multi-platform office productivity suite
'*
'* $RCSfile: w_002_.inc,v $
'*
'* $Revision: 1.3 $
'*
'* last change: $Author: rt $ $Date: 2008-09-04 09:21:21 $
'*
'* This file is part of OpenOffice.org.
'*
'* OpenOffice.org is free software: you can redistribute it and/or modify
'* it under the terms of the GNU Lesser General Public License version 3
'* only, as published by the Free Software Foundation.
'*
'* OpenOffice.org is distributed in the hope that it will be useful,
'* but WITHOUT ANY WARRANTY; without even the implied warranty of
'* MERCHANTABILITY or FITNESS FOR A PARTICULAR PURPOSE.  See the
'* GNU Lesser General Public License version 3 for more details
'* (a copy is included in the LICENSE file that accompanied this code).
'*
'* You should have received a copy of the GNU Lesser General Public License
'* version 3 along with OpenOffice.org.  If not, see
'* <http://www.openoffice.org/license.html>
'* for a copy of the LGPLv3 License.
'*
'/************************************************************************
'*                                                                **
'* owner : fredrik.haegg@sun.com             **
'*                                                                **
'* short description :                                  **
'*                                                                **
'\******************************************************************

sub w_002_

    printLog Chr(13) + "--------- Edit Menu ( w_002_.inc ) ----------"
    gApplication = "WRITER"

    Call tEditUndoRedo
    Call tEditRepeat

    Call tEditPaste
    Call tEditPasteSpecial
    Call tEditSelectionMode

    Call tEditChanges
    Call tEditCompareDocument
    Call tEditFindAndReplace
    Call tViewNavigator
    Call tEditAutoText
    Call tEditHyperlink

    Call tEditFields
    Call tEditFieldsInputList
    Call tEditFootnote
    Call tEditIndexEntry

    Call tEditLinks
    Call tEditPlugIn
    Call tEditImageMap
    Call tEditObjectEdit

    'Writer Web
    gApplication = "HTML"
    Call tHtmlDocEditFields
    gApplication = "WRITER"

    'Writer Master Document
    gApplication = "MASTERDOCUMENT"
    Call tMasterDocEditNavigator
    gApplication = "WRITER"

end sub

'-----------------------------------------------------------

testcase tEditUndoRedo
    PrintLog "- Edit/Undo - Redo"

    PrintLog "Open new document"
    hNewDocument()

    PrintLog "Insert table"
    Call hTabelleEinfuegen
    PrintLog "Edit / Undo"
    hUseAsyncSlot( "EditUndo" )
    
    PrintLog "Undo / Redo"
    hUseAsyncSlot( "EditRedo" )
    
    PrintLog "Edit / Undo"
    hUseAsyncSlot( "EditUndo" )
    
    PrintLog "File / Close"
    hUseAsyncSlot( "FileClose" )
    Kontext
    if ( Active.Exists ) then
        if Active.GetRT = 304 then
            WarnLog ( "Messagebox: '" & Active.Gettext & "' should not appear" )
            Active.No
        end if
    end if
endcase

'----------------------------------------------------

testcase tEditRepeat
    PrintLog "- Edit/Repeat"

    PrintLog "Open new document"
    Call hNewDocument

    PrintLog "Insert table"
    Call hTabelleEinfuegen

    PrintLog "Move cursor out of table"
    Call wTypeKeys("<Down><Down>")

    PrintLog "Edit / Repeat"
    hUseAsyncSlot( "EditRepeat" )

    PrintLog "Close active document"
    Call hCloseDocument
endcase

'----------------------------------------------------

testcase tEditPaste
    PrintLog "- Edit/Paste"

    PrintLog "Open new document"
    Call hNewDocument

    PrintLog "Insert some text in document"
    Call wTypeKeys("What a beatiful day !")

    PrintLog "Edit / Select All"
    hUseAsyncSlot( "EditSelectAll" )
    
    PrintLog "Edit / Cut"
    hUseAsyncSlot( "EditCut" )
    
    PrintLog "Edit / Paste"
    hUseAsyncSlot( "EditPaste" )
    
    PrintLog "Type <Shift Home >"
    Call wTypeKeys("<Shift Home>")
    
    PrintLog "Edit / Copy"
    hUseAsyncSlot( "EditCopy" )
    
    PrintLog "Enter 2 Line breaks"
    Call wTypeKeys("<Return>", 2)
    
    PrintLog "Edit / Paste"
    hUseAsyncSlot( "EditPaste" )
    
    PrintLog "Edit / Select All"
    hUseAsyncSlot( "EditSelectAll" )
    
    PrintLog "Edit / Cut"
    hUseAsyncSlot( "EditCut" )
    
    PrintLog "Close active document"
    Call hCloseDocument
endcase

'----------------------------------------------------

testcase tEditPasteSpecial
    PrintLog "- Edit/Paste Special"
    PrintLog "Open new document"
    Call hNewDocument

    if gSamePC = TRUE then
        PrintLog "  - External Clipboard"
        PrintLog "Enter some text in external clipboard"
        SetClipboard "Text from external clipboard!"

        PrintLog "Paste from external clipboard with Edit / Paste in Office"
        hUseAsyncSlot( "EditPaste" )

        Call wTypeKeys("<Mod1 A>")
        Wait(200)
        hUseAsyncSlot( "EditCopy" )

        if GetClipboardText <> "Text from external clipboard!" then
            Warnlog "External Clipboard not available!"
            Warnlog "Is: " & GetClipboardText
        end if
        Call wTypeKeys("<End><Return>")
        SetClipboard ""
        SetClipboard "2nd Text from external clipboard!"
        try
            PrintLog "Edit / Paste / Special"
            hUseAsyncSlot( "EditPasteSpecialWriter" )
<<<<<<< HEAD
=======
            
>>>>>>> e1d136dc
            Kontext "InhaltEinfuegen"
            if ( InhaltEinfuegen.Exists( 2 ) ) then
                try
                    Auswahl.Select 1
                catch
                    Warnlog "Unable to select entry in format list !"
                    InhaltEinfuegen.Close
                    Call hCloseDocument
                    goto endsub
                endcatch
                InhaltEinfuegen.OK
                Wait(200)
                Kontext "Active"
                if Active.Exists then
                    if Active.GetRT = 304 then
                        Warnlog "Maybe Bug#109331"
                        Warnlog Active.Gettext
                        try
                            Active.Ok
                        catch
                            Active.No
                        endcatch
                    end if
                else
                    Call wTypeKeys("<Home><Shift End>")
                    hUseAsyncSlot( "EditCopy" )
                    if GetClipboardText <> "2nd Text from external clipboard!" then Warnlog "Wrong Text inserted! Is: " & GetClipboardText
                end if
            else
                Warnlog "Dialog 'Paste Special' is not up!"
            end if
        catch
            Exceptlog
        endcatch
    end if

    PrintLog "  - Internal Clipboard with StarOffice Writer-Text"
    PrintLog "Enter some text in writer and copy it"
    Call wTypeKeys("<Return>Text from internal clipboard<Shift Home>")
    hUseAsyncSlot( "EditCopy" )
    Call wTypeKeys("<End><Return>")
    hUseAsyncSlot( "EditPasteSpecialWriter" )
    
    PrintLog "Edit / Paste / Special"
    Kontext "InhaltEinfuegen"
    if ( InhaltEinfuegen.Exists( 2 ) ) then
        DialogTest ( InhaltEinfuegen )
        Auswahl.Select 1
        InhaltEinfuegen.OK
        Call wTypeKeys "<Home><Shift End>"
        hUseAsyncSlot( "EditCopy" )
        if GetClipboardText <> "Text from internal clipboard" then Warnlog "Wrong Text inserted! Is: " & GetClipboardText
    else
        Warnlog "Dialog 'Paste Special' is not up!"
    end if
    
    Call hCloseDocument
    PrintLog "Close active document"
    
endcase

'----------------------------------------------------

testcase tEditSelectionMode

    PrintLog "    - Edit - Selection Mode"
    PrintLog "    Open new writer document"
    Call hNewDocument

    PrintLog "    Try to switch to / activate the Block-selectionmode."
    if ( hUseAsyncSlot( "EditSelectionModeBlock" ) = -1 ) then
        warnlog "    Could not activate Blockmode via Edit-menu."
    endif

    PrintLog "    Try to switch to / activate the Standard-selectionmode."
    if ( hUseAsyncSlot( "EditSelectionModeStandard" ) = -1 ) then
        warnlog "    Could not activate Blockmode via Edit-menu."
    endif

    PrintLog "    Close active document."
    Call hCloseDocument

endcase 'tEditSelectionMode

'----------------------------------------------------

testcase tEditChanges

    PrintLog "- Edit/Changes"
    if gApplication = "HTML" then
        printlog "Not in WriterWeb!"
        goto endsub
    end if
    
    PrintLog "Open new document"
    Call hNewDocument

    PrintLog "Enter some text in document"
    Call wTypeKeys("Hallo<Return><Return>")

    PrintLog "Select Edit / Changes / Record"
    hUseAsyncSlot( "EditChangesRecord" )

    PrintLog "Enter some more text in document"
    Call wTypeKeys("Aenderung 1<Return><Up><Up><End>")
    Call wTypeKeys("<Backspace>", 4)

    PrintLog "Select Edit / Changes / Record"
    hUseAsyncSlot( "EditChangesRecord" )

    PrintLog "Select Edit / Changes / Show"
    hUseAsyncSlot( "EditChangesShow" )

    PrintLog "Select Edit / Changes / Show"
    hUseAsyncSlot( "EditChangesShow" )

    PrintLog "Select Edit / Changes / Protect Trace"
    hUseAsyncSlot( "EditChangesProtectTrace" )

    PrintLog "Passwort-dialog has to come up, cancel it"
    Kontext "Passwort"
    if ( Passwort.Exists( 1 ) ) then
        Passwort.Close
    else
        Warnlog "Password-dialog is not up!"
    end if

    PrintLog "Edit / Changes / Accept or Reject"
    EditChangesAcceptOrReject

    PrintLog "Dialog 'Accept or reject changes' has to come up"
    Kontext "Redlining"
    if Redlining.Exists then
        PrintLog "Step through all Tabpages"
        TabControl.SetPage TabListe
        Call DialogTest ( Redlining )
        TabControl.SetPage TabFilter
        Call DialogTest ( Redlining )
        Redlining.Close
        PrintLog "Close dialog"
    else
        Warnlog "Dialog 'Redlining' not opened!"
    end if

    Call wTypeKeys("<Down><Right>")

    PrintLog "Point cursor into a changed text in document"
    PrintLog "Edit / Changes / Comment"
    if ( hUseAsyncSlot( "EditChangesComment" ) = -1 ) then
        Call wTypeKeys("<Up>")
        if ( hUseAsyncSlot( "EditChangesComment" ) = -1 ) then
            Warnlog "Unable to execute 'Edit / Changes / Comment!"
        endif
    endif
    
    Kontext "Kommentar"
    PrintLog "Dialog to comment a change has to come up"
    if ( Kommentar.Exists( 5 ) ) then
        Call DialogTest ( Kommentar )
        Kommentar.Cancel
    else
        Warnlog "Dialog 'Comment' not opened!"
        PrintLog "Close dialog 'Comment'"
    end if
    
    PrintLog "Close active document"
    Call hCloseDocument

endcase

'----------------------------------------------------

testcase tEditCompareDocument
    PrintLog "- Edit/Compare Document"
    Select Case gApplication
    Case "WRITER"
        Call hNewDocument
        PrintLog "Open new document"
        EditCompareDocumentCalc
        PrintLog "Edit / Compare document"
    Case "MASTERDOCUMENT"
        printlog "Comparing documents not in Masterdocument!"
        goto endsub
    Case "HTML"
        printlog "Comparing documents not in WriterWeb!"
        goto endsub
    end select

    if gUseSysDlg = False then
        Kontext "OeffnenDlg"
        Dateiname.SetText ConvertPath ( gTesttoolPath & "writer\required\input\bt.sxw" )
        PrintLog "in File-Open-dialog load ..\writer\required\input\bt.sxw"
        Oeffnen.Click
    end if
    Kontext "FilterAuswahl"
    if Filterauswahl.Exists then Filterauswahl.OK
    Sleep 1
    Kontext "Active"
    if Active.Exists then
        Warnlog Active.Gettext
        Active.Ok
    end if

    Kontext "Redlining"
    PrintLog "Dialog 'Accept and Reject changes' has to come up"
    if Redlining.Exists then
        TabControl.SetPage TabListe
        wait 200
        Kontext "Redlining"
        TabControl.SetPage TabFilter
        Kontext "Redlining"
        Redlining.Close
        PrintLog "Close dialog"
    else
        Warnlog "- Dialog 'Redlining' does not exist!"
    end if

    Call hCloseDocument
    PrintLog "Close active document"
endcase

'----------------------------------------------------

testcase tEditFindAndReplace
    PrintLog "- Edit/Find & Replace"

    PrintLog "Open new document"
    Call  hNewDocument
    EditSearchAndReplace
    PrintLog "Edit / Find and Replace"
    Kontext "FindAndReplace"
    if Attributes.IsVisible = False then
        More.Click
    end if

    Attributes.Click
    PrintLog "in 'Find&Replace' dialog click 'Attributess'"
    Kontext "Attribute"
    Call DialogTest ( Attribute )
    PrintLog "Cancel dialog 'Attributess'"
    Attribute.Cancel

    Kontext "FindAndReplace"
    Call DialogTest ( FindAndReplace )
    PrintLog "In Find&Replace dialog uncheck 'Match case'"
    SimilaritySearch.UnCheck
    PrintLog "Click 'Format'"
    Formats.Click
    PrintLog "In dialog 'Text format' step throug all tabpages"

    Kontext
    active.SetPage TabFont
    kontext "TabFont"
    Call DialogTest ( TabFont )
    Kontext
    active.SetPage TabFontEffects
    kontext "TabFontEffects"
    Call DialogTest ( TabFontEffects )

    Kontext
    active.SetPage TabEinzuegeUndAbstaende
    kontext "TabEinzuegeUndAbstaende"
    Call DialogTest ( TabEinzuegeUndAbstaende )

    Kontext
    Active.SetPage TabAusrichtungAbsatz
    Kontext "TabAusrichtungAbsatz"
    Call DialogTest ( TabAusrichtungAbsatz )

    Kontext
    active.SetPage TabTextfluss
    kontext "TabTextfluss"
    Call DialogTest ( TabTextfluss )

    Kontext
    active.SetPage TabHintergrund
    kontext "TabHintergrund"
    Call DialogTest ( TabHintergrund )
    TabHintergrund.Cancel
    PrintLog "Close 'Text Format' dialog with cancel"
    Wait 300

    Kontext "FindAndReplace"
    PrintLog "In Find&Replace' select 'Similarity Search'"
    SimilaritySearch.Check
    PrintLog "The Searchbutton should be enabled, click it"
    SimilaritySearchFor.Click
    wait 300

    Kontext "Aehnlichkeitssuche"
    DialogTest ( Aehnlichkeitssuche )
    Aehnlichkeitssuche.Cancel

    wait 300
    PrintLog "Close 'Similarity Search' button with cancel"
    Kontext "FindAndReplace"
    SimilaritySearch.Uncheck
    More.Click
    FindAndReplace.Close

    Call hCloseDocument
    PrintLog "Close active document"
endcase

'----------------------------------------------------

testcase tViewNavigator
    printlog "- Edit/Navigator"
    Dim ToolboxOk as boolean

    Call hNewDocument
    PrintLog "Open new document"

    if gApplication = "MASTERDOCUMENT" then
        Kontext "NavigatorGlobalDoc"
        if Not NavigatorGlobalDoc.Exists then ViewNavigator
        Kontext "NavigatorGlobalDoc"
        Call DialogTest ( NavigatorGlobalDoc )

        printlog " - Umschalten"
        GlobaldokumentToolbox.Click Umschalten
        Sleep 5
        kontext "NavigatorWriter"

        try
            Toolbox.TearOff Navigation
            Kontext "NavigationsFenster"
            NavigationsFenster.Close
        catch
            Warnlog "Unable to Tear off Navigation Toolbox!"
        endcatch

        Kontext "NavigatorWriter"
        Umschalten.Click
        Kontext "NavigatorGlobalDoc"
        Sleep (1)

        printlog "  - Bearbeiten"
        try
            Bearbeiten.Click
        catch
            Sleep (2)
            try
                Bearbeiten.Click
            catch
                Warnlog " Either taking more than three seconds to switch Navigator-modes, or something has gone wrong."
            endcatch
        endcatch
        wait (300)

        Kontext "Navigator"
        Navigator.Close
        Call hCloseDocument
        PrintLog "Close active document"
        goto endsub
    end if

    Kontext "NavigatorWriter"
    if Not NavigatorWriter.Exists then ViewNavigator
    Kontext "NavigatorWriter"
    PrintLog "Open Navigator"
    Call DialogTest ( NavigatorWriter )

    printlog "  - Navigation"
    ToolboxOK = True
    try
        PrintLog "Tear Off Toolbox from Navigator"
        Toolbox.TearOff Navigation
    catch
        Warnlog "Unable to tear off Toolbox (#i32092)"
        ToolboxOk = False
    endcatch

    if ToolboxOK = True then
        Kontext "NavigationsFenster"
        wait 200
        try
            PrintLog "Close Navigator Toolbox"
            NavigationsFenster.Close
        catch
        endcatch
    end if

    Kontext "NavigatorWriter"
    wait 200
    PrintLog "  - In Navigator window click 'Previous page'"
    VorherigeSeite.Click
    Kontext "Active"
    if Active.Exists then
        if Active.GetRT = 304 then
            try
                Active.No
            catch
                Active.Ok
            endcatch
        end if
    end if
    wait 200

    Kontext "NavigatorWriter"
    PrintLog "- In Navigator window click 'Next page'"
    NaechsteSeite.Click
    Kontext "Active"
    if Active.Exists then
        if Active.GetRT = 304 then
            try
                Active.No
            catch
                Active.Ok
            endcatch
        end if
    end if
    wait 300

    printlog "  - switch Selection box off and on"
    Kontext "NavigatorWriter"
    if Auswahlliste.Exists then Auswahlbox.Click
    wait 200
    Auswahlbox.Click
    wait 200
    if Auswahlliste.NotExists then
        Warnlog "Navigator not maximized"
        Auswahlbox.Click
    end if

    printlog "  - Switch Content View on and off"
    Inhaltsansicht.Click
    wait 200
    Inhaltsansicht.Click
    wait 200

    printlog "  - Set Note"
    Merker.Click
    wait 200

    printlog "  - jump to header"
    Kopfzeile.Click
    wait 200

    printlog "  - jump to footer"
    Fusszeile.Click
    wait 200

    printlog "  - to Anchor <-> Text"
    AnkerText.Click
    wait 200

    Kontext "Navigator"
    try
        PrintLog "Close Navigator"
        Navigator.Close
    catch
        Errorlog
        ViewNavigator
    endcatch

    PrintLog "Close active document"
    Call hCloseDocument
endcase

'---------------------------------------------------

testcase tEditAutotext
    Dim j as integer
    Dim k as integer
    Dim i as integer
    Dim CurrentEntryNr as integer
    Dim unxAutotextCategorie as integer

    PrintLog "Open new document"
    Call hNewDocument

    PrintLog "Edit / Autotext"
    EditAutotext
    Kontext "AutoText"
    DialogTest ( AutoText )

    Kontext "AutoText"

    PrintLog "Click Categories"
    Bereiche.Click
    Sleep 1

    Printlog "If it exists: Delete DummyAutotext."
    if wDeleteAutotext("DummyAutotext") = true then
        qaerrorlog "DummyAutotext from previous testrun found, now deleted."
    end if

    Kontext "BereicheBearbeitenAutoText"
    if BereicheBearbeitenAutoText.Exists then
        DialogTest ( BereicheBearbeitenAutoText )
        PrintLog "Create a new categorie"
        Bereich.SetText "Hallo"
        if Not Umbenennen.IsEnabled then
            if gNetzInst = False then
                Warnlog "- Not able to rename Categories, Button 'Rename' disabled!"
            end if
        end if

        if Neu.IsEnabled then
            Neu.Click
            Wait (200)
            if Loeschen.IsEnabled then
                PrintLog "Delete created categorie"
                Loeschen.Click
            else
                Warnlog "- Not able to delete new category. Button disabled!"
            end if
        else
            if gNetzInst = False then
                Warnlog "- Category cannot be created!"
            end if
        end if
        BereicheBearbeitenAutoText.Cancel
    else
        Warnlog "- Dialog to edit Categories not up!"
    end if
    PrintLog "Close 'Edit Categories with 'Cancel'"

    Kontext "AutoText"
    PrintLog "In Autotext dialog click 'Path..'"
    Pfade.Click
    Kontext "PfadeAuswaehlen"
    DialogTest ( PfadeAuswaehlen )
    Kontext "PfadeAuswaehlen"
    PrintLog "On 'Select Paths' dialog click 'add'"
    Hinzufuegen.Click
    wait 200
    Kontext "OeffnenDlg"
    if OeffnenDlg.Exists then
        PrintLog "Cancel File-Open dialog"
        OeffnenDlg.Cancel
    else
        Warnlog "Dialog ' Select Paths' not up!"
    end if
    wait 200
    Kontext "PfadeAuswaehlen"
    PrintLog "Cancel dialog 'Select Paths'"
    PfadeAuswaehlen.Cancel

    Wait (300)
    Kontext "AutoText"
    PrintLog "We have to create an autotext first"
    PrintLog "to assure the 'Autotext'-Button enabled"
    printlog "First close all categories"
    Liste.TypeKeys "<Home>"
    for i = 1 to Liste.GetItemCount
        Liste.TypeKeys "-"
        Liste.TypeKeys "<Down>"
    next i

    unxAutotextCategorie = 1
    printlog "choose category and remember entry number"
    Liste.TypeKeys "<Home>"
    for i = 1 to Liste.GetItemCount
        if Not Menue.IsEnabled then
            Liste.TypeKeys "<Down>"
            unxAutotextCategorie = unxAutotextCategorie + 1
        end if
    next i
    Autotext.Close
    Call wTypeKeys ( "Create a dummy autotext" )
    Call wTypeKeys ( "<Shift Home>" )
    EditAutotext
    Kontext "AutoText"
    WaitSlot(3000)
    Liste.Select unxAutotextCategorie
    NameText.Settext "DummyAutotext"
    Kuerzel.Settext "dAt"
    if Menue.IsEnabled(1) then
        Menue.Click
        wait 500
        try
            Call hMenuSelectNr ( 1 )  'New
        catch
            ' This is a workaround as sometimes menu isn't opened for some reason
            Menue.Click
            wait 500
            try
                Call hMenuSelectNr ( 1 )
            catch
                Warnlog "Unable to create autotext"
                Autotext.Close
                Call hCloseDocument
                goto endsub
            endcatch
        endcatch
        Autotext.Close
        Call wTypeKeys "<Home>"
    else
        Warnlog "Unable to create autotext"
        Autotext.Close
        Call hCloseDocument
        goto endsub
    end if
    printlog "Select created autotext"
    EditAutotext
    WaitSlot (2000)
    Kontext "Autotext"
    Liste.Select unxAutotextCategorie
    Liste.TypeKeys "+"
    Liste.TypeKeys "<Down>"
    wait (500)

    if Menue.IsEnabled(1) then
        Menue.Click
        wait 300
        try
            PrintLog "Select Autotext / Rename"
            Call hMenuSelectNr ( 2 )  'Rename
            wait 500
        catch
            ' This is a workaround as sometimes menu isn't opened for some reason
            Menue.Click
            wait 500
            try
                Call hMenuSelectNr ( 2 )
                wait 300
            catch
                Warnlog "Unable to rename autotext"
                Autotext.Close
                Call hCloseDocument
                goto endsub
            endcatch
        endcatch
    else
        Warnlog "Unable to rename autotext"
        Autotext.Close
        Call hCloseDocument
        goto endsub
    end if

    Kontext "TextbausteineUmbenennen"
    if TextbausteineUmbenennen.Exists(5) then
        Call DialogTest ( TextbausteineUmbenennen )
        PrintLog "Cancel 'Rename Autotext'"
        TextbausteineUmbenennen.Cancel
        Wait (500)
    else
        Warnlog "Dialog 'Rename Autotext' not up!"
    end if

    Kontext "AutoText"
    Menue.Click
    wait (500)
    try
        PrintLog "Select Autotext / Macro"
        Call hMenuSelectNr ( 5 )
        ' if no JRE is installed a messagebox appears
        Do
            j = j + 1
            Kontext "Active"
            if Active.Exists then
                if Active.GetRT = 304 then
                    if j = 1 then Warnlog Active.Gettext
                    Active.Ok
                else
                    exit do
                end if
            else
                exit do
            end if
        Loop
        ' Dialog needs some time to be opened
        Kontext "MakroZuweisen"
        if NOT MakroZuweisen.Exists(5) then
            warnlog "AutoText-Macro - Assign Macro took longer than 5 seconds to load. Check why."
        else
            PrintLog "Cancel 'Macro' dialog"
            MakroZuweisen.Cancel
        end if
    catch
        Warnlog "Menu Autotext->'Macro' disabled !"
        Call hMenuClose
    endcatch

    Kontext "AutoText"
    Menue.Click
    wait 500
    try
        PrintLog "Select Autotext / Edit"
        Call hMenuSelectNr ( 4 )
        Sleep 1
        PrintLog "Enter some text in document and close it"
        Call wTypeKeys("Hallo")
        if GetDocumentCount = 1 then
            Warnlog "The autotext has been edited in current document!"
        else
            hUseAsyncSlot( "FileClose" )
            
            Kontext "Active"
            PrintLog "A message that module has been changed should come up"
            if Active.Exists then
                Active.No
            else
                Warnlog "Though changing the text module the document could be closed without a query!"
            end if
        end if
        if wDeleteAutotext("DummyAutotext") = false then
            Warnlog "Unable to delete created autotext"
        end if
        Kontext "Autotext"
        if Autotext.Exists then Autotext.Close
    catch
        Warnlog "Menu Autotext->'Edit' disabled !"
        Kontext "Active"
        if Active.Exists then
            if Active.GetRT = 304 then
                Warnlog Active.Gettext
                try
                    Active.No
                catch
                    Active.Ok
                endcatch
            end if
        end if
        Kontext "Autotext"
        PrintLog "Close 'Autotext' dialog"
        Autotext.Close
        if wDeleteAutotext("DummyAutotext") = false then
            Warnlog "Unable to delete created autotext"
        end if
        Kontext "Autotext"
        if Autotext.Exists then Autotext.Close
    endcatch

    PrintLog "Close active document"
    Call hCloseDocument
endcase

'----------------------------------------------------------------

testcase tEditHyperlink
    Printlog "- Edit / Hyperlink"
    Call hNewDocument
    PrintLog "Open new document"
    InsertHyperlink
    PrintLog "Insert / Hyperlink"
    WaitSlot(5000)
    Kontext "Hyperlink"

    Call wEinfuegenHyperlink(1)
    Kontext "TabHyperlinkInternet"
    Internet.Check
    ZielUrl.Settext "http://www.sonor.de"
    PrintLog "Enter URL "
    Kontext "Hyperlink"
    PrintLog "Click 'Apply'"
    Uebernehmen.Click
    PrintLog "Close Hyperlink dialog"
    Hyperlink.Close

    Call wDocSetContext
    try
        PrintLog "Check if correct URL has been set to document"
        hUseAsyncSlot( "EditCopy" )
        if GetClipBoardtext = "" then
            Warnlog "No Hyperlink or wrong hyperlink in document!" & GetClipBoardtext
        end if
    catch
        Warnlog "No Hyperlink in document!"
        goto endsub
    endcatch

    PrintLog "Set cursor into link"
    Call wTypeKeys("<Left>")
    try
        PrintLog "Edit / Hyperlink has to be enabled"
        EditHyperlink
        Kontext "Hyperlink"
        if Hyperlink.Exists then
            Hyperlink.Close
        else
            Warnlog "- Hyperlinkdialog not up"
        end if
    catch
        Warnlog "- Not able to edit Hyperlink!"
    endcatch

    PrintLog "Close active document"
    Call hCloseDocument
endcase

'----------------------------------------------------------------

testcase tEditFields
    PrintLog "- Edit/Fields"

    PrintLog "Open new document"
    Call hNewDocument

    PrintLog "Select Insert / Fields Other"
    InsertFieldsOther
    Kontext
    Active.Setpage TabDokumentFeldbefehle
    Kontext "TabDokumentFeldbefehle"
    Sleep 1
    PrintLog "Insert Field 'Sender -> Company'"
    Select Case gApplication
    Case "HTML"
        Select case iSprache
        case 01 : Feldtyp.Select 5  'Sender
            Auswahl.Select 1  'Company
        case 03 : Feldtyp.Select 8
            Auswahl.Select 1
        case 07 : Feldtyp.Select 5
            Auswahl.Select 1
        case 31 : Feldtyp.Select 1
            Auswahl.Select 1
        case 33 : Feldtyp.Select 2
            Auswahl.Select 1
        case 34 : Feldtyp.Select 6
            Auswahl.Select 1
        case 36 : Feldtyp.Select 3
            Auswahl.Select 1
        case 39 : Feldtyp.Select 3
            Auswahl.Select 1
        case 45 : Feldtyp.Select 1
            Auswahl.Select 1
        case 46 : Feldtyp.Select 2
            Auswahl.Select 1
        case 48 : Feldtyp.Select 3
            Auswahl.Select 1
        case 49 : Feldtyp.Select 1
            Auswahl.Select 1
        case 51 : Feldtyp.Select 5 
            Auswahl.Select 1
        case 52 : Feldtyp.Select 5
            Auswahl.Select 1			
        case 55 : Feldtyp.Select 7
            Auswahl.Select 1
        case 81 : Feldtyp.Select 4
            Auswahl.Select 1
        case 82 : Feldtyp.Select 2
            Auswahl.Select 1
        case 84 : Feldtyp.Select 3
            Auswahl.Select 1
        case 86 : Feldtyp.Select 1
            Auswahl.Select 1
        case 88 : Feldtyp.Select 2
            Auswahl.Select 1

        case else :  Warnlog "Missing language support!"
            TabDokumentFeldbefehle.Cancel
            PrintLog "Close active document"
            Call hCloseDocument
            goto endsub
        end select
    Case else
        Select case iSprache
        case 01 : Feldtyp.Select 6  'Sender
            Auswahl.Select 1  'Company
        case 03 : Feldtyp.Select 9
            Auswahl.Select 1
        case 07 : Feldtyp.Select 6
            Auswahl.Select 1
        case 31 : Feldtyp.Select 1
            Auswahl.Select 1
        case 33 : Feldtyp.Select 3
            Auswahl.Select 1
        case 34 : Feldtyp.Select 8
            Auswahl.Select 1
        case 36 : Feldtyp.Select 4
            Auswahl.Select 1
        case 39 : Feldtyp.Select 4
            Auswahl.Select 1
        case 45 : Feldtyp.Select 1
            Auswahl.Select 1
        case 46 : Feldtyp.Select 2
            Auswahl.Select 1
        case 48 : Feldtyp.Select 3
            Auswahl.Select 1
        case 49 : Feldtyp.Select 1
            Auswahl.Select 1
        case 51 : Feldtyp.Select 6
            Auswahl.Select 1
		case 52 : Feldtyp.Select 6
            Auswahl.Select 1			
        case 55 : Feldtyp.Select 9
            Auswahl.Select 1
        case 81 : Feldtyp.Select 5
            Auswahl.Select 1
        case 82 : Feldtyp.Select 2
            Auswahl.Select 2
        case 84 : Feldtyp.Select 5
            Auswahl.Select 1
        case 86 : Feldtyp.Select 1
            Auswahl.Select 1
        case 88 : Feldtyp.Select 2
            Auswahl.Select 1

        case else : Warnlog "Missing language support!"
            TabDokumentFeldbefehle.Cancel
            PrintLog "Close active document"
            Call hCloseDocument
            goto endsub
        end select
    end select

    Einfuegen.Click
    Wait (400)
    PrintLog "Close Fields dialog"
    Schliessen.Click

    PrintLog "Put cursor in front of field"
    Call wTypeKeys("<Home>")

    PrintLog "Edit / Fields"
    EditFields
    WaitSlot (2000)

    Kontext "FeldbefehlBearbeitenDokument"
    Call DialogTest ( FeldbefehlBearbeitenDokument )

    PrintLog "In 'Edit Fields' dialog select 'Edit'"
    if Bearbeiten.IsVisible and Bearbeiten.IsEnabled then
        Bearbeiten.Click
        Kontext "TabBenutzerdaten"
        TabBenutzerdaten.Cancel
        Kontext "FeldbefehlBearbeitenDokument"
    else
        Warnlog "Button 'Edit' in Dialog disabled!"
    end if

    PrintLog "Close dialog"
    FeldbefehlBearbeitenDokument.Cancel
    PrintLog "Close active document"
    Call hCloseDocument
endcase

'----------------------------------------------------------------

testcase tEditFieldsInputList
    PrintLog "- Edit / Fields / Functions"
    If gApplication = "HTML" then goto endsub

    PrintLog "Open new document"
    Call hNewDocument

    PrintLog "Select Insert / Fields Other"
    InsertFieldsOther
    PrintLog "Goto Tabpage Functions and select 2nd entry (Input list)"
    Kontext
    Active.Setpage TabFunktionen
    Kontext "TabFunktionen"
    Sleep 1
    Feldtyp.Select 2
    if NewListEntry.IsVisible and NewListEntry.IsEnabled then
        PrintLog "Add 1 entry to list"
        if NewListEntry.IsEnabled then
            NewListEntry.Settext "MyNewListEntry"
            wait 200
            if AddListEntry.IsEnabled= True then AddListEntry.Click
        end if
        PrintLog "Close Fields dialog"
        if EntrysList.GetItemCount <> 1 then
            Warnlog "Entry has not been added to list!"
            Schliessen.Click
        else
            Einfuegen.Click
            Wait 500
            Schliessen.Click
            Call wTypeKeys "<Home>"
            try
                Call wTypeKeys "<Mod1 Shift F9>"
                wait 200
                Kontext "EditInputList"
                if EditInputList.Exists then
                    Call DialogTest ( EditInputList )
                    EditInputList.Cancel
                else
                    Warnlog "Dialog 'Edit Input list' is not up!"
                end if
            catch
                Warnlog "Unable to 'Edit / Fields'!"
            endcatch
        end if
    else
        Warnlog "'Input list' probably not found!"
    end if

    PrintLog "Close active document"
    Call hCloseDocument
endcase

'----------------------------------------------------------------

testcase tEditFootnote
    PrintLog "- Edit/Footnote"

    PrintLog "Open new document"
    Call hNewDocument

    PrintLog "Insert / Footnote"
    InsertFootnote
    Kontext "FussnoteEinfuegen"
    FussnoteEinfuegen.OK

    Call wTypeKeys("<PageUp><Left>")

    PrintLog "Edit / Footnote"
    EditFootnote

    Kontext "FussnoteBearbeiten"
    Call DialogTest ( FussnoteBearbeiten )
    PrintLog "Close 'Footnote' dialog"
    FussnoteBearbeiten.Cancel

    PrintLog "Close active document"
    Call hCloseDocument
endcase

'----------------------------------------------------------------

testcase tEditIndexEntry
    qaErrorLog "#158646# - Insert Indexes Entry causes crash."
    goto endsub

    PrintLog "- Edit/Index Entry"
    if gApplication = "HTML" then
        printlog "Not in WriterWeb!"
        goto endsub
    end if

    PrintLog "Open new document"
    Call hNewDocument

    PrintLog "Write down something in document"
    Call wTypeKeys("Ich werde ein Verzeichniseintrag")
    Call wTypeKeys("<Left>")
    InsertIndexesEntry
    PrintLog "Insert / Indexes / Entry"
    Kontext "VerzeichniseintragEinfuegen"
    try
        PrintLog "Close dialog"
        EintragOk.Click
    catch
        Warnlog "Index entry couldn't be inserted!(Button disabled)"
    endcatch
    EinfuegenSchliessen.Click

    Call wTypeKeys("<End><Left>")
    try
        PrintLog "Point cursor in Index entry"
        EditIndexEntry
        PrintLog "Edit / Index entry"
        Kontext "VerzeichniseintragBearbeiten"
        Call DialogTest (VerzeichniseintragBearbeiten)
        BearbeitenSchliessen.Click
    catch
        Warnlog "Not able to edit index entry!"
    endcatch

    Call hCloseDocument
    PrintLog "Close active document"
endcase

'----------------------------------------------------------------

testcase tEditLinks
    PrintLog "- Edit/Links"
    if gApplication = "HTML" then
        printlog "Not in WriterWeb!"
        goto endsub
    end if

    Call hNewDocument
    Call hGrafikVerknuepftEinfuegen ( gTesttoolPath & "writer\required\input\graphics\jolink.jpg" )
    Wait 200
    try
        EditLinksWriter
    catch
        Warnlog "Error on calling Edit / Links ! (disabled)"
        Call hCloseDocument
        goto endsub
    endcatch

    Kontext "VerknuepfungenBearbeiten"
    if VerknuepfungenBearbeiten.Exists then
        Call DialogTest ( VerknuepfungenBearbeiten )
        Wait 200
        try
            Aendern.Click
            Kontext "GrafikEinfuegenDlg"
            GrafikEinfuegenDlg.Cancel
        catch
            Warnlog "Error modifying the link!"
        endcatch

        Kontext "VerknuepfungenBearbeiten"
        Wait 200
        try
            Aktualisieren.Click
        catch
            Warnlog "Error on updating the link!"
        endcatch
        Wait 200

        try
            Loesen.Click
            Kontext "Active"
            if Active.Exists then Active.No
        catch
            Warnlog "- Error on breaking the link!"
        endcatch

        Kontext "VerknuepfungenBearbeiten"
        VerknuepfungenBearbeiten.Close
    else
        Warnlog "Dialog Edit / Links not opened!"
    end if
    PrintLog "Close active document"
    Call hCloseDocument
endcase

'------------------------------------------------------

testcase tEditPlugIn
    PrintLog "- Edit/PlugIn"
    PrintLog "Open new document"
    Call hNewDocument
    PrintLog "Edit / Plugin"
    EditPlugIn
    WaitSlot (2000)
    PrintLog "Edit / Plugin"
    EditPlugIn
    PrintLog "Close active document"
    Call hCloseDocument
endcase

'------------------------------------------------------

testcase tEditImageMap
    PrintLog "- Edit / ImageMap"

    PrintLog "Open new document"
    Call hNewDocument

    if hGrafikEinfuegen ( gTesttoolPath & "writer\required\input\graphics\jolink.jpg" )=true then
        Kontext "ImageMapEditor"
        if ImageMapEditor.Exists then ImageMapEditor.Close
        try
            EditImageMap
            Kontext "ImageMapEditor"
            Call DialogTest (ImageMapEditor)
            Sleep 1
            ImageMapEditor.Close
        catch
            Warnlog "Edit/ImageMap disabled!"
        endcatch
    end if

    PrintLog "Close active document"
    Call hCloseDocument
endcase

'------------------------------------------------------

testcase tEditObjectEdit
    PrintLog "Edit / Object / Edit"

    PrintLog "Open new document"
    Call hNewDocument

    InsertObjectChart
    Call gMouseClick (99,1)
    Call gMouseClick (99,1)
    Call gMouseClick (99,1)
    wait 200
    Call wTypeKeys("<SHIFT F4>")
    try
        EditObjectEdit
    catch
        warnlog "Edit/Object/Edit is disabled with chart added"
    endcatch

    PrintLog "Close active document"
    Call hCloseDocument
endcase

'----------------------------------------------------------------

testcase tHtmlDocEditFields
    PrintLog "- Edit/Fields"

    gApplication = "HTML"
    PrintLog "Open new document"
    Call hNewDocument

    PrintLog "Select Insert / Fields Other"
    InsertFieldsOther
    Kontext
    Active.Setpage TabDokumentFeldbefehle
    Kontext "TabDokumentFeldbefehle"
    Sleep 1
    PrintLog "Insert Field 'Sender -> Company'"
    Select case iSprache
    case 01 : Feldtyp.Select 5  'Sender
        Auswahl.Select 1  'Company
    case 03 : Feldtyp.Select 8
        Auswahl.Select 1
    case 07 : Feldtyp.Select 5
        Auswahl.Select 1
    case 31 : Feldtyp.Select 1
        Auswahl.Select 1
    case 33 : Feldtyp.Select 2
        Auswahl.Select 1
    case 34 : Feldtyp.Select 6
        Auswahl.Select 1
    case 36 : Feldtyp.Select 3
        Auswahl.Select 1
    case 39 : Feldtyp.Select 3
        Auswahl.Select 1
    case 45 : Feldtyp.Select 1
        Auswahl.Select 1
    case 46 : Feldtyp.Select 2
        Auswahl.Select 1
    case 48 : Feldtyp.Select 3
        Auswahl.Select 1
    case 49 : Feldtyp.Select 1
        Auswahl.Select 1
    case 51 : Feldtyp.Select 5
        Auswahl.Select 1
    case 52 : Feldtyp.Select 5
        Auswahl.Select 1		
    case 55 : Feldtyp.Select 7
        Auswahl.Select 1
    case 81 : Feldtyp.Select 4
        Auswahl.Select 1
    case 82 : Feldtyp.Select 2
        Auswahl.Select 1
    case 84 : Feldtyp.Select 3
        Auswahl.Select 1
    case 86 : Feldtyp.Select 1
        Auswahl.Select 1
    case 88 : Feldtyp.Select 2
        Auswahl.Select 1

    case else :  Warnlog "Missing language support!"
        TabDokumentFeldbefehle.Cancel
        PrintLog "Close active document"
        Call hCloseDocument
        goto endsub
    end select

    Einfuegen.Click
    Wait (400)
    PrintLog "Close Fields dialog"
    Schliessen.Click

    PrintLog "Put cursor in front of field"
    Call wTypeKeys("<Home>")

    PrintLog "Edit / Fields"
    EditFields
    WaitSlot (2000)

    Kontext "FeldbefehlBearbeitenDokument"
    Call DialogTest ( FeldbefehlBearbeitenDokument )

    PrintLog "In 'Edit Fields' dialog select 'Edit'"
    if Bearbeiten.IsVisible and Bearbeiten.IsEnabled then
        Bearbeiten.Click
        Kontext "TabBenutzerdaten"
        TabBenutzerdaten.Cancel
        Kontext "FeldbefehlBearbeitenDokument"
    else
        Warnlog "Button 'Edit' in Dialog disabled!"
    end if

    PrintLog "Close dialog"
    FeldbefehlBearbeitenDokument.Cancel
    PrintLog "Close active document"
    Call hCloseDocument
    gApplication = "WRITER"
endcase

'----------------------------------------------------------------

testcase tMasterDocEditNavigator
    printlog "- View/Navigator"
    Dim ToolboxOk as boolean

    gApplication = "MASTERDOCUMENT"
    Call hNewDocument
    PrintLog "Open new document"

    Kontext "NavigatorGlobalDoc"
    if Not NavigatorGlobalDoc.Exists then ViewNavigator
    Kontext "NavigatorGlobalDoc"
    Call DialogTest ( NavigatorGlobalDoc )

    printlog " - Umschalten"
    GlobaldokumentToolbox.Click Umschalten
    Sleep 5
    kontext "NavigatorWriter"

    try
        Toolbox.TearOff Navigation
        Kontext "NavigationsFenster"
        NavigationsFenster.Close
    catch
        Warnlog "Unable to Tear off Navigation Toolbox!"
    endcatch

    Kontext "NavigatorWriter"
    Umschalten.Click
    Kontext "NavigatorGlobalDoc"
    Sleep (1)

    printlog "  - Bearbeiten"
    try
        Bearbeiten.Click
    catch
        Sleep (2)
        try
            Bearbeiten.Click
        catch
            Warnlog " Either taking more than three seconds to switch Navigator-modes, or something has gone wrong."
        endcatch
    endcatch
    wait (300)

    Kontext "Navigator"
    Navigator.Close

    PrintLog "Close active document"
    Call hCloseDocument
    gApplication = "WRITER"
endcase

'---------------------------------------------------<|MERGE_RESOLUTION|>--- conflicted
+++ resolved
@@ -200,10 +200,7 @@
         try
             PrintLog "Edit / Paste / Special"
             hUseAsyncSlot( "EditPasteSpecialWriter" )
-<<<<<<< HEAD
-=======
             
->>>>>>> e1d136dc
             Kontext "InhaltEinfuegen"
             if ( InhaltEinfuegen.Exists( 2 ) ) then
                 try
