--- conflicted
+++ resolved
@@ -926,44 +926,18 @@
     Printlog "- Edit / Hyperlink"
 
     PrintLog "Open new document"
-<<<<<<< HEAD
     Call hNewDocument
 
     PrintLog "Insert / Hyperlink"
     InsertHyperlink
 
-    Kontext "Hyperlink"
-    if ( Hyperlink.exists( 2 ) ) then
-=======
-    
-    InsertHyperlink
-
     kontext "HyperlinkDialog"
     if ( HyperlinkDialog.exists( 2 ) ) then
+
         PrintLog "Insert / Hyperlink"
-
         Call wEinfuegenHyperlink(1)
-        
+
         Kontext "TabHyperlinkInternet"
-        Internet.Check
-        
-        PrintLog "Enter URL "
-        ZielUrl.Settext "http://www.sonor.de"
-
-        PrintLog "Click 'Apply'"
-        Uebernehmen.Click
-
-        kontext "HyperlinkDialog"
-        PrintLog "Close Hyperlink dialog"
-        HyperlinkDialog.Close()
-    else
-        warnlog( "Failed to open <HyperlinkDialog>" )
-    endif
->>>>>>> 50cbb457
-
-        Call wEinfuegenHyperlink(1)
-        Kontext "TabHyperlinkInternet"
-
         printlog( "Check <Internet>" )
         Internet.Check()
 
@@ -995,7 +969,6 @@
 
     PrintLog "Set cursor into link"
     Call wTypeKeys("<Left>")
-<<<<<<< HEAD
 
     PrintLog "Edit / Hyperlink has to be enabled"
     if ( hUseAsyncSlot( "EditHyperlink" ) > -1 ) then
@@ -1004,20 +977,6 @@
     else
         warnlog( "Slot <EditHyperlink> could not be called" )
     endif
-=======
-    try
-        PrintLog "Edit / Hyperlink has to be enabled"
-        EditHyperlink
-        Kontext "HyperlinkDialog"
-        if ( HyperlinkDialog.Exists( 1 ) ) then
-            HyperlinkDialog.Close()
-        else
-            Warnlog "- Hyperlinkdialog not up"
-        end if
-    catch
-        Warnlog "- Not able to edit Hyperlink!"
-    endcatch
->>>>>>> 50cbb457
 
     PrintLog "Close active document"
     Call hCloseDocument
