'encoding UTF-8  Do not remove or change this line!
'**************************************************************************
' DO NOT ALTER OR REMOVE COPYRIGHT NOTICES OR THIS FILE HEADER.
'
' Copyright 2000, 2010 Oracle and/or its affiliates.
'
' OpenOffice.org - a multi-platform office productivity suite
'
' This file is part of OpenOffice.org.
'
' OpenOffice.org is free software: you can redistribute it and/or modify
' it under the terms of the GNU Lesser General Public License version 3
' only, as published by the Free Software Foundation.
'
' OpenOffice.org is distributed in the hope that it will be useful,
' but WITHOUT ANY WARRANTY; without even the implied warranty of
' MERCHANTABILITY or FITNESS FOR A PARTICULAR PURPOSE.  See the
' GNU Lesser General Public License version 3 for more details
' (a copy is included in the LICENSE file that accompanied this code).
'
' You should have received a copy of the GNU Lesser General Public License
' version 3 along with OpenOffice.org.  If not, see
' <http://www.openoffice.org/license.html>
' for a copy of the LGPLv3 License.
'
'/***********************************************************************
'*
'* owner : oliver.craemer@oracle.com
'*
'* short description : Resource Test - Format Menu Part II
'*
'\***********************************************************************

sub c_upd_formatmenu2

    Printlog Chr(13) + "--------- Format Menu Part II (c_upd_formatmenu2.inc) ---------"
    
    call tFormatPrintRanges
    call tFormatCharacter
    call tFormatParagraph
    call tFormatChangeCase
    call tFormatStyles
    call tFormatAutoFormat
    call tFormatConditionalFormatting
    call tFormatAnchor
    call tFormatAlignment
    call tFormatArrange
    call tFormatFlip
    call tFormatGroup
    call tFormatControl   'testcase still under construction

end sub

'-----------------------------------------------------------

testcase tFormatPrintRanges
'///<u><b>Format - Print Ranges</b></u>

    '/// Opening new spreadsheet document for getting defined starting environment
    printlog " Opening new spreadsheet document for getting defined starting environment"
    call hNewDocument
    '/// Define a print range by 'Format – Print Ranges – Define'
    printlog " Define a print range by 'Format – Print Ranges – Define'"
    FormatPrintRangesDefine
    '/// Add a print range by 'Format – Print Ranges – Add'
    printlog " Add a print range by 'Format – Print Ranges – Add'"
    FormatPrintRangesAdd
    '/// Delete a print range by 'Format – Print Ranges – Delete'
    printlog " Delete a print range by 'Format – Print Ranges – Delete'"
    FormatPrintRangesRemove
    '/// Open 'Edit Print Ranges' – dialog by 'Format – Print Ranges – Edit'
    printlog " Open 'Edit Print Ranges' – dialog by 'Format – Print Ranges – Edit'"
    FormatPrintRangesEdit
    Kontext "DruckbereicheBearbeiten"
    DialogTest ( DruckbereicheBearbeiten )
    '/// Verify that there are four entries in 'Print range'
    printlog " Verify that there are four entries in 'Print range'"
    if not DruckbereichListe.GetItemCount = 4 then
        warnlog "There are " & DruckbereichListe.GetItemCount & " items instead of 4"
    end if
    '/// Press 'Shrink' -button for 'Print Range'
    printlog " Press 'Shrink' -button for 'Print Range'"
    DruckbereichButton.Click
    '/// Enlarge Rangechooser
    printlog " Enlarge Rangechooser"
    DruckbereichButton.Click
    '/// Verify that there are two entries in 'Rows to repeat'
    printlog " Verify that there are two entries in 'Rows to repeat'"
    if not WiederholungszeileListe.GetItemCount = 2 then
        warnlog "There are " & WiederholungszeileListe.GetItemCount & " items instead of 2"
    end if
    '/// Press 'Shrink' -button for 'Rows to repeat'
    printlog " Press 'Shrink' -button for 'Rows to repeat'"
    WiederholungszeileButton.Click
    '/// Enlarge Rangechooser
    printlog " Enlarge Rangechooser"
    WiederholungszeileButton.Click
    '/// Verify that there are two entries in 'Columns to repeat'
    printlog " Verify that there are two entries in 'Columns to repeat'"
    if not WiederholungsspalteListe.GetItemCount = 2 then
        warnlog "There are " & WiederholungsspalteListe.GetItemCount & " items instead of 2"
    end if
    '/// Press 'Shrink' -button for 'Columns to repeat'
    printlog " Press 'Shrink' -button for 'Columns to repeat'"
    WiederholungsspalteButton.Click
    '/// Enlarge Rangechooser
    printlog " Enlarge Rangechooser"
    WiederholungsspalteButton.Click
    '/// Close dialog with 'Cancel'
    printlog " Close dialog with 'Cancel'"
    DruckbereicheBearbeiten.Cancel
    '/// Close starting document
    printlog " Close starting document"
    call hCloseDocument

endcase

'-----------------------------------------------------------

testcase tFormatCharacter
'///<u><b>Format - Character</b></u>

    '/// Open new Spreadsheet document
    printlog " Open new Spreadsheet document"
    Call hNewDocument
    Kontext "DocumentCalc"
    '/// Type 'Test'
    printlog " Type 'Test'" 
    DocumentCalc.TypeKeys "Test"
    '/// Open  'Character' – dialog by 'Format – Character'
    printlog " Open  'Character' – dialog by 'Format – Character'"
    FormatCharacter
    '/// Switch to tabpage 'Font'
    printlog " Switch to tabpage 'Font'"
    Kontext
    active.SetPage TabFont
    kontext "TabFont"
    Call DialogTest ( TabFont )
    '/// Switch to tabpage 'Font Effects'
    printlog " Switch to tabpage 'Font Effects'"
    Kontext
    active.SetPage TabFontEffects
    kontext "TabFontEffects"
    Call DialogTest ( TabFontEffects )
    '/// Switch to tabpage 'Font Position'
    printlog " Switch to tabpage 'Font Position'"
    Kontext
    active.SetPage TabFontPosition
    kontext "TabFontPosition"
    Call DialogTest ( TabFontPosition )
    '/// Close dialog with 'Cancel'
    printlog " Close dialog with 'Cancel'"
    TabFontPosition.Close
    '/// Close document
    printlog " Close document"
    Call hCloseDocument

endcase

'-----------------------------------------------------------

testcase tFormatParagraph
'///<u><b>Insert - Paragraph</b></u>

    Dim bAsianLanguage as boolean
    Dim bCTLlanguage as boolean

    '/// Open new Spreadsheet document
    printlog " Open new Spreadsheet document"   
    call hNewDocument
    '/// Enable language support for CJK and CTL (Tools-Options-Language Support)
    printlog " Enable language support for CJK and CTL (Tools-Options-Language Support)"
    bAsianLanguage = ActiveDeactivateAsianSupport(TRUE)
    bCTLLanguage = ActiveDeactivateCTLSupport(TRUE)
    '/// Insert a note via 'Insert – Note'
    printlog " Insert a note via 'Insert – Note'"
    InsertNoteCalc
    Kontext
    '/// Enter 'Test' in Note
    printlog " Enter 'Test' in Note"
    DocumentCalc.TypeKeys "Test"
    '/// Open 'Paragraph' – dialog by 'Format – Paragraph'
    printlog " Open 'Paragraph' – dialog by 'Format – Paragraph'"
    FormatParagraph
    '/// Switch to tabpage 'Indents & Spacing'
    printlog " Switch to tabpage 'Indents & Spacing'"
    Kontext
    active.SetPage TabEinzuegeUndAbstaende
    Kontext "TabEinzuegeUndAbstaende"
    Call DialogTest ( TabEinzuegeUndAbstaende )
    '/// Increase 'Before text'
    printlog " Increase 'Before text'"
    Vonlinks.More
    '/// Increase 'After text'
    printlog " Increase 'After text'"
    VonRechts.More
    '/// Increase 'First line'
    printlog " Increase 'First line'"
    ErsteZeile.More
    '/// Increase 'Above paragraph'
    printlog " Increase 'Above paragraph'"
    Oben.More
    '/// Increase 'Below paragraph'
    printlog " Increase 'Below paragraph'"
    Unten.More
    '/// Choose last (6) entry in listbox 'Line spacing'
    printlog " Choose last (6) entry in listbox 'Line spacing'"
    Zeilenabstand.Select 6
    '/// Increase 'Line spacing'
    printlog " Increase 'Line spacing'"
    If Von.IsEnabled then
        Von.More
        else qaerrorlog "Line Spacing wrong, maybe the sort of this listbox is different"
    end if
    
    '/// Switch to tabpage 'Alignment'
    printlog " Switch to tabpage 'Alignment'"
    Kontext
    active.SetPage TabAusrichtungAbsatz
    Kontext "TabAusrichtungAbsatz"
    Call DialogTest ( TabAusrichtungAbsatz )
    '/// Choose option 'Left/Top'
    printlog " Choose option 'Left/Top'"
    Links.Check
    '/// Choose option 'Right/Bottom'
    printlog " Choose option 'Right/Bottom'"
    Rechts.Check
    '/// Choose option 'Center'
    printlog " Choose option 'Center'"
    Zentriert.Check
    '/// Choose option 'Justified'
    printlog " Choose option 'Justified'"
    Blocksatz.Check
    '/// Verify that listbox 'Text direction' has entries
    printlog " Verify that listbox 'Text direction' has entries"
    if TextDirection.GetItemCount < 1 then
        warnlog "The Textdirection listbox is empty"
    end if

    '/// Switch to tabpage 'Asian Typography'
    printlog " Switch to tabpage 'Asian Typography'"
    Kontext
    active.SetPage TabAsianTypography
    Kontext "TabAsianTypography"
    Call DialogTest ( TabAsianTypography )
    '/// Check checkbox for 'Apply list...'
    printlog " Check checkbox for 'Apply list...'"
    ApplyList.Check
    '/// Check checkbox 'Allow...'
    printlog " Check checkbox 'Allow...'"
    AllowHangingPunctuation.Check
    '/// Check checkbox 'Apply spacing...'
    printlog " Check checkbox 'Apply spacing...'"
    ApplySpacingBetween.Check
    
    '/// Switch to tabpage 'Tab'
    printlog " Switch to tabpage 'Tab'"
    Kontext
    active.SetPage TabTabulatoren
    Kontext "TabTabulatoren"
    Call DialogTest ( TabTabulatoren )
    '/// Close 'Paragraph' – dialog with 'Cancel'
    TabTabulatoren.Close
    
    '/// Close Note by <ESC>
    printlog " Close Note by <ESC>"
    Kontext "DocumentCalc"
    DocumentCalc.TypeKeys "<ESCAPE>"
    '/// Set support for CJK and CTL back to default (Tools – Options – Language Support)
    printlog " Set support for CJK and CTL back to default (Tools – Options – Language Support)"
    if bAsianLanguage = FALSE then
        Call ActiveDeactivateAsianSupport(FALSE)
    end if
    if bCTLLanguage = FALSE then
        Call ActiveDeactivateCTLSupport(FALSE)
    end if
    '/// Close document
    printlog " Close document"
    call hCloseDocument

endcase

'-----------------------------------------------------------

testcase tFormatChangeCase
'///<u><b>Format - Change Case</b></u>

    Dim bAsianLanguage as boolean
    Dim bCTLlanguage as boolean

    '/// Open new Spreadsheet document
    printlog " Open new Spreadsheet document"
    Call hNewDocument
    '/// Enable language support for CJK and CTL (Tools-Options-Language Support)
    printlog " Enable language support for CJK and CTL (Tools-Options-Language Support)"
    bAsianLanguage = ActiveDeactivateAsianSupport(TRUE)
    bCTLLanguage = ActiveDeactivateCTLSupport(TRUE)
    '/// Change case by 'Format – Change Case – Uppercase'
    printlog " Change case by 'Format – Change Case – Uppercase'"
    FormatChangeCaseUpper
    '/// Change case by 'Format – Change Case – Lowercase'
    printlog " Change case by 'Format – Change Case – Lowercase'"
    FormatChangeCaseLower
    '/// Change case by 'Format – Change Case – Halfwidth'
    printlog " Change case by 'Format – Change Case – Halfwidth'"
    FormatChangeCaseHalfwidth
    '/// Change case by 'Format – Change Case – Fullwidth'
    printlog " Change case by 'Format – Change Case – Fullwidth'"
    FormatChangeCaseFullwidth
    '/// Change case by 'Format – Change Case – Hiragana'
    printlog " Change case by 'Format – Change Case – Hiragana'"
    FormatChangeCaseHiragana
    '/// Change case by 'Format – Change Case – Katagana'
    printlog " Change case by 'Format – Change Case – Katagana'"
    FormatChangeCaseKatagana
    '/// Set support for CJK and CTL back to default (Tools – Options – Language Support)
    printlog " Set support for CJK and CTL back to default (Tools – Options – Language Support)"
    if bAsianLanguage = FALSE then
        Call ActiveDeactivateAsianSupport(FALSE)
    end if
    if bCTLLanguage = FALSE then
        Call ActiveDeactivateCTLSupport(FALSE)
    end if
    '/// Close document
    printlog " Close document"
    call hCloseDocument

endcase

'-----------------------------------------------------------

testcase tFormatStyles
'///<u><b>Format - Styles and Formatting</b></u>

    '/// Open new Spreadsheet document
    printlog " Open new Spreadsheet document"
    Call hNewDocument
    '/// Open 'Stylist' by 'Format – Styles and Formatting'
    printlog " Open 'Stylist' by 'Format – Styles and Formatting'"
    FormatStylist
    Kontext "Gestalter"
    if Gestalter.notexists (2) then 
        FormatStylist
        Kontext "Gestalter"
    end if
    '/// Click on button 'Cell Styles'
    printlog " Click on button 'Cell Styles'"
    Zellvorlagen.Click
    DialogTest ( Gestalter,1 )
    '/// Click on button 'Fill Format Mode' to turn mode on
    printlog " Click on button 'Fill Format Mode' to turn mode on"
    Giesskanne.Click
    '/// Click again on button 'Fill Format Mode' to turn mode off
    printlog " Click again on button 'Fill Format Mode' to turn mode off"
    Giesskanne.Click
    '/// Click on button 'NewStyle from Selection'
    printlog " Click on button 'NewStyle from Selection'"
    AusSelektion.Click
    Kontext "VorlageErzeugen"
    DialogTest ( VorlageErzeugen )
    '/// Type name 'Teststyle'
    printlog " Type name 'Teststyle'"
    Vorlagenname.SetText "Teststyle"
    '/// Close 'Create Style' – dialog with 'Cancel'
    printlog " Close 'Create Style' – dialog with 'Cancel'"
    VorlageErzeugen.Cancel
    Kontext "Gestalter"
    '/// Click on button 'Update Style'
    printlog " Click on button 'Update Style'"
    Aktualisieren.Click
    '/// Click on button 'Page Styles'
    printlog " Click on button 'Page Styles'"
    Absatzvorlagen.Click
    '/// Close 'Stylist' by 'Format – Styles and Formatting
    printlog " Close 'Stylist' by 'Format – Styles and Formatting"
    Kontext "Gestalter"
    Gestalter.Close
    '/// Close document
    printlog " Close document"
    Call hCloseDocument

endcase

'-----------------------------------------------------------

testcase tFormatAutoFormat
'///<u><b>Format - AutoFormat/b></u>

    '/// Open new Spreadsheet document
    printlog " Open new Spreadsheet document"
    Call hNewDocument
    '/// Select cells A1:E6
    printlog " Select cells A1:E6"
    Call fCalcSelectRange ("A1:E6")
    '/// Open 'AutoFormat' – dialog by 'Format – AutoFormat'
    printlog " Open 'AutoFormat' – dialog by 'Format – AutoFormat'"
    FormatAutoformat
    Kontext "AutoformatCalc"
    '/// Click on 'More' – button
    Zusaetze.Click
    Call DialogTest ( AutoformatCalc )
    '/// Verify that the 'Format' – listbox has items
    printlog " Verify that the 'Format' – listbox has items"
    if FormatListe.GetItemCount < 1 then
        warnlog "The formatlist is empty"
    end if
    '/// Click on 'Add' – button
    printlog " Click on 'Add' – button"
    Einfuegen.Click
    Kontext "AutoFormatHinzufuegenCalc"
    Call DialogTest ( AutoFormatHinzufuegenCalc )
    '/// Enter name 'Testformat'
    printlog " Enter name 'Testformat'"
    TabellenName.SetText "Testformat"
    '/// Close dialog with 'Cancel'
    printlog " Close dialog with 'Cancel'"
    AutoFormatHinzufuegenCalc.Close
    Kontext "AutoformatCalc"
    '/// Select second entry in 'Format' – listbox
    printlog " Select second entry in 'Format' – listbox"
    FormatListe.Select 2
    '/// Click on 'Rename' – button
    printlog " Click on 'Rename' – button"
    Umbenennen.Click
    Kontext "RenameAutoFormat"
    Call DialogTest ( RenameAutoFormat )
    '/// Set format name to 'Newformat'
    printlog " Set format name to 'Newformat'"
    RenameAutoFormatName.SetText "Newformat"
    '/// Close 'Rename AutoFormat' – dialog with 'Cancel'
    printlog " Close 'Rename AutoFormat' – dialog with 'Cancel'"    
    RenameAutoFormat.Cancel
    Kontext "AutoformatCalc"
    '/// Click on 'Delete' – button
    printlog " Click on 'Delete' – button"
    Loeschen.Click
    '/// Close messagebox with 'Yes'
    Kontext
    Active.No
    Kontext "AutoformatCalc"
    '/// Check 'Number format'
    printlog " Check 'Number format'"
    Zahlenformat.Check
    '/// Check 'Borders'
    printlog " Check 'Borders'"
    Umrandung.Check
    '/// Check 'Font'
    printlog " Check 'Font'"
    Schriftart.Check
    '/// Check 'Pattern'
    printlog " Check 'Pattern'"
    Muster.Check
    '/// Check 'Alignment'
    printlog " Check 'Alignment'"
    Ausrichtung.Check
    '/// Check 'AutoFit width and height'
    printlog " Check 'AutoFit width and height'"
    BreiteHoeheAnpassen.Check
    '/// Close 'AutoFormat' – dialog with 'Cancel'
    printlog " Close 'AutoFormat' – dialog with 'Cancel'"
    AutoformatCalc.Cancel
    '/// Close document
    printlog " Close document"
    Call hCloseDocument

endcase

'-----------------------------------------------------------

testcase tFormatConditionalFormatting
'///<u><b>Format - Conditional Formatting</b></u>

    '/// Open new Spreadsheet document
    printlog " Open new Spreadsheet document"
    Call hNewDocument
    '/// Open 'Conditional Formatting' – dialog by 'Format – Conditional Formatting'
    printlog " Open 'Conditional Formatting' – dialog by 'Format – Conditional Formatting'"
    FormatConditionalFormatting
    Kontext "BedingteFormatierung"
    Call DialogTest ( BedingteFormatierung )
    '/// Check 'Condition 1'
    printlog " Check 'Condition 1'"
    Bedingung1.Check
    '/// Choose first entry (Cell value is)
    printlog " Choose first entry (Cell value is)"
    PopupList1.Select 1
    '/// Choose first criteria for comparison (equal to)
    printlog " Choose first criteria for comparison (equal to)"
    Vergleich1.Select 1
    '/// Click on 'Shrink' – button
    printlog " Click on 'Shrink' – button"
    Minimieren1.Click
    '/// Close rangechoser by 'Shrink' -button
    printlog " Close rangechoser by 'Shrink' -button"
    Minimieren1.Click
    '/// Set string '12' in editfield
    printlog " Set string '12' in editfield"
    TextField1.SetText "12"
    '/// Verify that the 'Cell style' listbox has items
    printlog " Verify that the 'Cell style' listbox has items"
    if Zellvorlage1.GetItemCount < 1 then
        warnlog "The 'Cell style' listbox is empty"
    end if
	printlog " Click on NewStyle button"
	NewStyle1.Click
	Kontext
    active.SetPage TabVerwalten
	printlog " Close Style dialog"
    Kontext "TabVerwalten"
	TabVerwalten.Close
	Kontext "BedingteFormatierung"
    '/// Check 'Condition 2'
    printlog " Check 'Condition 2'"
    Bedingung2.Check
    '/// Choose second entry 'Formula is'
    printlog " Choose second entry 'Formula is'"
    PopupList2.Select 2
    '/// Click on 'Shrink' – button
    printlog " Click on 'Shrink' – button"
    Minimieren2.Click
    '/// Close rangechoser by 'Shrink' -button
    printlog " Close rangechoser by 'Shrink' -button"
    Minimieren2.Click
    '/// Check 'Condition 3'
    printlog " Check 'Condition 3'"
    Bedingung3.Check
    '/// Choose first entry (Cell value is)
    printlog " Choose first entry (Cell value is)"
    PopupList3.Select 1
    '/// Choose last criteria for comparision (not between)
    printlog " Choose last criteria for comparision (not between)"
    Vergleich3.Select 8
    '/// Click on first 'Shrink' – button
    printlog " Click on first 'Shrink' – button"
    Minimieren3.Click
    '/// Close rangechoser by 'Shrink' -button
    printlog " Close rangechoser by 'Shrink' -button"
    Minimieren3.Click
    '/// Click on second 'Shrink' – button
    printlog " Click on second 'Shrink' – button"
    Minimieren32.Click
    '/// Close rangechoser by 'Shrink' -button
    printlog " Close rangechoser by 'Shrink' -button"
    Minimieren32.Click
    '/// Close 'Conditional Formatting' – dialog with 'Cancel'
    printlog " Close 'Conditional Formatting' – dialog with 'Cancel'"
    BedingteFormatierung.close
    '/// Close document
    printlog " Close document"
    Call hCloseDocument

endcase

'-----------------------------------------------------------

testcase tFormatAnchor
'///<u><b>Format - Anchor</b></u>

    '/// Open new Spreadsheet document
    printlog " Open new Spreadsheet document"
    Call hNewDocument
    '/// Go to cell D4
    printlog " Go to cell D4"
    Call fCalcSelectRange ("D4")
    '/// Insert Picture by 'Insert – Picture – From File' global\input\graf_inp\borabora.jpg
    printlog " Insert Picture by 'Insert – Picture – From File' global\input\graf_inp\borabora.jpg"
    InsertGraphicsFromFile
    Kontext "GrafikEinfuegenDlg"
    Dateiname.Settext convertpath(gTesttoolpath + "global\input\graf_inp\borabora.jpg")
    Oeffnen.Click
    '/// Set Anchor to page by 'Format – Anchor – To Page'
    printlog " Set Anchor to page by 'Format – Anchor – To Page'"
    FormatAnchorToPageCalc
    '/// Set Anchor to page by 'Format – Anchor – To Cell'
    printlog " Set Anchor to page by 'Format – Anchor – To Cell'"
    FormatAnchorToCell
    '/// Close document
    printlog " Close document"
    Call hCloseDocument

endcase

'-----------------------------------------------------------

testcase tFormatAlignment
'///<u><b>Format - Alignment</b></u>

    '/// Open new Spreadsheet document
    printlog " Open new Spreadsheet document"
    Call hNewDocument
    '/// Set Alignment to default by ' Format -Alignment - Default'
    printlog " Set Alignment to default by ' Format -Alignment - Default'"
    FormatAlignmentHorizontalDefaultCalc
    '/// Set Alignment to Left by ' Format -Alignment - Left'
    printlog " Set Alignment to Left by ' Format -Alignment - Left'"
    FormatAlignmentLeftCalc
    '/// Set Alignment to Centered by ' Format -Alignment – Centered'
    printlog " Set Alignment to Centered by ' Format -Alignment – Centered'"
    FormatAlignmentHorizontalCenterCalc
    '/// Set Alignment to Right by ' Format -Alignment – Right'
    printlog " Set Alignment to Right by ' Format -Alignment – Right'"
    FormatAlignmentRightCalc
    '/// Set Alignment to Justified by ' Format -Alignment – Justified'
    printlog " Set Alignment to Justified by ' Format -Alignment – Justified'"
    FormatAlignmentJustifiedCalc
    '/// Set Alignment to Top by ' Format -Alignment – Top'
    printlog " Set Alignment to Top by ' Format -Alignment – Top'"
    FormatAlignmentTopCalc
    '/// Set Alignment to Center by ' Format -Alignment – Center'
    printlog " Set Alignment to Center by ' Format -Alignment – Center'"
    FormatAlignmentverticalCenterCalc
    '/// Set Alignment to Bottom by ' Format -Alignment – Bottom'
    printlog " Set Alignment to Bottom by ' Format -Alignment – Bottom'"
    FormatAlignmentBottomCalc
    '/// Close document
    printlog " Close document"
    Call hCloseDocument
    
    '/// Load document from 'gTesttoolPath + "spreadsheet\required\input\twoobjects.ods"'
    printlog " Load document from 'gTesttoolPath + spreadsheet\required\input\twoobjects.ods"
    hFileOpenLocally( gTesttoolPath & "spreadsheet\required\input\twoobjects.ods" )
    '/// Select first object by Navigator
    printlog " Select first object by Navigator"
    Call fNavigatorSelectObject ("drawing objects", 1)
    '/// Select additional second drawing object by keyboard Strg-A
    printlog " Select additional second drawing object by keyboard Strg-A"
    Kontext "DocumentCalc"
    DocumentCalc.TypeKeys "<Mod1 A>"
    '/// Set Alignment to Left by ' Format -Alignment - Left'
    printlog " Set Alignment to Left by ' Format -Alignment - Left'"
    FormatAlignmentObjectLeftCalc
    '/// Set Alignment to Centered by ' Format -Alignment – Centered'
    printlog " Set Alignment to Centered by ' Format -Alignment – Centered'"
    FormatAlignmentObjectCenteredCalc
    '/// Set Alignment to Right by ' Format -Alignment – Right'
    printlog " Set Alignment to Right by ' Format -Alignment – Right'"
    FormatAlignmentObjectRightCalc
    '/// Set Alignment to Top by ' Format -Alignment – Top'
    printlog " Set Alignment to Top by ' Format -Alignment – Top'"
    FormatAlignmentObjectTopCalc
    '/// Set Alignment to Center by ' Format -Alignment – Center'
    printlog " Set Alignment to Center by ' Format -Alignment – Center'"
    FormatAlignmentObjectCenterCalc
    '/// Set Alignment to Bottom by ' Format -Alignment – Bottom'
    printlog " Set Alignment to Bottom by ' Format -Alignment – Bottom'"
    FormatAlignmentObjectBottomCalc
    '/// Close document
    printlog " Close document"
    Call hCloseDocument
<<<<<<< HEAD
    hFileDelete ( gLastWorkFile )
=======
    hFileDelete( gLastWorkFile )
>>>>>>> eea74e89

endcase

'-----------------------------------------------------------

testcase tFormatArrange
'///<u><b>Format - Arrange</b></u>

    '/// Open new Spreadsheet document
    printlog " Open new Spreadsheet document"
    Call hNewDocument
    '/// Insert Picture by 'Insert – Picture – From File' ...
    printlog " Insert Picture by 'Insert – Picture – From File' ..."
    InsertGraphicsFromFile
    Kontext "GrafikEinfuegenDlg"
    Dateiname.Settext convertpath(gTesttoolpath + "global\input\graf_inp\borabora.jpg")
    Oeffnen.Click 
    '/// 'Format – Arrange – Bring to Front'
    printlog " 'Format – Arrange – Bring to Front'"
    FormatArrangeBringToFrontCalc
    '/// 'Format – Arrange – Forward One'
    printlog " 'Format – Arrange – Forward One'"
    FormatArrangeBringForwardCalc
    '/// 'Format – Arrange – Back One'
    printlog " 'Format – Arrange – Back One'"
    FormatArrangeSendBackwardCalc
    '/// 'Format – Arrange – Send to Back'
    printlog " 'Format – Arrange – Send to Back'"
    FormatArrangeSendToBackCalc
    '/// 'Format – Arrange – To Background'
    printlog " 'Format – Arrange – To Background'"
    FormatArrangeToBackgroundCalc
    '/// 'Format – Arrange – To Foreground'
    printlog " 'Format – Arrange – To Foreground'"
    'Sometimes the selection of the graphic get lost, then reselect by Navigator
    try
        FormatArrangeToForegroundCalc
    catch
        Call fNavigatorSelectObject ("graphics", 1)
        FormatArrangeToForegroundCalc
    endcatch
    '/// Close document
    printlog " Close document"
    Call hCloseDocument

endcase

'-----------------------------------------------------------

testcase tFormatFlip
'///<u><b>Format - Flip</b></u>

    '/// Open new Spreadsheet document
    printlog " Open new Spreadsheet document"
    Call hNewDocument
    '/// Insert Picture by 'Insert – Picture – From File' ...
    printlog " Insert Picture by 'Insert – Picture – From File' ..."
    InsertGraphicsFromFile
    Kontext "GrafikEinfuegenDlg"
    Dateiname.Settext convertpath(gTesttoolpath + "global\input\graf_inp\borabora.jpg")
    Oeffnen.Click
    '/// Flip picture by 'Format – Flip – Flip Vertically'
    printlog " Flip picture by 'Format – Flip – Flip Vertically'"
    FormatFlipVerticallyCalc
    '/// Flip picture by 'Format – Flip – Flip Object Horizontally'
    printlog " Flip picture by 'Format – Flip – Flip Object Horizontally'"
    FormatFlipHorizontalCalc
    '/// Close document
    printlog " Close document"
    Call hCloseDocument

endcase

'-----------------------------------------------------------

testcase tFormatGroup
'///<u><b>Format - Group</b></u>

    '/// Load document from 'gTesttoolPath + "spreadsheet\required\input\twoobjects.ods"'
    printlog " Load document from 'gTesttoolPath + spreadsheet\required\input\twoobjects.ods"
    hFileOpenLocally( gTesttoolPath & "spreadsheet\required\input\twoobjects.ods" )
    '/// Select first object by Navigator
    printlog " Select first object by Navigator"
    Call fNavigatorSelectObject ("drawing objects", 1)
    '/// Select additional second drawing object by keyboard Strg-A
    printlog " Select additional second drawing object by keyboard Strg-A"
    Kontext "DocumentCalc"
    DocumentCalc.TypeKeys "<Mod1 A>"
    '/// Group objects by 'Format - Group - Group
    printlog " Group objects by 'Format - Group - Group"
    FormatGroupGroup
    '/// Enter Group by 'Format - Group - Enter'
    printlog " Enter Group by 'Format - Group - Enter'"
    FormatGroupEditGroupCalc
    '/// Leave Group by 'Format - Group - Exit'
    printlog " Leave Group by 'Format - Group - Exit'"
    FormatExitGroupDraw
    '/// Ungroup objects by 'Format - Group - Ungroup'
    printlog " Ungroup objects by 'Format - Group - Ungroup'"
    FormatUngroupDraw
    '/// Close document
    printlog " Close document"
    Call hCloseDocument
<<<<<<< HEAD
    hFileDelete ( gLastWorkFile )
=======
    hFileDelete( gLastWorkFile )
>>>>>>> eea74e89

endcase

'-----------------------------------------------------------

testcase tFormatControl
'///<u><b>Format - Control</b></u>

qaerrorlog "Testcase still under construction"
goto endsub

    '/// Open new Spreadsheet document
    printlog " Open new Spreadsheet document"
    Call hNewDocument
'/// Insert Control Button
printlog " Insert Control Button"

'/// Open 'Properties' – dialog by 'Format – Control'
printlog " Open 'Properties' – dialog by 'Format – Control'"
'FormatControl
'/// Switch to tabpage 'General'
printlog " Switch to tabpage 'General'"

'/// Switch to tabpage 'Events'
printlog " Switch to tabpage 'Events'"

'/// Close dialog by 'Format – Controls'
printlog " Close dialog by 'Format – Controls'"

'/// Open 'Form Properties' – dialog by 'Format – Form'
printlog " Open 'Form Properties' – dialog by 'Format – Form'"
'FormatForm
'/// Switch to tabpage 'General'
printlog " Switch to tabpage 'General'"

'/// Switch to tabpage 'Data'
printlog " Switch to tabpage 'Data'"

'/// Switch to tabpage 'Events'
printlog " Switch to tabpage 'Events'"

'/// Close dialog by 'Format – Form'
printlog " Close dialog by 'Format – Form'"

    '/// Close document
    printlog " Close document"
    Call hCloseDocument

endcase
<|MERGE_RESOLUTION|>--- conflicted
+++ resolved
@@ -647,11 +647,7 @@
     '/// Close document
     printlog " Close document"
     Call hCloseDocument
-<<<<<<< HEAD
-    hFileDelete ( gLastWorkFile )
-=======
     hFileDelete( gLastWorkFile )
->>>>>>> eea74e89
 
 endcase
 
@@ -755,11 +751,7 @@
     '/// Close document
     printlog " Close document"
     Call hCloseDocument
-<<<<<<< HEAD
-    hFileDelete ( gLastWorkFile )
-=======
     hFileDelete( gLastWorkFile )
->>>>>>> eea74e89
 
 endcase
 
