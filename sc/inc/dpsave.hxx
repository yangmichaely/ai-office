/*************************************************************************
 *
 * DO NOT ALTER OR REMOVE COPYRIGHT NOTICES OR THIS FILE HEADER.
 *
 * Copyright 2008 by Sun Microsystems, Inc.
 *
 * OpenOffice.org - a multi-platform office productivity suite
 *
 * $RCSfile: dpsave.hxx,v $
 * $Revision: 1.11.32.3 $
 *
 * This file is part of OpenOffice.org.
 *
 * OpenOffice.org is free software: you can redistribute it and/or modify
 * it under the terms of the GNU Lesser General Public License version 3
 * only, as published by the Free Software Foundation.
 *
 * OpenOffice.org is distributed in the hope that it will be useful,
 * but WITHOUT ANY WARRANTY; without even the implied warranty of
 * MERCHANTABILITY or FITNESS FOR A PARTICULAR PURPOSE.  See the
 * GNU Lesser General Public License version 3 for more details
 * (a copy is included in the LICENSE file that accompanied this code).
 *
 * You should have received a copy of the GNU Lesser General Public License
 * version 3 along with OpenOffice.org.  If not, see
 * <http://www.openoffice.org/license.html>
 * for a copy of the LGPLv3 License.
 *
 ************************************************************************/

#ifndef SC_DPSAVE_HXX
#define SC_DPSAVE_HXX

#include <tools/string.hxx>
#include <tools/list.hxx>
#include <com/sun/star/sheet/XDimensionsSupplier.hpp>
#include <com/sun/star/sheet/DataPilotFieldOrientation.hpp>
#include "scdllapi.h"
#include <hash_map>
#include <list>
#include <memory>

namespace com { namespace sun { namespace star { namespace sheet {
    struct DataPilotFieldReference;
    struct DataPilotFieldSortInfo;
    struct DataPilotFieldAutoShowInfo;
    struct DataPilotFieldLayoutInfo;
} } } }

class ScDPDimensionSaveData;
class ScDPTableData;

// --------------------------------------------------------------------
//
//  classes to save Data Pilot settings
//


class ScDPSaveMember
{
private:
    String      aName;
    ::std::auto_ptr<rtl::OUString> mpLayoutName; // custom name to be displayed in the table.
    USHORT      nVisibleMode;
    USHORT      nShowDetailsMode;

public:
                            ScDPSaveMember(const String& rName);
                            ScDPSaveMember(const ScDPSaveMember& r);
                            ~ScDPSaveMember();

    BOOL                    operator== ( const ScDPSaveMember& r ) const;

    const String&           GetName() const { return aName; }
    BOOL                    HasIsVisible() const;
    SC_DLLPUBLIC void                   SetIsVisible(BOOL bSet);
    BOOL                    GetIsVisible() const { return BOOL(nVisibleMode); }
    BOOL                    HasShowDetails() const;
    SC_DLLPUBLIC void                   SetShowDetails(BOOL bSet);
    BOOL                    GetShowDetails() const { return BOOL(nShowDetailsMode); }

    void                    SetName( const String& rNew );  // used if the source member was renamed (groups)

    SC_DLLPUBLIC void                    SetLayoutName( const ::rtl::OUString& rName );
    SC_DLLPUBLIC const ::rtl::OUString*  GetLayoutName() const;
    void                    RemoveLayoutName();

    void                    WriteToSource( const com::sun::star::uno::Reference<
                                            com::sun::star::uno::XInterface>& xMember,
                                            sal_Int32 nPosition );
};


<<<<<<< HEAD
bool operator == (const ::com::sun::star::sheet::DataPilotFieldSortInfo &l, const ::com::sun::star::sheet::DataPilotFieldSortInfo &r );
bool operator == (const ::com::sun::star::sheet::DataPilotFieldAutoShowInfo &l, const ::com::sun::star::sheet::DataPilotFieldAutoShowInfo &r );
bool operator == (const ::com::sun::star::sheet::DataPilotFieldReference &l, const ::com::sun::star::sheet::DataPilotFieldReference &r );
class ScDPSaveDimension
=======
class SC_DLLPUBLIC ScDPSaveDimension
>>>>>>> 25b005cb
{
private:
    String      aName;
    String*     pSelectedPage;
    ::std::auto_ptr<rtl::OUString> mpLayoutName;
    ::std::auto_ptr<rtl::OUString> mpSubtotalName;
    BOOL        bIsDataLayout;
    BOOL        bDupFlag;
    USHORT      nOrientation;
    USHORT      nFunction;          // enum GeneralFunction, for data dimensions
    long        nUsedHierarchy;
    USHORT      nShowEmptyMode;     //! at level
    BOOL        bSubTotalDefault;   //! at level
    long        nSubTotalCount;
    USHORT*     pSubTotalFuncs;     // enum GeneralFunction
    ::com::sun::star::sheet::DataPilotFieldReference* pReferenceValue;
    ::com::sun::star::sheet::DataPilotFieldSortInfo*  pSortInfo;            // (level)
    ::com::sun::star::sheet::DataPilotFieldAutoShowInfo* pAutoShowInfo;     // (level)
    ::com::sun::star::sheet::DataPilotFieldLayoutInfo* pLayoutInfo;         // (level)

public:
    typedef std::hash_map <String, ScDPSaveMember*, rtl::OUStringHash> MemberHash;
    typedef std::list <ScDPSaveMember*>                                MemberList;
private:
    MemberHash maMemberHash;
    MemberList maMemberList;
public:
                            ScDPSaveDimension(const String& rName, BOOL bDataLayout);
                            ScDPSaveDimension(const ScDPSaveDimension& r);
                            ~ScDPSaveDimension();

    BOOL                    operator== ( const ScDPSaveDimension& r ) const;

    const MemberList&       GetMembers() const { return maMemberList; }
    void                    AddMember(ScDPSaveMember* pMember);

    void                    SetDupFlag(BOOL bSet)   { bDupFlag = bSet; }
    BOOL                    GetDupFlag() const      { return bDupFlag; }

    const String&           GetName() const         { return aName; }
    BOOL                    IsDataLayout() const    { return bIsDataLayout; }

    void                    SetName( const String& rNew );  // used if the source dim was renamed (groups)

    void                    SetOrientation(USHORT nNew);
    void                    SetSubTotals(long nCount, const USHORT* pFuncs);
    long                    GetSubTotalsCount() const { return nSubTotalCount; }
    USHORT                  GetSubTotalFunc(long nIndex) const { return pSubTotalFuncs[nIndex]; }
    void                    SetShowEmpty(BOOL bSet);
    BOOL                    GetShowEmpty() const { return BOOL(nShowEmptyMode); }
    void                    SetFunction(USHORT nNew);       // enum GeneralFunction
    USHORT                  GetFunction() const { return nFunction; }
    void                    SetUsedHierarchy(long nNew);
    long                    GetUsedHierarchy() const { return nUsedHierarchy; }

    void                    SetLayoutName(const ::rtl::OUString& rName);
    const ::rtl::OUString*  GetLayoutName() const;
    void                    RemoveLayoutName();
    void                    SetSubtotalName(const ::rtl::OUString& rName);
    const ::rtl::OUString*  GetSubtotalName() const;

    bool                    IsMemberNameInUse(const ::rtl::OUString& rName) const;

    const ::com::sun::star::sheet::DataPilotFieldReference* GetReferenceValue() const   { return pReferenceValue; }
    void                    SetReferenceValue(const ::com::sun::star::sheet::DataPilotFieldReference* pNew);

    const ::com::sun::star::sheet::DataPilotFieldSortInfo* GetSortInfo() const          { return pSortInfo; }
    void                    SetSortInfo(const ::com::sun::star::sheet::DataPilotFieldSortInfo* pNew);
    const ::com::sun::star::sheet::DataPilotFieldAutoShowInfo* GetAutoShowInfo() const  { return pAutoShowInfo; }
    void                    SetAutoShowInfo(const ::com::sun::star::sheet::DataPilotFieldAutoShowInfo* pNew);
    const ::com::sun::star::sheet::DataPilotFieldLayoutInfo* GetLayoutInfo() const      { return pLayoutInfo; }
    void                    SetLayoutInfo(const ::com::sun::star::sheet::DataPilotFieldLayoutInfo* pNew);

    void                    SetCurrentPage( const String* pPage );      // NULL = no selection (all)
    BOOL                    HasCurrentPage() const;
    const String&           GetCurrentPage() const;

    USHORT                  GetOrientation() const  { return nOrientation; }

    ScDPSaveMember*         GetExistingMemberByName(const String& rName);
    ScDPSaveMember*         GetMemberByName(const String& rName);

    void                    SetMemberPosition( const String& rName, sal_Int32 nNewPos );

    void                    WriteToSource( const com::sun::star::uno::Reference<
                                            com::sun::star::uno::XInterface>& xDim );
<<<<<<< HEAD
    void                    Refresh( const com::sun::star::uno::Reference<
                                    com::sun::star::sheet::XDimensionsSupplier>& xSource ,
                                    const   std::list<String> & deletedDims);
=======

    void                    UpdateMemberVisibility(const ::std::hash_map< ::rtl::OUString, bool, ::rtl::OUStringHash>& rData);

    bool                    HasInvisibleMember() const;
>>>>>>> 25b005cb
};


class ScDPSaveData
{
private:
    List        aDimList;
    ScDPDimensionSaveData* pDimensionData;      // settings that create new dimensions
    USHORT      nColumnGrandMode;
    USHORT      nRowGrandMode;
    USHORT      nIgnoreEmptyMode;
    USHORT      nRepeatEmptyMode;
    BOOL        bFilterButton;      // not passed to DataPilotSource
    BOOL        bDrillDown;         // not passed to DataPilotSource
<<<<<<< HEAD
    // Wang Xu Ming -- 2009-8-17
    // DataPilot Migration - Cache&&Performance
    long      mnCacheId;
    // End Comments
=======

    /** if true, all dimensions already have all of their member instances
     *  created. */
    bool        mbDimensionMembersBuilt;

    ::std::auto_ptr<rtl::OUString> mpGrandTotalName;

>>>>>>> 25b005cb
public:
    SC_DLLPUBLIC                        ScDPSaveData();
                            ScDPSaveData(const ScDPSaveData& r);
    SC_DLLPUBLIC                        ~ScDPSaveData();

    ScDPSaveData&           operator= ( const ScDPSaveData& r );

    BOOL                    operator== ( const ScDPSaveData& r ) const;

    SC_DLLPUBLIC void                    SetGrandTotalName(const ::rtl::OUString& rName);
    SC_DLLPUBLIC const ::rtl::OUString*  GetGrandTotalName() const;

    const List&             GetDimensions() const { return aDimList; }
    void                    AddDimension(ScDPSaveDimension* pDim) { aDimList.Insert(pDim, LIST_APPEND); }

    ScDPSaveDimension*      GetDimensionByName(const String& rName);
    SC_DLLPUBLIC ScDPSaveDimension*     GetDataLayoutDimension();
    SC_DLLPUBLIC ScDPSaveDimension*      GetExistingDataLayoutDimension() const;

    ScDPSaveDimension*      DuplicateDimension(const String& rName);
    SC_DLLPUBLIC ScDPSaveDimension&      DuplicateDimension(const ScDPSaveDimension& rDim);

    SC_DLLPUBLIC ScDPSaveDimension*     GetExistingDimensionByName(const String& rName) const;
    SC_DLLPUBLIC ScDPSaveDimension*     GetNewDimensionByName(const String& rName);

    void                    RemoveDimensionByName(const String& rName);

    ScDPSaveDimension*      GetInnermostDimension(USHORT nOrientation);
    ScDPSaveDimension*      GetFirstDimension(::com::sun::star::sheet::DataPilotFieldOrientation eOrientation);
    long                    GetDataDimensionCount() const;


    void                    SetPosition( ScDPSaveDimension* pDim, long nNew );
    SC_DLLPUBLIC void                   SetColumnGrand( BOOL bSet );
    BOOL                    GetColumnGrand() const { return BOOL(nColumnGrandMode); }
    SC_DLLPUBLIC void                   SetRowGrand( BOOL bSet );
    BOOL                    GetRowGrand() const { return BOOL(nRowGrandMode); }
    void                    SetIgnoreEmptyRows( BOOL bSet );
    BOOL                    GetIgnoreEmptyRows() const { return BOOL(nIgnoreEmptyMode); }
    void                    SetRepeatIfEmpty( BOOL bSet );
    BOOL                    GetRepeatIfEmpty() const { return BOOL(nRepeatEmptyMode); }

    SC_DLLPUBLIC void                    SetFilterButton( BOOL bSet );
    BOOL                    GetFilterButton() const { return bFilterButton; }
    SC_DLLPUBLIC void                    SetDrillDown( BOOL bSet );
    BOOL                    GetDrillDown() const { return bDrillDown; }

    void                    WriteToSource( const com::sun::star::uno::Reference<
        com::sun::star::sheet::XDimensionsSupplier>& xSource );
    // Wang Xu Ming -- 2009-8-17
    // DataPilot Migration - Cache&&Performance
    void                    Refresh( const com::sun::star::uno::Reference<
                                            com::sun::star::sheet::XDimensionsSupplier>& xSource );
    BOOL                    IsEmpty() const;
    inline long GetCacheId() const{ return mnCacheId; }
    inline void SetCacheId( long nCacheId ){ mnCacheId = nCacheId; }
    // End Comments
    const ScDPDimensionSaveData* GetExistingDimensionData() const   { return pDimensionData; }
    SC_DLLPUBLIC ScDPDimensionSaveData*  GetDimensionData();     // create if not there
    void                    SetDimensionData( const ScDPDimensionSaveData* pNew );      // copied
    void                    BuildAllDimensionMembers(ScDPTableData* pData);

    /**
     * Check whether a dimension has one or more invisible members.
     *
     * @param rDimName dimension name
     */
    SC_DLLPUBLIC bool       HasInvisibleMember(const ::rtl::OUString& rDimName) const;
};


#endif
<|MERGE_RESOLUTION|>--- conflicted
+++ resolved
@@ -91,14 +91,10 @@
 };
 
 
-<<<<<<< HEAD
 bool operator == (const ::com::sun::star::sheet::DataPilotFieldSortInfo &l, const ::com::sun::star::sheet::DataPilotFieldSortInfo &r );
 bool operator == (const ::com::sun::star::sheet::DataPilotFieldAutoShowInfo &l, const ::com::sun::star::sheet::DataPilotFieldAutoShowInfo &r );
 bool operator == (const ::com::sun::star::sheet::DataPilotFieldReference &l, const ::com::sun::star::sheet::DataPilotFieldReference &r );
-class ScDPSaveDimension
-=======
 class SC_DLLPUBLIC ScDPSaveDimension
->>>>>>> 25b005cb
 {
 private:
     String      aName;
@@ -185,16 +181,13 @@
 
     void                    WriteToSource( const com::sun::star::uno::Reference<
                                             com::sun::star::uno::XInterface>& xDim );
-<<<<<<< HEAD
     void                    Refresh( const com::sun::star::uno::Reference<
                                     com::sun::star::sheet::XDimensionsSupplier>& xSource ,
                                     const   std::list<String> & deletedDims);
-=======
 
     void                    UpdateMemberVisibility(const ::std::hash_map< ::rtl::OUString, bool, ::rtl::OUStringHash>& rData);
 
     bool                    HasInvisibleMember() const;
->>>>>>> 25b005cb
 };
 
 
@@ -209,12 +202,10 @@
     USHORT      nRepeatEmptyMode;
     BOOL        bFilterButton;      // not passed to DataPilotSource
     BOOL        bDrillDown;         // not passed to DataPilotSource
-<<<<<<< HEAD
     // Wang Xu Ming -- 2009-8-17
     // DataPilot Migration - Cache&&Performance
     long      mnCacheId;
     // End Comments
-=======
 
     /** if true, all dimensions already have all of their member instances
      *  created. */
@@ -222,7 +213,6 @@
 
     ::std::auto_ptr<rtl::OUString> mpGrandTotalName;
 
->>>>>>> 25b005cb
 public:
     SC_DLLPUBLIC                        ScDPSaveData();
                             ScDPSaveData(const ScDPSaveData& r);
