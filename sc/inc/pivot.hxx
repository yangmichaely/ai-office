/*************************************************************************
 *
 * DO NOT ALTER OR REMOVE COPYRIGHT NOTICES OR THIS FILE HEADER.
 *
 * Copyright 2000, 2010 Oracle and/or its affiliates.
 *
 * OpenOffice.org - a multi-platform office productivity suite
 *
 * This file is part of OpenOffice.org.
 *
 * OpenOffice.org is free software: you can redistribute it and/or modify
 * it under the terms of the GNU Lesser General Public License version 3
 * only, as published by the Free Software Foundation.
 *
 * OpenOffice.org is distributed in the hope that it will be useful,
 * but WITHOUT ANY WARRANTY; without even the implied warranty of
 * MERCHANTABILITY or FITNESS FOR A PARTICULAR PURPOSE.  See the
 * GNU Lesser General Public License version 3 for more details
 * (a copy is included in the LICENSE file that accompanied this code).
 *
 * You should have received a copy of the GNU Lesser General Public License
 * version 3 along with OpenOffice.org.  If not, see
 * <http://www.openoffice.org/license.html>
 * for a copy of the LGPLv3 License.
 *
 ************************************************************************/
/*
    WICHTIG:
    Folgende Reihenfolge beim Aufbau der Pivot-Tabelle unbedingt einzuhalten:

    pPivot->SetColFields(aColArr, aColCount)
    pPivot->SetRowFields(aRowArr, aRowCount)
    pPivot->SetDataFields(aDataArr, aDataCount)
    if (pPivot->CreateData())
    {
        pPivotDrawData();
        pPivotReleaseData();
    }

    ausserdem ist sicherzustellen, dass entweder das ColArr oder das RowArr
    einen PivotDataField Eintrag enthalten

*/


#ifndef SC_PIVOT_HXX
#define SC_PIVOT_HXX

#include "global.hxx"
#include "address.hxx"
#include "dpglobal.hxx"

#include <vector>
#include <boost/shared_ptr.hpp>

class SubTotal;
#include "collect.hxx"

#define PIVOT_DATA_FIELD        (MAXCOLCOUNT)
#define PIVOT_FUNC_REF          (MAXCOLCOUNT)
#include <com/sun/star/uno/Sequence.hxx>
#include <com/sun/star/sheet/DataPilotFieldReference.hpp>
#include <com/sun/star/sheet/DataPilotFieldSortInfo.hpp>
#include <com/sun/star/sheet/DataPilotFieldLayoutInfo.hpp>
#include <com/sun/star/sheet/DataPilotFieldAutoShowInfo.hpp>

class SvStream;
class ScDocument;
class ScUserListData;
class ScProgress;

<<<<<<< HEAD
// ============================================================================
=======
typedef ::boost::shared_ptr<ScDPLabelData> ScDPLabelDataRef;

// -----------------------------------------------------------------------

struct PivotField
{
    SCsCOL               nCol;
    sal_uInt16              nFuncMask;
    sal_uInt16              nFuncCount;
    ::com::sun::star::sheet::DataPilotFieldReference maFieldRef;

    explicit            PivotField( SCsCOL nNewCol = 0, sal_uInt16 nNewFuncMask = PIVOT_FUNC_NONE );

    bool                operator==( const PivotField& r ) const;
};

// -----------------------------------------------------------------------

// implementation still in global2.cxx
struct ScPivotParam
{
    SCCOL           nCol;           // Cursor Position /
    SCROW           nRow;           // bzw. Anfang des Zielbereiches
    SCTAB           nTab;
    ::std::vector<ScDPLabelDataRef> maLabelArray;
    PivotField      aPageArr[PIVOT_MAXPAGEFIELD];
    PivotField      aColArr[PIVOT_MAXFIELD];
    PivotField      aRowArr[PIVOT_MAXFIELD];
    PivotField      aDataArr[PIVOT_MAXFIELD];
    SCSIZE          nPageCount;
    SCSIZE          nColCount;
    SCSIZE          nRowCount;
    SCSIZE          nDataCount;
    sal_Bool            bIgnoreEmptyRows;
    sal_Bool            bDetectCategories;
    sal_Bool            bMakeTotalCol;
    sal_Bool            bMakeTotalRow;

    ScPivotParam();
    ScPivotParam( const ScPivotParam& r );
    ~ScPivotParam();

    ScPivotParam&   operator=       ( const ScPivotParam& r );
    sal_Bool            operator==      ( const ScPivotParam& r ) const;
//UNUSED2009-05 void            Clear           ();
    void            ClearPivotArrays();
    void            SetLabelData    (const ::std::vector<ScDPLabelDataRef>& r);
    void            SetPivotArrays  ( const PivotField* pPageArr,
                                      const PivotField* pColArr,
                                      const PivotField* pRowArr,
                                      const PivotField* pDataArr,
                                      SCSIZE            nPageCnt,
                                      SCSIZE            nColCnt,
                                      SCSIZE            nRowCnt,
                                      SCSIZE            nDataCnt );
};

// -----------------------------------------------------------------------

typedef PivotField          PivotFieldArr[PIVOT_MAXFIELD];
typedef PivotField          PivotPageFieldArr[PIVOT_MAXPAGEFIELD];

//------------------------------------------------------------------------
>>>>>>> d0ce561b

struct ScDPLabelData
{
    ::rtl::OUString     maName;         /// Original name of the dimension.
    ::rtl::OUString     maLayoutName;   /// Layout name (display name)
<<<<<<< HEAD
    SCCOL               mnCol;
    USHORT              mnFuncMask;     /// Page/Column/Row subtotal function.
=======
    SCsCOL              mnCol;
    sal_uInt16              mnFuncMask;     /// Page/Column/Row subtotal function.
>>>>>>> d0ce561b
    sal_Int32           mnUsedHier;     /// Used hierarchy.
    sal_Int32           mnFlags;        /// Flags from the DataPilotSource dimension
    bool                mbShowAll;      /// true = Show all (also empty) results.
    bool                mbIsValue;      /// true = Sum or count in data field.

    struct Member
    {
        ::rtl::OUString maName;
        ::rtl::OUString maLayoutName;
        bool mbVisible;
        bool mbShowDetails;

        Member();

        /**
         * return the name that should be displayed in the dp dialogs i.e.
         * when the layout name is present, use it, or else use the original
         * name.
         */
        ::rtl::OUString SC_DLLPUBLIC getDisplayName() const;
    };
    ::std::vector<Member>                               maMembers;
    ::com::sun::star::uno::Sequence< ::rtl::OUString >  maHiers;        /// Hierarchies.
    ::com::sun::star::sheet::DataPilotFieldSortInfo     maSortInfo;     /// Sorting info.
    ::com::sun::star::sheet::DataPilotFieldLayoutInfo   maLayoutInfo;   /// Layout info.
    ::com::sun::star::sheet::DataPilotFieldAutoShowInfo maShowInfo;     /// AutoShow info.

    explicit            ScDPLabelData( const String& rName, SCCOL nCol, bool bIsValue );

    /**
     * return the name that should be displayed in the dp dialogs i.e. when
     * the layout name is present, use it, or else use the original name.
     */
    ::rtl::OUString SC_DLLPUBLIC getDisplayName() const;
};

typedef std::vector< ScDPLabelData > ScDPLabelDataVector;

// ============================================================================

struct ScPivotField
{
    SCCOL               nCol;
    USHORT              nFuncMask;
    USHORT              nFuncCount;
    ::com::sun::star::sheet::DataPilotFieldReference maFieldRef;

    explicit            ScPivotField( SCCOL nNewCol = 0, USHORT nNewFuncMask = PIVOT_FUNC_NONE );

    bool                operator==( const ScPivotField& r ) const;
};

typedef ::std::vector< ScPivotField > ScPivotFieldVector;

// ============================================================================

struct ScPivotParam
{
    SCCOL           nCol;           // Cursor Position /
    SCROW           nRow;           // bzw. Anfang des Zielbereiches
    SCTAB           nTab;
    ScDPLabelDataVector maLabelArray;
    ScPivotFieldVector maPageArr;
    ScPivotFieldVector maColArr;
    ScPivotFieldVector maRowArr;
    ScPivotFieldVector maDataArr;
    BOOL            bIgnoreEmptyRows;
    BOOL            bDetectCategories;
    BOOL            bMakeTotalCol;
    BOOL            bMakeTotalRow;

    ScPivotParam();

    bool            operator==( const ScPivotParam& r ) const;
};

// ============================================================================

struct ScPivotFuncData
{
<<<<<<< HEAD
    SCCOL               mnCol;
    USHORT              mnFuncMask;
    ::com::sun::star::sheet::DataPilotFieldReference maFieldRef;

    explicit            ScPivotFuncData( SCCOL nCol, USHORT nFuncMask );
    explicit            ScPivotFuncData( SCCOL nCol, USHORT nFuncMask,
=======
    short               mnCol;
    sal_uInt16              mnFuncMask;
    ::com::sun::star::sheet::DataPilotFieldReference maFieldRef;

    explicit            ScDPFuncData( short nNewCol, sal_uInt16 nNewFuncMask );
    explicit            ScDPFuncData( short nNewCol, sal_uInt16 nNewFuncMask,
>>>>>>> d0ce561b
                            const ::com::sun::star::sheet::DataPilotFieldReference& rFieldRef );
};

typedef ::std::vector< ScPivotFuncData > ScPivotFuncDataVector;

// ============================================================================

typedef std::vector< String > ScDPNameVec;

// ============================================================================

#endif<|MERGE_RESOLUTION|>--- conflicted
+++ resolved
@@ -69,85 +69,14 @@
 class ScUserListData;
 class ScProgress;
 
-<<<<<<< HEAD
 // ============================================================================
-=======
-typedef ::boost::shared_ptr<ScDPLabelData> ScDPLabelDataRef;
-
-// -----------------------------------------------------------------------
-
-struct PivotField
-{
-    SCsCOL               nCol;
-    sal_uInt16              nFuncMask;
-    sal_uInt16              nFuncCount;
-    ::com::sun::star::sheet::DataPilotFieldReference maFieldRef;
-
-    explicit            PivotField( SCsCOL nNewCol = 0, sal_uInt16 nNewFuncMask = PIVOT_FUNC_NONE );
-
-    bool                operator==( const PivotField& r ) const;
-};
-
-// -----------------------------------------------------------------------
-
-// implementation still in global2.cxx
-struct ScPivotParam
-{
-    SCCOL           nCol;           // Cursor Position /
-    SCROW           nRow;           // bzw. Anfang des Zielbereiches
-    SCTAB           nTab;
-    ::std::vector<ScDPLabelDataRef> maLabelArray;
-    PivotField      aPageArr[PIVOT_MAXPAGEFIELD];
-    PivotField      aColArr[PIVOT_MAXFIELD];
-    PivotField      aRowArr[PIVOT_MAXFIELD];
-    PivotField      aDataArr[PIVOT_MAXFIELD];
-    SCSIZE          nPageCount;
-    SCSIZE          nColCount;
-    SCSIZE          nRowCount;
-    SCSIZE          nDataCount;
-    sal_Bool            bIgnoreEmptyRows;
-    sal_Bool            bDetectCategories;
-    sal_Bool            bMakeTotalCol;
-    sal_Bool            bMakeTotalRow;
-
-    ScPivotParam();
-    ScPivotParam( const ScPivotParam& r );
-    ~ScPivotParam();
-
-    ScPivotParam&   operator=       ( const ScPivotParam& r );
-    sal_Bool            operator==      ( const ScPivotParam& r ) const;
-//UNUSED2009-05 void            Clear           ();
-    void            ClearPivotArrays();
-    void            SetLabelData    (const ::std::vector<ScDPLabelDataRef>& r);
-    void            SetPivotArrays  ( const PivotField* pPageArr,
-                                      const PivotField* pColArr,
-                                      const PivotField* pRowArr,
-                                      const PivotField* pDataArr,
-                                      SCSIZE            nPageCnt,
-                                      SCSIZE            nColCnt,
-                                      SCSIZE            nRowCnt,
-                                      SCSIZE            nDataCnt );
-};
-
-// -----------------------------------------------------------------------
-
-typedef PivotField          PivotFieldArr[PIVOT_MAXFIELD];
-typedef PivotField          PivotPageFieldArr[PIVOT_MAXPAGEFIELD];
-
-//------------------------------------------------------------------------
->>>>>>> d0ce561b
 
 struct ScDPLabelData
 {
     ::rtl::OUString     maName;         /// Original name of the dimension.
     ::rtl::OUString     maLayoutName;   /// Layout name (display name)
-<<<<<<< HEAD
     SCCOL               mnCol;
-    USHORT              mnFuncMask;     /// Page/Column/Row subtotal function.
-=======
-    SCsCOL              mnCol;
-    sal_uInt16              mnFuncMask;     /// Page/Column/Row subtotal function.
->>>>>>> d0ce561b
+    sal_uInt16          mnFuncMask;     /// Page/Column/Row subtotal function.
     sal_Int32           mnUsedHier;     /// Used hierarchy.
     sal_Int32           mnFlags;        /// Flags from the DataPilotSource dimension
     bool                mbShowAll;      /// true = Show all (also empty) results.
@@ -191,11 +120,11 @@
 struct ScPivotField
 {
     SCCOL               nCol;
-    USHORT              nFuncMask;
-    USHORT              nFuncCount;
+    sal_uInt16          nFuncMask;
+    sal_uInt16          nFuncCount;
     ::com::sun::star::sheet::DataPilotFieldReference maFieldRef;
 
-    explicit            ScPivotField( SCCOL nNewCol = 0, USHORT nNewFuncMask = PIVOT_FUNC_NONE );
+    explicit            ScPivotField( SCCOL nNewCol = 0, sal_uInt16 nNewFuncMask = PIVOT_FUNC_NONE );
 
     bool                operator==( const ScPivotField& r ) const;
 };
@@ -214,10 +143,10 @@
     ScPivotFieldVector maColArr;
     ScPivotFieldVector maRowArr;
     ScPivotFieldVector maDataArr;
-    BOOL            bIgnoreEmptyRows;
-    BOOL            bDetectCategories;
-    BOOL            bMakeTotalCol;
-    BOOL            bMakeTotalRow;
+    bool            bIgnoreEmptyRows;
+    bool            bDetectCategories;
+    bool            bMakeTotalCol;
+    bool            bMakeTotalRow;
 
     ScPivotParam();
 
@@ -228,21 +157,12 @@
 
 struct ScPivotFuncData
 {
-<<<<<<< HEAD
     SCCOL               mnCol;
-    USHORT              mnFuncMask;
+    sal_uInt16          mnFuncMask;
     ::com::sun::star::sheet::DataPilotFieldReference maFieldRef;
 
-    explicit            ScPivotFuncData( SCCOL nCol, USHORT nFuncMask );
-    explicit            ScPivotFuncData( SCCOL nCol, USHORT nFuncMask,
-=======
-    short               mnCol;
-    sal_uInt16              mnFuncMask;
-    ::com::sun::star::sheet::DataPilotFieldReference maFieldRef;
-
-    explicit            ScDPFuncData( short nNewCol, sal_uInt16 nNewFuncMask );
-    explicit            ScDPFuncData( short nNewCol, sal_uInt16 nNewFuncMask,
->>>>>>> d0ce561b
+    explicit            ScPivotFuncData( SCCOL nCol, sal_uInt16 nFuncMask );
+    explicit            ScPivotFuncData( SCCOL nCol, sal_uInt16 nFuncMask,
                             const ::com::sun::star::sheet::DataPilotFieldReference& rFieldRef );
 };
 
