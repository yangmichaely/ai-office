--- conflicted
+++ resolved
@@ -122,7 +122,6 @@
     long                        mnCacheId;
 
 public:
-<<<<<<< HEAD
     ScDPObject(ScDocument* pD);
     ScDPObject(const ScDPObject& r);
     ~ScDPObject();
@@ -132,37 +131,15 @@
      * doesn't really change the behavior of the object, but is used only for
      * testing purposes.
      */
-    void                SetAlive(BOOL bSet);
-    void                SetAllowMove(BOOL bSet);
-=======
-    // Wang Xu Ming -- 2009-8-17
-    // DataPilot Migration - Cache&&Performance
-    inline void SetRefresh() { bRefresh = sal_True; }
-    const        ScDPTableDataCache* GetCache() const;
-    long          GetCacheId() const;
-    void          SetCacheId( long nCacheId );
-    sal_uLong RefreshCache();
-    // End Comments
-                ScDPObject( ScDocument* pD );
-                ScDPObject(const ScDPObject& r);
-    virtual     ~ScDPObject();
-
-    virtual ScDataObject*   Clone() const;
-
     void                SetAlive(sal_Bool bSet);
     void                SetAllowMove(sal_Bool bSet);
->>>>>>> ce6308e4
 
     void                InvalidateData();
     void                ClearSource();
 
 
     void                Output( const ScAddress& rPos );
-<<<<<<< HEAD
     ScRange             GetNewOutputRange( bool& rOverflow );
-=======
-    ScRange             GetNewOutputRange( sal_Bool& rOverflow );
->>>>>>> ce6308e4
     const ScRange       GetOutputRangeByType( sal_Int32 nType );
 
     void                SetSaveData(const ScDPSaveData& rData);
@@ -269,23 +246,12 @@
                         CreateSource( const ScDPServiceDesc& rDesc );
 
     static void         ConvertOrientation( ScDPSaveData& rSaveData,
-<<<<<<< HEAD
-                            const ::std::vector<PivotField>& rFields, USHORT nOrient,
+                            const ::std::vector<PivotField>& rFields, sal_uInt16 nOrient,
                             const com::sun::star::uno::Reference<
                                 com::sun::star::sheet::XDimensionsSupplier>& xSource,
                             ::std::vector<PivotField>* pRefColFields = NULL,
                             ::std::vector<PivotField>* pRefRowFields = NULL,
                             ::std::vector<PivotField>* pRefPageFields = NULL );
-=======
-                            const ScPivotFieldVector& rFields, sal_uInt16 nOrient,
-                            ScDocument* pDoc, SCROW nRow, SCTAB nTab,
-                            const com::sun::star::uno::Reference<
-                                com::sun::star::sheet::XDimensionsSupplier>& xSource,
-                            bool bOldDefaults,
-                            const ScPivotFieldVector* pRefColFields = 0,
-                            const ScPivotFieldVector* pRefRowFields = 0,
-                            const ScPivotFieldVector* pRefPageFields = 0 );
->>>>>>> ce6308e4
 
     static bool         IsOrientationAllowed( sal_uInt16 nOrient, sal_Int32 nDimFlags );
 };
@@ -310,18 +276,12 @@
     SC_DLLPUBLIC ScDPObject* operator[](size_t nIndex);
     SC_DLLPUBLIC const ScDPObject* operator[](size_t nIndex) const;
 
-<<<<<<< HEAD
     const ScDPObject* GetByName(const String& rName) const;
-=======
-    ScDPObject* operator[](sal_uInt16 nIndex) const {return (ScDPObject*)At(nIndex);}
-    ScDPObject* GetByName(const String& rName) const;
->>>>>>> ce6308e4
 
     void DeleteOnTab( SCTAB nTab );
     void UpdateReference( UpdateRefMode eUpdateRefMode,
                           const ScRange& r, SCsCOL nDx, SCsROW nDy, SCsTAB nDz );
 
-<<<<<<< HEAD
     bool RefsEqual( const ScDPCollection& r ) const;
     void WriteRefsTo( ScDPCollection& r ) const;
 
@@ -334,13 +294,7 @@
      *
      * @return new name for data pilot object.
      */
-    String CreateNewName( USHORT nMin = 1 ) const;
-=======
-    sal_Bool        RefsEqual( const ScDPCollection& r ) const;
-    void        WriteRefsTo( ScDPCollection& r ) const;
-
-    String      CreateNewName( sal_uInt16 nMin = 1 ) const;
->>>>>>> ce6308e4
+    String CreateNewName( sal_uInt16 nMin = 1 ) const;
 
     void FreeTable(ScDPObject* pDPObj);
     SC_DLLPUBLIC bool InsertNewTable(ScDPObject* pDPObj);
