--- conflicted
+++ resolved
@@ -104,16 +104,9 @@
                                             // cached data
     com::sun::star::uno::Reference<com::sun::star::sheet::XDimensionsSupplier> xSource;
     ScDPOutput*             pOutput;
-<<<<<<< HEAD
-    BOOL                    bSettingsChanged;
-    BOOL                    bAlive;         // FALSE if only used to hold settings
-    BOOL                    bAllowMove;
-=======
     sal_Bool                    bSettingsChanged;
     sal_Bool                    bAlive;         // sal_False if only used to hold settings
-    sal_uInt16              mnAutoFormatIndex;
     sal_Bool                    bAllowMove;
->>>>>>> ce6308e4
     long                    nHeaderRows;    // page fields plus filter button
     bool                    mbHeaderLayout;  // sal_True : grid, sal_False : standard
 
