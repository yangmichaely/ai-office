--- conflicted
+++ resolved
@@ -67,16 +67,6 @@
 
     mutable ScDPItemDataPool    maAdditionalData;
 
-<<<<<<< HEAD
-=======
-    std::vector<ScDPItemData*>*      mpTableDataValues; //Data Pilot Table's index - value map
-    std::vector<SCROW>*          mpSourceData;      //Data Pilot Table's Source data
-    std::vector<SCROW>*          mpGlobalOrder;     //Sorted members index
-    std::vector<SCROW>*          mpIndexOrder;      //Index the sorted number
-    std::vector<ScDPItemData*>   mrLabelNames;      //Source Label data
-    std::vector<sal_Bool>            mbEmptyRow;        //If empty row?
-    mutable ScDPItemDataPool                 maAdditionalDatas;
->>>>>>> ce6308e4
 public:
     SCROW GetIdByItemData( long nDim,  String sItemData  ) const;
     SCROW GetIdByItemData( long nDim, const ScDPItemData& rData ) const;
@@ -86,11 +76,10 @@
 
     SCCOL GetDimensionIndex( String sName) const;
     const ScDPItemData* GetSortedItemData( SCCOL nDim, SCROW nOrder ) const;
-<<<<<<< HEAD
-    ULONG GetNumType ( ULONG nFormat ) const;
-    ULONG GetNumberFormat( long nDim ) const;
+    sal_uLong GetNumType ( sal_uLong nFormat ) const;
+    sal_uLong GetNumberFormat( long nDim ) const;
     bool  IsDateDimension( long nDim ) const ;
-    ULONG GetDimNumType( SCCOL nDim) const;
+    sal_uLong GetDimNumType( SCCOL nDim) const;
     SCROW GetDimMemberCount( SCCOL nDim ) const;
 
     SCROW GetSortedItemDataId( SCCOL nDim, SCROW nOrder ) const;
@@ -99,58 +88,27 @@
     bool InitFromDataBase(const  ::com::sun::star::uno::Reference< ::com::sun::star::sdbc::XRowSet>& xRowSet, const Date& rNullDate);
 
     SCROW  GetRowCount() const;
-    SCROW  GetItemDataId( USHORT nDim, SCROW nRow, bool bRepeatIfEmpty ) const;
-    String GetDimensionName( USHORT nColumn ) const;
-    bool IsEmptyMember( SCROW nRow, USHORT nColumn ) const;
+    SCROW  GetItemDataId( sal_uInt16 nDim, SCROW nRow, bool bRepeatIfEmpty ) const;
+    String GetDimensionName( sal_uInt16 nColumn ) const;
+    bool IsEmptyMember( SCROW nRow, sal_uInt16 nColumn ) const;
     bool IsRowEmpty( SCROW nRow ) const;
     bool IsValid() const;
     bool ValidQuery( SCROW nRow, const ScQueryParam& rQueryParam, bool* pSpecial );
-=======
-    sal_uLong GetNumType ( sal_uLong nFormat ) const;
-    sal_uLong GetNumberFormat( long nDim ) const;
-    sal_Bool  IsDateDimension( long nDim ) const ;
-    sal_uLong GetDimNumType( SCCOL nDim) const;
-    SCROW GetDimMemberCount( SCCOL nDim ) const;
-
-    SCROW GetSortedItemDataId( SCCOL nDim, SCROW nOrder ) const;
-    const std::vector<ScDPItemData*>& GetDimMemberValues( SCCOL nDim )const;
-    void    SetId( long nId ){ mnID = nId;}
-    void    AddRow( ScDPItemData* pRow, sal_uInt16 nCount );
-    bool    InitFromDoc(  ScDocument* pDoc, const ScRange& rRange );
-    bool InitFromDataBase (const  ::com::sun::star::uno::Reference< ::com::sun::star::sdbc::XRowSet>& xRowSet, const Date& rNullDate);
-
-    SCROW   GetRowCount() const;
-    SCROW   GetItemDataId( sal_uInt16 nDim, SCROW nRow, sal_Bool bRepeatIfEmpty ) const;
-    String  GetDimensionName( sal_uInt16 nColumn ) const;
-    bool    IsEmptyMember( SCROW nRow, sal_uInt16 nColumn ) const;
-    bool    IsRowEmpty( SCROW nRow ) const;
-    bool    IsValid() const;
-    bool    ValidQuery( SCROW nRow, const ScQueryParam& rQueryParam, sal_Bool* pSpecial );
->>>>>>> ce6308e4
 
     ScDocument* GetDoc() const;//ms-cache-core
     long GetColumnCount() const;
 
     const ScDPItemData* GetItemDataById( long nDim, SCROW nId ) const;
 
-<<<<<<< HEAD
     bool operator== ( const ScDPCache& r ) const;
-=======
-    sal_Bool operator== ( const ScDPTableDataCache& r ) const;
->>>>>>> ce6308e4
 
     ScDPCache(ScDocument* pDoc);
     virtual ~ScDPCache();
 
 private:
-<<<<<<< HEAD
     SCROW GetOrder( long nDim, SCROW nIndex ) const;
     void AddLabel( ScDPItemData* pData);
     bool AddData( long nDim, ScDPItemData* itemData );
-=======
-    void        AddLabel( ScDPItemData* pData);
-    sal_Bool    AddData( long nDim, ScDPItemData* itemData );
->>>>>>> ce6308e4
 };
 
 #endif
