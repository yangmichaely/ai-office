--- conflicted
+++ resolved
@@ -94,7 +94,7 @@
             void        SetDups( sal_Bool bVal ) { bDuplicates = bVal; }
             sal_Bool        IsDups() const { return bDuplicates; }
 public:
-    ScSortedCollection(sal_uInt16 nLim = 4, sal_uInt16 nDel = 4, sal_Bool bDup = sal_False);
+    ScSortedCollection(sal_uInt16 nLim = 4, sal_uInt16 nDel = 4, sal_Bool bDup = false);
     ScSortedCollection(const ScSortedCollection& rScSortedCollection) :
                             ScCollection(rScSortedCollection),
                             bDuplicates(rScSortedCollection.bDuplicates) {}
@@ -133,7 +133,7 @@
 class SC_DLLPUBLIC ScStrCollection : public ScSortedCollection
 {
 public:
-    ScStrCollection(sal_uInt16 nLim = 4, sal_uInt16 nDel = 4, sal_Bool bDup = sal_False) :
+    ScStrCollection(sal_uInt16 nLim = 4, sal_uInt16 nDel = 4, sal_Bool bDup = false) :
                         ScSortedCollection  ( nLim, nDel, bDup ) {}
     ScStrCollection(const ScStrCollection& rScStrCollection) :
                         ScSortedCollection  ( rScStrCollection ) {}
@@ -156,12 +156,6 @@
                   nValue(nVal),
                   nStrType(nType) {}
 
-<<<<<<< HEAD
-=======
-//UNUSED2008-05  TypedStrData( ScDocument* pDoc, SCCOL nCol, SCROW nRow, SCTAB nTab,
-//UNUSED2008-05                  sal_Bool bAllStrings );
-
->>>>>>> ce6308e4
             TypedStrData( const TypedStrData& rCpy )
                 : ScDataObject(),
                   aStrValue(rCpy.aStrValue),
@@ -188,7 +182,7 @@
     sal_Bool    bCaseSensitive;
 
 public:
-    TypedScStrCollection( sal_uInt16 nLim = 4, sal_uInt16 nDel = 4, sal_Bool bDup = sal_False );
+    TypedScStrCollection( sal_uInt16 nLim = 4, sal_uInt16 nDel = 4, sal_Bool bDup = false );
 
     TypedScStrCollection( const TypedScStrCollection& rCpy )
         : ScSortedCollection( rCpy ) { bCaseSensitive = rCpy.bCaseSensitive; }
