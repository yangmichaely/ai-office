/*************************************************************************
 *
 * DO NOT ALTER OR REMOVE COPYRIGHT NOTICES OR THIS FILE HEADER.
 *
 * Copyright 2000, 2010 Oracle and/or its affiliates.
 *
 * OpenOffice.org - a multi-platform office productivity suite
 *
 * This file is part of OpenOffice.org.
 *
 * OpenOffice.org is free software: you can redistribute it and/or modify
 * it under the terms of the GNU Lesser General Public License version 3
 * only, as published by the Free Software Foundation.
 *
 * OpenOffice.org is distributed in the hope that it will be useful,
 * but WITHOUT ANY WARRANTY; without even the implied warranty of
 * MERCHANTABILITY or FITNESS FOR A PARTICULAR PURPOSE.  See the
 * GNU Lesser General Public License version 3 for more details
 * (a copy is included in the LICENSE file that accompanied this code).
 *
 * You should have received a copy of the GNU Lesser General Public License
 * version 3 along with OpenOffice.org.  If not, see
 * <http://www.openoffice.org/license.html>
 * for a copy of the LGPLv3 License.
 *
 ************************************************************************/

#ifndef SC_DOCITER_HXX
#define SC_DOCITER_HXX

#include "address.hxx"
#include <tools/solar.h>
#include "global.hxx"
#include "scdllapi.h"
#include "queryparam.hxx"

#include <memory>

#include <set>

class ScDocument;
class ScBaseCell;
class ScPatternAttr;
class ScAttrArray;
class ScAttrIterator;
class ScRange;

class ScDocumentIterator                // alle nichtleeren Zellen durchgehen
{
private:
    ScDocument*             pDoc;
    SCTAB                   nStartTab;
    SCTAB                   nEndTab;

    const ScPatternAttr*    pDefPattern;

    SCCOL                   nCol;
    SCROW                   nRow;
    SCTAB                   nTab;
    ScBaseCell*             pCell;
    const ScPatternAttr*    pPattern;


    SCSIZE                  nColPos;
    SCSIZE                  nAttrPos;

    sal_Bool                    GetThis();
    sal_Bool                    GetThisCol();

public:
            ScDocumentIterator( ScDocument* pDocument, SCTAB nStartTable, SCTAB nEndTable );
            ~ScDocumentIterator();

    sal_Bool                    GetFirst();
    sal_Bool                    GetNext();

    ScBaseCell*             GetCell();
    const ScPatternAttr*    GetPattern();
    void                    GetPos( SCCOL& rCol, SCROW& rRow, SCTAB& rTab );
};

class ScValueIterator            // alle Zahlenwerte in einem Bereich durchgehen
{
private:
    double          fNextValue;
    ScDocument*     pDoc;
    const ScAttrArray*  pAttrArray;
    sal_uLong           nNumFormat;     // fuer CalcAsShown
    sal_uLong           nNumFmtIndex;
    SCCOL           nStartCol;
    SCROW           nStartRow;
    SCTAB           nStartTab;
    SCCOL           nEndCol;
    SCROW           nEndRow;
    SCTAB           nEndTab;
    SCCOL           nCol;
    SCROW           nRow;
    SCTAB           nTab;
    SCSIZE          nColRow;
    SCROW           nNextRow;
    SCROW           nAttrEndRow;
    short           nNumFmtType;
    sal_Bool            bNumValid;
    sal_Bool            bSubTotal;
    sal_Bool            bNextValid;
    sal_Bool            bCalcAsShown;
    sal_Bool            bTextAsZero;

    sal_Bool            GetThis(double& rValue, sal_uInt16& rErr);
public:
//UNUSED2008-05  ScValueIterator(ScDocument* pDocument,
//UNUSED2008-05                  SCCOL nSCol, SCROW nSRow, SCTAB nSTab,
//UNUSED2008-05                  SCCOL nECol, SCROW nERow, SCTAB nETab,
//UNUSED2008-05                  sal_Bool bSTotal = sal_False, sal_Bool bTextAsZero = sal_False);

                    ScValueIterator(ScDocument* pDocument,
                                    const ScRange& rRange, sal_Bool bSTotal = sal_False,
                                    sal_Bool bTextAsZero = sal_False );
    void            GetCurNumFmtInfo( short& nType, sal_uLong& nIndex );
    /// Does NOT reset rValue if no value found!
    sal_Bool            GetFirst(double& rValue, sal_uInt16& rErr);
    /// Does NOT reset rValue if no value found!
    sal_Bool            GetNext(double& rValue, sal_uInt16& rErr)
                    {
                        return bNextValid ? ( bNextValid = sal_False, rValue = fNextValue,
                                                rErr = 0, nRow = nNextRow,
                                                ++nColRow, bNumValid = sal_False, sal_True )
                                          : ( ++nRow, GetThis(rValue, rErr) );
                    }
};

// ============================================================================

class ScDBQueryDataIterator
{
public:
    struct Value
    {
        ::rtl::OUString maString;
        double          mfValue;
        sal_uInt16      mnError;
        bool            mbIsNumber;

        Value();
    };

private:
    static SCROW        GetRowByColEntryIndex(ScDocument& rDoc, SCTAB nTab, SCCOL nCol, SCSIZE nColRow);
    static ScBaseCell*  GetCellByColEntryIndex(ScDocument& rDoc, SCTAB nTab, SCCOL nCol, SCSIZE nColRow);
    static ScAttrArray* GetAttrArrayByCol(ScDocument& rDoc, SCTAB nTab, SCCOL nCol);
    static bool         IsQueryValid(ScDocument& rDoc, const ScQueryParam& rParam, SCTAB nTab, SCROW nRow, ScBaseCell* pCell);
    static SCSIZE       SearchColEntryIndex(ScDocument& rDoc, SCTAB nTab, SCROW nRow, SCCOL nCol);

    class DataAccess
    {
    public:
        DataAccess(const ScDBQueryDataIterator* pParent);
        virtual ~DataAccess() = 0;
        virtual bool getCurrent(Value& rValue) = 0;
        virtual bool getFirst(Value& rValue) = 0;
        virtual bool getNext(Value& rValue) = 0;
    protected:
        const ScDBQueryDataIterator* mpParent;
    };

    class DataAccessInternal : public DataAccess
    {
    public:
        DataAccessInternal(const ScDBQueryDataIterator* pParent, ScDBQueryParamInternal* pParam, ScDocument* pDoc);
        virtual ~DataAccessInternal();
        virtual bool getCurrent(Value& rValue);
        virtual bool getFirst(Value& rValue);
        virtual bool getNext(Value& rValue);

    private:
        ScDBQueryParamInternal* mpParam;
        ScDocument*         mpDoc;
        const ScAttrArray*  pAttrArray;
        sal_uLong               nNumFormat;     // for CalcAsShown
        sal_uLong               nNumFmtIndex;
        SCCOL               nCol;
        SCROW               nRow;
        SCSIZE              nColRow;
        SCROW               nAttrEndRow;
        SCTAB               nTab;
        short               nNumFmtType;
        bool                bCalcAsShown;
    };

    class DataAccessMatrix : public DataAccess
    {
    public:
        DataAccessMatrix(const ScDBQueryDataIterator* pParent, ScDBQueryParamMatrix* pParam);
        virtual ~DataAccessMatrix();
        virtual bool getCurrent(Value& rValue);
        virtual bool getFirst(Value& rValue);
        virtual bool getNext(Value& rValue);

    private:
        bool isValidQuery(SCROW mnRow, const ScMatrix& rMat) const;

        ScDBQueryParamMatrix* mpParam;
        SCROW mnCurRow;
        SCROW mnRows;
        SCCOL mnCols;
    };

    ::std::auto_ptr<ScDBQueryParamBase> mpParam;
    ::std::auto_ptr<DataAccess>         mpData;

public:
                    ScDBQueryDataIterator(ScDocument* pDocument, ScDBQueryParamBase* pParam);
    /// Does NOT reset rValue if no value found!
    bool            GetFirst(Value& rValue);
    /// Does NOT reset rValue if no value found!
    bool            GetNext(Value& rValue);
};

// ============================================================================

class ScCellIterator            // alle Zellen in einem Bereich durchgehen
{                               // bei SubTotal aber keine ausgeblendeten und
private:                        // SubTotalZeilen
    ScDocument*     pDoc;
    SCCOL           nStartCol;
    SCROW           nStartRow;
    SCTAB           nStartTab;
    SCCOL           nEndCol;
    SCROW           nEndRow;
    SCTAB           nEndTab;
    SCCOL           nCol;
    SCROW           nRow;
    SCTAB           nTab;
    SCSIZE          nColRow;
    sal_Bool            bSubTotal;

    ScBaseCell*     GetThis();
public:
                    ScCellIterator(ScDocument* pDocument,
                                   SCCOL nSCol, SCROW nSRow, SCTAB nSTab,
                                   SCCOL nECol, SCROW nERow, SCTAB nETab,
                                   sal_Bool bSTotal = sal_False);
                    ScCellIterator(ScDocument* pDocument,
                                   const ScRange& rRange, sal_Bool bSTotal = sal_False);
    ScBaseCell*     GetFirst();
    ScBaseCell*     GetNext();
    SCCOL           GetCol() const { return nCol; }
    SCROW           GetRow() const { return nRow; }
    SCTAB           GetTab() const { return nTab; }
    ScAddress       GetPos() const { return ScAddress( nCol, nRow, nTab ); }
};

class ScQueryCellIterator           // alle nichtleeren Zellen in einem Bereich
{                                   // durchgehen
    enum StopOnMismatchBits
    {
        nStopOnMismatchDisabled = 0x00,
        nStopOnMismatchEnabled  = 0x01,
        nStopOnMismatchOccured  = 0x02,
        nStopOnMismatchExecuted = nStopOnMismatchEnabled | nStopOnMismatchOccured
    };

    enum TestEqualConditionBits
    {
        nTestEqualConditionDisabled = 0x00,
        nTestEqualConditionEnabled  = 0x01,
        nTestEqualConditionMatched  = 0x02,
        nTestEqualConditionFulfilled = nTestEqualConditionEnabled | nTestEqualConditionMatched
    };

private:
    ScQueryParam    aParam;
    ScDocument*     pDoc;
    const ScAttrArray*  pAttrArray;
    sal_uLong           nNumFormat;
    SCTAB           nTab;
    SCCOL           nCol;
    SCROW           nRow;
    SCSIZE          nColRow;
    SCROW           nAttrEndRow;
    sal_uInt8            nStopOnMismatch;
    sal_uInt8            nTestEqualCondition;
    sal_Bool            bAdvanceQuery;
    sal_Bool            bIgnoreMismatchOnLeadingStrings;

    ScBaseCell*     GetThis();

                    /* Only works if no regular expression is involved, only
                       searches for rows in one column, and only the first
                       query entry is considered with simple conditions
                       SC_LESS_EQUAL (sorted ascending) or SC_GREATER_EQUAL
                       (sorted descending). Check these things before
                       invocation! Delivers a starting point, continue with
                       GetThis() and GetNext() afterwards. Introduced for
                       FindEqualOrSortedLastInRange()
                     */
    ScBaseCell*     BinarySearch();

public:
                    ScQueryCellIterator(ScDocument* pDocument, SCTAB nTable,
                                        const ScQueryParam& aParam, sal_Bool bMod = sal_True);
                                        // fuer bMod = sal_False muss der QueryParam
                                        // weiter aufgefuellt sein (bIsString)
    ScBaseCell*     GetFirst();
    ScBaseCell*     GetNext();
    SCCOL           GetCol() { return nCol; }
    SCROW           GetRow() { return nRow; }

                    // setzt alle Entry.nField einen weiter, wenn Spalte
                    // wechselt, fuer ScInterpreter ScHLookup()
    void            SetAdvanceQueryParamEntryField( sal_Bool bVal )
                        { bAdvanceQuery = bVal; }
    void            AdvanceQueryParamEntryField();

                    /** If set, iterator stops on first non-matching cell
                        content. May be used in SC_LESS_EQUAL queries where a
                        cell range is assumed to be sorted; stops on first
                        value being greater than the queried value and
                        GetFirst()/GetNext() return NULL. StoppedOnMismatch()
                        returns sal_True then.
                        However, the iterator's conditions are not set to end
                        all queries, GetCol() and GetRow() return values for
                        the non-matching cell, further GetNext() calls may be
                        executed. */
    void            SetStopOnMismatch( sal_Bool bVal )
                        {
                            nStopOnMismatch = sal::static_int_cast<sal_uInt8>(bVal ? nStopOnMismatchEnabled :
                                nStopOnMismatchDisabled);
                        }
    sal_Bool            StoppedOnMismatch() const
                        { return nStopOnMismatch == nStopOnMismatchExecuted; }

                    /** If set, an additional test for SC_EQUAL condition is
                        executed in ScTable::ValidQuery() if SC_LESS_EQUAL or
                        SC_GREATER_EQUAL conditions are to be tested. May be
                        used where a cell range is assumed to be sorted to stop
                        if an equal match is found. */
    void            SetTestEqualCondition( sal_Bool bVal )
                        {
                            nTestEqualCondition = sal::static_int_cast<sal_uInt8>(bVal ?
                                nTestEqualConditionEnabled :
                                nTestEqualConditionDisabled);
                        }
    sal_Bool            IsEqualConditionFulfilled() const
                        { return nTestEqualCondition == nTestEqualConditionFulfilled; }

                    /** In a range assumed to be sorted find either the last of
                        a sequence of equal entries or the last being less than
                        (or greater than) the queried value. Used by the
                        interpreter for [HV]?LOOKUP() and MATCH(). Column and
                        row position of the found entry are returned, otherwise
                        invalid.

                        @param bSearchForEqualAfterMismatch
                            Continue searching for an equal entry even if the
                            last entry matching the range was found, in case
                            the data is not sorted. Is always done if regular
                            expressions are involved.

                        @param bIgnoreMismatchOnLeadingStrings
                            Normally strings are sorted behind numerical
                            values. If this parameter is sal_True, the search does
                            not stop when encountering a string and does not
                            assume that no values follow anymore.
                            If querying for a string a mismatch on the first
                            entry, e.g. column header, is ignored.

                        @ATTENTION! StopOnMismatch, TestEqualCondition and
                        the internal IgnoreMismatchOnLeadingStrings and query
                        params are in an undefined state upon return! The
                        iterator is not usable anymore except for obtaining the
                        number format!
                      */
    sal_Bool            FindEqualOrSortedLastInRange( SCCOL& nFoundCol,
                        SCROW& nFoundRow, sal_Bool bSearchForEqualAfterMismatch = sal_False,
                        sal_Bool bIgnoreMismatchOnLeadingStrings = sal_True );
};

class ScDocAttrIterator             // alle Attribut-Bereiche
{
private:
    ScDocument*     pDoc;
    SCTAB           nTab;
    SCCOL           nEndCol;
    SCROW           nStartRow;
    SCROW           nEndRow;
    SCCOL           nCol;
    ScAttrIterator* pColIter;

public:
                    ScDocAttrIterator(ScDocument* pDocument, SCTAB nTable,
                                    SCCOL nCol1, SCROW nRow1, SCCOL nCol2, SCROW nRow2);
                    ~ScDocAttrIterator();

    const ScPatternAttr*    GetNext( SCCOL& rCol, SCROW& rRow1, SCROW& rRow2 );
};

class ScAttrRectIterator            // alle Attribut-Bereiche, auch Bereiche ueber mehrere Spalten
{
private:
    ScDocument*     pDoc;
    SCTAB           nTab;
    SCCOL           nEndCol;
    SCROW           nStartRow;
    SCROW           nEndRow;
    SCCOL           nIterStartCol;
    SCCOL           nIterEndCol;
    ScAttrIterator* pColIter;

public:
                    ScAttrRectIterator(ScDocument* pDocument, SCTAB nTable,
                                    SCCOL nCol1, SCROW nRow1, SCCOL nCol2, SCROW nRow2);
                    ~ScAttrRectIterator();

    void                    DataChanged();
    const ScPatternAttr*    GetNext( SCCOL& rCol1, SCCOL& rCol2, SCROW& rRow1, SCROW& rRow2 );
};

class ScHorizontalCellIterator      // alle nichtleeren Zellen in einem Bereich
{                                   // zeilenweise durchgehen
private:
    ScDocument*     pDoc;
    SCTAB           nTab;
    SCCOL           nStartCol;
    SCCOL           nEndCol;
    SCROW           nStartRow;
    SCROW           nEndRow;
    SCROW*          pNextRows;
    SCSIZE*         pNextIndices;
    SCCOL           nCol;
    SCROW           nRow;
    sal_Bool            bMore;

public:
                    ScHorizontalCellIterator(ScDocument* pDocument, SCTAB nTable,
                                    SCCOL nCol1, SCROW nRow1, SCCOL nCol2, SCROW nRow2);
                    ~ScHorizontalCellIterator();

    ScBaseCell*     GetNext( SCCOL& rCol, SCROW& rRow );
<<<<<<< HEAD
    BOOL            ReturnNext( SCCOL& rCol, SCROW& rRow );
    /// Set a(nother) sheet and (re)init.
    void            SetTab( SCTAB nTab );
=======
    sal_Bool            ReturnNext( SCCOL& rCol, SCROW& rRow );
>>>>>>> ce6308e4

private:
    void            Advance();
};


/** Row-wise value iterator. */
class ScHorizontalValueIterator
{
private:
    ScDocument               *pDoc;
    const ScAttrArray        *pAttrArray;
    ScHorizontalCellIterator *pCellIter;
    ULONG                     nNumFormat;     // for CalcAsShown
    ULONG                     nNumFmtIndex;
    SCTAB                     nEndTab;
    SCCOL                     nCurCol;
    SCROW                     nCurRow;
    SCTAB                     nCurTab;
    SCROW                     nAttrEndRow;
    short                     nNumFmtType;
    bool                      bNumValid;
    bool                      bSubTotal;
    bool                      bCalcAsShown;
    bool                      bTextAsZero;

public:

                    ScHorizontalValueIterator( ScDocument* pDocument,
                                               const ScRange& rRange,
                                               bool bSTotal = false,
                                               bool bTextAsZero = false );
                    ~ScHorizontalValueIterator();
    void            GetCurNumFmtInfo( short& nType, ULONG& nIndex );
    /// Does NOT reset rValue if no value found!
    bool            GetNext( double& rValue, USHORT& rErr );
};


//
//  gibt alle Bereiche mit nicht-Default-Formatierung zurueck (horizontal)
//

class ScHorizontalAttrIterator
{
private:
    ScDocument*             pDoc;
    SCTAB                   nTab;
    SCCOL                   nStartCol;
    SCROW                   nStartRow;
    SCCOL                   nEndCol;
    SCROW                   nEndRow;

    SCROW*                  pNextEnd;
    SCSIZE*                 pIndices;
    const ScPatternAttr**   ppPatterns;
    SCCOL                   nCol;
    SCROW                   nRow;
    sal_Bool                    bRowEmpty;

public:
            ScHorizontalAttrIterator( ScDocument* pDocument, SCTAB nTable,
                                    SCCOL nCol1, SCROW nRow1, SCCOL nCol2, SCROW nRow2 );
            ~ScHorizontalAttrIterator();

    const ScPatternAttr*    GetNext( SCCOL& rCol1, SCCOL& rCol2, SCROW& rRow );
};

//
//  gibt nichtleere Zellen und Bereiche mit Formatierung zurueck (horizontal)
//

class SC_DLLPUBLIC ScUsedAreaIterator
{
private:
    ScHorizontalCellIterator    aCellIter;
    ScHorizontalAttrIterator    aAttrIter;

    SCCOL                   nNextCol;
    SCROW                   nNextRow;

    SCCOL                   nCellCol;
    SCROW                   nCellRow;
    const ScBaseCell*       pCell;
    SCCOL                   nAttrCol1;
    SCCOL                   nAttrCol2;
    SCROW                   nAttrRow;
    const ScPatternAttr*    pPattern;

    SCCOL                   nFoundStartCol;         // Ergebnisse nach GetNext
    SCCOL                   nFoundEndCol;
    SCROW                   nFoundRow;
    const ScPatternAttr*    pFoundPattern;
    const ScBaseCell*       pFoundCell;

public:
            ScUsedAreaIterator( ScDocument* pDocument, SCTAB nTable,
                                SCCOL nCol1, SCROW nRow1, SCCOL nCol2, SCROW nRow2 );
            ~ScUsedAreaIterator();

    sal_Bool    GetNext();

    SCCOL                   GetStartCol() const     { return nFoundStartCol; }
    SCCOL                   GetEndCol() const       { return nFoundEndCol; }
    SCROW                   GetRow() const          { return nFoundRow; }
    const ScPatternAttr*    GetPattern() const      { return pFoundPattern; }
    const ScBaseCell*       GetCell() const         { return pFoundCell; }
};

// ============================================================================

class ScRowBreakIterator
{
public:
    static SCROW NOT_FOUND;

    explicit ScRowBreakIterator(::std::set<SCROW>& rBreaks);
    SCROW first();
    SCROW next();

private:
    ::std::set<SCROW>& mrBreaks;
    ::std::set<SCROW>::const_iterator maItr;
    ::std::set<SCROW>::const_iterator maEnd;
};

#endif

<|MERGE_RESOLUTION|>--- conflicted
+++ resolved
@@ -437,13 +437,9 @@
                     ~ScHorizontalCellIterator();
 
     ScBaseCell*     GetNext( SCCOL& rCol, SCROW& rRow );
-<<<<<<< HEAD
-    BOOL            ReturnNext( SCCOL& rCol, SCROW& rRow );
+    sal_Bool            ReturnNext( SCCOL& rCol, SCROW& rRow );
     /// Set a(nother) sheet and (re)init.
     void            SetTab( SCTAB nTab );
-=======
-    sal_Bool            ReturnNext( SCCOL& rCol, SCROW& rRow );
->>>>>>> ce6308e4
 
 private:
     void            Advance();
