/* -*- Mode: C++; tab-width: 4; indent-tabs-mode: nil; c-basic-offset: 4 -*- */
/*************************************************************************
 *
 * DO NOT ALTER OR REMOVE COPYRIGHT NOTICES OR THIS FILE HEADER.
 *
 * Copyright 2000, 2010 Oracle and/or its affiliates.
 *
 * OpenOffice.org - a multi-platform office productivity suite
 *
 * This file is part of OpenOffice.org.
 *
 * OpenOffice.org is free software: you can redistribute it and/or modify
 * it under the terms of the GNU Lesser General Public License version 3
 * only, as published by the Free Software Foundation.
 *
 * OpenOffice.org is distributed in the hope that it will be useful,
 * but WITHOUT ANY WARRANTY; without even the implied warranty of
 * MERCHANTABILITY or FITNESS FOR A PARTICULAR PURPOSE.  See the
 * GNU Lesser General Public License version 3 for more details
 * (a copy is included in the LICENSE file that accompanied this code).
 *
 * You should have received a copy of the GNU Lesser General Public License
 * version 3 along with OpenOffice.org.  If not, see
 * <http://www.openoffice.org/license.html>
 * for a copy of the LGPLv3 License.
 *
 ************************************************************************/

#ifndef SC_CALLFORM_HXX
#define SC_CALLFORM_HXX

#include "collect.hxx"

#include <rtl/ustring.hxx>

#define MAXFUNCPARAM    16
#define MAXARRSIZE      0xfffe

<<<<<<< HEAD
#ifndef WIN
=======
//------------------------------------------------------------------------
>>>>>>> 378c75a7
#ifndef WNT
#define CALLTYPE
#else
#define CALLTYPE            __cdecl
#endif

extern "C" {
typedef void (CALLTYPE* AdvData)( double& nHandle, void* pData );
}

enum ParamType
{
    PTR_DOUBLE,
    PTR_STRING,
    PTR_DOUBLE_ARR,
    PTR_STRING_ARR,
    PTR_CELL_ARR,
    NONE
};

class ModuleData;
class FuncData : public ScDataObject
{
friend class FuncCollection;
    const ModuleData* pModuleData;
    String      aInternalName;
    String      aFuncName;
    sal_uInt16      nNumber;
    sal_uInt16      nParamCount;
    ParamType   eAsyncType;
    ParamType   eParamType[MAXFUNCPARAM];
private:
    FuncData(const String& rIName);
public:
    FuncData(const ModuleData*pModule,
             const String&    rIName,
             const String&    rFName,
                   sal_uInt16     nNo,
                   sal_uInt16     nCount,
             const ParamType* peType,
                   ParamType  eType);
    FuncData(const FuncData& rData);
    virtual ScDataObject*   Clone() const { return new FuncData(*this); }

    const   String&     GetModuleName() const;
    const   String&     GetInternalName() const { return aInternalName; }
    const   String&     GetFuncName() const { return aFuncName; }
            sal_uInt16      GetParamCount() const { return nParamCount; }
            ParamType   GetParamType(sal_uInt16 nIndex) const { return eParamType[nIndex]; }
            ParamType   GetReturnType() const { return eParamType[0]; }
            ParamType   GetAsyncType() const { return eAsyncType; }
            sal_Bool        Call(void** ppParam);
            sal_Bool        Unadvice(double nHandle);

                        // name and description of parameter nParam.
                        // nParam==0 => Desc := function description,
                        // Name := n/a
            bool        getParamDesc( ::rtl::OUString& aName, ::rtl::OUString& aDesc, sal_uInt16 nParam );

};


class FuncCollection : public ScSortedCollection
{
public:
    FuncCollection(sal_uInt16 nLim = 4, sal_uInt16 nDel = 4, sal_Bool bDup = false) : ScSortedCollection ( nLim, nDel, bDup ) {}
    FuncCollection(const FuncCollection& rFuncCollection) : ScSortedCollection ( rFuncCollection ) {}

    virtual ScDataObject*   Clone() const { return new FuncCollection(*this); }
            FuncData*   operator[]( const sal_uInt16 nIndex) const {return (FuncData*)At(nIndex);}
    virtual short       Compare(ScDataObject* pKey1, ScDataObject* pKey2) const;
            sal_Bool        SearchFunc( const String& rName, sal_uInt16& rIndex ) const;
};


sal_Bool InitExternalFunc(const rtl::OUString& rModuleName);
void ExitExternalFunc();

#endif

/* vim:set shiftwidth=4 softtabstop=4 expandtab: */<|MERGE_RESOLUTION|>--- conflicted
+++ resolved
@@ -36,11 +36,6 @@
 #define MAXFUNCPARAM    16
 #define MAXARRSIZE      0xfffe
 
-<<<<<<< HEAD
-#ifndef WIN
-=======
-//------------------------------------------------------------------------
->>>>>>> 378c75a7
 #ifndef WNT
 #define CALLTYPE
 #else
