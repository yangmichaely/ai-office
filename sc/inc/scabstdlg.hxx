/* -*- Mode: C++; tab-width: 4; indent-tabs-mode: nil; c-basic-offset: 4 -*- */
/*************************************************************************
 *
 * DO NOT ALTER OR REMOVE COPYRIGHT NOTICES OR THIS FILE HEADER.
 *
 * Copyright 2000, 2010 Oracle and/or its affiliates.
 *
 * OpenOffice.org - a multi-platform office productivity suite
 *
 * This file is part of OpenOffice.org.
 *
 * OpenOffice.org is free software: you can redistribute it and/or modify
 * it under the terms of the GNU Lesser General Public License version 3
 * only, as published by the Free Software Foundation.
 *
 * OpenOffice.org is distributed in the hope that it will be useful,
 * but WITHOUT ANY WARRANTY; without even the implied warranty of
 * MERCHANTABILITY or FITNESS FOR A PARTICULAR PURPOSE.  See the
 * GNU Lesser General Public License version 3 for more details
 * (a copy is included in the LICENSE file that accompanied this code).
 *
 * You should have received a copy of the GNU Lesser General Public License
 * version 3 along with OpenOffice.org.  If not, see
 * <http://www.openoffice.org/license.html>
 * for a copy of the LGPLv3 License.
 *
 ************************************************************************/
#ifndef _SC_ABSTDLG_HXX
#define _SC_ABSTDLG_HXX

// include ---------------------------------------------------------------

#include <tools/solar.h>
#include <tools/string.hxx>
#include <sfx2/sfxdlg.hxx>
#include <vcl/syswin.hxx>
#include <com/sun/star/uno/Sequence.hxx>
#include <vcl/field.hxx>
#include "sc.hrc"
#include "global.hxx"
#include "pivot.hxx"
#include "i18npool/lang.h"

#include <tabvwsh.hxx>

class ScAsciiOptions;
class ScAutoFormat;
class ScAutoFormatData;
class ScDocument;
struct ScImportSourceDesc;
class ScViewData;
class ScRangeName;
class ScQueryItem;
class ScImportOptions;
class SfxStyleSheetBase;
class ScDPObject;
struct ScPivotFuncData;
struct ScDPNumGroupInfo;
class ScTabViewShell;

namespace com { namespace sun { namespace star { namespace sheet {
    struct DataPilotFieldReference;
} } } }

class AbstractScImportAsciiDlg : public VclAbstractDialog  //add for ScImportAsciiDlg
{
public:
    virtual void                        GetOptions( ScAsciiOptions& rOpt ) = 0;
    virtual void                        SetTextToColumnsMode() = 0;
    virtual void                        SaveParameters() = 0;
};


class AbstractScAutoFormatDlg : public VclAbstractDialog  //add for ScAutoFormatDlg
{
public:
    virtual sal_uInt16 GetIndex() const = 0 ;
    virtual String GetCurrFormatName() = 0;
};

class AbstractScColRowLabelDlg : public VclAbstractDialog  //add for ScColRowLabelDlg
{
public:
    virtual sal_Bool IsCol() = 0;
    virtual sal_Bool IsRow() = 0;
};

class AbstractScDataPilotDatabaseDlg  :public VclAbstractDialog  //add for ScDataPilotDatabaseDlg
{
public:
    virtual void    GetValues( ScImportSourceDesc& rDesc ) = 0;
};

class AbstractScDataPilotSourceTypeDlg  : public VclAbstractDialog  //add for ScDataPilotSourceTypeDlg
{
public:
<<<<<<< HEAD
    virtual bool IsDatabase() const = 0;
    virtual bool IsExternal() const = 0;
    virtual bool IsNamedRange() const = 0;
    virtual rtl::OUString GetSelectedNamedRange() const = 0;
    virtual void AppendNamedRange(const ::rtl::OUString& rName) = 0;
=======
    virtual sal_Bool    IsDatabase() const = 0;
    virtual sal_Bool    IsExternal() const = 0;
>>>>>>> ce6308e4
};

class AbstractScDataPilotServiceDlg : public VclAbstractDialog  //add for ScDataPilotServiceDlg
{
public:
    virtual String  GetServiceName() const = 0;
    virtual String  GetParSource() const = 0 ;
    virtual String  GetParName() const = 0 ;
    virtual String  GetParUser() const = 0;
    virtual String  GetParPass() const = 0;
};

class AbstractScDeleteCellDlg : public VclAbstractDialog  //add for ScDeleteCellDlg
{
public:
    virtual DelCellCmd GetDelCellCmd() const = 0;
};

//for dataform
class AbstractScDataFormDlg : public VclAbstractDialog  //add for ScDeleteCellDlg
{

};

class AbstractScDeleteContentsDlg: public VclAbstractDialog  //add for ScDeleteContentsDlg
{
public:
    virtual void    DisableObjects() = 0 ;
    virtual sal_uInt16  GetDelContentsCmdBits() const = 0;
};

class AbstractScFillSeriesDlg: public VclAbstractDialog  //add for ScFillSeriesDlg
{
public:
    virtual FillDir     GetFillDir() const = 0;
    virtual FillCmd     GetFillCmd() const = 0;
    virtual FillDateCmd GetFillDateCmd() const = 0;
    virtual double      GetStart() const = 0;
    virtual double      GetStep() const = 0;
    virtual double      GetMax() const = 0;
    virtual String      GetStartStr() const = 0;
    virtual void        SetEdStartValEnabled(sal_Bool bFlag=sal_False) = 0;
};

class AbstractScGroupDlg :  public VclAbstractDialog  //add for ScGroupDlg
{
public:
    virtual sal_Bool GetColsChecked() const = 0;
};

class AbstractScInsertCellDlg : public VclAbstractDialog  //add for ScInsertCellDlg
{
public:
    virtual InsCellCmd GetInsCellCmd() const = 0;
};

class AbstractScInsertContentsDlg : public VclAbstractDialog  //add for ScInsertContentsDlg
{
public:
    virtual sal_uInt16      GetInsContentsCmdBits() const = 0;
    virtual sal_uInt16      GetFormulaCmdBits() const = 0 ;
    virtual sal_Bool        IsSkipEmptyCells() const = 0;
    virtual sal_Bool        IsLink() const = 0;
    virtual void    SetFillMode( sal_Bool bSet ) = 0;
    virtual void    SetOtherDoc( sal_Bool bSet ) = 0;
    virtual sal_Bool        IsTranspose() const = 0;
    virtual void    SetChangeTrack( sal_Bool bSet ) = 0;
    virtual void    SetCellShiftDisabled( int nDisable ) = 0;
    virtual InsCellCmd  GetMoveMode() = 0;
};

class AbstractScInsertTableDlg : public VclAbstractDialog  //add for ScInsertTableDlg
{
public:
    virtual sal_Bool            GetTablesFromFile() = 0;
    virtual sal_Bool            GetTablesAsLink()   = 0;
    virtual const String*   GetFirstTable( sal_uInt16* pN = NULL ) = 0;
    virtual ScDocShell*     GetDocShellTables() = 0;
    virtual sal_Bool            IsTableBefore() = 0;
    virtual sal_uInt16          GetTableCount() = 0;
    virtual const String*   GetNextTable( sal_uInt16* pN = NULL ) = 0;

};

class AbstractScSelEntryDlg : public VclAbstractDialog  //add for ScSelEntryDlg
{
public:
    virtual String GetSelectEntry() const = 0;
};

class AbstractScLinkedAreaDlg : public VclAbstractDialog2  //add for ScLinkedAreaDlg
{
public:
    virtual void            InitFromOldLink( const String& rFile, const String& rFilter,
                                        const String& rOptions, const String& rSource,
                                        sal_uLong nRefresh ) = 0;
    virtual String          GetURL() = 0;
    virtual String          GetFilter() = 0;        // may be empty
    virtual String          GetOptions() = 0;       // filter options
    virtual String          GetSource() = 0;        // separated by ";"
    virtual sal_uLong           GetRefresh() = 0;       // 0 if disabled
};

class AbstractScMetricInputDlg : public VclAbstractDialog  //add for ScMetricInputDlg
{
public:
    virtual long GetInputValue( FieldUnit eUnit = FUNIT_TWIP ) const = 0;
};

class AbstractScMoveTableDlg : public VclAbstractDialog  //add for ScMoveTableDlg
{
public:
<<<<<<< HEAD
    virtual USHORT  GetSelectedDocument     () const = 0;
    virtual USHORT  GetSelectedTable        () const = 0;
    virtual bool    GetCopyTable            () const = 0;
    virtual bool    GetRenameTable          () const = 0;
    virtual void    GetTabNameString( String& rString ) const = 0;
    virtual void    SetForceCopyTable       () = 0;
    virtual void    EnableCopyTable         (BOOL bFlag=TRUE) = 0;
    virtual void    EnableRenameTable       (BOOL bFlag=TRUE) = 0;
=======
    virtual sal_uInt16  GetSelectedDocument     () const = 0;
    virtual sal_uInt16  GetSelectedTable        () const = 0;
    virtual sal_Bool    GetCopyTable            () const = 0;
    virtual void    SetCopyTable            (sal_Bool bFlag=sal_True) = 0;
    virtual void    EnableCopyTable         (sal_Bool bFlag=sal_True) = 0;
>>>>>>> ce6308e4
};

class AbstractScNameCreateDlg : public VclAbstractDialog  //add for ScNameCreateDlg
{
public:
    virtual sal_uInt16          GetFlags() const = 0;
};

class AbstractScNamePasteDlg : public VclAbstractDialog  //add for ScNamePasteDlg
{
public:
    virtual String          GetSelectedName() const = 0;
};

class AbstractScPivotFilterDlg : public VclAbstractDialog  //add for ScPivotFilterDlg
{
public:
    virtual const ScQueryItem&  GetOutputItem() = 0;
};

class AbstractScDPFunctionDlg : public VclAbstractDialog  //add for ScDPFunctionDlg
{
public:
    virtual sal_uInt16  GetFuncMask() const = 0;
    virtual ::com::sun::star::sheet::DataPilotFieldReference GetFieldRef() const = 0;
};

class AbstractScDPSubtotalDlg : public VclAbstractDialog  //add for ScDPSubtotalDlg
{
public:
    virtual sal_uInt16  GetFuncMask() const = 0;
    virtual void    FillLabelData( ScDPLabelData& rLabelData ) const = 0;
};

class AbstractScDPNumGroupDlg : public VclAbstractDialog
{
public:
    virtual ScDPNumGroupInfo GetGroupInfo() const = 0;
};

class AbstractScDPDateGroupDlg : public VclAbstractDialog
{
public:
    virtual ScDPNumGroupInfo GetGroupInfo() const = 0;
    virtual sal_Int32 GetDatePart() const = 0;
};

class AbstractScDPShowDetailDlg : public VclAbstractDialog  //add for ScDPShowDetailDlg
{
public:
    virtual String  GetDimensionName() const = 0;
};

class AbstractScNewScenarioDlg : public VclAbstractDialog  //add for ScNewScenarioDlg
{
public:

    virtual void SetScenarioData( const String& rName, const String& rComment,
                            const Color& rColor, sal_uInt16 nFlags ) = 0;

    virtual void GetScenarioData( String& rName, String& rComment,
                            Color& rColor, sal_uInt16& rFlags ) const = 0;
};

class AbstractScShowTabDlg : public VclAbstractDialog  //add for ScShowTabDlg
{
public:
    virtual void    Insert( const String& rString, sal_Bool bSelected ) = 0;
    virtual sal_uInt16  GetSelectEntryCount() const = 0;
    virtual void SetDescription(const String& rTitle, const String& rFixedText, const rtl::OString& nDlgHelpId, const rtl::OString& nLbHelpId ) = 0;
    virtual String  GetSelectEntry(sal_uInt16 nPos) const = 0;
    virtual sal_uInt16  GetSelectEntryPos(sal_uInt16 nPos) const = 0;
};

class AbstractScStringInputDlg :  public VclAbstractDialog  //add for ScStringInputDlg
{
public:
    virtual void GetInputString( String& rString ) const = 0;
};

class AbstractScTabBgColorDlg : public VclAbstractDialog  //add for ScTabBgColorDlg
{
public:
    virtual void GetSelectedColor( Color& rColor ) const = 0;
};

class AbstractScImportOptionsDlg : public VclAbstractDialog  //add for ScImportOptionsDlg
{
public:
    virtual void GetImportOptions( ScImportOptions& rOptions ) const = 0;
};

class AbstractScTextImportOptionsDlg : public VclAbstractDialog //add for ScLangChooserDlg
{
public:
    virtual LanguageType GetLanguageType() const = 0;
    virtual bool IsDateConversionSet() const = 0;
};

//-------Scabstract fractory ---------------------------
class ScAbstractDialogFactory
{
public:
    SC_DLLPUBLIC static ScAbstractDialogFactory*    Create();

    virtual     AbstractScImportAsciiDlg * CreateScImportAsciiDlg( Window* pParent, String aDatName, //add for ScImportAsciiDlg
                                                                    SvStream* pInStream, int nId,
                                                                    sal_Unicode cSep = '\t') = 0;

    virtual     AbstractScTextImportOptionsDlg * CreateScTextImportOptionsDlg( Window* pParent, int nId ) = 0;

    virtual     AbstractScAutoFormatDlg * CreateScAutoFormatDlg( Window*                    pParent, //add for ScAutoFormatDlg
                                                                ScAutoFormat*               pAutoFormat,
                                                                const ScAutoFormatData*    pSelFormatData,
                                                                ScDocument*                pDoc,
                                                                int nId) = 0;
    virtual AbstractScColRowLabelDlg * CreateScColRowLabelDlg (Window* pParent, //add for ScColRowLabelDlg
                                                                int nId,
                                                                sal_Bool bCol = sal_False,
                                                                sal_Bool bRow = sal_False) = 0;

    virtual VclAbstractDialog * CreateScColOrRowDlg( Window*            pParent, //add for ScColOrRowDlg
                                                    const String&   rStrTitle,
                                                    const String&   rStrLabel,
                                                    int nId,
                                                    sal_Bool                bColDefault = sal_True ) = 0;
    virtual VclAbstractDialog * CreateScSortWarningDlg ( Window* pParent, const String& rExtendText, const String& rCurrentText, int nId ) = 0;  //add for ScSortWarningDlg
    virtual AbstractScDataPilotDatabaseDlg * CreateScDataPilotDatabaseDlg (Window* pParent ,int nId ) = 0; //add for ScDataPilotDatabaseDlg

    virtual AbstractScDataPilotSourceTypeDlg * CreateScDataPilotSourceTypeDlg ( Window* pParent, sal_Bool bEnableExternal, int nId ) = 0; //add for ScDataPilotSourceTypeDlg

    virtual AbstractScDataPilotServiceDlg * CreateScDataPilotServiceDlg( Window* pParent, //add for ScDataPilotServiceDlg
                                                                        const com::sun::star::uno::Sequence<rtl::OUString>& rServices,
                                                                        int nId ) = 0;

    virtual AbstractScDeleteCellDlg * CreateScDeleteCellDlg( Window* pParent, int nId, sal_Bool bDisallowCellMove = sal_False ) = 0 ; //add for ScDeleteCellDlg

    //for dataform
    virtual AbstractScDataFormDlg * CreateScDataFormDlg( Window* pParent, int nId, ScTabViewShell*      pTabViewShell ) = 0 ; //add for ScDataFormDlg

    virtual AbstractScDeleteContentsDlg * CreateScDeleteContentsDlg(Window* pParent,int nId, //add for ScDeleteContentsDlg
                                                                 sal_uInt16  nCheckDefaults = 0 ) = 0;
    virtual AbstractScFillSeriesDlg * CreateScFillSeriesDlg( Window*        pParent, //add for ScFillSeriesDlg
                                                            ScDocument& rDocument,
                                                            FillDir     eFillDir,
                                                            FillCmd     eFillCmd,
                                                            FillDateCmd eFillDateCmd,
                                                            String          aStartStr,
                                                            double          fStep,
                                                            double          fMax,
                                                            sal_uInt16          nPossDir,
                                                            int nId) = 0;

    virtual AbstractScGroupDlg * CreateAbstractScGroupDlg( Window* pParent, //add for ScGroupDlg
                                                            sal_uInt16  nResId,
                                                            int nId,
                                                            sal_Bool    bUnGroup = sal_False,
                                                            sal_Bool    bRows    = sal_True  ) = 0;

    virtual AbstractScInsertCellDlg * CreateScInsertCellDlg( Window* pParent, //add for ScInsertCellDlg
                                                                int nId,
                                                            sal_Bool bDisallowCellMove = sal_False ) = 0;

    virtual AbstractScInsertContentsDlg * CreateScInsertContentsDlg( Window*        pParent, //add for ScInsertContentsDlg
                                                                    int nId,
                                                                    sal_uInt16          nCheckDefaults = 0,
                                                                    const String*   pStrTitle = NULL ) = 0;

    virtual AbstractScInsertTableDlg * CreateScInsertTableDlg ( Window* pParent, ScViewData& rViewData,  //add for ScInsertTableDlg
                                                                SCTAB nTabCount, bool bFromFile, int nId) = 0;

    virtual AbstractScSelEntryDlg * CreateScSelEntryDlg ( Window* pParent, // add for ScSelEntryDlg
                                                            sal_uInt16  nResId,
                                                        const String& aTitle,
                                                        const String& aLbTitle,
                                                                List&   aEntryList,
                                                            int nId ) = 0;
    virtual AbstractScLinkedAreaDlg * CreateScLinkedAreaDlg (  Window* pParent, int nId) = 0; //add for ScLinkedAreaDlg

    virtual AbstractScMetricInputDlg * CreateScMetricInputDlg (  Window*        pParent, //add for ScMetricInputDlg
                                                                sal_uInt16      nResId,     // Ableitung fuer jeden Dialog!
                                                                long            nCurrent,
                                                                long            nDefault,
                                                                int nId ,
                                                                FieldUnit       eFUnit    = FUNIT_MM,
                                                                sal_uInt16      nDecimals = 2,
                                                                long            nMaximum  = 1000,
                                                                long            nMinimum  = 0,
                                                                long            nFirst    = 1,
                                                                long          nLast     = 100 ) = 0;

    virtual AbstractScMoveTableDlg * CreateScMoveTableDlg(  Window* pParent,  //add for ScMoveTableDlg
                                                            const String& rDefault,
                                                            int nId ) = 0;

    virtual AbstractScNameCreateDlg * CreateScNameCreateDlg ( Window * pParent, sal_uInt16 nFlags, int nId ) = 0; //add for ScNameCreateDlg

    virtual AbstractScNamePasteDlg * CreateScNamePasteDlg ( Window * pParent, const ScRangeName* pList, //add for ScNamePasteDlg
                                                            int nId , sal_Bool bInsList=sal_True ) = 0;

    virtual AbstractScPivotFilterDlg * CreateScPivotFilterDlg ( Window* pParent, //add for ScPivotFilterDlg
                                                                const SfxItemSet&   rArgSet, sal_uInt16 nSourceTab , int nId ) = 0;

    virtual AbstractScDPFunctionDlg * CreateScDPFunctionDlg( Window* pParent, int nId,
                                                                const ScDPLabelDataVector& rLabelVec,
                                                                const ScDPLabelData& rLabelData,
                                                                const ScPivotFuncData& rFuncData ) = 0;

    virtual AbstractScDPSubtotalDlg * CreateScDPSubtotalDlg( Window* pParent, int nId,
                                                                ScDPObject& rDPObj,
                                                                const ScDPLabelData& rLabelData,
                                                                const ScPivotFuncData& rFuncData,
                                                                const ScDPNameVec& rDataFields,
                                                                bool bEnableLayout ) = 0;

    virtual AbstractScDPNumGroupDlg * CreateScDPNumGroupDlg( Window* pParent,
                                                                int nId,
                                                                const ScDPNumGroupInfo& rInfo ) = 0;

    virtual AbstractScDPDateGroupDlg * CreateScDPDateGroupDlg( Window* pParent,
                                                                int nId,
                                                                const ScDPNumGroupInfo& rInfo,
                                                                sal_Int32 nDatePart,
                                                                const Date& rNullDate ) = 0;

    virtual AbstractScDPShowDetailDlg * CreateScDPShowDetailDlg( Window* pParent, int nId,
                                                                ScDPObject& rDPObj,
                                                                sal_uInt16 nOrient ) = 0;

    virtual AbstractScNewScenarioDlg * CreateScNewScenarioDlg ( Window* pParent, const String& rName, //add for ScNewScenarioDlg
                                                                int nId,
                                                                sal_Bool bEdit = sal_False, sal_Bool bSheetProtected = sal_False ) = 0;
    virtual AbstractScShowTabDlg * CreateScShowTabDlg ( Window* pParent, int nId ) = 0; //add for ScShowTabDlg

    virtual AbstractScStringInputDlg * CreateScStringInputDlg (  Window* pParent, //add for ScStringInputDlg
                                                                const String& rTitle,
                                                                const String& rEditTitle,
                                                                const String& rDefault,
                                                                const rtl::OString& sHelpId, const rtl::OString& sEditHelpId,
                                                                int nId ) = 0;

    virtual AbstractScTabBgColorDlg * CreateScTabBgColorDlg (  Window* pParent, //add for ScTabBgColorDlg
                                                                const String& rTitle, //Dialog Title
                                                                const String& rTabBgColorNoColorText, //Label for no tab color
                                                                const Color& rDefaultColor, //Currently selected Color
                                                                const rtl::OString& ,
                                                                int nId ) = 0;

    virtual AbstractScImportOptionsDlg * CreateScImportOptionsDlg ( Window*                 pParent, //add for ScImportOptionsDlg
                                                                    int nId,
                                                                    sal_Bool                    bAscii = sal_True,
                                                                    const ScImportOptions*  pOptions = NULL,
                                                                    const String*           pStrTitle = NULL,
                                                                    sal_Bool                    bMultiByte = sal_False,
                                                                    sal_Bool                    bOnlyDbtoolsEncodings = sal_False,
                                                                    sal_Bool                    bImport = sal_True ) = 0;

    virtual SfxAbstractTabDialog * CreateScAttrDlg( SfxViewFrame*    pFrame, //add for ScAttrDlg
                                                    Window*          pParent,
                                                    const SfxItemSet* pCellAttrs,
                                                    int nId) = 0;

    virtual SfxAbstractTabDialog * CreateScHFEditDlg( SfxViewFrame*     pFrame, //add for ScHFEditDlg
                                                    Window*         pParent,
                                                    const SfxItemSet&   rCoreSet,
                                                    const String&       rPageStyle,
                                                    int nId,
                                                    sal_uInt16              nResId = RID_SCDLG_HFEDIT ) = 0;

    virtual SfxAbstractTabDialog * CreateScStyleDlg( Window*                pParent,//add for ScStyleDlg
                                                    SfxStyleSheetBase&  rStyleBase,
                                                    sal_uInt16              nRscId,
                                                    int nId) = 0;

    virtual SfxAbstractTabDialog * CreateScSubTotalDlg( Window*             pParent, //add for ScSubTotalDlg
                                                        const SfxItemSet*   pArgSet,
                                                        int nId) = 0;

    virtual SfxAbstractTabDialog * CreateScCharDlg( Window* pParent, const SfxItemSet* pAttr,//add for ScCharDlg
                                                    const SfxObjectShell* pDocShell, int nId ) = 0;

    virtual SfxAbstractTabDialog * CreateScParagraphDlg( Window* pParent, const SfxItemSet* pAttr ,//add for ScParagraphDlg
                                                            int nId ) = 0;

    virtual SfxAbstractTabDialog * CreateScValidationDlg( Window* pParent, //add for ScValidationDlg
                                                        const SfxItemSet* pArgSet,int nId, ScTabViewShell *pTabVwSh  ) = 0;
    virtual SfxAbstractTabDialog * CreateScSortDlg( Window*          pParent, //add for ScSortDlg
                                                    const SfxItemSet* pArgSet,int nId ) = 0;
    // for tabpage
    virtual CreateTabPage               GetTabPageCreatorFunc( sal_uInt16 nId ) = 0;
    virtual GetTabPageRanges            GetTabPageRangesFunc( sal_uInt16 nId ) = 0;
};
#endif

/* vim:set shiftwidth=4 softtabstop=4 expandtab: */<|MERGE_RESOLUTION|>--- conflicted
+++ resolved
@@ -94,16 +94,11 @@
 class AbstractScDataPilotSourceTypeDlg  : public VclAbstractDialog  //add for ScDataPilotSourceTypeDlg
 {
 public:
-<<<<<<< HEAD
     virtual bool IsDatabase() const = 0;
     virtual bool IsExternal() const = 0;
     virtual bool IsNamedRange() const = 0;
     virtual rtl::OUString GetSelectedNamedRange() const = 0;
     virtual void AppendNamedRange(const ::rtl::OUString& rName) = 0;
-=======
-    virtual sal_Bool    IsDatabase() const = 0;
-    virtual sal_Bool    IsExternal() const = 0;
->>>>>>> ce6308e4
 };
 
 class AbstractScDataPilotServiceDlg : public VclAbstractDialog  //add for ScDataPilotServiceDlg
@@ -145,7 +140,7 @@
     virtual double      GetStep() const = 0;
     virtual double      GetMax() const = 0;
     virtual String      GetStartStr() const = 0;
-    virtual void        SetEdStartValEnabled(sal_Bool bFlag=sal_False) = 0;
+    virtual void        SetEdStartValEnabled(sal_Bool bFlag=false) = 0;
 };
 
 class AbstractScGroupDlg :  public VclAbstractDialog  //add for ScGroupDlg
@@ -216,22 +211,14 @@
 class AbstractScMoveTableDlg : public VclAbstractDialog  //add for ScMoveTableDlg
 {
 public:
-<<<<<<< HEAD
-    virtual USHORT  GetSelectedDocument     () const = 0;
-    virtual USHORT  GetSelectedTable        () const = 0;
+    virtual sal_uInt16  GetSelectedDocument     () const = 0;
+    virtual sal_uInt16  GetSelectedTable        () const = 0;
     virtual bool    GetCopyTable            () const = 0;
     virtual bool    GetRenameTable          () const = 0;
     virtual void    GetTabNameString( String& rString ) const = 0;
     virtual void    SetForceCopyTable       () = 0;
-    virtual void    EnableCopyTable         (BOOL bFlag=TRUE) = 0;
-    virtual void    EnableRenameTable       (BOOL bFlag=TRUE) = 0;
-=======
-    virtual sal_uInt16  GetSelectedDocument     () const = 0;
-    virtual sal_uInt16  GetSelectedTable        () const = 0;
-    virtual sal_Bool    GetCopyTable            () const = 0;
-    virtual void    SetCopyTable            (sal_Bool bFlag=sal_True) = 0;
-    virtual void    EnableCopyTable         (sal_Bool bFlag=sal_True) = 0;
->>>>>>> ce6308e4
+    virtual void    EnableCopyTable         (sal_Bool bFlag=true) = 0;
+    virtual void    EnableRenameTable       (sal_Bool bFlag=true) = 0;
 };
 
 class AbstractScNameCreateDlg : public VclAbstractDialog  //add for ScNameCreateDlg
@@ -350,8 +337,8 @@
                                                                 int nId) = 0;
     virtual AbstractScColRowLabelDlg * CreateScColRowLabelDlg (Window* pParent, //add for ScColRowLabelDlg
                                                                 int nId,
-                                                                sal_Bool bCol = sal_False,
-                                                                sal_Bool bRow = sal_False) = 0;
+                                                                sal_Bool bCol = false,
+                                                                sal_Bool bRow = false) = 0;
 
     virtual VclAbstractDialog * CreateScColOrRowDlg( Window*            pParent, //add for ScColOrRowDlg
                                                     const String&   rStrTitle,
@@ -367,7 +354,7 @@
                                                                         const com::sun::star::uno::Sequence<rtl::OUString>& rServices,
                                                                         int nId ) = 0;
 
-    virtual AbstractScDeleteCellDlg * CreateScDeleteCellDlg( Window* pParent, int nId, sal_Bool bDisallowCellMove = sal_False ) = 0 ; //add for ScDeleteCellDlg
+    virtual AbstractScDeleteCellDlg * CreateScDeleteCellDlg( Window* pParent, int nId, sal_Bool bDisallowCellMove = false ) = 0 ; //add for ScDeleteCellDlg
 
     //for dataform
     virtual AbstractScDataFormDlg * CreateScDataFormDlg( Window* pParent, int nId, ScTabViewShell*      pTabViewShell ) = 0 ; //add for ScDataFormDlg
@@ -388,12 +375,12 @@
     virtual AbstractScGroupDlg * CreateAbstractScGroupDlg( Window* pParent, //add for ScGroupDlg
                                                             sal_uInt16  nResId,
                                                             int nId,
-                                                            sal_Bool    bUnGroup = sal_False,
+                                                            sal_Bool    bUnGroup = false,
                                                             sal_Bool    bRows    = sal_True  ) = 0;
 
     virtual AbstractScInsertCellDlg * CreateScInsertCellDlg( Window* pParent, //add for ScInsertCellDlg
                                                                 int nId,
-                                                            sal_Bool bDisallowCellMove = sal_False ) = 0;
+                                                            sal_Bool bDisallowCellMove = false ) = 0;
 
     virtual AbstractScInsertContentsDlg * CreateScInsertContentsDlg( Window*        pParent, //add for ScInsertContentsDlg
                                                                     int nId,
@@ -463,7 +450,7 @@
 
     virtual AbstractScNewScenarioDlg * CreateScNewScenarioDlg ( Window* pParent, const String& rName, //add for ScNewScenarioDlg
                                                                 int nId,
-                                                                sal_Bool bEdit = sal_False, sal_Bool bSheetProtected = sal_False ) = 0;
+                                                                sal_Bool bEdit = false, sal_Bool bSheetProtected = false ) = 0;
     virtual AbstractScShowTabDlg * CreateScShowTabDlg ( Window* pParent, int nId ) = 0; //add for ScShowTabDlg
 
     virtual AbstractScStringInputDlg * CreateScStringInputDlg (  Window* pParent, //add for ScStringInputDlg
@@ -485,8 +472,8 @@
                                                                     sal_Bool                    bAscii = sal_True,
                                                                     const ScImportOptions*  pOptions = NULL,
                                                                     const String*           pStrTitle = NULL,
-                                                                    sal_Bool                    bMultiByte = sal_False,
-                                                                    sal_Bool                    bOnlyDbtoolsEncodings = sal_False,
+                                                                    sal_Bool                    bMultiByte = false,
+                                                                    sal_Bool                    bOnlyDbtoolsEncodings = false,
                                                                     sal_Bool                    bImport = sal_True ) = 0;
 
     virtual SfxAbstractTabDialog * CreateScAttrDlg( SfxViewFrame*    pFrame, //add for ScAttrDlg
