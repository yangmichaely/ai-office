/*************************************************************************
 *
 * DO NOT ALTER OR REMOVE COPYRIGHT NOTICES OR THIS FILE HEADER.
 *
 * Copyright 2000, 2010 Oracle and/or its affiliates.
 *
 * OpenOffice.org - a multi-platform office productivity suite
 *
 * This file is part of OpenOffice.org.
 *
 * OpenOffice.org is free software: you can redistribute it and/or modify
 * it under the terms of the GNU Lesser General Public License version 3
 * only, as published by the Free Software Foundation.
 *
 * OpenOffice.org is distributed in the hope that it will be useful,
 * but WITHOUT ANY WARRANTY; without even the implied warranty of
 * MERCHANTABILITY or FITNESS FOR A PARTICULAR PURPOSE.  See the
 * GNU Lesser General Public License version 3 for more details
 * (a copy is included in the LICENSE file that accompanied this code).
 *
 * You should have received a copy of the GNU Lesser General Public License
 * version 3 along with OpenOffice.org.  If not, see
 * <http://www.openoffice.org/license.html>
 * for a copy of the LGPLv3 License.
 *
 ************************************************************************/

#ifndef SC_SCGLOB_HXX
#define SC_SCGLOB_HXX

#include "address.hxx"
#include <i18npool/lang.h>
#include <tools/stream.hxx>
#include <osl/endian.h>
#include <com/sun/star/uno/Reference.hxx>
#include "scdllapi.h"

#include <hash_map>

class ImageList;
class Bitmap;
class SfxItemSet;
class Color;

// Macro fuer den Call-Profiler unter WinNT
// mit S_CAP kann eine Messung gestarted, mit E_CAP wieder gestoppt werden
#if defined( WNT ) && defined( PROFILE )

extern "C" {
    void StartCAP();
    void StopCAP();
    void DumpCAP();
};

#define S_CAP   StartCAP();
#define E_CAP   StopCAP(); DumpCAP();

#endif

#if 0
// I18N doesn't get this right, can't specify more than one to ignore
#define SC_COLLATOR_IGNORES ( \
    ::com::sun::star::i18n::CollatorOptions::CollatorOptions_IGNORE_CASE | \
    ::com::sun::star::i18n::CollatorOptions::CollatorOptions_IGNORE_KANA | \
    ::com::sun::star::i18n::CollatorOptions::CollatorOptions_IGNORE_WIDTH )
#else
#define SC_COLLATOR_IGNORES ( \
    ::com::sun::star::i18n::CollatorOptions::CollatorOptions_IGNORE_CASE )
#endif
#if 0
// #107998# Don't ignore Width and Kana. The issue was mainly with AutoInput,
// but affects also comparison of names in general.
#define SC_TRANSLITERATION_IGNORECASE ( \
    ::com::sun::star::i18n::TransliterationModules_IGNORE_CASE | \
    ::com::sun::star::i18n::TransliterationModules_IGNORE_KANA | \
    ::com::sun::star::i18n::TransliterationModules_IGNORE_WIDTH )
#define SC_TRANSLITERATION_CASESENSE ( \
    ::com::sun::star::i18n::TransliterationModules_IGNORE_KANA | \
    ::com::sun::star::i18n::TransliterationModules_IGNORE_WIDTH )
#else
#define SC_TRANSLITERATION_IGNORECASE ( \
    ::com::sun::star::i18n::TransliterationModules_IGNORE_CASE )
#define SC_TRANSLITERATION_CASESENSE 0
#endif

//------------------------------------------------------------------------

//  die 1000 Namen des Calc...
//  Clipboard-Namen sind jetzt in so3/soapp.hxx
//  STRING_SCAPP war "scalc3", "scalc4", jetzt nur noch "scalc"

#define STRING_SCAPP    "scalc"
#define STRING_SCSTREAM "StarCalcDocument"

#define STRING_STANDARD "Standard"

// characters -----------------------------------------------------------------

//  '\r' geht auf'm Mac nicht...
#define CHAR_CR     char(13)

const sal_Unicode CHAR_NBSP     = 0x00A0;
const sal_Unicode CHAR_SHY      = 0x00AD;
const sal_Unicode CHAR_ZWSP     = 0x200B;
const sal_Unicode CHAR_LRM      = 0x200E;
const sal_Unicode CHAR_RLM      = 0x200F;
const sal_Unicode CHAR_NBHY     = 0x2011;
const sal_Unicode CHAR_ZWNBSP   = 0x2060;

// ----------------------------------------------------------------------------

#define MINDOUBLE   1.7e-307
#define MAXDOUBLE   1.7e307

#define MINZOOM     20
#define MAXZOOM     400

#ifdef SC_ROWLIMIT_TYPECONVERSION_NOCONVPASS
const size_t MAXSUBTOTAL        = 3;
const size_t MAXQUERY           = 8;
const size_t PIVOT_MAXFIELD     = 8;
const size_t PIVOT_MAXPAGEFIELD = 10;
#else
const SCSIZE MAXSUBTOTAL        = 3;
const SCSIZE MAXQUERY           = 8;
const SCSIZE PIVOT_MAXFIELD     = 8;
const SCSIZE PIVOT_MAXPAGEFIELD = 10;
#endif

#define SC_START_INDEX_DB_COLL 50000
                                        // Oberhalb dieser Grenze liegen
                                        // die Indizes fuer DBBereiche

/*
#ifdef OS2
#define PIXEL_PER_INCH      72.0
#else
#define PIXEL_PER_INCH      96.0
#endif
*/

#define PIXEL_PER_INCH      96.0

#define CM_PER_INCH         2.54
#define POINTS_PER_INCH     72.27
#define PIXEL_PER_POINT     (PIXEL_PER_INCH / POINTS_PER_INCH)
#define INCHT_PER_CM        (1.0 / CM_PER_INCH)
#define POINTS_PER_CM       (POINTS_PER_INCH / CM_PER_INCH)
#define TWIPS_PER_POINT     20.0
#define TWIPS_PER_INCH      (TWIPS_PER_POINT * POINTS_PER_INCH)
#define TWIPS_PER_CM        (TWIPS_PER_INCH / CM_PER_INCH)
#define CM_PER_TWIPS        (CM_PER_INCH / TWIPS_PER_INCH)
#define TWIPS_PER_PIXEL     (TWIPS_PER_INCH / PIXEL_PER_INCH)
#define TWIPS_PER_CHAR      (TWIPS_PER_INCH / 13.6)
#define PIXEL_PER_TWIPS     (PIXEL_PER_INCH / TWIPS_PER_INCH)
#define HMM_PER_TWIPS       (CM_PER_TWIPS * 1000.0)

#define STD_COL_WIDTH       1285
#define STD_EXTRA_WIDTH     113     // 2mm Extra fuer optimale Breite
                                    // Standard Zeilenhoehe: Text + Rand - STD_ROWHEIGHT_DIFF


#define MAX_EXTRA_WIDTH     23811   // 42cm in TWIPS
#define MAX_EXTRA_HEIGHT    23811
#define MAX_COL_WIDTH       56693   // 1m in TWIPS
#define MAX_COL_HEIGHT      56693

#define STD_ROWHEIGHT_DIFF  23
#define STD_FONT_HEIGHT     200     // entspricht 10 Punkt

//!     statt STD_ROW_HEIGHT ScGlobal::nStdRowHeight benutzen !

#define STD_ROW_HEIGHT      (12.8 * TWIPS_PER_POINT)            // 256 Twips, 0.45 cm

                                    // Standardgroesse als Ole-Server (Zellen)
#define OLE_STD_CELLS_X     4
#define OLE_STD_CELLS_Y     5

#define SC_SIZE_OPTIMUM     0xFFFF

                                    // Update-Flags
#define UF_SCROLL_LEFT      1
#define UF_SCROLL_RIGHT     2
#define UF_SCROLL_UP        4
#define UF_SCROLL_DOWN      8
#define UF_ROW              16
#define UF_VIEW             32

                                    // Repaint-Flags (fuer Messages)
#define PAINT_GRID          1
#define PAINT_TOP           2
#define PAINT_LEFT          4
#define PAINT_EXTRAS        8
#define PAINT_INVERT        16
#define PAINT_MARKS         32
#define PAINT_OBJECTS       64
#define PAINT_SIZE          128
#define PAINT_ALL           ( PAINT_GRID | PAINT_TOP | PAINT_LEFT | PAINT_EXTRAS | PAINT_OBJECTS | PAINT_SIZE )


                                    // Flags fuer Spalten / Zeilen
                                    // FILTERED immer zusammen mit HIDDEN
                                    // FILTERED und MANUALSIZE nur fuer Zeilen moeglich
const BYTE   CR_HIDDEN      = 1;
//const BYTE CR_MARKED      = 2;
const BYTE   CR_PAGEBREAK   = 4;
const BYTE   CR_MANUALBREAK = 8;
const BYTE   CR_FILTERED    = 16;
const BYTE   CR_MANUALSIZE  = 32;

//  was davon kommt in die Datei:
#define CR_SAVEMASK     ( ~CR_PAGEBREAK )

// Insert-/Delete-Flags
const USHORT IDF_NONE       = 0x0000;
const USHORT IDF_VALUE      = 0x0001;   /// Numeric values (and numeric results if IDF_FORMULA is not set).
const USHORT IDF_DATETIME   = 0x0002;   /// Dates, times, datetime values.
const USHORT IDF_STRING     = 0x0004;   /// Strings (and string results if IDF_FORMULA is not set).
const USHORT IDF_NOTE       = 0x0008;   /// Cell notes.
const USHORT IDF_FORMULA    = 0x0010;   /// Formula cells.
const USHORT IDF_HARDATTR   = 0x0020;   /// Hard cell attributes.
const USHORT IDF_STYLES     = 0x0040;   /// Cell styles.
const USHORT IDF_OBJECTS    = 0x0080;   /// Drawing objects.
const USHORT IDF_EDITATTR   = 0x0100;   /// Rich-text attributes.
const USHORT IDF_ATTRIB     = IDF_HARDATTR | IDF_STYLES;
const USHORT IDF_CONTENTS   = IDF_VALUE | IDF_DATETIME | IDF_STRING | IDF_NOTE | IDF_FORMULA;
const USHORT IDF_ALL        = IDF_CONTENTS | IDF_ATTRIB | IDF_OBJECTS;
const USHORT IDF_NOCAPTIONS = 0x0200;   /// Internal use only (undo etc.): do not copy/delete caption objects of cell notes.
const USHORT IDF_ADDNOTES   = 0x0400;   /// Internal use only (copy from clip): do not delete existing cell contents when pasting notes.

/// Copy flags for auto/series fill functions: do not touch notes and drawing objects.
const USHORT IDF_AUTOFILL   = IDF_ALL & ~(IDF_NOTE | IDF_OBJECTS);

#define PASTE_NOFUNC        0
#define PASTE_ADD           1
#define PASTE_SUB           2
#define PASTE_MUL           3
#define PASTE_DIV           4

#define PASTE_NONEMPTY      5

                                        // Bits fuer HasAttr
#define HASATTR_LINES           1
#define HASATTR_MERGED          2
#define HASATTR_OVERLAPPED      4
#define HASATTR_PROTECTED       8
#define HASATTR_SHADOW          16
#define HASATTR_NEEDHEIGHT      32
#define HASATTR_SHADOW_RIGHT    64
#define HASATTR_SHADOW_DOWN     128
#define HASATTR_AUTOFILTER      256
#define HASATTR_CONDITIONAL     512
#define HASATTR_ROTATE          1024
#define HASATTR_NOTOVERLAPPED   2048
#define HASATTR_RTL             4096
#define HASATTR_RIGHTORCENTER   8192    // right or centered logical alignment

#define HASATTR_PAINTEXT        ( HASATTR_LINES | HASATTR_SHADOW | HASATTR_CONDITIONAL )


#define EMPTY_STRING ScGlobal::GetEmptyString()

                                        //  Layer-ID's fuer Drawing
#define SC_LAYER_FRONT      0
#define SC_LAYER_BACK       1
#define SC_LAYER_INTERN     2
#define SC_LAYER_CONTROLS   3
#define SC_LAYER_HIDDEN     4

                                        //  Tabellen linken
#define SC_LINK_NONE        0
#define SC_LINK_NORMAL      1
#define SC_LINK_VALUE       2

                                        //  Eingabe
#define SC_ENTER_NORMAL     0
#define SC_ENTER_BLOCK      1
#define SC_ENTER_MATRIX     2

                                        //  Step = 10pt, max. Einzug = 100 Schritte
#define SC_INDENT_STEP      200
#define SC_MAX_INDENT       20000

                                        //  Szenario-Flags
#define SC_SCENARIO_COPYALL     1
#define SC_SCENARIO_SHOWFRAME   2
#define SC_SCENARIO_PRINTFRAME  4
#define SC_SCENARIO_TWOWAY      8
#define SC_SCENARIO_ATTRIB      16
#define SC_SCENARIO_VALUE       32
#define SC_SCENARIO_PROTECT     64


#ifndef DELETEZ
#define DELETEZ(pPtr) { delete pPtr; pPtr = 0; }
#endif

                                    // Ist Bit in Set gesetzt?
#define IS_SET(bit,set)(((set)&(bit))==(bit))

#define SEL_ALL         -1  // Eingabezeile: alles Selektieren
#define RES_CANCEL      0   // Resultate der Funk.AutoPilot-Seiten
#define RES_BACKWARD    1
#define RES_END         2

enum CellType
    {
        CELLTYPE_NONE,
        CELLTYPE_VALUE,
        CELLTYPE_STRING,
        CELLTYPE_FORMULA,
        CELLTYPE_NOTE,
        CELLTYPE_EDIT,
        CELLTYPE_SYMBOLS        // fuer Laden/Speichern
#if DBG_UTIL
           ,CELLTYPE_DESTROYED
#endif
    };

enum DelCellCmd
    {
        DEL_CELLSUP,
        DEL_CELLSLEFT,
        DEL_DELROWS,
        DEL_DELCOLS,
        DEL_NONE
    };

enum InsCellCmd
    {
        INS_CELLSDOWN,
        INS_CELLSRIGHT,
        INS_INSROWS,
        INS_INSCOLS,
        INS_NONE
    };

enum UpdateRefMode
    {
        URM_INSDEL,
        URM_COPY,
        URM_MOVE,
        URM_REORDER
    };

enum FillDir
    {
        FILL_TO_BOTTOM,
        FILL_TO_RIGHT,
        FILL_TO_TOP,
        FILL_TO_LEFT
    };

enum FillCmd
    {
        FILL_SIMPLE,
        FILL_LINEAR,
        FILL_GROWTH,
        FILL_DATE,
        FILL_AUTO
    };

enum FillDateCmd
    {
        FILL_DAY,
        FILL_WEEKDAY,
        FILL_MONTH,
        FILL_YEAR
    };

enum ScDirection
    {
        DIR_BOTTOM,
        DIR_RIGHT,
        DIR_TOP,
        DIR_LEFT
    };

enum ScSizeMode
    {
        SC_SIZE_DIRECT,             // set size or hide if value is 0
        SC_SIZE_OPTIMAL,            // set optimal size for everything
        SC_SIZE_SHOW,               // show with original size
        SC_SIZE_VISOPT,             // set optimal size only if visible
        SC_SIZE_ORIGINAL            // only set size, don't change visible flag
    };

enum ScInputMode
    {
        SC_INPUT_NONE,
        SC_INPUT_TYPE,              // Eingabe, ohne im Inplace-Modus zu sein
        SC_INPUT_TABLE,             // Textcursor in der Tabelle
        SC_INPUT_TOP                // Textcursor in der Eingabezeile
    };

enum ScVObjMode                     // Ausgabemodi von Objekten auf einer Seite
{
    VOBJ_MODE_SHOW,
    VOBJ_MODE_HIDE
    // #i80528# VOBJ_MODE_DUMMY removed, no longer supported
};

enum ScAnchorType                   // Verankerung eines Zeichenobjekts
{
    SCA_CELL,
    SCA_PAGE,
    SCA_DONTKNOW                    // bei Mehrfachselektion
};

enum ScGetDBMode
{
    SC_DB_MAKE,     // wenn noetig, "unbenannt" anlegen
    SC_DB_IMPORT,   // wenn noetig, "Importx" anlegen
    SC_DB_OLD       // nicht neu anlegen
};

enum ScLkUpdMode
{                   //Verknuepfungen
    LM_ALWAYS,      //immer aktualisieren
    LM_NEVER,       //niemals
    LM_ON_DEMAND,   //auf nachfrage
    LM_UNKNOWN      //Shit happens
};


// -----------------------------------------------------------------------

//==================================================================

// -----------------------------------------------------------------------

// enum with values equal to old DBObject enum from sdb
enum ScDBObject
{
    ScDbTable,
    ScDbQuery
};

struct ScImportParam
{
    SCCOL           nCol1;
    SCROW           nRow1;
    SCCOL           nCol2;
    SCROW           nRow2;
    BOOL            bImport;
    String          aDBName;                    // Alias der Datenbank
    String          aStatement;
    BOOL            bNative;
    BOOL            bSql;                       // Statement oder Name?
    BYTE            nType;                      // enum DBObject

    ScImportParam();
    ScImportParam( const ScImportParam& r );
    ~ScImportParam();

    ScImportParam&  operator=   ( const ScImportParam& r );
    BOOL            operator==  ( const ScImportParam& r ) const;
//UNUSED2009-05 void            Clear       ();
};

struct ScStringHashCode
{
    size_t operator()( const String& rStr ) const
    {
        return rtl_ustr_hashCode_WithLength( rStr.GetBuffer(), rStr.Len() );
    }
};

// -----------------------------------------------------------------------

class ScDocument;
class ScDocShell;
class ScDocShellRef;
class SvxSearchItem;
class ScAutoFormat;
class FuncCollection;
class ScUnoAddInCollection;
class ScUserList;
class SvxBrushItem;
class ScFunctionList;
class ScFunctionMgr;
class SfxItemPool;
class SdrModel;
class EditTextObject;
class SfxObjectShell;
class SvNumberFormatter;
class ScUnitConverter;
class CharClass;
class LocaleDataWrapper;
class SvtSysLocale;
class CalendarWrapper;
class CollatorWrapper;
class IntlWrapper;
class OutputDevice;

namespace com { namespace sun { namespace star {
    namespace lang {
        struct Locale;
    }
    namespace i18n {
        class XOrdinalSuffix;
    }
}}}
namespace utl {
    class TransliterationWrapper;
}

#ifndef _SCALC_EXE
class ScGlobal
{
    static SvxSearchItem*   pSearchItem;
    static ScAutoFormat*    pAutoFormat;
    static FuncCollection*  pFuncCollection;
    static ScUnoAddInCollection* pAddInCollection;
    static ScUserList*      pUserList;
    static String**         ppRscString;
    static String*          pStrScDoc;
    static String*          pEmptyString;
    static String*          pStrClipDocName;
    static SvxBrushItem*    pEmptyBrushItem;
    static SvxBrushItem*    pButtonBrushItem;
    static SvxBrushItem*    pEmbeddedBrushItem;
    static SvxBrushItem*    pProtectedBrushItem;

    static ImageList*       pOutlineBitmaps;
    static ImageList*       pOutlineBitmapsHC;

//  static Bitmap*          pAnchorBitmap;
//  static Bitmap*          pGrayAnchorBitmap;

    static ScFunctionList*  pStarCalcFunctionList;
    static ScFunctionMgr*   pStarCalcFunctionMgr;

    static ScUnitConverter* pUnitConverter;

    static  SvNumberFormatter*  pEnglishFormatter;          // for UNO / XML export

    static ::com::sun::star::uno::Reference< ::com::sun::star::i18n::XOrdinalSuffix> xOrdinalSuffix;
    static CalendarWrapper*     pCalendar;
    static CollatorWrapper*     pCaseCollator;
    static CollatorWrapper*     pCollator;
    static ::utl::TransliterationWrapper* pTransliteration;
    static ::utl::TransliterationWrapper* pCaseTransliteration;
    static IntlWrapper*         pScIntlWrapper;
    static ::com::sun::star::lang::Locale*      pLocale;

public:
    static SvtSysLocale*        pSysLocale;
    // for faster access a pointer to the single instance provided by SvtSysLocale
    SC_DLLPUBLIC static const CharClass*     pCharClass;
    // for faster access a pointer to the single instance provided by SvtSysLocale
    SC_DLLPUBLIC static const LocaleDataWrapper* pLocaleData;
    SC_DLLPUBLIC static const LocaleDataWrapper* GetpLocaleData();

    static CalendarWrapper*     GetCalendar();
    SC_DLLPUBLIC static CollatorWrapper*        GetCollator();
    static CollatorWrapper*     GetCaseCollator();
    static IntlWrapper*         GetScIntlWrapper();
    static ::com::sun::star::lang::Locale*      GetLocale();

    SC_DLLPUBLIC static ::utl::TransliterationWrapper* GetpTransliteration(); //CHINA001
    static ::utl::TransliterationWrapper* GetCaseTransliteration();

    SC_DLLPUBLIC static LanguageType            eLnge;
    static sal_Unicode          cListDelimiter;

    static const String&        GetClipDocName();
    static void                 SetClipDocName( const String& rNew );
    SC_DLLPUBLIC static const SvxSearchItem&    GetSearchItem();
    SC_DLLPUBLIC static void                    SetSearchItem( const SvxSearchItem& rNew );
    SC_DLLPUBLIC static ScAutoFormat*       GetAutoFormat();
    static void                 ClearAutoFormat(); //BugId 54209
    static FuncCollection*      GetFuncCollection();
    SC_DLLPUBLIC static ScUnoAddInCollection* GetAddInCollection();
    SC_DLLPUBLIC static ScUserList*         GetUserList();
    static void                 SetUserList( const ScUserList* pNewList );
    SC_DLLPUBLIC static const String&       GetRscString( USHORT nIndex );
    static void                 OpenURL( const String& rURL, const String& rTarget );
    SC_DLLPUBLIC static String              GetAbsDocName( const String& rFileName,
                                                SfxObjectShell* pShell );
    SC_DLLPUBLIC static String              GetDocTabName( const String& rFileName,
                                                const String& rTabName );
    SC_DLLPUBLIC static ULONG               GetStandardFormat( SvNumberFormatter&,
                                    ULONG nFormat, short nType );
    SC_DLLPUBLIC static ULONG               GetStandardFormat( double, SvNumberFormatter&,
                                    ULONG nFormat, short nType );

    SC_DLLPUBLIC static double              nScreenPPTX;
    SC_DLLPUBLIC static double              nScreenPPTY;

    static ScDocShellRef*   pDrawClipDocShellRef;

    static USHORT           nDefFontHeight;
    static USHORT           nStdRowHeight;

    SC_DLLPUBLIC static long                nLastRowHeightExtra;
    static long             nLastColWidthExtra;

    static void             Init();                     // am Anfang
    static void             InitAddIns();
    static void             Clear();                    // bei Programmende

    static void             UpdatePPT(OutputDevice* pDev);

    static void             InitTextHeight(SfxItemPool* pPool);
    static SvxBrushItem*    GetEmptyBrushItem() { return pEmptyBrushItem; }
    static SvxBrushItem*    GetButtonBrushItem();
    static SvxBrushItem*    GetEmbeddedBrushItem()  { return pEmbeddedBrushItem; }
    static SvxBrushItem*    GetProtectedBrushItem() { return pProtectedBrushItem; }
    SC_DLLPUBLIC    static const String&    GetEmptyString();
    static const String&    GetScDocString();

    /** Returns the specified image list with outline symbols.
        @param bHC  false = standard symbols; true = high contrast symbols. */
    static ImageList*       GetOutlineSymbols( bool bHC );

//  static const Bitmap&    GetAnchorBitmap();
//  static const Bitmap&    GetGrayAnchorBitmap();

    static bool             HasStarCalcFunctionList();
    static ScFunctionList*  GetStarCalcFunctionList();
    static ScFunctionMgr*   GetStarCalcFunctionMgr();
    static void             ResetFunctionList();

    static String           GetErrorString(USHORT nErrNumber);
    static String           GetLongErrorString(USHORT nErrNumber);
    static BOOL             EETextObjEqual( const EditTextObject* pObj1,
                                            const EditTextObject* pObj2 );
    static BOOL             CheckWidthInvalidate( BOOL& bNumFormatChanged,
                                                  const SfxItemSet& rNewAttrs,
                                                  const SfxItemSet& rOldAttrs );
    static BOOL             HasAttrChanged( const SfxItemSet& rNewAttrs,
                                            const SfxItemSet& rOldAttrs,
                                            const USHORT      nWhich );

    static ScUnitConverter* GetUnitConverter();

    /// strchr() functionality on unicode, as long as we need it for ScToken etc.
    static const sal_Unicode* UnicodeStrChr( const sal_Unicode* pStr, sal_Unicode c );

    static inline sal_Unicode ToUpperAlpha( sal_Unicode c )
        { return ( c >= 'a' && c <= 'z' ) ? ( c-'a'+'A' ) : c; }

    /** Adds the string rToken to rTokenList, using a list separator character.
        @param rTokenList  The string list where the token will be appended to.
        @param rToken  The token string to append to the token list.
        @param cSep  The character to separate the tokens.
        @param nSepCount  Specifies how often cSep is inserted between two tokens.
        @param bForceSep  true = Always insert separator; false = Only, if not at begin or end. */
    SC_DLLPUBLIC static void             AddToken(
                                String& rTokenList, const String& rToken,
                                sal_Unicode cSep, xub_StrLen nSepCount = 1,
                                bool bForceSep = false );

    /** Returns true, if the first and last character of the string is cQuote. */
    SC_DLLPUBLIC static bool             IsQuoted( const String& rString, sal_Unicode cQuote = '\'' );

    /** Inserts the character cQuote at beginning and end of rString.
        @param bEscapeEmbedded      If <TRUE/>, embedded quote characters are
                                    escaped by doubling them.
     */
SC_DLLPUBLIC    static void             AddQuotes( String& rString, sal_Unicode cQuote = '\'', bool bEscapeEmbedded = true );

    /** Erases the character cQuote from rString, if it exists at beginning AND end.
        @param bUnescapeEmbedded    If <TRUE/>, embedded doubled quote characters
                                    are unescaped by replacing them with a
                                    single instance.
     */
SC_DLLPUBLIC    static void             EraseQuotes( String& rString, sal_Unicode cQuote = '\'', bool bUnescapeEmbedded = true );

    /** Finds an unquoted instance of cChar in rString, starting at
        offset nStart. Unquoted instances may occur when concatenating two
        quoted strings with a separator, for example, 's1':'s2'. Embedded
        quotes have to be escaped by being doubled. Caller must ensure that
        nStart points into an unquoted range or the opening quote. Specialty:
        if cChar==cQuote the first cQuote character from nStart on is found.
        @returns offset if found, else STRING_NOTFOUND
     */
SC_DLLPUBLIC    static xub_StrLen       FindUnquoted( const String& rString, sal_Unicode cChar, xub_StrLen nStart = 0, sal_Unicode cQuote = '\'' );

    /** Finds an unquoted instance of cChar in null-terminated pString. Same
        semantics as FindUnquoted( const String&, ...)
        @returns: pointer to cChar if found, else NULL
     */
SC_DLLPUBLIC    static const sal_Unicode* FindUnquoted( const sal_Unicode* pString, sal_Unicode cChar, sal_Unicode cQuote = '\'' );


    static  CharSet         GetCharsetValue( const String& rCharSet );
    static  String          GetCharsetString( CharSet eVal );

    /// a "ReadOnly" formatter for UNO/XML export
    static  SvNumberFormatter*  GetEnglishFormatter();

    static BOOL IsSystemRTL();                      // depending on system language
    static LanguageType GetEditDefaultLanguage();   // for EditEngine::SetDefaultLanguage
    SC_DLLPUBLIC static BYTE    GetDefaultScriptType();             // for all WEAK characters
    /** Map ATTR_((CJK|CTL)_)?FONT_... to proper WhichIDs.
        If more than one SCRIPTTYPE_... values are or'ed together, prefers
        first COMPLEX, then ASIAN */
    SC_DLLPUBLIC static USHORT GetScriptedWhichID( BYTE nScriptType, USHORT nWhich );

    /** Adds a language item to the item set, if the number format item contains
        a language that differs from its parent's language. */
    SC_DLLPUBLIC static void             AddLanguage( SfxItemSet& rSet, SvNumberFormatter& rFormatter );

    /** Obtain the ordinal suffix for a number according to the system locale */
    static String           GetOrdinalSuffix( sal_Int32 nNumber);
};
#endif

//==================================================================
// evtl. in dbdata.hxx auslagern (?):

enum ScQueryOp
    {
        SC_EQUAL,
        SC_LESS,
        SC_GREATER,
        SC_LESS_EQUAL,
        SC_GREATER_EQUAL,
        SC_NOT_EQUAL,
        SC_TOPVAL,
        SC_BOTVAL,
        SC_TOPPERC,
        SC_BOTPERC,
        SC_CONTAINS,
        SC_DOES_NOT_CONTAIN,
        SC_BEGINS_WITH,
        SC_DOES_NOT_BEGIN_WITH,
        SC_ENDS_WITH,
        SC_DOES_NOT_END_WITH
    };

// -----------------------------------------------------------------------

enum ScQueryConnect
    {
        SC_AND,
        SC_OR
    };

// -----------------------------------------------------------------------

enum ScSubTotalFunc
    {
        SUBTOTAL_FUNC_NONE  = 0,
        SUBTOTAL_FUNC_AVE   = 1,
        SUBTOTAL_FUNC_CNT   = 2,
        SUBTOTAL_FUNC_CNT2  = 3,
        SUBTOTAL_FUNC_MAX   = 4,
        SUBTOTAL_FUNC_MIN   = 5,
        SUBTOTAL_FUNC_PROD  = 6,
        SUBTOTAL_FUNC_STD   = 7,
        SUBTOTAL_FUNC_STDP  = 8,
        SUBTOTAL_FUNC_SUM   = 9,
        SUBTOTAL_FUNC_VAR   = 10,
        SUBTOTAL_FUNC_VARP  = 11
    };


// -----------------------------------------------------------------------

/*
 * Dialog liefert die ausgezeichneten Feldwerte "leer"/"nicht leer"
 * als Konstanten SC_EMPTYFIELDS bzw. SC_NONEMPTYFIELDS in nVal in
 * Verbindung mit dem Schalter bQueryByString auf FALSE.
 */

#define SC_EMPTYFIELDS      ((double)0x0042)
#define SC_NONEMPTYFIELDS   ((double)0x0043)

namespace utl
{
    class SearchParam;
    class TextSearch;
}

struct ScQueryEntry
{
    BOOL            bDoQuery;
    BOOL            bQueryByString;
    SCCOLROW        nField;
    ScQueryOp       eOp;
    ScQueryConnect  eConnect;
    String*         pStr;
    double          nVal;
    utl::SearchParam*   pSearchParam;       // falls RegExp, nicht gespeichert
    utl::TextSearch*    pSearchText;        // falls RegExp, nicht gespeichert

    ScQueryEntry();
    ScQueryEntry(const ScQueryEntry& r);
    ~ScQueryEntry();

    // legt ggbf. pSearchParam und pSearchText an, immer RegExp!
    utl::TextSearch*    GetSearchTextPtr( BOOL bCaseSens );

    void            Clear();
    ScQueryEntry&   operator=( const ScQueryEntry& r );
    BOOL            operator==( const ScQueryEntry& r ) const;
};

<<<<<<< HEAD
=======
struct SC_DLLPUBLIC ScQueryParam
{
    SCCOL           nCol1;
    SCROW           nRow1;
    SCCOL           nCol2;
    SCROW           nRow2;
    SCTAB           nTab;
    BOOL            bHasHeader;
    BOOL            bByRow;
    BOOL            bInplace;
    BOOL            bCaseSens;
    BOOL            bRegExp;
    BOOL            bMixedComparison;   // whether numbers are smaller than strings
    BOOL            bDuplicate;
    BOOL            bDestPers;          // nicht gespeichert
    SCTAB           nDestTab;
    SCCOL           nDestCol;
    SCROW           nDestRow;

private:
    SCSIZE          nEntryCount;
    ScQueryEntry*   pEntries;

public:
    ScQueryParam();
    ScQueryParam( const ScQueryParam& r );
    ~ScQueryParam();

    SCSIZE          GetEntryCount() const           { return nEntryCount; }
    ScQueryEntry&   GetEntry(SCSIZE n) const;
    void            Resize(SCSIZE nNew);

    ScQueryParam&   operator=   ( const ScQueryParam& r );
    BOOL            operator==  ( const ScQueryParam& rOther ) const;
    void            Clear       ();
    void            DeleteQuery( SCSIZE nPos );

    void            MoveToDest();
    void            FillInExcelSyntax(String& aCellStr, SCSIZE nIndex);
};

>>>>>>> 79e1f109
// -----------------------------------------------------------------------

struct SC_DLLPUBLIC ScSubTotalParam
{
    SCCOL           nCol1;          // Selektierter Bereich
    SCROW           nRow1;
    SCCOL           nCol2;
    SCROW           nRow2;
    BOOL            bRemoveOnly;
    BOOL            bReplace;                   // vorhandene Ergebnisse ersetzen
    BOOL            bPagebreak;                 // Seitenumbruch bei Gruppenwechsel
    BOOL            bCaseSens;                  // Gross-/Kleinschreibung
    BOOL            bDoSort;                    // vorher sortieren
    BOOL            bAscending;                 // aufsteigend sortieren
    BOOL            bUserDef;                   // Benutzer-def. Sort.Reihenfolge
    USHORT          nUserIndex;                 // Index auf Liste
    BOOL            bIncludePattern;            // Formate mit sortieren
    BOOL            bGroupActive[MAXSUBTOTAL];  // aktive Gruppen
    SCCOL           nField[MAXSUBTOTAL];        // zugehoeriges Feld
    SCCOL           nSubTotals[MAXSUBTOTAL];    // Anzahl der SubTotals
    SCCOL*          pSubTotals[MAXSUBTOTAL];    // Array der zu berechnenden Spalten
    ScSubTotalFunc* pFunctions[MAXSUBTOTAL];    // Array der zugehoerige Funktionen

    ScSubTotalParam();
    ScSubTotalParam( const ScSubTotalParam& r );

    ScSubTotalParam&    operator=       ( const ScSubTotalParam& r );
    BOOL                operator==      ( const ScSubTotalParam& r ) const;
    void                Clear           ();
    void                SetSubTotals    ( USHORT                nGroup,
                                          const SCCOL*          ptrSubTotals,
                                          const ScSubTotalFunc* ptrFuncions,
                                          USHORT                nCount );
};

// -----------------------------------------------------------------------
class ScArea;

struct ScConsolidateParam
{
    SCCOL           nCol;                   // Cursor Position /
    SCROW           nRow;                   // bzw. Anfang des Zielbereiches
    SCTAB           nTab;
    ScSubTotalFunc  eFunction;              // Berechnungsvorschrift
    USHORT          nDataAreaCount;         // Anzahl der Datenbereiche
    ScArea**        ppDataAreas;            // Zeiger-Array auf Datenbereiche
    BOOL            bByCol;                 // nach Spalten
    BOOL            bByRow;                 // nach Zeilen
    BOOL            bReferenceData;         // Quelldaten referenzieren

    ScConsolidateParam();
    ScConsolidateParam( const ScConsolidateParam& r );
    ~ScConsolidateParam();

    ScConsolidateParam& operator=       ( const ScConsolidateParam& r );
    BOOL                operator==      ( const ScConsolidateParam& r ) const;
    void                Clear           (); // = ClearDataAreas()+Members
    void                ClearDataAreas  ();
    void                SetAreas        ( ScArea* const* ppAreas, USHORT nCount );
};

// -----------------------------------------------------------------------
extern ::utl::TransliterationWrapper* GetScGlobalpTransliteration();//CHINA001
extern const LocaleDataWrapper* GetScGlobalpLocaleData();

#endif<|MERGE_RESOLUTION|>--- conflicted
+++ resolved
@@ -799,50 +799,6 @@
     BOOL            operator==( const ScQueryEntry& r ) const;
 };
 
-<<<<<<< HEAD
-=======
-struct SC_DLLPUBLIC ScQueryParam
-{
-    SCCOL           nCol1;
-    SCROW           nRow1;
-    SCCOL           nCol2;
-    SCROW           nRow2;
-    SCTAB           nTab;
-    BOOL            bHasHeader;
-    BOOL            bByRow;
-    BOOL            bInplace;
-    BOOL            bCaseSens;
-    BOOL            bRegExp;
-    BOOL            bMixedComparison;   // whether numbers are smaller than strings
-    BOOL            bDuplicate;
-    BOOL            bDestPers;          // nicht gespeichert
-    SCTAB           nDestTab;
-    SCCOL           nDestCol;
-    SCROW           nDestRow;
-
-private:
-    SCSIZE          nEntryCount;
-    ScQueryEntry*   pEntries;
-
-public:
-    ScQueryParam();
-    ScQueryParam( const ScQueryParam& r );
-    ~ScQueryParam();
-
-    SCSIZE          GetEntryCount() const           { return nEntryCount; }
-    ScQueryEntry&   GetEntry(SCSIZE n) const;
-    void            Resize(SCSIZE nNew);
-
-    ScQueryParam&   operator=   ( const ScQueryParam& r );
-    BOOL            operator==  ( const ScQueryParam& rOther ) const;
-    void            Clear       ();
-    void            DeleteQuery( SCSIZE nPos );
-
-    void            MoveToDest();
-    void            FillInExcelSyntax(String& aCellStr, SCSIZE nIndex);
-};
-
->>>>>>> 79e1f109
 // -----------------------------------------------------------------------
 
 struct SC_DLLPUBLIC ScSubTotalParam
