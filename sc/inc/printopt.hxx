/* -*- Mode: C++; tab-width: 4; indent-tabs-mode: nil; c-basic-offset: 4 -*- */
/*************************************************************************
 *
 * DO NOT ALTER OR REMOVE COPYRIGHT NOTICES OR THIS FILE HEADER.
 *
 * Copyright 2000, 2010 Oracle and/or its affiliates.
 *
 * OpenOffice.org - a multi-platform office productivity suite
 *
 * This file is part of OpenOffice.org.
 *
 * OpenOffice.org is free software: you can redistribute it and/or modify
 * it under the terms of the GNU Lesser General Public License version 3
 * only, as published by the Free Software Foundation.
 *
 * OpenOffice.org is distributed in the hope that it will be useful,
 * but WITHOUT ANY WARRANTY; without even the implied warranty of
 * MERCHANTABILITY or FITNESS FOR A PARTICULAR PURPOSE.  See the
 * GNU Lesser General Public License version 3 for more details
 * (a copy is included in the LICENSE file that accompanied this code).
 *
 * You should have received a copy of the GNU Lesser General Public License
 * version 3 along with OpenOffice.org.  If not, see
 * <http://www.openoffice.org/license.html>
 * for a copy of the LGPLv3 License.
 *
 ************************************************************************/

#ifndef SC_PRINTOPT_HXX
#define SC_PRINTOPT_HXX

#include <svl/poolitem.hxx>
#include <unotools/configitem.hxx>
#include "scdllapi.h"

class SC_DLLPUBLIC ScPrintOptions
{
private:
    sal_Bool    bSkipEmpty;
    sal_Bool    bAllSheets;

public:
                ScPrintOptions();
                ScPrintOptions( const ScPrintOptions& rCpy );
                ~ScPrintOptions();

    sal_Bool    GetSkipEmpty() const            { return bSkipEmpty; }
    void    SetSkipEmpty( sal_Bool bVal )       { bSkipEmpty = bVal; }
    sal_Bool    GetAllSheets() const            { return bAllSheets; }
    void    SetAllSheets( sal_Bool bVal )       { bAllSheets = bVal; }

    void    SetDefaults();

    const ScPrintOptions&   operator=  ( const ScPrintOptions& rCpy );
    int                     operator== ( const ScPrintOptions& rOpt ) const;
    int                     operator!= ( const ScPrintOptions& rOpt ) const;
};

//==================================================================
// item for the dialog / options page
//==================================================================

class SC_DLLPUBLIC ScTpPrintItem : public SfxPoolItem
{
public:
                TYPEINFO();
<<<<<<< HEAD
                ScTpPrintItem( USHORT nWhich,
=======
//UNUSED2008-05  ScTpPrintItem( sal_uInt16 nWhich );
                ScTpPrintItem( sal_uInt16 nWhich,
>>>>>>> ce6308e4
                               const ScPrintOptions& rOpt );
                ScTpPrintItem( const ScTpPrintItem& rItem );
                ~ScTpPrintItem();

    virtual String          GetValueText() const;
    virtual int             operator==( const SfxPoolItem& ) const;
    virtual SfxPoolItem*    Clone( SfxItemPool *pPool = 0 ) const;

    const ScPrintOptions&   GetPrintOptions() const { return theOptions; }

private:
    ScPrintOptions theOptions;
};

//==================================================================
// config item
//==================================================================

class ScPrintCfg : public ScPrintOptions, public utl::ConfigItem
{
    com::sun::star::uno::Sequence<rtl::OUString> GetPropertyNames();

public:
            ScPrintCfg();

    void            SetOptions( const ScPrintOptions& rNew );

    virtual void    Commit();
    virtual void Notify( const ::com::sun::star::uno::Sequence< rtl::OUString >& aPropertyNames );
};

#endif

/* vim:set shiftwidth=4 softtabstop=4 expandtab: */<|MERGE_RESOLUTION|>--- conflicted
+++ resolved
@@ -64,12 +64,7 @@
 {
 public:
                 TYPEINFO();
-<<<<<<< HEAD
-                ScTpPrintItem( USHORT nWhich,
-=======
-//UNUSED2008-05  ScTpPrintItem( sal_uInt16 nWhich );
                 ScTpPrintItem( sal_uInt16 nWhich,
->>>>>>> ce6308e4
                                const ScPrintOptions& rOpt );
                 ScTpPrintItem( const ScTpPrintItem& rItem );
                 ~ScTpPrintItem();
