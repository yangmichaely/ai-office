--- conflicted
+++ resolved
@@ -36,44 +36,21 @@
 class ScRefreshTimerControl
 {
 private:
-<<<<<<< HEAD
     ::osl::Mutex   aMutex;
-    USHORT         nBlockRefresh;
+    sal_uInt16         nBlockRefresh;
 
 public:
     ScRefreshTimerControl() : nBlockRefresh(0) {}
-=======
-            ::vos::OMutex       aMutex;
-            sal_uInt16              nBlockRefresh;
 
-public:
-#if SC_REFRESHTIMER_CONTROL_LIST
-            ScRefreshTimerList  aList;
-#endif
-
-                                ScRefreshTimerControl() : nBlockRefresh(0) {}
-
-            void                SetAllowRefresh( sal_Bool b )
-                                    {
-                                        if ( b && nBlockRefresh )
-                                            --nBlockRefresh;
-                                        else if ( !b && nBlockRefresh < (sal_uInt16)(~0) )
-                                            ++nBlockRefresh;
-                                    }
-            sal_Bool                IsRefreshAllowed() const    { return !nBlockRefresh; }
-            ::vos::OMutex&      GetMutex()                  { return aMutex; }
-};
->>>>>>> ce6308e4
-
-    void SetAllowRefresh( BOOL b )
+    void SetAllowRefresh( sal_Bool b )
     {
         if ( b && nBlockRefresh )
             --nBlockRefresh;
-        else if ( !b && nBlockRefresh < (USHORT)(~0) )
+        else if ( !b && nBlockRefresh < (sal_uInt16)(~0) )
             ++nBlockRefresh;
     }
 
-    BOOL IsRefreshAllowed() const { return !nBlockRefresh; }
+    sal_Bool IsRefreshAllowed() const { return !nBlockRefresh; }
 
     ::osl::Mutex& GetMutex() { return aMutex; }
 };
@@ -84,22 +61,12 @@
     ScRefreshTimerControl * const * ppControl;
 
 public:
-<<<<<<< HEAD
     ScRefreshTimerProtector( ScRefreshTimerControl * const * pp );
-=======
-                                ScRefreshTimerProtector( ScRefreshTimerControl * const *     pp );
-                                ~ScRefreshTimerProtector()
-                                    {
-                                        if ( ppControl && *ppControl )
-                                            (*ppControl)->SetAllowRefresh( sal_True );
-                                    }
-};
->>>>>>> ce6308e4
 
     ~ScRefreshTimerProtector()
     {
         if ( ppControl && *ppControl )
-            (*ppControl)->SetAllowRefresh( TRUE );
+            (*ppControl)->SetAllowRefresh( true );
     }
 };
 
@@ -119,65 +86,15 @@
     }
 
 public:
-<<<<<<< HEAD
     ScRefreshTimer() : ppControl(0) { SetTimeout( 0 ); }
 
-    ScRefreshTimer( ULONG nSeconds ) : ppControl(0)
+    ScRefreshTimer( sal_uLong nSeconds ) : ppControl(0)
     {
         SetTimeout( nSeconds * 1000 );
         Start();
     }
 
     ScRefreshTimer( const ScRefreshTimer& r ) : AutoTimer( r ), ppControl(0) {}
-=======
-                                ScRefreshTimer() : ppControl(0)
-                                    { SetTimeout( 0 ); }
-                                ScRefreshTimer( sal_uLong nSeconds ) : ppControl(0)
-                                    {
-                                        SetTimeout( nSeconds * 1000 );
-                                        Start();
-                                    }
-                                ScRefreshTimer( const ScRefreshTimer& r )
-                                    : AutoTimer( r ), ppControl(0)
-                                    {}
-    virtual                     ~ScRefreshTimer();
-
-            ScRefreshTimer&     operator=( const ScRefreshTimer& r )
-                                    {
-                                        SetRefreshControl(0);
-                                        AutoTimer::operator=( r );
-                                        return *this;
-                                    }
-
-            sal_Bool                operator==( const ScRefreshTimer& r ) const
-                                    { return GetTimeout() == r.GetTimeout(); }
-
-            sal_Bool                operator!=( const ScRefreshTimer& r ) const
-                                    { return !ScRefreshTimer::operator==( r ); }
-
-            void                StartRefreshTimer()
-                                    { Start(); }
-
-            void                SetRefreshControl( ScRefreshTimerControl * const * pp )
-                                    {
-                                        RemoveFromControl();
-                                        ppControl = pp;
-                                        AppendToControl();
-                                    }
-
-            void                SetRefreshHandler( const Link& rLink )
-                                    { SetTimeoutHdl( rLink ); }
-
-            sal_uLong               GetRefreshDelay() const
-                                    { return GetTimeout() / 1000; }
-
-            void                StopRefreshTimer()
-                                    { Stop(); }
-
-    SC_DLLPUBLIC virtual    void                SetRefreshDelay( sal_uLong nSeconds );
-    SC_DLLPUBLIC virtual    void                Timeout();
-};
->>>>>>> ce6308e4
 
     virtual ~ScRefreshTimer();
 
@@ -188,10 +105,10 @@
         return *this;
     }
 
-    BOOL operator==( const ScRefreshTimer& r ) const
+    sal_Bool operator==( const ScRefreshTimer& r ) const
         { return GetTimeout() == r.GetTimeout(); }
 
-    BOOL operator!=( const ScRefreshTimer& r ) const
+    sal_Bool operator!=( const ScRefreshTimer& r ) const
         { return !ScRefreshTimer::operator==( r ); }
 
     void StartRefreshTimer() { Start(); }
@@ -205,11 +122,11 @@
 
     void SetRefreshHandler( const Link& rLink ) { SetTimeoutHdl( rLink ); }
 
-    ULONG GetRefreshDelay() const { return GetTimeout() / 1000; }
+    sal_uLong GetRefreshDelay() const { return GetTimeout() / 1000; }
 
     void StopRefreshTimer() { Stop(); }
 
-    SC_DLLPUBLIC virtual void SetRefreshDelay( ULONG nSeconds );
+    SC_DLLPUBLIC virtual void SetRefreshDelay( sal_uLong nSeconds );
 
     SC_DLLPUBLIC virtual void Timeout();
 };
