/* -*- Mode: C++; tab-width: 4; indent-tabs-mode: nil; c-basic-offset: 4 -*- */
/*************************************************************************
 *
 * DO NOT ALTER OR REMOVE COPYRIGHT NOTICES OR THIS FILE HEADER.
 *
 * Copyright 2000, 2010 Oracle and/or its affiliates.
 *
 * OpenOffice.org - a multi-platform office productivity suite
 *
 * This file is part of OpenOffice.org.
 *
 * OpenOffice.org is free software: you can redistribute it and/or modify
 * it under the terms of the GNU Lesser General Public License version 3
 * only, as published by the Free Software Foundation.
 *
 * OpenOffice.org is distributed in the hope that it will be useful,
 * but WITHOUT ANY WARRANTY; without even the implied warranty of
 * MERCHANTABILITY or FITNESS FOR A PARTICULAR PURPOSE.  See the
 * GNU Lesser General Public License version 3 for more details
 * (a copy is included in the LICENSE file that accompanied this code).
 *
 * You should have received a copy of the GNU Lesser General Public License
 * version 3 along with OpenOffice.org.  If not, see
 * <http://www.openoffice.org/license.html>
 * for a copy of the LGPLv3 License.
 *
 ************************************************************************/

#ifndef SC_DPSHTTAB_HXX
#define SC_DPSHTTAB_HXX

#include "dptabdat.hxx"
#include "global.hxx"
#include "address.hxx"
#include "scdllapi.h"
#include "queryparam.hxx"

#include <boost/unordered_set.hpp>
#include <vector>

namespace com { namespace sun { namespace star { namespace sheet {
    struct DataPilotFieldFilter;
}}}}

class ScDPDimension;
class ScDPItemData;

/**
 * This class contains authoritative information on the internal reference
 * used as the data source for datapilot table.  <i>The range name takes
 * precedence over the source range when it's non-empty.</i>  When the range
 * name is empty, the source range gets used.
 */
class ScSheetSourceDesc
{
<<<<<<< HEAD
    ScSheetSourceDesc(); // disabled

public:
    SC_DLLPUBLIC ScSheetSourceDesc(ScDocument* pDoc);

    SC_DLLPUBLIC void SetSourceRange(const ScRange& rRange);

    /**
     * Get the range that contains the source data.  In case the source data
     * is referred to via a range name, it returns the range that the range
     * name points to.
     *
     * <i>Note that currently only a single range is supported; if the
     * range name contains multiple ranges, only the first range is used.</i>
     *
     * @return source range.
     */
    SC_DLLPUBLIC const ScRange& GetSourceRange() const;
    SC_DLLPUBLIC void SetRangeName(const ::rtl::OUString& rName);
    SC_DLLPUBLIC const ::rtl::OUString& GetRangeName() const;
    bool HasRangeName() const;
    void SetQueryParam(const ScQueryParam& rParam);
    const ScQueryParam& GetQueryParam() const;

    bool operator== ( const ScSheetSourceDesc& rOther ) const;
    ScDPCache* CreateCache() const;

    /**
     * Check the sanity of the data source range.
     *
     * @param pDoc document instance.
     *
     * @return 0 if the source range is sane, otherwise an error message ID is
     *         returned.
     */
    ULONG CheckSourceRange() const;
    long GetCacheId() const;

private:
    mutable ScRange maSourceRange;
    ::rtl::OUString maRangeName;
    ScQueryParam    maQueryParam;
    ScDocument*     mpDoc;
=======
    ScRange         aSourceRange;
    ScQueryParam    aQueryParam;

    sal_Bool operator== ( const ScSheetSourceDesc& rOther ) const
        { return aSourceRange == rOther.aSourceRange &&
                 aQueryParam  == rOther.aQueryParam; }
// Wang Xu Ming - DataPilot migration
// Buffer&&Performance
    ScDPTableDataCache* CreateCache( ScDocument* pDoc, long nID = -1) const;
    sal_uLong CheckValidate( ScDocument* pDoc  ) const;
    ScDPTableDataCache* GetCache( ScDocument* pDoc, long nID ) const;
    ScDPTableDataCache*  GetExistDPObjectCache ( ScDocument* pDoc  ) const;
    long    GetCacheId( ScDocument* pDoc, long nID ) const;

// End Comments
>>>>>>> ce6308e4
};

/**
 * Implementation of ScDPTableData with sheet data.
 */
class SC_DLLPUBLIC ScSheetDPData : public ScDPTableData
{
private:
    ScQueryParam    aQuery;
<<<<<<< HEAD
    bool*           pSpecial;
    bool            bIgnoreEmptyRows;
    bool            bRepeatIfEmpty;
=======
    sal_Bool*                pSpecial;
    sal_Bool            bIgnoreEmptyRows;
    sal_Bool            bRepeatIfEmpty;
>>>>>>> ce6308e4

    const ScSheetSourceDesc& mrDesc;
    ScDPCacheTable  aCacheTable;

public:
    ScSheetDPData(ScDocument* pD, const ScSheetSourceDesc& rDesc);
    virtual ~ScSheetDPData();

    virtual long                    GetColumnCount();
    virtual String                  getDimensionName(long nColumn);
    virtual sal_Bool                    getIsDataLayoutDimension(long nColumn);
    virtual sal_Bool                    IsDateDimension(long nDim);
    virtual sal_uLong                   GetNumberFormat(long nDim);
    virtual void                    DisposeData();
    virtual void                    SetEmptyFlags( sal_Bool bIgnoreEmptyRows, sal_Bool bRepeatIfEmpty );

    virtual bool                    IsRepeatIfEmpty();

    virtual void                    CreateCacheTable();
    virtual void                    FilterCacheTable(const ::std::vector<ScDPCacheTable::Criterion>& rCriteria, const ::boost::unordered_set<sal_Int32>& rCatDims);
    virtual void                    GetDrillDownData(const ::std::vector<ScDPCacheTable::Criterion>& rCriteria,
                                                     const ::boost::unordered_set<sal_Int32>& rCatDims,
                                                     ::com::sun::star::uno::Sequence< ::com::sun::star::uno::Sequence< ::com::sun::star::uno::Any > >& rData);
    virtual void                    CalcResults(CalcInfo& rInfo, bool bAutoShow);
    virtual const ScDPCacheTable&   GetCacheTable() const;
};



#endif

/* vim:set shiftwidth=4 softtabstop=4 expandtab: */<|MERGE_RESOLUTION|>--- conflicted
+++ resolved
@@ -53,7 +53,6 @@
  */
 class ScSheetSourceDesc
 {
-<<<<<<< HEAD
     ScSheetSourceDesc(); // disabled
 
 public:
@@ -89,7 +88,7 @@
      * @return 0 if the source range is sane, otherwise an error message ID is
      *         returned.
      */
-    ULONG CheckSourceRange() const;
+    sal_uLong CheckSourceRange() const;
     long GetCacheId() const;
 
 private:
@@ -97,23 +96,6 @@
     ::rtl::OUString maRangeName;
     ScQueryParam    maQueryParam;
     ScDocument*     mpDoc;
-=======
-    ScRange         aSourceRange;
-    ScQueryParam    aQueryParam;
-
-    sal_Bool operator== ( const ScSheetSourceDesc& rOther ) const
-        { return aSourceRange == rOther.aSourceRange &&
-                 aQueryParam  == rOther.aQueryParam; }
-// Wang Xu Ming - DataPilot migration
-// Buffer&&Performance
-    ScDPTableDataCache* CreateCache( ScDocument* pDoc, long nID = -1) const;
-    sal_uLong CheckValidate( ScDocument* pDoc  ) const;
-    ScDPTableDataCache* GetCache( ScDocument* pDoc, long nID ) const;
-    ScDPTableDataCache*  GetExistDPObjectCache ( ScDocument* pDoc  ) const;
-    long    GetCacheId( ScDocument* pDoc, long nID ) const;
-
-// End Comments
->>>>>>> ce6308e4
 };
 
 /**
@@ -123,15 +105,9 @@
 {
 private:
     ScQueryParam    aQuery;
-<<<<<<< HEAD
     bool*           pSpecial;
     bool            bIgnoreEmptyRows;
     bool            bRepeatIfEmpty;
-=======
-    sal_Bool*                pSpecial;
-    sal_Bool            bIgnoreEmptyRows;
-    sal_Bool            bRepeatIfEmpty;
->>>>>>> ce6308e4
 
     const ScSheetSourceDesc& mrDesc;
     ScDPCacheTable  aCacheTable;
