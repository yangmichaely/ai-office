--- conflicted
+++ resolved
@@ -43,14 +43,6 @@
 
 class ScDPDimension;
 class ScDPItemData;
-<<<<<<< HEAD
-
-// --------------------------------------------------------------------
-//
-//  implementation of ScDPTableData with sheet data
-//
-=======
->>>>>>> edf1c529
 
 struct ScSheetSourceDesc
 {
