--- conflicted
+++ resolved
@@ -41,21 +41,11 @@
 class ScBaseCell;
 class ScPatternAttr;
 
-<<<<<<< HEAD
-const BYTE SC_ROTDIR_NONE       = 0;
-const BYTE SC_ROTDIR_STANDARD   = 1;
-const BYTE SC_ROTDIR_LEFT       = 2;
-const BYTE SC_ROTDIR_RIGHT      = 3;
-const BYTE SC_ROTDIR_CENTER     = 4;
-=======
-// ============================================================================
-
 const sal_uInt8 SC_ROTDIR_NONE       = 0;
 const sal_uInt8 SC_ROTDIR_STANDARD   = 1;
 const sal_uInt8 SC_ROTDIR_LEFT       = 2;
 const sal_uInt8 SC_ROTDIR_RIGHT      = 3;
 const sal_uInt8 SC_ROTDIR_CENTER     = 4;
->>>>>>> 378c75a7
 
 const sal_uInt8 SC_CLIPMARK_NONE     = 0;
 const sal_uInt8 SC_CLIPMARK_LEFT     = 1;
@@ -106,17 +96,10 @@
     bool                        bPopupButton: 1;
     bool                        bFilterActive:1;
 
-<<<<<<< HEAD
-    BOOL                        bPrinted : 1;               // when required (pagebreak mode)
+    sal_Bool                        bPrinted : 1;               // when required (pagebreak mode)
 
-    BOOL                        bHideGrid : 1;              // output-internal
-    BOOL                        bEditEngine : 1;            // output-internal
-=======
-    sal_Bool                        bPrinted : 1;               // bei Bedarf (Pagebreak-Modus)
-
-    sal_Bool                        bHideGrid : 1;              // output-intern
-    sal_Bool                        bEditEngine : 1;            // output-intern
->>>>>>> 378c75a7
+    sal_Bool                        bHideGrid : 1;              // output-internal
+    sal_Bool                        bEditEngine : 1;            // output-internal
 };
 
 const SCCOL SC_ROTMAX_NONE = SCCOL_MAX;
@@ -129,19 +112,11 @@
     SCROW               nRowNo;
     SCCOL               nRotMaxCol;         // SC_ROTMAX_NONE, if nothing
 
-<<<<<<< HEAD
-    BOOL                bEmptyBack;
-    BOOL                bEmptyText;
-    BOOL                bAutoFilter;
-    BOOL                bPushButton;
-    BOOL                bChanged;           // TRUE, if not tested
-=======
     sal_Bool                bEmptyBack;
     sal_Bool                bEmptyText;
     sal_Bool                bAutoFilter;
     sal_Bool                bPushButton;
-    sal_Bool                bChanged;           // sal_True, wenn nicht getestet
->>>>>>> 378c75a7
+    sal_Bool                bChanged;           // TRUE, if not tested
 
     inline explicit     RowInfo() : pCellInfo( 0 ) {}
 
