/* -*- Mode: C++; tab-width: 4; indent-tabs-mode: nil; c-basic-offset: 4 -*- */
/*************************************************************************
 *
 * DO NOT ALTER OR REMOVE COPYRIGHT NOTICES OR THIS FILE HEADER.
 *
 * Copyright 2000, 2010 Oracle and/or its affiliates.
 *
 * OpenOffice.org - a multi-platform office productivity suite
 *
 * This file is part of OpenOffice.org.
 *
 * OpenOffice.org is free software: you can redistribute it and/or modify
 * it under the terms of the GNU Lesser General Public License version 3
 * only, as published by the Free Software Foundation.
 *
 * OpenOffice.org is distributed in the hope that it will be useful,
 * but WITHOUT ANY WARRANTY; without even the implied warranty of
 * MERCHANTABILITY or FITNESS FOR A PARTICULAR PURPOSE.  See the
 * GNU Lesser General Public License version 3 for more details
 * (a copy is included in the LICENSE file that accompanied this code).
 *
 * You should have received a copy of the GNU Lesser General Public License
 * version 3 along with OpenOffice.org.  If not, see
 * <http://www.openoffice.org/license.html>
 * for a copy of the LGPLv3 License.
 *
 ************************************************************************/

#ifndef SC_SCDLL_HXX
#define SC_SCDLL_HXX

class ResMgr;
class SvFactory;
class SotFactory;
class StatusBar;
class SfxMedium;
class SfxFilter;

#include <sfx2/sfxdefs.hxx>
#include <sfx2/module.hxx>
#include <sfx2/docfac.hxx>

/**
 * This class is a wrapper for a Load-On-Demand-DLL. One instance per
 * SfxApplication will be created for the runtime of
 * SfxApplication-subclass::Main().
 *
 * Remember: Do export this class! It is used by the application.
 */
class ScDLL
{
public:
                    // Ctor/Dtor must be linked to the application
                    ScDLL();
                    ~ScDLL();

                    // static-init/exit-code must be linked to the application
    static void     LibInit();  // called from SfxApplication-subclass::Init()
    static void     LibExit();  // called from SfxApplication-subclass::Exit()
    static void     PreExit();  // muss vor LibExit gerufen werden

                    // DLL-init/exit-code must be linked to the DLL only
    static void     Init();     // called directly after loading the DLL
    static void     Exit();     // called directly befor unloading the DLL

<<<<<<< HEAD
    static ULONG    DetectFilter( SfxMedium& rMedium, const SfxFilter** ppFilter,
=======
    static sal_uLong    DetectFilter( SfxMedium& rMedium, const SfxFilter** ppFilter,
>>>>>>> ce6308e4
                                    SfxFilterFlags nMust, SfxFilterFlags nDont );
};

#define SC_DLL() ( *(ScModule**) GetAppData(SHL_CALC) )

#endif


/* vim:set shiftwidth=4 softtabstop=4 expandtab: */<|MERGE_RESOLUTION|>--- conflicted
+++ resolved
@@ -63,11 +63,7 @@
     static void     Init();     // called directly after loading the DLL
     static void     Exit();     // called directly befor unloading the DLL
 
-<<<<<<< HEAD
-    static ULONG    DetectFilter( SfxMedium& rMedium, const SfxFilter** ppFilter,
-=======
     static sal_uLong    DetectFilter( SfxMedium& rMedium, const SfxFilter** ppFilter,
->>>>>>> ce6308e4
                                     SfxFilterFlags nMust, SfxFilterFlags nDont );
 };
 
