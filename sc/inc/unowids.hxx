/*************************************************************************
 *
 * DO NOT ALTER OR REMOVE COPYRIGHT NOTICES OR THIS FILE HEADER.
 *
 * Copyright 2000, 2010 Oracle and/or its affiliates.
 *
 * OpenOffice.org - a multi-platform office productivity suite
 *
 * This file is part of OpenOffice.org.
 *
 * OpenOffice.org is free software: you can redistribute it and/or modify
 * it under the terms of the GNU Lesser General Public License version 3
 * only, as published by the Free Software Foundation.
 *
 * OpenOffice.org is distributed in the hope that it will be useful,
 * but WITHOUT ANY WARRANTY; without even the implied warranty of
 * MERCHANTABILITY or FITNESS FOR A PARTICULAR PURPOSE.  See the
 * GNU Lesser General Public License version 3 for more details
 * (a copy is included in the LICENSE file that accompanied this code).
 *
 * You should have received a copy of the GNU Lesser General Public License
 * version 3 along with OpenOffice.org.  If not, see
 * <http://www.openoffice.org/license.html>
 * for a copy of the LGPLv3 License.
 *
 ************************************************************************/

#ifndef SC_UNOWIDS_HXX
#define SC_UNOWIDS_HXX

#include <tools/solar.h>
#include "scitems.hxx"


//  WIDs for uno property maps,
//  never stored in files

#define SC_WID_UNO_START    1200

#define SC_WID_UNO_CELLSTYL         ( SC_WID_UNO_START + 0 )
#define SC_WID_UNO_CHCOLHDR         ( SC_WID_UNO_START + 1 )
#define SC_WID_UNO_CHROWHDR         ( SC_WID_UNO_START + 2 )
#define SC_WID_UNO_CONDFMT          ( SC_WID_UNO_START + 3 )
#define SC_WID_UNO_CONDLOC          ( SC_WID_UNO_START + 4 )
#define SC_WID_UNO_CONDXML          ( SC_WID_UNO_START + 5 )
#define SC_WID_UNO_TBLBORD          ( SC_WID_UNO_START + 6 )
#define SC_WID_UNO_VALIDAT          ( SC_WID_UNO_START + 7 )
#define SC_WID_UNO_VALILOC          ( SC_WID_UNO_START + 8 )
#define SC_WID_UNO_VALIXML          ( SC_WID_UNO_START + 9 )
#define SC_WID_UNO_POS              ( SC_WID_UNO_START + 10 )
#define SC_WID_UNO_SIZE             ( SC_WID_UNO_START + 11 )
#define SC_WID_UNO_FORMLOC          ( SC_WID_UNO_START + 12 )
#define SC_WID_UNO_FORMRT           ( SC_WID_UNO_START + 13 )
#define SC_WID_UNO_PAGESTL          ( SC_WID_UNO_START + 14 )
#define SC_WID_UNO_CELLVIS          ( SC_WID_UNO_START + 15 )
#define SC_WID_UNO_LINKDISPBIT      ( SC_WID_UNO_START + 16 )
#define SC_WID_UNO_LINKDISPNAME     ( SC_WID_UNO_START + 17 )
#define SC_WID_UNO_CELLWID          ( SC_WID_UNO_START + 18 )
#define SC_WID_UNO_OWIDTH           ( SC_WID_UNO_START + 19 )
#define SC_WID_UNO_NEWPAGE          ( SC_WID_UNO_START + 20 )
#define SC_WID_UNO_MANPAGE          ( SC_WID_UNO_START + 21 )
#define SC_WID_UNO_CELLHGT          ( SC_WID_UNO_START + 22 )
#define SC_WID_UNO_CELLFILT         ( SC_WID_UNO_START + 23 )
#define SC_WID_UNO_OHEIGHT          ( SC_WID_UNO_START + 24 )
#define SC_WID_UNO_DISPNAME         ( SC_WID_UNO_START + 25 )
#define SC_WID_UNO_HEADERSET        ( SC_WID_UNO_START + 26 )
#define SC_WID_UNO_FOOTERSET        ( SC_WID_UNO_START + 27 )
#define SC_WID_UNO_NUMRULES         ( SC_WID_UNO_START + 28 )
#define SC_WID_UNO_ISACTIVE         ( SC_WID_UNO_START + 29 )
#define SC_WID_UNO_BORDCOL          ( SC_WID_UNO_START + 30 )
#define SC_WID_UNO_PROTECT          ( SC_WID_UNO_START + 31 )
#define SC_WID_UNO_SHOWBORD         ( SC_WID_UNO_START + 32 )
#define SC_WID_UNO_PRINTBORD        ( SC_WID_UNO_START + 33 )
#define SC_WID_UNO_COPYBACK         ( SC_WID_UNO_START + 34 )
#define SC_WID_UNO_COPYSTYL         ( SC_WID_UNO_START + 35 )
#define SC_WID_UNO_COPYFORM         ( SC_WID_UNO_START + 36 )
#define SC_WID_UNO_TABLAYOUT        ( SC_WID_UNO_START + 37 )
#define SC_WID_UNO_AUTOPRINT        ( SC_WID_UNO_START + 38 )
#define SC_WID_UNO_ABSNAME          ( SC_WID_UNO_START + 39 )
<<<<<<< HEAD
#define SC_WID_UNO_TABCOLOR         ( SC_WID_UNO_START + 40 )
=======
#define SC_WID_UNO_CODENAME         ( SC_WID_UNO_START + 40 )
>>>>>>> 5729138f
#define SC_WID_UNO_END              ( SC_WID_UNO_START + 40 )


inline BOOL IsScUnoWid( USHORT nWid )
{
    return nWid >= SC_WID_UNO_START && nWid <= SC_WID_UNO_END;
}

inline BOOL IsScItemWid( USHORT nWid )
{
    return nWid >= ATTR_STARTINDEX && nWid <= ATTR_ENDINDEX;    // incl. page
}

#endif
<|MERGE_RESOLUTION|>--- conflicted
+++ resolved
@@ -77,12 +77,9 @@
 #define SC_WID_UNO_TABLAYOUT        ( SC_WID_UNO_START + 37 )
 #define SC_WID_UNO_AUTOPRINT        ( SC_WID_UNO_START + 38 )
 #define SC_WID_UNO_ABSNAME          ( SC_WID_UNO_START + 39 )
-<<<<<<< HEAD
-#define SC_WID_UNO_TABCOLOR         ( SC_WID_UNO_START + 40 )
-=======
 #define SC_WID_UNO_CODENAME         ( SC_WID_UNO_START + 40 )
->>>>>>> 5729138f
-#define SC_WID_UNO_END              ( SC_WID_UNO_START + 40 )
+#define SC_WID_UNO_TABCOLOR         ( SC_WID_UNO_START + 41 )
+#define SC_WID_UNO_END              ( SC_WID_UNO_START + 41 )
 
 
 inline BOOL IsScUnoWid( USHORT nWid )
