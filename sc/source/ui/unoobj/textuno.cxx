/* -*- Mode: C++; tab-width: 4; indent-tabs-mode: nil; c-basic-offset: 4 -*- */
/*************************************************************************
 *
 * DO NOT ALTER OR REMOVE COPYRIGHT NOTICES OR THIS FILE HEADER.
 *
 * Copyright 2000, 2010 Oracle and/or its affiliates.
 *
 * OpenOffice.org - a multi-platform office productivity suite
 *
 * This file is part of OpenOffice.org.
 *
 * OpenOffice.org is free software: you can redistribute it and/or modify
 * it under the terms of the GNU Lesser General Public License version 3
 * only, as published by the Free Software Foundation.
 *
 * OpenOffice.org is distributed in the hope that it will be useful,
 * but WITHOUT ANY WARRANTY; without even the implied warranty of
 * MERCHANTABILITY or FITNESS FOR A PARTICULAR PURPOSE.  See the
 * GNU Lesser General Public License version 3 for more details
 * (a copy is included in the LICENSE file that accompanied this code).
 *
 * You should have received a copy of the GNU Lesser General Public License
 * version 3 along with OpenOffice.org.  If not, see
 * <http://www.openoffice.org/license.html>
 * for a copy of the LGPLv3 License.
 *
 ************************************************************************/

// MARKER(update_precomp.py): autogen include statement, do not remove
#include "precompiled_sc.hxx"



#include "scitems.hxx"
#include <editeng/eeitem.hxx>
#include <svx/svdpool.hxx>
#include <svx/svdobj.hxx>
#include <editeng/editeng.hxx>
#include <editeng/editobj.hxx>
#include <editeng/flditem.hxx>
#include <svx/unomid.hxx>
#include <editeng/unoprnms.hxx>
#include <editeng/unofored.hxx>
#include <rtl/uuid.h>
#include <vcl/virdev.hxx>
#include <vcl/svapp.hxx>
#include <com/sun/star/awt/FontSlant.hpp>

#include <com/sun/star/beans/PropertyAttribute.hpp>
#include <editeng/unoipset.hxx>
#include "textuno.hxx"
#include "fielduno.hxx"
#include "servuno.hxx"
#include "editsrc.hxx"
#include "docsh.hxx"
#include "editutil.hxx"
#include "miscuno.hxx"
#include "cellsuno.hxx"
#include "hints.hxx"
#include "patattr.hxx"
#include "cell.hxx"
#include "docfunc.hxx"
#include "scmod.hxx"

using namespace com::sun::star;

//------------------------------------------------------------------------

const SvxItemPropertySet * lcl_GetHdFtPropertySet()
{
    static SfxItemPropertyMapEntry aHdFtPropertyMap_Impl[] =
    {
        SVX_UNOEDIT_CHAR_PROPERTIES,
        SVX_UNOEDIT_FONT_PROPERTIES,
        SVX_UNOEDIT_PARA_PROPERTIES,
        SVX_UNOEDIT_NUMBERING_PROPERTIE,    // for completeness of service ParagraphProperties
        {0,0,0,0,0,0}
    };
    static sal_Bool bTwipsSet = sal_False;

    if (!bTwipsSet)
    {
        //  modify PropertyMap to include CONVERT_TWIPS flag for font height
        //  (headers/footers are in twips)

        SfxItemPropertyMapEntry* pEntry = aHdFtPropertyMap_Impl;
        while (pEntry->pName)
        {
            if ( ( pEntry->nWID == EE_CHAR_FONTHEIGHT ||
                   pEntry->nWID == EE_CHAR_FONTHEIGHT_CJK ||
                   pEntry->nWID == EE_CHAR_FONTHEIGHT_CTL ) &&
                 pEntry->nMemberId == MID_FONTHEIGHT )
            {
                pEntry->nMemberId |= CONVERT_TWIPS;
            }

            ++pEntry;
        }
        bTwipsSet = sal_True;
    }
    static SvxItemPropertySet aHdFtPropertySet_Impl( aHdFtPropertyMap_Impl, SdrObject::GetGlobalDrawObjectItemPool() );
    return &aHdFtPropertySet_Impl;
}

//------------------------------------------------------------------------

SC_SIMPLE_SERVICE_INFO( ScHeaderFooterContentObj, "ScHeaderFooterContentObj", "com.sun.star.sheet.HeaderFooterContent" )
SC_SIMPLE_SERVICE_INFO( ScHeaderFooterTextObj, "ScHeaderFooterTextObj", "stardiv.one.Text.Text" )

//------------------------------------------------------------------------

ScHeaderFooterContentObj::ScHeaderFooterContentObj( const EditTextObject* pLeft,
                                                    const EditTextObject* pCenter,
                                                    const EditTextObject* pRight ) :
    pLeftText   ( NULL ),
    pCenterText ( NULL ),
    pRightText  ( NULL )
{
    if ( pLeft )
        pLeftText   = pLeft->Clone();
    if ( pCenter )
        pCenterText = pCenter->Clone();
    if ( pRight )
        pRightText  = pRight->Clone();
}

ScHeaderFooterContentObj::~ScHeaderFooterContentObj()
{
    delete pLeftText;
    delete pCenterText;
    delete pRightText;
}

void ScHeaderFooterContentObj::AddListener( SfxListener& rListener )
{
    rListener.StartListening( aBC );
}

void ScHeaderFooterContentObj::RemoveListener( SfxListener& rListener )
{
    rListener.EndListening( aBC );
}

void ScHeaderFooterContentObj::UpdateText( sal_uInt16 nPart, EditEngine& rSource )
{
    EditTextObject* pNew = rSource.CreateTextObject();
    switch (nPart)
    {
        case SC_HDFT_LEFT:
            delete pLeftText;
            pLeftText = pNew;
            break;
        case SC_HDFT_CENTER:
            delete pCenterText;
            pCenterText = pNew;
            break;
        default:                // SC_HDFT_RIGHT
            delete pRightText;
            pRightText = pNew;
            break;
    }

    aBC.Broadcast( ScHeaderFooterChangedHint( nPart ) );
}

// XHeaderFooterContent

uno::Reference<text::XText> SAL_CALL ScHeaderFooterContentObj::getLeftText()
                                                throw(uno::RuntimeException)
{
    SolarMutexGuard aGuard;
    return new ScHeaderFooterTextObj( *this, SC_HDFT_LEFT );
}

uno::Reference<text::XText> SAL_CALL ScHeaderFooterContentObj::getCenterText()
                                                throw(uno::RuntimeException)
{
    SolarMutexGuard aGuard;
    return new ScHeaderFooterTextObj( *this, SC_HDFT_CENTER );
}

uno::Reference<text::XText> SAL_CALL ScHeaderFooterContentObj::getRightText()
                                                throw(uno::RuntimeException)
{
    SolarMutexGuard aGuard;
    return new ScHeaderFooterTextObj( *this, SC_HDFT_RIGHT );
}

// XUnoTunnel

sal_Int64 SAL_CALL ScHeaderFooterContentObj::getSomething(
                const uno::Sequence<sal_Int8 >& rId ) throw(uno::RuntimeException)
{
    if ( rId.getLength() == 16 &&
          0 == rtl_compareMemory( getUnoTunnelId().getConstArray(),
                                    rId.getConstArray(), 16 ) )
    {
        return sal::static_int_cast<sal_Int64>(reinterpret_cast<sal_IntPtr>(this));
    }
    return 0;
}

const uno::Sequence<sal_Int8>& ScHeaderFooterContentObj::getUnoTunnelId()
{
    static uno::Sequence<sal_Int8> * pSeq = 0;
    if( !pSeq )
    {
        osl::Guard< osl::Mutex > aGuard( osl::Mutex::getGlobalMutex() );
        if( !pSeq )
        {
            static uno::Sequence< sal_Int8 > aSeq( 16 );
            rtl_createUuid( (sal_uInt8*)aSeq.getArray(), 0, sal_True );
            pSeq = &aSeq;
        }
    }
    return *pSeq;
}

ScHeaderFooterContentObj* ScHeaderFooterContentObj::getImplementation(
                                const uno::Reference<sheet::XHeaderFooterContent> xObj )
{
    ScHeaderFooterContentObj* pRet = NULL;
    uno::Reference<lang::XUnoTunnel> xUT( xObj, uno::UNO_QUERY );
    if (xUT.is())
        pRet = reinterpret_cast<ScHeaderFooterContentObj*>(sal::static_int_cast<sal_IntPtr>(xUT->getSomething(getUnoTunnelId())));
    return pRet;
}


//------------------------------------------------------------------------

ScHeaderFooterTextData::ScHeaderFooterTextData( ScHeaderFooterContentObj& rContent,
                                                    sal_uInt16 nP ) :
    rContentObj( rContent ),
    nPart( nP ),
    pEditEngine( NULL ),
    pForwarder( NULL ),
    bDataValid( sal_False ),
    bInUpdate( sal_False )
{
    rContentObj.acquire();              // must not go away
    rContentObj.AddListener( *this );
}

ScHeaderFooterTextData::~ScHeaderFooterTextData()
{
    SolarMutexGuard aGuard;     //  needed for EditEngine dtor

    rContentObj.RemoveListener( *this );

    delete pForwarder;
    delete pEditEngine;

    rContentObj.release();
}

void ScHeaderFooterTextData::Notify( SfxBroadcaster&, const SfxHint& rHint )
{
    if ( rHint.ISA( ScHeaderFooterChangedHint ) )
    {
        if ( ((const ScHeaderFooterChangedHint&)rHint).GetPart() == nPart )
        {
            if (!bInUpdate)             // not for own updates
                bDataValid = sal_False;     // text has to be fetched again
        }
    }
}

SvxTextForwarder* ScHeaderFooterTextData::GetTextForwarder()
{
    if (!pEditEngine)
    {
        SfxItemPool* pEnginePool = EditEngine::CreatePool();
        pEnginePool->FreezeIdRanges();
        ScHeaderEditEngine* pHdrEngine = new ScHeaderEditEngine( pEnginePool, sal_True );

        pHdrEngine->EnableUndo( sal_False );
        pHdrEngine->SetRefMapMode( MAP_TWIP );

        //  default font must be set, independently of document
        //  -> use global pool from module

        SfxItemSet aDefaults( pHdrEngine->GetEmptyItemSet() );
        const ScPatternAttr& rPattern = (const ScPatternAttr&)SC_MOD()->GetPool().GetDefaultItem(ATTR_PATTERN);
        rPattern.FillEditItemSet( &aDefaults );
        //  FillEditItemSet adjusts font height to 1/100th mm,
        //  but for header/footer twips is needed, as in the PatternAttr:
        aDefaults.Put( rPattern.GetItem(ATTR_FONT_HEIGHT), EE_CHAR_FONTHEIGHT );
        aDefaults.Put( rPattern.GetItem(ATTR_CJK_FONT_HEIGHT), EE_CHAR_FONTHEIGHT_CJK );
        aDefaults.Put( rPattern.GetItem(ATTR_CTL_FONT_HEIGHT), EE_CHAR_FONTHEIGHT_CTL );
        pHdrEngine->SetDefaults( aDefaults );

        ScHeaderFieldData aData;
        ScHeaderFooterTextObj::FillDummyFieldData( aData );
        pHdrEngine->SetData( aData );

        pEditEngine = pHdrEngine;
        pForwarder = new SvxEditEngineForwarder(*pEditEngine);
    }

    if (bDataValid)
        return pForwarder;

    const EditTextObject* pData;
    if (nPart == SC_HDFT_LEFT)
        pData = rContentObj.GetLeftEditObject();
    else if (nPart == SC_HDFT_CENTER)
        pData = rContentObj.GetCenterEditObject();
    else
        pData = rContentObj.GetRightEditObject();

    if (pData)
        pEditEngine->SetText(*pData);

    bDataValid = sal_True;
    return pForwarder;
}

void ScHeaderFooterTextData::UpdateData()
{
    if ( pEditEngine )
    {
        bInUpdate = sal_True;   // don't reset bDataValid during UpdateText

        rContentObj.UpdateText( nPart, *pEditEngine );

        bInUpdate = sal_False;
    }
}

//------------------------------------------------------------------------

ScHeaderFooterTextObj::ScHeaderFooterTextObj( ScHeaderFooterContentObj& rContent,
                                                sal_uInt16 nP ) :
    aTextData( rContent, nP ),
    pUnoText( NULL )
{
    //  ScHeaderFooterTextData acquires rContent
    //  pUnoText is created on demand (getString/setString work without it)
}

void ScHeaderFooterTextObj::CreateUnoText_Impl()
{
    if ( !pUnoText )
    {
        //  can't be aggregated because getString/setString is handled here
        ScSharedHeaderFooterEditSource aEditSource( &aTextData );
        pUnoText = new SvxUnoText( &aEditSource, lcl_GetHdFtPropertySet(), uno::Reference<text::XText>() );
        pUnoText->acquire();
    }
}

ScHeaderFooterTextObj::~ScHeaderFooterTextObj()
{
    if (pUnoText)
        pUnoText->release();
}

const SvxUnoText& ScHeaderFooterTextObj::GetUnoText()
{
    if (!pUnoText)
        CreateUnoText_Impl();
    return *pUnoText;
}

// XText

uno::Reference<text::XTextCursor> SAL_CALL ScHeaderFooterTextObj::createTextCursor()
                                                    throw(uno::RuntimeException)
{
    SolarMutexGuard aGuard;
    return new ScHeaderFooterTextCursor( *this );
}

uno::Reference<text::XTextCursor> SAL_CALL ScHeaderFooterTextObj::createTextCursorByRange(
                                    const uno::Reference<text::XTextRange>& aTextPosition )
                                                    throw(uno::RuntimeException)
{
    SolarMutexGuard aGuard;
    if (!pUnoText)
        CreateUnoText_Impl();
    return pUnoText->createTextCursorByRange(aTextPosition);
    //! wie ScCellObj::createTextCursorByRange, wenn SvxUnoTextRange_getReflection verfuegbar
}

void ScHeaderFooterTextObj::FillDummyFieldData( ScHeaderFieldData& rData )
{
    String aDummy(String::CreateFromAscii(RTL_CONSTASCII_STRINGPARAM( "???" )));
    rData.aTitle        = aDummy;
    rData.aLongDocName  = aDummy;
    rData.aShortDocName = aDummy;
    rData.aTabName      = aDummy;
    rData.nPageNo       = 1;
    rData.nTotalPages   = 99;
}

rtl::OUString SAL_CALL ScHeaderFooterTextObj::getString() throw(uno::RuntimeException)
{
    SolarMutexGuard aGuard;
    rtl::OUString aRet;
    const EditTextObject* pData;

    sal_uInt16 nPart = aTextData.GetPart();
    ScHeaderFooterContentObj& rContentObj = aTextData.GetContentObj();

    if (nPart == SC_HDFT_LEFT)
        pData = rContentObj.GetLeftEditObject();
    else if (nPart == SC_HDFT_CENTER)
        pData = rContentObj.GetCenterEditObject();
    else
        pData = rContentObj.GetRightEditObject();
    if (pData)
    {
        // for pure text, no font info is needed in pool defaults
        ScHeaderEditEngine aEditEngine( EditEngine::CreatePool(), sal_True );

        ScHeaderFieldData aData;
        FillDummyFieldData( aData );
        aEditEngine.SetData( aData );

        aEditEngine.SetText(*pData);
        aRet = ScEditUtil::GetSpaceDelimitedString( aEditEngine );
    }
    return aRet;
}

void SAL_CALL ScHeaderFooterTextObj::setString( const rtl::OUString& aText ) throw(uno::RuntimeException)
{
    SolarMutexGuard aGuard;
    String aString(aText);

    // for pure text, no font info is needed in pool defaults
    ScHeaderEditEngine aEditEngine( EditEngine::CreatePool(), sal_True );
    aEditEngine.SetText( aString );

    aTextData.GetContentObj().UpdateText( aTextData.GetPart(), aEditEngine );
}

void SAL_CALL ScHeaderFooterTextObj::insertString( const uno::Reference<text::XTextRange>& xRange,
                                            const rtl::OUString& aString, sal_Bool bAbsorb )
                                throw(uno::RuntimeException)
{
    SolarMutexGuard aGuard;
    if (!pUnoText)
        CreateUnoText_Impl();
    pUnoText->insertString( xRange, aString, bAbsorb );
}

void SAL_CALL ScHeaderFooterTextObj::insertControlCharacter(
                                            const uno::Reference<text::XTextRange>& xRange,
                                            sal_Int16 nControlCharacter, sal_Bool bAbsorb )
                                throw(lang::IllegalArgumentException, uno::RuntimeException)
{
    SolarMutexGuard aGuard;
    if (!pUnoText)
        CreateUnoText_Impl();
    pUnoText->insertControlCharacter( xRange, nControlCharacter, bAbsorb );
}

void SAL_CALL ScHeaderFooterTextObj::insertTextContent(
                                            const uno::Reference<text::XTextRange >& xRange,
                                            const uno::Reference<text::XTextContent >& xContent,
                                            sal_Bool bAbsorb )
                                throw(lang::IllegalArgumentException, uno::RuntimeException)
{
    SolarMutexGuard aGuard;
    if ( xContent.is() && xRange.is() )
    {
        ScHeaderFieldObj* pHeaderField = ScHeaderFieldObj::getImplementation( xContent );

        SvxUnoTextRangeBase* pTextRange =
            ScHeaderFooterTextCursor::getImplementation( xRange );

        if ( pHeaderField && !pHeaderField->IsInserted() && pTextRange )
        {
            SvxEditSource* pEditSource = pTextRange->GetEditSource();
            ESelection aSelection(pTextRange->GetSelection());

            if (!bAbsorb)
            {
                //  don't replace -> append at end
                aSelection.Adjust();
                aSelection.nStartPara = aSelection.nEndPara;
                aSelection.nStartPos  = aSelection.nEndPos;
            }

            SvxFieldItem aItem(pHeaderField->CreateFieldItem());

            SvxTextForwarder* pForwarder = pEditSource->GetTextForwarder();
            pForwarder->QuickInsertField( aItem, aSelection );
            pEditSource->UpdateData();

            //  neue Selektion: ein Zeichen
            aSelection.Adjust();
            aSelection.nEndPara = aSelection.nStartPara;
            aSelection.nEndPos = aSelection.nStartPos + 1;
            pHeaderField->InitDoc( &aTextData.GetContentObj(), aTextData.GetPart(), aSelection );

<<<<<<< HEAD
            //  for bAbsorb=FALSE, the new selection must be behind the inserted content
=======
            //  #91431# for bAbsorb=sal_False, the new selection must be behind the inserted content
>>>>>>> ce6308e4
            //  (the xml filter relies on this)
            if (!bAbsorb)
                aSelection.nStartPos = aSelection.nEndPos;

            pTextRange->SetSelection( aSelection );

            return;
        }
    }

    if (!pUnoText)
        CreateUnoText_Impl();
    pUnoText->insertTextContent( xRange, xContent, bAbsorb );
}

void SAL_CALL ScHeaderFooterTextObj::removeTextContent(
                                            const uno::Reference<text::XTextContent>& xContent )
                                throw(container::NoSuchElementException, uno::RuntimeException)
{
    SolarMutexGuard aGuard;
    if ( xContent.is() )
    {
        ScHeaderFieldObj* pHeaderField = ScHeaderFieldObj::getImplementation( xContent );
        if ( pHeaderField && pHeaderField->IsInserted() )
        {
            //! Testen, ob das Feld in dieser Zelle ist
            pHeaderField->DeleteField();
            return;
        }
    }
    if (!pUnoText)
        CreateUnoText_Impl();
    pUnoText->removeTextContent( xContent );
}

uno::Reference<text::XText> SAL_CALL ScHeaderFooterTextObj::getText() throw(uno::RuntimeException)
{
    SolarMutexGuard aGuard;
    if (!pUnoText)
        CreateUnoText_Impl();
    return pUnoText->getText();
}

uno::Reference<text::XTextRange> SAL_CALL ScHeaderFooterTextObj::getStart() throw(uno::RuntimeException)
{
    SolarMutexGuard aGuard;
    if (!pUnoText)
        CreateUnoText_Impl();
    return pUnoText->getStart();
}

uno::Reference<text::XTextRange> SAL_CALL ScHeaderFooterTextObj::getEnd() throw(uno::RuntimeException)
{
    SolarMutexGuard aGuard;
    if (!pUnoText)
        CreateUnoText_Impl();
    return pUnoText->getEnd();
}

// XTextFieldsSupplier

uno::Reference<container::XEnumerationAccess> SAL_CALL ScHeaderFooterTextObj::getTextFields()
                                                throw(uno::RuntimeException)
{
    SolarMutexGuard aGuard;
    // all fields
    return new ScHeaderFieldsObj( &aTextData.GetContentObj(), aTextData.GetPart(), SC_SERVICE_INVALID );
}

uno::Reference<container::XNameAccess> SAL_CALL ScHeaderFooterTextObj::getTextFieldMasters()
                                                throw(uno::RuntimeException)
{
    //  sowas gibts nicht im Calc (?)
    return NULL;
}

// XTextRangeMover

void SAL_CALL ScHeaderFooterTextObj::moveTextRange(
                                        const uno::Reference<text::XTextRange>& xRange,
                                        sal_Int16 nParagraphs )
                                        throw(uno::RuntimeException)
{
    SolarMutexGuard aGuard;
    if (!pUnoText)
        CreateUnoText_Impl();
    pUnoText->moveTextRange( xRange, nParagraphs );
}

// XEnumerationAccess

uno::Reference<container::XEnumeration> SAL_CALL ScHeaderFooterTextObj::createEnumeration()
                                                throw(uno::RuntimeException)
{
    SolarMutexGuard aGuard;
    if (!pUnoText)
        CreateUnoText_Impl();
    return pUnoText->createEnumeration();
}

// XElementAccess

uno::Type SAL_CALL ScHeaderFooterTextObj::getElementType() throw(uno::RuntimeException)
{
    SolarMutexGuard aGuard;
    if (!pUnoText)
        CreateUnoText_Impl();
    return pUnoText->getElementType();
}

sal_Bool SAL_CALL ScHeaderFooterTextObj::hasElements() throw(uno::RuntimeException)
{
    SolarMutexGuard aGuard;
    if (!pUnoText)
        CreateUnoText_Impl();
    return pUnoText->hasElements();
}

//------------------------------------------------------------------------

ScCellTextCursor::ScCellTextCursor(const ScCellTextCursor& rOther) :
    SvxUnoTextCursor( rOther ),
    rTextObj( rOther.rTextObj )
{
    rTextObj.acquire();
}

ScCellTextCursor::ScCellTextCursor(ScCellObj& rText) :
    SvxUnoTextCursor( rText.GetUnoText() ),
    rTextObj( rText )
{
    rTextObj.acquire();
}

ScCellTextCursor::~ScCellTextCursor() throw()
{
    rTextObj.release();
}

// SvxUnoTextCursor methods reimplemented here to return the right objects:

uno::Reference<text::XText> SAL_CALL ScCellTextCursor::getText() throw(uno::RuntimeException)
{
    SolarMutexGuard aGuard;
    return &rTextObj;
}

uno::Reference<text::XTextRange> SAL_CALL ScCellTextCursor::getStart() throw(uno::RuntimeException)
{
    SolarMutexGuard aGuard;

    //! use other object for range than cursor?

    ScCellTextCursor* pNew = new ScCellTextCursor( *this );
    uno::Reference<text::XTextRange> xRange( static_cast<SvxUnoTextRangeBase*>(pNew) );

    ESelection aNewSel(GetSelection());
    aNewSel.nEndPara = aNewSel.nStartPara;
    aNewSel.nEndPos  = aNewSel.nStartPos;
    pNew->SetSelection( aNewSel );

    return xRange;
}

uno::Reference<text::XTextRange> SAL_CALL ScCellTextCursor::getEnd() throw(uno::RuntimeException)
{
    SolarMutexGuard aGuard;

    //! use other object for range than cursor?

    ScCellTextCursor* pNew = new ScCellTextCursor( *this );
    uno::Reference<text::XTextRange> xRange( static_cast<SvxUnoTextRangeBase*>(pNew) );

    ESelection aNewSel(GetSelection());
    aNewSel.nStartPara = aNewSel.nEndPara;
    aNewSel.nStartPos  = aNewSel.nEndPos;
    pNew->SetSelection( aNewSel );

    return xRange;
}

// XUnoTunnel

sal_Int64 SAL_CALL ScCellTextCursor::getSomething(
                const uno::Sequence<sal_Int8 >& rId ) throw(uno::RuntimeException)
{
    if ( rId.getLength() == 16 &&
          0 == rtl_compareMemory( getUnoTunnelId().getConstArray(),
                                    rId.getConstArray(), 16 ) )
    {
        return sal::static_int_cast<sal_Int64>(reinterpret_cast<sal_IntPtr>(this));
    }
    return SvxUnoTextCursor::getSomething( rId );
}

const uno::Sequence<sal_Int8>& ScCellTextCursor::getUnoTunnelId()
{
    static uno::Sequence<sal_Int8> * pSeq = 0;
    if( !pSeq )
    {
        osl::Guard< osl::Mutex > aGuard( osl::Mutex::getGlobalMutex() );
        if( !pSeq )
        {
            static uno::Sequence< sal_Int8 > aSeq( 16 );
            rtl_createUuid( (sal_uInt8*)aSeq.getArray(), 0, sal_True );
            pSeq = &aSeq;
        }
    }
    return *pSeq;
}

ScCellTextCursor* ScCellTextCursor::getImplementation( const uno::Reference<uno::XInterface> xObj )
{
    ScCellTextCursor* pRet = NULL;
    uno::Reference<lang::XUnoTunnel> xUT( xObj, uno::UNO_QUERY );
    if (xUT.is())
        pRet = reinterpret_cast<ScCellTextCursor*>(sal::static_int_cast<sal_IntPtr>(xUT->getSomething(getUnoTunnelId())));
    return pRet;
}

//------------------------------------------------------------------------

ScHeaderFooterTextCursor::ScHeaderFooterTextCursor(const ScHeaderFooterTextCursor& rOther) :
    SvxUnoTextCursor( rOther ),
    rTextObj( rOther.rTextObj )
{
    rTextObj.acquire();
}

ScHeaderFooterTextCursor::ScHeaderFooterTextCursor(ScHeaderFooterTextObj& rText) :
    SvxUnoTextCursor( rText.GetUnoText() ),
    rTextObj( rText )
{
    rTextObj.acquire();
}

ScHeaderFooterTextCursor::~ScHeaderFooterTextCursor() throw()
{
    rTextObj.release();
}

// SvxUnoTextCursor methods reimplemented here to return the right objects:

uno::Reference<text::XText> SAL_CALL ScHeaderFooterTextCursor::getText() throw(uno::RuntimeException)
{
    SolarMutexGuard aGuard;
    return &rTextObj;
}

uno::Reference<text::XTextRange> SAL_CALL ScHeaderFooterTextCursor::getStart() throw(uno::RuntimeException)
{
    SolarMutexGuard aGuard;

    //! use other object for range than cursor?

    ScHeaderFooterTextCursor* pNew = new ScHeaderFooterTextCursor( *this );
    uno::Reference<text::XTextRange> xRange( static_cast<SvxUnoTextRangeBase*>(pNew) );

    ESelection aNewSel(GetSelection());
    aNewSel.nEndPara = aNewSel.nStartPara;
    aNewSel.nEndPos  = aNewSel.nStartPos;
    pNew->SetSelection( aNewSel );

    return xRange;
}

uno::Reference<text::XTextRange> SAL_CALL ScHeaderFooterTextCursor::getEnd() throw(uno::RuntimeException)
{
    SolarMutexGuard aGuard;

    //! use other object for range than cursor?

    ScHeaderFooterTextCursor* pNew = new ScHeaderFooterTextCursor( *this );
    uno::Reference<text::XTextRange> xRange( static_cast<SvxUnoTextRangeBase*>(pNew) );

    ESelection aNewSel(GetSelection());
    aNewSel.nStartPara = aNewSel.nEndPara;
    aNewSel.nStartPos  = aNewSel.nEndPos;
    pNew->SetSelection( aNewSel );

    return xRange;
}

// XUnoTunnel

sal_Int64 SAL_CALL ScHeaderFooterTextCursor::getSomething(
                const uno::Sequence<sal_Int8 >& rId ) throw(uno::RuntimeException)
{
    if ( rId.getLength() == 16 &&
          0 == rtl_compareMemory( getUnoTunnelId().getConstArray(),
                                    rId.getConstArray(), 16 ) )
    {
        return sal::static_int_cast<sal_Int64>(reinterpret_cast<sal_IntPtr>(this));
    }
    return SvxUnoTextCursor::getSomething( rId );
}

const uno::Sequence<sal_Int8>& ScHeaderFooterTextCursor::getUnoTunnelId()
{
    static uno::Sequence<sal_Int8> * pSeq = 0;
    if( !pSeq )
    {
        osl::Guard< osl::Mutex > aGuard( osl::Mutex::getGlobalMutex() );
        if( !pSeq )
        {
            static uno::Sequence< sal_Int8 > aSeq( 16 );
            rtl_createUuid( (sal_uInt8*)aSeq.getArray(), 0, sal_True );
            pSeq = &aSeq;
        }
    }
    return *pSeq;
}

ScHeaderFooterTextCursor* ScHeaderFooterTextCursor::getImplementation(
                                const uno::Reference<uno::XInterface> xObj )
{
    ScHeaderFooterTextCursor* pRet = NULL;
    uno::Reference<lang::XUnoTunnel> xUT( xObj, uno::UNO_QUERY );
    if (xUT.is())
        pRet = reinterpret_cast<ScHeaderFooterTextCursor*>(sal::static_int_cast<sal_IntPtr>(xUT->getSomething(getUnoTunnelId())));
    return pRet;
}

//------------------------------------------------------------------------

ScDrawTextCursor::ScDrawTextCursor(const ScDrawTextCursor& rOther) :
    SvxUnoTextCursor( rOther ),
    xParentText( rOther.xParentText )
{
}

ScDrawTextCursor::ScDrawTextCursor( const uno::Reference<text::XText>& xParent,
                                    const SvxUnoTextBase& rText ) :
    SvxUnoTextCursor( rText ),
    xParentText( xParent )

{
}

ScDrawTextCursor::~ScDrawTextCursor() throw()
{
}

// SvxUnoTextCursor methods reimplemented here to return the right objects:

uno::Reference<text::XText> SAL_CALL ScDrawTextCursor::getText() throw(uno::RuntimeException)
{
    SolarMutexGuard aGuard;
    return xParentText;
}

uno::Reference<text::XTextRange> SAL_CALL ScDrawTextCursor::getStart() throw(uno::RuntimeException)
{
    SolarMutexGuard aGuard;

    //! use other object for range than cursor?

    ScDrawTextCursor* pNew = new ScDrawTextCursor( *this );
    uno::Reference<text::XTextRange> xRange( static_cast<SvxUnoTextRangeBase*>(pNew) );

    ESelection aNewSel(GetSelection());
    aNewSel.nEndPara = aNewSel.nStartPara;
    aNewSel.nEndPos  = aNewSel.nStartPos;
    pNew->SetSelection( aNewSel );

    return xRange;
}

uno::Reference<text::XTextRange> SAL_CALL ScDrawTextCursor::getEnd() throw(uno::RuntimeException)
{
    SolarMutexGuard aGuard;

    //! use other object for range than cursor?

    ScDrawTextCursor* pNew = new ScDrawTextCursor( *this );
    uno::Reference<text::XTextRange> xRange( static_cast<SvxUnoTextRangeBase*>(pNew) );

    ESelection aNewSel(GetSelection());
    aNewSel.nStartPara = aNewSel.nEndPara;
    aNewSel.nStartPos  = aNewSel.nEndPos;
    pNew->SetSelection( aNewSel );

    return xRange;
}

// XUnoTunnel

sal_Int64 SAL_CALL ScDrawTextCursor::getSomething(
                const uno::Sequence<sal_Int8 >& rId ) throw(uno::RuntimeException)
{
    if ( rId.getLength() == 16 &&
          0 == rtl_compareMemory( getUnoTunnelId().getConstArray(),
                                    rId.getConstArray(), 16 ) )
    {
        return sal::static_int_cast<sal_Int64>(reinterpret_cast<sal_IntPtr>(this));
    }
    return SvxUnoTextCursor::getSomething( rId );
}

const uno::Sequence<sal_Int8>& ScDrawTextCursor::getUnoTunnelId()
{
    static uno::Sequence<sal_Int8> * pSeq = 0;
    if( !pSeq )
    {
        osl::Guard< osl::Mutex > aGuard( osl::Mutex::getGlobalMutex() );
        if( !pSeq )
        {
            static uno::Sequence< sal_Int8 > aSeq( 16 );
            rtl_createUuid( (sal_uInt8*)aSeq.getArray(), 0, sal_True );
            pSeq = &aSeq;
        }
    }
    return *pSeq;
}

ScDrawTextCursor* ScDrawTextCursor::getImplementation( const uno::Reference<uno::XInterface> xObj )
{
    ScDrawTextCursor* pRet = NULL;
    uno::Reference<lang::XUnoTunnel> xUT( xObj, uno::UNO_QUERY );
    if (xUT.is())
        pRet = reinterpret_cast<ScDrawTextCursor*>(sal::static_int_cast<sal_IntPtr>(xUT->getSomething(getUnoTunnelId())));
    return pRet;
}

//------------------------------------------------------------------------

ScSimpleEditSourceHelper::ScSimpleEditSourceHelper()
{
    SfxItemPool* pEnginePool = EditEngine::CreatePool();
    pEnginePool->SetDefaultMetric( SFX_MAPUNIT_100TH_MM );
    pEnginePool->FreezeIdRanges();

    pEditEngine = new ScFieldEditEngine( pEnginePool, NULL, sal_True );     // TRUE: become owner of pool
    pForwarder = new SvxEditEngineForwarder( *pEditEngine );
    pOriginalSource = new ScSimpleEditSource( pForwarder );
}

ScSimpleEditSourceHelper::~ScSimpleEditSourceHelper()
{
    SolarMutexGuard aGuard;     //  needed for EditEngine dtor

    delete pOriginalSource;
    delete pForwarder;
    delete pEditEngine;
}

ScEditEngineTextObj::ScEditEngineTextObj() :
    SvxUnoText( GetOriginalSource(), ScCellObj::GetEditPropertySet(), uno::Reference<text::XText>() )
{
}

ScEditEngineTextObj::~ScEditEngineTextObj() throw()
{
}

void ScEditEngineTextObj::SetText( const EditTextObject& rTextObject )
{
    GetEditEngine()->SetText( rTextObject );

    ESelection aSel;
    ::GetSelection( aSel, GetEditSource()->GetTextForwarder() );
    SetSelection( aSel );
}

EditTextObject* ScEditEngineTextObj::CreateTextObject()
{
    return GetEditEngine()->CreateTextObject();
}

//------------------------------------------------------------------------

ScCellTextData::ScCellTextData(ScDocShell* pDocSh, const ScAddress& rP) :
    pDocShell( pDocSh ),
    aCellPos( rP ),
    pEditEngine( NULL ),
    pForwarder( NULL ),
    pOriginalSource( NULL ),
    bDataValid( sal_False ),
    bInUpdate( sal_False ),
    bDirty( sal_False ),
    bDoUpdate( sal_True )
{
    if (pDocShell)
        pDocShell->GetDocument()->AddUnoObject(*this);
}

ScCellTextData::~ScCellTextData()
{
    SolarMutexGuard aGuard;     //  needed for EditEngine dtor

    if (pDocShell)
    {
        pDocShell->GetDocument()->RemoveUnoObject(*this);
        pDocShell->GetDocument()->DisposeFieldEditEngine(pEditEngine);
    }
    else
        delete pEditEngine;

    delete pForwarder;

    delete pOriginalSource;
}

ScSharedCellEditSource* ScCellTextData::GetOriginalSource()
{
    if (!pOriginalSource)
        pOriginalSource = new ScSharedCellEditSource( this );
    return pOriginalSource;
}

void ScCellTextData::GetCellText(const ScAddress& rCellPos, String& rText)
{
    if (pDocShell)
    {
        ScDocument* pDoc = pDocShell->GetDocument();
        pDoc->GetInputString( rCellPos.Col(), rCellPos.Row(), rCellPos.Tab(), rText );
    }
}

SvxTextForwarder* ScCellTextData::GetTextForwarder()
{
    if (!pEditEngine)
    {
        if ( pDocShell )
        {
            ScDocument* pDoc = pDocShell->GetDocument();
            pEditEngine = pDoc->CreateFieldEditEngine();
        }
        else
        {
            SfxItemPool* pEnginePool = EditEngine::CreatePool();
            pEnginePool->FreezeIdRanges();
            pEditEngine = new ScFieldEditEngine( pEnginePool, NULL, sal_True );
        }
        //  currently, GetPortions doesn't work if UpdateMode is sal_False,
        //  this will be fixed (in EditEngine) by src600
//      pEditEngine->SetUpdateMode( sal_False );
        pEditEngine->EnableUndo( sal_False );
        if (pDocShell)
            pEditEngine->SetRefDevice(pDocShell->GetRefDevice());
        else
            pEditEngine->SetRefMapMode( MAP_100TH_MM );
        pForwarder = new SvxEditEngineForwarder(*pEditEngine);
    }

    if (bDataValid)
        return pForwarder;

    String aText;

    if (pDocShell)
    {
        ScDocument* pDoc = pDocShell->GetDocument();

        SfxItemSet aDefaults( pEditEngine->GetEmptyItemSet() );
        if( const ScPatternAttr* pPattern =
                pDoc->GetPattern( aCellPos.Col(), aCellPos.Row(), aCellPos.Tab() ) )
        {
            pPattern->FillEditItemSet( &aDefaults );
            pPattern->FillEditParaItems( &aDefaults );  // including alignment etc. (for reading)
        }

        const ScBaseCell* pCell = pDoc->GetCell( aCellPos );
        if ( pCell && pCell->GetCellType() == CELLTYPE_EDIT )
            pEditEngine->SetTextNewDefaults( *((const ScEditCell*)pCell)->GetData(), aDefaults );
        else
        {
            GetCellText( aCellPos, aText );
            if (aText.Len())
                pEditEngine->SetTextNewDefaults( aText, aDefaults );
            else
                pEditEngine->SetDefaults(aDefaults);
        }
    }

    bDataValid = sal_True;
    return pForwarder;
}

void ScCellTextData::UpdateData()
{
    if ( bDoUpdate )
    {
        DBG_ASSERT(pEditEngine != NULL, "no EditEngine for UpdateData()");
        if ( pDocShell && pEditEngine )
        {
            //  during the own UpdateData call, bDataValid must not be reset,
            //  or things like attributes after the text would be lost
            //  (are not stored in the cell)

            bInUpdate = sal_True;   // prevents bDataValid from being reset

            ScDocFunc aFunc(*pDocShell);
            aFunc.PutData( aCellPos, *pEditEngine, sal_False, sal_True );   // always as text

            bInUpdate = sal_False;
            bDirty = sal_False;
        }
    }
    else
        bDirty = sal_True;
}

void ScCellTextData::Notify( SfxBroadcaster&, const SfxHint& rHint )
{
    if ( rHint.ISA( ScUpdateRefHint ) )
    {
//        const ScUpdateRefHint& rRef = (const ScUpdateRefHint&)rHint;

        //! Ref-Update
    }
    else if ( rHint.ISA( SfxSimpleHint ) )
    {
        sal_uLong nId = ((const SfxSimpleHint&)rHint).GetId();
        if ( nId == SFX_HINT_DYING )
        {
            pDocShell = NULL;                       // invalid now

            DELETEZ( pForwarder );
            DELETEZ( pEditEngine );     // EditEngine uses document's pool
        }
        else if ( nId == SFX_HINT_DATACHANGED )
        {
            if (!bInUpdate)                         // not for own UpdateData calls
                bDataValid = sal_False;                 // text has to be read from the cell again
        }
    }
}

ScCellTextObj::ScCellTextObj(ScDocShell* pDocSh, const ScAddress& rP) :
    ScCellTextData( pDocSh, rP ),
    SvxUnoText( GetOriginalSource(), ScCellObj::GetEditPropertySet(), uno::Reference<text::XText>() )
{
}

ScCellTextObj::~ScCellTextObj() throw()
{
}

/* vim:set shiftwidth=4 softtabstop=4 expandtab: */<|MERGE_RESOLUTION|>--- conflicted
+++ resolved
@@ -76,7 +76,7 @@
         SVX_UNOEDIT_NUMBERING_PROPERTIE,    // for completeness of service ParagraphProperties
         {0,0,0,0,0,0}
     };
-    static sal_Bool bTwipsSet = sal_False;
+    static sal_Bool bTwipsSet = false;
 
     if (!bTwipsSet)
     {
@@ -235,8 +235,8 @@
     nPart( nP ),
     pEditEngine( NULL ),
     pForwarder( NULL ),
-    bDataValid( sal_False ),
-    bInUpdate( sal_False )
+    bDataValid( false ),
+    bInUpdate( false )
 {
     rContentObj.acquire();              // must not go away
     rContentObj.AddListener( *this );
@@ -261,7 +261,7 @@
         if ( ((const ScHeaderFooterChangedHint&)rHint).GetPart() == nPart )
         {
             if (!bInUpdate)             // not for own updates
-                bDataValid = sal_False;     // text has to be fetched again
+                bDataValid = false;     // text has to be fetched again
         }
     }
 }
@@ -274,7 +274,7 @@
         pEnginePool->FreezeIdRanges();
         ScHeaderEditEngine* pHdrEngine = new ScHeaderEditEngine( pEnginePool, sal_True );
 
-        pHdrEngine->EnableUndo( sal_False );
+        pHdrEngine->EnableUndo( false );
         pHdrEngine->SetRefMapMode( MAP_TWIP );
 
         //  default font must be set, independently of document
@@ -324,7 +324,7 @@
 
         rContentObj.UpdateText( nPart, *pEditEngine );
 
-        bInUpdate = sal_False;
+        bInUpdate = false;
     }
 }
 
@@ -496,11 +496,7 @@
             aSelection.nEndPos = aSelection.nStartPos + 1;
             pHeaderField->InitDoc( &aTextData.GetContentObj(), aTextData.GetPart(), aSelection );
 
-<<<<<<< HEAD
             //  for bAbsorb=FALSE, the new selection must be behind the inserted content
-=======
-            //  #91431# for bAbsorb=sal_False, the new selection must be behind the inserted content
->>>>>>> ce6308e4
             //  (the xml filter relies on this)
             if (!bAbsorb)
                 aSelection.nStartPos = aSelection.nEndPos;
@@ -978,9 +974,9 @@
     pEditEngine( NULL ),
     pForwarder( NULL ),
     pOriginalSource( NULL ),
-    bDataValid( sal_False ),
-    bInUpdate( sal_False ),
-    bDirty( sal_False ),
+    bDataValid( false ),
+    bInUpdate( false ),
+    bDirty( false ),
     bDoUpdate( sal_True )
 {
     if (pDocShell)
@@ -1038,7 +1034,7 @@
         //  currently, GetPortions doesn't work if UpdateMode is sal_False,
         //  this will be fixed (in EditEngine) by src600
 //      pEditEngine->SetUpdateMode( sal_False );
-        pEditEngine->EnableUndo( sal_False );
+        pEditEngine->EnableUndo( false );
         if (pDocShell)
             pEditEngine->SetRefDevice(pDocShell->GetRefDevice());
         else
@@ -1094,10 +1090,10 @@
             bInUpdate = sal_True;   // prevents bDataValid from being reset
 
             ScDocFunc aFunc(*pDocShell);
-            aFunc.PutData( aCellPos, *pEditEngine, sal_False, sal_True );   // always as text
-
-            bInUpdate = sal_False;
-            bDirty = sal_False;
+            aFunc.PutData( aCellPos, *pEditEngine, false, sal_True );   // always as text
+
+            bInUpdate = false;
+            bDirty = false;
         }
     }
     else
@@ -1125,7 +1121,7 @@
         else if ( nId == SFX_HINT_DATACHANGED )
         {
             if (!bInUpdate)                         // not for own UpdateData calls
-                bDataValid = sal_False;                 // text has to be read from the cell again
+                bDataValid = false;                 // text has to be read from the cell again
         }
     }
 }
