--- conflicted
+++ resolved
@@ -221,11 +221,7 @@
     }
 
     mbOldIdleDisabled = mpDoc->IsIdleDisabled();
-<<<<<<< HEAD
-    mpDoc->DisableIdle( TRUE );   // stop online spelling
-=======
-    mpDoc->DisableIdle( sal_True );   // #42726# stop online spelling
->>>>>>> ce6308e4
+    mpDoc->DisableIdle( true );   // stop online spelling
 
     // *** create Undo/Redo documents *** -------------------------------------
 
@@ -259,7 +255,7 @@
     Rectangle aRect( Point( 0, 0 ), Point( 0, 0 ) );
     pEditView->SetOutputArea( aRect );
     mxEngine->SetControlWord( EE_CNTRL_USECHARATTRIBS );
-    mxEngine->EnableUndo( sal_False );
+    mxEngine->EnableUndo( false );
     mxEngine->SetPaperSize( aRect.GetSize() );
     mxEngine->SetText( EMPTY_STRING );
     mxEngine->ClearModifyFlag();
