/* -*- Mode: C++; tab-width: 4; indent-tabs-mode: nil; c-basic-offset: 4 -*- */
/*************************************************************************
 *
 * DO NOT ALTER OR REMOVE COPYRIGHT NOTICES OR THIS FILE HEADER.
 *
 * Copyright 2000, 2010 Oracle and/or its affiliates.
 *
 * OpenOffice.org - a multi-platform office productivity suite
 *
 * This file is part of OpenOffice.org.
 *
 * OpenOffice.org is free software: you can redistribute it and/or modify
 * it under the terms of the GNU Lesser General Public License version 3
 * only, as published by the Free Software Foundation.
 *
 * OpenOffice.org is distributed in the hope that it will be useful,
 * but WITHOUT ANY WARRANTY; without even the implied warranty of
 * MERCHANTABILITY or FITNESS FOR A PARTICULAR PURPOSE.  See the
 * GNU Lesser General Public License version 3 for more details
 * (a copy is included in the LICENSE file that accompanied this code).
 *
 * You should have received a copy of the GNU Lesser General Public License
 * version 3 along with OpenOffice.org.  If not, see
 * <http://www.openoffice.org/license.html>
 * for a copy of the LGPLv3 License.
 *
 ************************************************************************/

// MARKER(update_precomp.py): autogen include statement, do not remove
#include "precompiled_sc.hxx"

// System - Includes -----------------------------------------------------



// INCLUDE ---------------------------------------------------------------
#include <rangelst.hxx>
#include "scitems.hxx"
#include <editeng/eeitem.hxx>


#include <editeng/brshitem.hxx>
#include <editeng/editview.hxx>
#include <svx/fmshell.hxx>
#include <svx/svdoole2.hxx>
#include <sfx2/bindings.hxx>
#include <sfx2/viewfrm.hxx>
#include <vcl/cursor.hxx>

#include "tabview.hxx"
#include "tabvwsh.hxx"
#include "docsh.hxx"
#include "gridwin.hxx"
#include "olinewin.hxx"
#include "colrowba.hxx"
#include "tabcont.hxx"
#include "scmod.hxx"
#include "uiitems.hxx"
#include "sc.hrc"
#include "viewutil.hxx"
#include "editutil.hxx"
#include "inputhdl.hxx"
#include "inputwin.hxx"
#include "validat.hxx"
#include "hintwin.hxx"
#include "inputopt.hxx"
#include "rfindlst.hxx"
#include "hiranges.hxx"
#include "viewuno.hxx"
#include "chartarr.hxx"
#include "anyrefdg.hxx"
#include "dpobject.hxx"
#include "patattr.hxx"
#include "dociter.hxx"
#include "seltrans.hxx"
#include "fillinfo.hxx"
#include "AccessibilityHints.hxx"
#include "rangeutl.hxx"
#include "client.hxx"
#include "tabprotection.hxx"
#include "formula/FormulaCompiler.hxx"

#include <com/sun/star/chart2/data/HighlightedRange.hpp>

namespace
{

ScRange lcl_getSubRangeByIndex( const ScRange& rRange, sal_Int32 nIndex )
{
    ScAddress aResult( rRange.aStart );

    SCCOL nWidth = rRange.aEnd.Col() - rRange.aStart.Col() + 1;
    SCROW nHeight = rRange.aEnd.Row() - rRange.aStart.Row() + 1;
    SCTAB nDepth = rRange.aEnd.Tab() - rRange.aStart.Tab() + 1;
    if( (nWidth > 0) && (nHeight > 0) && (nDepth > 0) )
    {
        // row by row from first to last sheet
        sal_Int32 nArea = nWidth * nHeight;
        aResult.IncCol( static_cast< SCsCOL >( nIndex % nWidth ) );
        aResult.IncRow( static_cast< SCsROW >( (nIndex % nArea) / nWidth ) );
        aResult.IncTab( static_cast< SCsTAB >( nIndex / nArea ) );
        if( !rRange.In( aResult ) )
            aResult = rRange.aStart;
    }

    return ScRange( aResult );
}

} // anonymous namespace

using namespace com::sun::star;

// -----------------------------------------------------------------------

//
// ---  Public-Funktionen
//

void ScTabView::ClickCursor( SCCOL nPosX, SCROW nPosY, sal_Bool bControl )
{
    ScDocument* pDoc = aViewData.GetDocument();
    SCTAB nTab = aViewData.GetTabNo();
    pDoc->SkipOverlapped(nPosX, nPosY, nTab);

    sal_Bool bRefMode = SC_MOD()->IsFormulaMode();

    if ( bRefMode )
    {
        DoneRefMode( sal_False );

        if (bControl)
            SC_MOD()->AddRefEntry();

        InitRefMode( nPosX, nPosY, nTab, SC_REFTYPE_REF );
    }
    else
    {
        DoneBlockMode( bControl );
        aViewData.ResetOldCursor();
        SetCursor( (SCCOL) nPosX, (SCROW) nPosY );
    }
}

void ScTabView::UpdateAutoFillMark()
{
    // single selection or cursor
    ScRange aMarkRange;
    sal_Bool bMarked = (aViewData.GetSimpleArea( aMarkRange ) == SC_MARK_SIMPLE);

    sal_uInt16 i;
    for (i=0; i<4; i++)
        if (pGridWin[i] && pGridWin[i]->IsVisible())
            pGridWin[i]->UpdateAutoFillMark( bMarked, aMarkRange );

    for (i=0; i<2; i++)
    {
        if (pColBar[i] && pColBar[i]->IsVisible())
            pColBar[i]->SetMark( bMarked, aMarkRange.aStart.Col(), aMarkRange.aEnd.Col() );
        if (pRowBar[i] && pRowBar[i]->IsVisible())
            pRowBar[i]->SetMark( bMarked, aMarkRange.aStart.Row(), aMarkRange.aEnd.Row() );
    }

    //  selection transfer object is checked together with AutoFill marks,
    //  because it has the same requirement of a single continuous block.
    CheckSelectionTransfer();   // update selection transfer object
}

void ScTabView::FakeButtonUp( ScSplitPos eWhich )
{
    if (pGridWin[eWhich])
        pGridWin[eWhich]->FakeButtonUp();
}

void ScTabView::HideAllCursors()
{
    for (sal_uInt16 i=0; i<4; i++)
        if (pGridWin[i])
            if (pGridWin[i]->IsVisible())
            {
                Cursor* pCur = pGridWin[i]->GetCursor();
                if (pCur)
                    if (pCur->IsVisible())
                        pCur->Hide();
                pGridWin[i]->HideCursor();
            }
}

void ScTabView::ShowAllCursors()
{
    for (sal_uInt16 i=0; i<4; i++)
        if (pGridWin[i])
            if (pGridWin[i]->IsVisible())
            {
                pGridWin[i]->ShowCursor();

                // #114409#
                pGridWin[i]->CursorChanged();
            }
}

void ScTabView::HideCursor()
{
    pGridWin[aViewData.GetActivePart()]->HideCursor();
}

void ScTabView::ShowCursor()
{
    pGridWin[aViewData.GetActivePart()]->ShowCursor();

    // #114409#
    pGridWin[aViewData.GetActivePart()]->CursorChanged();
}

void ScTabView::InvalidateAttribs()
{
    SfxBindings& rBindings = aViewData.GetBindings();

    rBindings.Invalidate( SID_STYLE_APPLY );
    rBindings.Invalidate( SID_STYLE_FAMILY2 );
    // StarCalc kennt nur Absatz- bzw. Zellformat-Vorlagen

    rBindings.Invalidate( SID_ATTR_CHAR_FONT );
    rBindings.Invalidate( SID_ATTR_CHAR_FONTHEIGHT );
    rBindings.Invalidate( SID_ATTR_CHAR_COLOR );

    rBindings.Invalidate( SID_ATTR_CHAR_WEIGHT );
    rBindings.Invalidate( SID_ATTR_CHAR_POSTURE );
    rBindings.Invalidate( SID_ATTR_CHAR_UNDERLINE );
    rBindings.Invalidate( SID_ULINE_VAL_NONE );
    rBindings.Invalidate( SID_ULINE_VAL_SINGLE );
    rBindings.Invalidate( SID_ULINE_VAL_DOUBLE );
    rBindings.Invalidate( SID_ULINE_VAL_DOTTED );

    rBindings.Invalidate( SID_ATTR_CHAR_OVERLINE );

    rBindings.Invalidate( SID_ALIGNLEFT );
    rBindings.Invalidate( SID_ALIGNRIGHT );
    rBindings.Invalidate( SID_ALIGNBLOCK );
    rBindings.Invalidate( SID_ALIGNCENTERHOR );

    rBindings.Invalidate( SID_ALIGNTOP );
    rBindings.Invalidate( SID_ALIGNBOTTOM );
    rBindings.Invalidate( SID_ALIGNCENTERVER );

    rBindings.Invalidate( SID_BACKGROUND_COLOR );

    rBindings.Invalidate( SID_ATTR_ALIGN_LINEBREAK );
    rBindings.Invalidate( SID_NUMBER_FORMAT );

    rBindings.Invalidate( SID_TEXTDIRECTION_LEFT_TO_RIGHT );
    rBindings.Invalidate( SID_TEXTDIRECTION_TOP_TO_BOTTOM );
    rBindings.Invalidate( SID_ATTR_PARA_LEFT_TO_RIGHT );
    rBindings.Invalidate( SID_ATTR_PARA_RIGHT_TO_LEFT );

    // pseudo slots for Format menu
    rBindings.Invalidate( SID_ALIGN_ANY_HDEFAULT );
    rBindings.Invalidate( SID_ALIGN_ANY_LEFT );
    rBindings.Invalidate( SID_ALIGN_ANY_HCENTER );
    rBindings.Invalidate( SID_ALIGN_ANY_RIGHT );
    rBindings.Invalidate( SID_ALIGN_ANY_JUSTIFIED );
    rBindings.Invalidate( SID_ALIGN_ANY_VDEFAULT );
    rBindings.Invalidate( SID_ALIGN_ANY_TOP );
    rBindings.Invalidate( SID_ALIGN_ANY_VCENTER );
    rBindings.Invalidate( SID_ALIGN_ANY_BOTTOM );

    rBindings.Invalidate( SID_NUMBER_CURRENCY );
    rBindings.Invalidate( SID_NUMBER_SCIENTIFIC );
    rBindings.Invalidate( SID_NUMBER_DATE );
    rBindings.Invalidate( SID_NUMBER_CURRENCY );
    rBindings.Invalidate( SID_NUMBER_PERCENT );
    rBindings.Invalidate( SID_NUMBER_TIME );
}

//      SetCursor - Cursor setzen, zeichnen, InputWin updaten
//                  oder Referenz verschicken
//      ohne Optimierung wegen BugId 29307

#ifdef _MSC_VER
#pragma optimize ( "", off )
#endif

void ScTabView::SetCursor( SCCOL nPosX, SCROW nPosY, sal_Bool bNew )
{
    SCCOL nOldX = aViewData.GetCurX();
    SCROW nOldY = aViewData.GetCurY();

    //  DeactivateIP nur noch bei MarkListHasChanged

    if ( nPosX != nOldX || nPosY != nOldY || bNew )
    {
        ScTabViewShell* pViewShell = aViewData.GetViewShell();
        bool bRefMode = ( pViewShell ? pViewShell->IsRefInputMode() : false );
        if ( aViewData.HasEditView( aViewData.GetActivePart() ) && !bRefMode ) // 23259 oder so
        {
            UpdateInputLine();
        }

        HideAllCursors();

        aViewData.SetCurX( nPosX );
        aViewData.SetCurY( nPosY );

        ShowAllCursors();

        CursorPosChanged();
    }
}

#ifdef _MSC_VER
#pragma optimize ( "", on )
#endif

void ScTabView::CheckSelectionTransfer()
{
    if ( aViewData.IsActive() )     // only for active view
    {
        ScModule* pScMod = SC_MOD();
        ScSelectionTransferObj* pOld = pScMod->GetSelectionTransfer();
        if ( pOld && pOld->GetView() == this && pOld->StillValid() )
        {
            // selection not changed - nothing to do
        }
        else
        {
            ScSelectionTransferObj* pNew = ScSelectionTransferObj::CreateFromView( this );
            if ( pNew )
            {
                //  create new selection

                if (pOld)
                    pOld->ForgetView();

                uno::Reference<datatransfer::XTransferable> xRef( pNew );
                pScMod->SetSelectionTransfer( pNew );
                pNew->CopyToSelection( GetActiveWin() );                    // may delete pOld
            }
            else if ( pOld && pOld->GetView() == this )
            {
                //  remove own selection

                pOld->ForgetView();
                pScMod->SetSelectionTransfer( NULL );
                TransferableHelper::ClearSelection( GetActiveWin() );       // may delete pOld
            }
            // else: selection from outside: leave unchanged
        }
    }
}

// Eingabezeile / Menues updaten
//  CursorPosChanged ruft SelectionChanged
//  SelectionChanged ruft CellContentChanged

void ScTabView::CellContentChanged()
{
    SfxBindings& rBindings = aViewData.GetBindings();

    rBindings.Invalidate( SID_ATTR_SIZE );      // -> Fehlermeldungen anzeigen
    rBindings.Invalidate( SID_THESAURUS );
    rBindings.Invalidate( SID_HYPERLINK_GETLINK );

    InvalidateAttribs();                    // Attribut-Updates
    TestHintWindow();                       // Eingabemeldung (Gueltigkeit)

    aViewData.GetViewShell()->UpdateInputHandler();
}

void ScTabView::SelectionChanged()
{
    SfxViewFrame* pViewFrame = aViewData.GetViewShell()->GetViewFrame();
    if (pViewFrame)
    {
        uno::Reference<frame::XController> xController = pViewFrame->GetFrame().GetController();
        if (xController.is())
        {
            ScTabViewObj* pImp = ScTabViewObj::getImplementation( xController );
            if (pImp)
                pImp->SelectionChanged();
        }
    }

    UpdateAutoFillMark();   // also calls CheckSelectionTransfer

    SfxBindings& rBindings = aViewData.GetBindings();

    rBindings.Invalidate( SID_CURRENTCELL );    // -> Navigator
    rBindings.Invalidate( SID_AUTO_FILTER );    // -> Menue
    rBindings.Invalidate( FID_NOTE_VISIBLE );
    rBindings.Invalidate( SID_DELETE_NOTE );

        //  Funktionen, die evtl disabled werden muessen

    rBindings.Invalidate( FID_INS_ROWBRK );
    rBindings.Invalidate( FID_INS_COLBRK );
    rBindings.Invalidate( FID_DEL_ROWBRK );
    rBindings.Invalidate( FID_DEL_COLBRK );
    rBindings.Invalidate( FID_MERGE_ON );
    rBindings.Invalidate( FID_MERGE_OFF );
    rBindings.Invalidate( FID_MERGE_TOGGLE );
    rBindings.Invalidate( SID_AUTOFILTER_HIDE );
    rBindings.Invalidate( SID_UNFILTER );
    rBindings.Invalidate( SID_REIMPORT_DATA );
    rBindings.Invalidate( SID_REFRESH_DBAREA );
    rBindings.Invalidate( SID_OUTLINE_SHOW );
    rBindings.Invalidate( SID_OUTLINE_HIDE );
    rBindings.Invalidate( SID_OUTLINE_REMOVE );
    rBindings.Invalidate( FID_FILL_TO_BOTTOM );
    rBindings.Invalidate( FID_FILL_TO_RIGHT );
    rBindings.Invalidate( FID_FILL_TO_TOP );
    rBindings.Invalidate( FID_FILL_TO_LEFT );
    rBindings.Invalidate( FID_FILL_SERIES );
    rBindings.Invalidate( SID_SCENARIOS );
    rBindings.Invalidate( SID_AUTOFORMAT );
    rBindings.Invalidate( SID_OPENDLG_TABOP );
    rBindings.Invalidate( SID_DATA_SELECT );

    rBindings.Invalidate( SID_CUT );
    rBindings.Invalidate( SID_COPY );
    rBindings.Invalidate( SID_PASTE );
    rBindings.Invalidate( SID_PASTE_SPECIAL );

    rBindings.Invalidate( FID_INS_ROW );
    rBindings.Invalidate( FID_INS_COLUMN );
    rBindings.Invalidate( FID_INS_CELL );
    rBindings.Invalidate( FID_INS_CELLSDOWN );
    rBindings.Invalidate( FID_INS_CELLSRIGHT );

    rBindings.Invalidate( FID_CHG_COMMENT );

        //  nur wegen Zellschutz:

    rBindings.Invalidate( SID_CELL_FORMAT_RESET );
    rBindings.Invalidate( SID_DELETE );
    rBindings.Invalidate( SID_DELETE_CONTENTS );
    rBindings.Invalidate( FID_DELETE_CELL );
    rBindings.Invalidate( FID_CELL_FORMAT );
    rBindings.Invalidate( SID_ENABLE_HYPHENATION );
    rBindings.Invalidate( SID_INSERT_POSTIT );
    rBindings.Invalidate( SID_CHARMAP );
    rBindings.Invalidate( SID_OPENDLG_FUNCTION );
    rBindings.Invalidate( SID_OPENDLG_CONDFRMT );
    rBindings.Invalidate( FID_VALIDATION );
    rBindings.Invalidate( SID_EXTERNAL_SOURCE );
    rBindings.Invalidate( SID_TEXT_TO_COLUMNS );
    rBindings.Invalidate( SID_SORT_ASCENDING );
    rBindings.Invalidate( SID_SORT_DESCENDING );

    if (aViewData.GetViewShell()->HasAccessibilityObjects())
        aViewData.GetViewShell()->BroadcastAccessibility(SfxSimpleHint(SC_HINT_ACC_CURSORCHANGED));

    CellContentChanged();
}

void ScTabView::CursorPosChanged()
{
    sal_Bool bRefMode = SC_MOD()->IsFormulaMode();
    if ( !bRefMode ) // Abfrage, damit RefMode bei Tabellenwechsel funktioniert
        aViewData.GetDocShell()->Broadcast( SfxSimpleHint( FID_KILLEDITVIEW ) );

    //  Broadcast, damit andere Views des Dokuments auch umschalten

    ScDocument* pDoc = aViewData.GetDocument();
    bool bDP = NULL != pDoc->GetDPAtCursor(
        aViewData.GetCurX(), aViewData.GetCurY(), aViewData.GetTabNo() );
    aViewData.GetViewShell()->SetPivotShell(bDP);

    //  UpdateInputHandler jetzt in CellContentChanged

    SelectionChanged();

    aViewData.SetTabStartCol( SC_TABSTART_NONE );
}

void ScTabView::TestHintWindow()
{
    //  show input help window and list drop-down button for validity

    sal_Bool bListValButton = sal_False;
    ScAddress aListValPos;

    ScDocument* pDoc = aViewData.GetDocument();
    const SfxUInt32Item* pItem = (const SfxUInt32Item*)
                                        pDoc->GetAttr( aViewData.GetCurX(),
                                                       aViewData.GetCurY(),
                                                       aViewData.GetTabNo(),
                                                       ATTR_VALIDDATA );
    if ( pItem->GetValue() )
    {
        const ScValidationData* pData = pDoc->GetValidationEntry( pItem->GetValue() );
        DBG_ASSERT(pData,"ValidationData nicht gefunden");
        String aTitle, aMessage;
        if ( pData && pData->GetInput( aTitle, aMessage ) && aMessage.Len() > 0 )
        {
            //! Abfrage, ob an gleicher Stelle !!!!

            DELETEZ(pInputHintWindow);

            ScSplitPos eWhich = aViewData.GetActivePart();
            Window* pWin = pGridWin[eWhich];
            SCCOL nCol = aViewData.GetCurX();
            SCROW nRow = aViewData.GetCurY();
            Point aPos = aViewData.GetScrPos( nCol, nRow, eWhich );
            Size aWinSize = pWin->GetOutputSizePixel();
            //  Cursor sichtbar?
            if ( nCol >= aViewData.GetPosX(WhichH(eWhich)) &&
                 nRow >= aViewData.GetPosY(WhichV(eWhich)) &&
                 aPos.X() < aWinSize.Width() && aPos.Y() < aWinSize.Height() )
            {
                aPos += pWin->GetPosPixel();                                // Position auf Frame
                long nSizeXPix;
                long nSizeYPix;
                aViewData.GetMergeSizePixel( nCol, nRow, nSizeXPix, nSizeYPix );

                // HintWindow anlegen, bestimmt seine Groesse selbst
                pInputHintWindow = new ScHintWindow( pFrameWin, aTitle, aMessage );
                Size aHintSize = pInputHintWindow->GetSizePixel();
                Size aFrameWinSize = pFrameWin->GetOutputSizePixel();

                // passende Position finden
                //  erster Versuch: unter dem Cursor
                Point aHintPos( aPos.X() + nSizeXPix / 2, aPos.Y() + nSizeYPix + 3 );
                if ( aHintPos.Y() + aHintSize.Height() > aFrameWinSize.Height() )
                {
                    // zweiter Versuch: rechts vom Cursor
                    aHintPos = Point( aPos.X() + nSizeXPix + 3, aPos.Y() + nSizeYPix / 2 );
                    if ( aHintPos.X() + aHintSize.Width() > aFrameWinSize.Width() )
                    {
                        // dritter Versuch: ueber dem Cursor
                        aHintPos = Point( aPos.X() + nSizeXPix / 2,
                                            aPos.Y() - aHintSize.Height() - 3 );
                        if ( aHintPos.Y() < 0 )
                        {
                            // oben und unten kein Platz - dann Default und abschneiden
                            aHintPos = Point( aPos.X() + nSizeXPix / 2, aPos.Y() + nSizeYPix + 3 );
                            aHintSize.Height() = aFrameWinSize.Height() - aHintPos.Y();
                            pInputHintWindow->SetSizePixel( aHintSize );
                        }
                    }
                }

                //  X anpassen
                if ( aHintPos.X() + aHintSize.Width() > aFrameWinSize.Width() )
                    aHintPos.X() = aFrameWinSize.Width() - aHintSize.Width();
                //  Y anpassen
                if ( aHintPos.Y() + aHintSize.Height() > aFrameWinSize.Height() )
                    aHintPos.Y() = aFrameWinSize.Height() - aHintSize.Height();

                pInputHintWindow->SetPosPixel( aHintPos );
                pInputHintWindow->ToTop();
                pInputHintWindow->Show();
            }
        }
        else
            DELETEZ(pInputHintWindow);

        // list drop-down button
        if ( pData && pData->HasSelectionList() )
        {
            aListValPos.Set( aViewData.GetCurX(), aViewData.GetCurY(), aViewData.GetTabNo() );
            bListValButton = sal_True;
        }
    }
    else
        DELETEZ(pInputHintWindow);

    for ( sal_uInt16 i=0; i<4; i++ )
        if ( pGridWin[i] && pGridWin[i]->IsVisible() )
            pGridWin[i]->UpdateListValPos( bListValButton, aListValPos );
}

void ScTabView::RemoveHintWindow()
{
    DELETEZ(pInputHintWindow);
}


// find window that should not be over the cursor
Window* lcl_GetCareWin(SfxViewFrame* pViewFrm)
{
    //! auch Spelling ??? (dann beim Aufruf Membervariable setzen)

    //  Suchen & Ersetzen
    if ( pViewFrm->HasChildWindow(SID_SEARCH_DLG) )
    {
        SfxChildWindow* pChild = pViewFrm->GetChildWindow(SID_SEARCH_DLG);
        if (pChild)
        {
            Window* pWin = pChild->GetWindow();
            if (pWin && pWin->IsVisible())
                return pWin;
        }
    }

    //  Aenderungen uebernehmen
    if ( pViewFrm->HasChildWindow(FID_CHG_ACCEPT) )
    {
        SfxChildWindow* pChild = pViewFrm->GetChildWindow(FID_CHG_ACCEPT);
        if (pChild)
        {
            Window* pWin = pChild->GetWindow();
            if (pWin && pWin->IsVisible())
                return pWin;
        }
    }

    return NULL;
}

    //
    //  Bildschirm an Cursorposition anpassen
    //

void ScTabView::AlignToCursor( SCsCOL nCurX, SCsROW nCurY, ScFollowMode eMode,
                                const ScSplitPos* pWhich )
{
    //
    //  aktiven Teil umschalten jetzt hier
    //

    ScSplitPos eActive = aViewData.GetActivePart();
    ScHSplitPos eActiveX = WhichH(eActive);
    ScVSplitPos eActiveY = WhichV(eActive);
    sal_Bool bHFix = (aViewData.GetHSplitMode() == SC_SPLIT_FIX);
    sal_Bool bVFix = (aViewData.GetVSplitMode() == SC_SPLIT_FIX);
    if (bHFix)
        if (eActiveX == SC_SPLIT_LEFT && nCurX >= (SCsCOL)aViewData.GetFixPosX())
        {
            ActivatePart( (eActiveY==SC_SPLIT_TOP) ? SC_SPLIT_TOPRIGHT : SC_SPLIT_BOTTOMRIGHT );
            eActiveX = SC_SPLIT_RIGHT;
        }
    if (bVFix)
        if (eActiveY == SC_SPLIT_TOP && nCurY >= (SCsROW)aViewData.GetFixPosY())
        {
            ActivatePart( (eActiveX==SC_SPLIT_LEFT) ? SC_SPLIT_BOTTOMLEFT : SC_SPLIT_BOTTOMRIGHT );
            eActiveY = SC_SPLIT_BOTTOM;
        }

    //
    //  eigentliches Align
    //

    if ( eMode != SC_FOLLOW_NONE )
    {
        ScSplitPos eAlign;
        if (pWhich)
            eAlign = *pWhich;
        else
            eAlign = aViewData.GetActivePart();
        ScHSplitPos eAlignX = WhichH(eAlign);
        ScVSplitPos eAlignY = WhichV(eAlign);

        SCsCOL nDeltaX = (SCsCOL) aViewData.GetPosX(eAlignX);
        SCsROW nDeltaY = (SCsROW) aViewData.GetPosY(eAlignY);
        SCsCOL nSizeX = (SCsCOL) aViewData.VisibleCellsX(eAlignX);
        SCsROW nSizeY = (SCsROW) aViewData.VisibleCellsY(eAlignY);

        long nCellSizeX;
        long nCellSizeY;
        if ( nCurX >= 0 && nCurY >= 0 )
            aViewData.GetMergeSizePixel( (SCCOL)nCurX, (SCROW)nCurY, nCellSizeX, nCellSizeY );
        else
            nCellSizeX = nCellSizeY = 0;
        Size aScrSize = aViewData.GetScrSize();
        long nSpaceX = ( aScrSize.Width()  - nCellSizeX ) / 2;
        long nSpaceY = ( aScrSize.Height() - nCellSizeY ) / 2;
        //  nSpaceY: desired start position of cell for FOLLOW_JUMP, modified if dialog interferes

        sal_Bool bForceNew = sal_False;     // force new calculation of JUMP position (vertical only)

        // VisibleCellsY == CellsAtY( GetPosY( eWhichY ), 1, eWhichY )

        //-------------------------------------------------------------------------------
        //  falls z.B. Suchen-Dialog offen ist, Cursor nicht hinter den Dialog stellen
        //  wenn moeglich, die Zeile mit dem Cursor oberhalb oder unterhalb des Dialogs

        //! nicht, wenn schon komplett sichtbar

        if ( eMode == SC_FOLLOW_JUMP )
        {
            Window* pCare = lcl_GetCareWin( aViewData.GetViewShell()->GetViewFrame() );
            if (pCare)
            {
                sal_Bool bLimit = sal_False;
                Rectangle aDlgPixel;
                Size aWinSize;
                Window* pWin = GetActiveWin();
                if (pWin)
                {
                    aDlgPixel = pCare->GetWindowExtentsRelative( pWin );
                    aWinSize = pWin->GetOutputSizePixel();
                    //  ueberdeckt der Dialog das GridWin?
                    if ( aDlgPixel.Right() >= 0 && aDlgPixel.Left() < aWinSize.Width() )
                    {
                        if ( nCurX < nDeltaX || nCurX >= nDeltaX+nSizeX ||
                             nCurY < nDeltaY || nCurY >= nDeltaY+nSizeY )
                            bLimit = sal_True;          // es wird sowieso gescrollt
                        else
                        {
                            //  Cursor ist auf dem Bildschirm
                            Point aStart = aViewData.GetScrPos( nCurX, nCurY, eAlign );
                            long nCSX, nCSY;
                            aViewData.GetMergeSizePixel( nCurX, nCurY, nCSX, nCSY );
                            Rectangle aCursor( aStart, Size( nCSX, nCSY ) );
                            if ( aCursor.IsOver( aDlgPixel ) )
                                bLimit = sal_True;      // Zelle vom Dialog ueberdeckt
                        }
                    }
                }

                if (bLimit)
                {
                    sal_Bool bBottom = sal_False;
                    long nTopSpace = aDlgPixel.Top();
                    long nBotSpace = aWinSize.Height() - aDlgPixel.Bottom();
                    if ( nBotSpace > 0 && nBotSpace > nTopSpace )
                    {
                        long nDlgBot = aDlgPixel.Bottom();
                        SCsCOL nWPosX;
                        SCsROW nWPosY;
                        aViewData.GetPosFromPixel( 0,nDlgBot, eAlign, nWPosX, nWPosY );
                        ++nWPosY;   // unter der letzten betroffenen Zelle

                        SCsROW nDiff = nWPosY - nDeltaY;
                        if ( nCurY >= nDiff )           // Pos. kann nicht negativ werden
                        {
                            nSpaceY = nDlgBot + ( nBotSpace - nCellSizeY ) / 2;
                            bBottom = sal_True;
                            bForceNew = sal_True;
                        }
                    }
                    if ( !bBottom && nTopSpace > 0 )
                    {
                        nSpaceY = ( nTopSpace - nCellSizeY ) / 2;
                        bForceNew = sal_True;
                    }
                }
            }
        }
        //-------------------------------------------------------------------------------

        SCsCOL nNewDeltaX = nDeltaX;
        SCsROW nNewDeltaY = nDeltaY;
        sal_Bool bDoLine = sal_False;

        switch (eMode)
        {
            case SC_FOLLOW_JUMP:
                if ( nCurX < nDeltaX || nCurX >= nDeltaX+nSizeX )
                {
                    nNewDeltaX = nCurX - static_cast<SCsCOL>(aViewData.CellsAtX( nCurX, -1, eAlignX, static_cast<sal_uInt16>(nSpaceX) ));
                    if (nNewDeltaX < 0) nNewDeltaX = 0;
                    nSizeX = (SCsCOL) aViewData.CellsAtX( nNewDeltaX, 1, eAlignX );
                }
                if ( nCurY < nDeltaY || nCurY >= nDeltaY+nSizeY || bForceNew )
                {
                    nNewDeltaY = nCurY - static_cast<SCsROW>(aViewData.CellsAtY( nCurY, -1, eAlignY, static_cast<sal_uInt16>(nSpaceY) ));
                    if (nNewDeltaY < 0) nNewDeltaY = 0;
                    nSizeY = (SCsROW) aViewData.CellsAtY( nNewDeltaY, 1, eAlignY );
                }
                bDoLine = sal_True;
                break;

            case SC_FOLLOW_LINE:
                bDoLine = sal_True;
                break;

            case SC_FOLLOW_FIX:
                if ( nCurX < nDeltaX || nCurX >= nDeltaX+nSizeX )
                {
                    nNewDeltaX = nDeltaX + nCurX - aViewData.GetCurX();
                    if (nNewDeltaX < 0) nNewDeltaX = 0;
                    nSizeX = (SCsCOL) aViewData.CellsAtX( nNewDeltaX, 1, eAlignX );
                }
                if ( nCurY < nDeltaY || nCurY >= nDeltaY+nSizeY )
                {
                    nNewDeltaY = nDeltaY + nCurY - aViewData.GetCurY();
                    if (nNewDeltaY < 0) nNewDeltaY = 0;
                    nSizeY = (SCsROW) aViewData.CellsAtY( nNewDeltaY, 1, eAlignY );
                }

                //  like old version of SC_FOLLOW_JUMP:

                if ( nCurX < nNewDeltaX || nCurX >= nNewDeltaX+nSizeX )
                {
                    nNewDeltaX = nCurX - (nSizeX / 2);
                    if (nNewDeltaX < 0) nNewDeltaX = 0;
                    nSizeX = (SCsCOL) aViewData.CellsAtX( nNewDeltaX, 1, eAlignX );
                }
                if ( nCurY < nNewDeltaY || nCurY >= nNewDeltaY+nSizeY )
                {
                    nNewDeltaY = nCurY - (nSizeY / 2);
                    if (nNewDeltaY < 0) nNewDeltaY = 0;
                    nSizeY = (SCsROW) aViewData.CellsAtY( nNewDeltaY, 1, eAlignY );
                }

                bDoLine = sal_True;
                break;

            case SC_FOLLOW_NONE:
                break;
            default:
                OSL_FAIL("Falscher Cursormodus");
                break;
        }

        if (bDoLine)
        {
            while ( nCurX >= nNewDeltaX+nSizeX )
            {
                nNewDeltaX = nCurX-nSizeX+1;
                ScDocument* pDoc = aViewData.GetDocument();
                SCTAB nTab = aViewData.GetTabNo();
                while ( nNewDeltaX < MAXCOL && !pDoc->GetColWidth( nNewDeltaX, nTab ) )
                    ++nNewDeltaX;
                nSizeX = (SCsCOL) aViewData.CellsAtX( nNewDeltaX, 1, eAlignX );
            }
            while ( nCurY >= nNewDeltaY+nSizeY )
            {
                nNewDeltaY = nCurY-nSizeY+1;
                ScDocument* pDoc = aViewData.GetDocument();
                SCTAB nTab = aViewData.GetTabNo();
                while ( nNewDeltaY < MAXROW && !pDoc->GetRowHeight( nNewDeltaY, nTab ) )
                    ++nNewDeltaY;
                nSizeY = (SCsROW) aViewData.CellsAtY( nNewDeltaY, 1, eAlignY );
            }
            if ( nCurX < nNewDeltaX ) nNewDeltaX = nCurX;
            if ( nCurY < nNewDeltaY ) nNewDeltaY = nCurY;
        }

        if ( nNewDeltaX != nDeltaX )
            nSizeX = (SCsCOL) aViewData.CellsAtX( nNewDeltaX, 1, eAlignX );
        if (nNewDeltaX+nSizeX-1 > MAXCOL) nNewDeltaX = MAXCOL-nSizeX+1;
        if (nNewDeltaX < 0) nNewDeltaX = 0;

        if ( nNewDeltaY != nDeltaY )
            nSizeY = (SCsROW) aViewData.CellsAtY( nNewDeltaY, 1, eAlignY );
        if (nNewDeltaY+nSizeY-1 > MAXROW) nNewDeltaY = MAXROW-nSizeY+1;
        if (nNewDeltaY < 0) nNewDeltaY = 0;

        if ( nNewDeltaX != nDeltaX ) ScrollX( nNewDeltaX - nDeltaX, eAlignX );
        if ( nNewDeltaY != nDeltaY ) ScrollY( nNewDeltaY - nDeltaY, eAlignY );
    }

    //
    //  nochmal aktiven Teil umschalten
    //

    if (bHFix)
        if (eActiveX == SC_SPLIT_RIGHT && nCurX < (SCsCOL)aViewData.GetFixPosX())
        {
            ActivatePart( (eActiveY==SC_SPLIT_TOP) ? SC_SPLIT_TOPLEFT : SC_SPLIT_BOTTOMLEFT );
            eActiveX = SC_SPLIT_LEFT;
        }
    if (bVFix)
        if (eActiveY == SC_SPLIT_BOTTOM && nCurY < (SCsROW)aViewData.GetFixPosY())
        {
            ActivatePart( (eActiveX==SC_SPLIT_LEFT) ? SC_SPLIT_TOPLEFT : SC_SPLIT_TOPRIGHT );
            eActiveY = SC_SPLIT_TOP;
        }
}

sal_Bool ScTabView::SelMouseButtonDown( const MouseEvent& rMEvt )
{
    sal_Bool bRet = sal_False;

    // #i3875# *Hack*
    sal_Bool bMod1Locked = aViewData.GetViewShell()->GetLockedModifiers() & KEY_MOD1 ? sal_True : sal_False;
    aViewData.SetSelCtrlMouseClick( rMEvt.IsMod1() || bMod1Locked );

    if ( pSelEngine )
    {
        bMoveIsShift = rMEvt.IsShift();
        bRet = pSelEngine->SelMouseButtonDown( rMEvt );
        bMoveIsShift = sal_False;
    }

    aViewData.SetSelCtrlMouseClick( sal_False ); // #i3875# *Hack*

    return bRet;
}

    //
    //  MoveCursor - mit Anpassung des Bildausschnitts
    //

void ScTabView::MoveCursorAbs( SCsCOL nCurX, SCsROW nCurY, ScFollowMode eMode,
                                sal_Bool bShift, sal_Bool bControl, sal_Bool bKeepOld, sal_Bool bKeepSel )
{
    if (!bKeepOld)
        aViewData.ResetOldCursor();

    if (nCurX < 0) nCurX = 0;
    if (nCurY < 0) nCurY = 0;
    if (nCurX > MAXCOL) nCurX = MAXCOL;
    if (nCurY > MAXROW) nCurY = MAXROW;

    HideAllCursors();

<<<<<<< HEAD
=======
    if ( bShift && bNewStartIfMarking && IsBlockMode() )
    {
        //  used for ADD selection mode: start a new block from the cursor position
        DoneBlockMode( sal_True );
        InitBlockMode( aViewData.GetCurX(), aViewData.GetCurY(), aViewData.GetTabNo(), sal_True );
    }

>>>>>>> ce6308e4
        //  aktiven Teil umschalten jetzt in AlignToCursor

    AlignToCursor( nCurX, nCurY, eMode );
    //!     auf OS/2: SC_FOLLOW_JUMP statt SC_FOLLOW_LINE, um Nachlaufen zu verhindern ???

    if (bKeepSel)
    {
        SetCursor( nCurX, nCurY );      // Markierung stehenlassen

        // If the cursor is in existing selection, it's a cursor movement by
        // ENTER or TAB.  If not, then it's a new selection during ADD
        // selection mode.

        const ScMarkData& rMark = aViewData.GetMarkData();
        ScRangeList aSelList;
        rMark.FillRangeListWithMarks(&aSelList, false);
        if (!aSelList.In(ScRange(nCurX, nCurY, aViewData.GetTabNo())))
            // Cursor not in existing selection.  Start a new selection.
            DoneBlockMode(true);
    }
    else
    {
<<<<<<< HEAD
        if (!bShift)
        {
            // Remove all marked data on cursor movement unless the Shift is locked.
            ScMarkData aData(aViewData.GetMarkData());
            aData.ResetMark();
            SetMarkData(aData);
        }

        BOOL bSame = ( nCurX == aViewData.GetCurX() && nCurY == aViewData.GetCurY() );
=======
        sal_Bool bSame = ( nCurX == aViewData.GetCurX() && nCurY == aViewData.GetCurY() );
>>>>>>> ce6308e4
        bMoveIsShift = bShift;
        pSelEngine->CursorPosChanging( bShift, bControl );
        bMoveIsShift = sal_False;
        aFunctionSet.SetCursorAtCell( nCurX, nCurY, sal_False );

        //  Wenn der Cursor nicht bewegt wurde, muss das SelectionChanged fuer das
        //  Aufheben der Selektion hier einzeln passieren:
        if (bSame)
            SelectionChanged();
    }

    ShowAllCursors();
}

void ScTabView::MoveCursorRel( SCsCOL nMovX, SCsROW nMovY, ScFollowMode eMode,
                                    sal_Bool bShift, sal_Bool bKeepSel )
{
    ScDocument* pDoc = aViewData.GetDocument();
    SCTAB nTab = aViewData.GetTabNo();

    bool bSkipProtected = false, bSkipUnprotected = false;
    ScTableProtection* pProtect = pDoc->GetTabProtection(nTab);
    if ( pProtect && pProtect->isProtected() )
    {
        bSkipProtected   = !pProtect->isOptionEnabled(ScTableProtection::SELECT_LOCKED_CELLS);
        bSkipUnprotected = !pProtect->isOptionEnabled(ScTableProtection::SELECT_UNLOCKED_CELLS);
    }

    if ( bSkipProtected && bSkipUnprotected )
        return;

    SCsCOL nOldX;
    SCsROW nOldY;
    SCsCOL nCurX;
    SCsROW nCurY;
    if ( aViewData.IsRefMode() )
    {
        nOldX = (SCsCOL) aViewData.GetRefEndX();
        nOldY = (SCsROW) aViewData.GetRefEndY();
        nCurX = nOldX + nMovX;
        nCurY = nOldY + nMovY;
    }
    else
    {
        nOldX = (SCsCOL) aViewData.GetCurX();
        nOldY = (SCsROW) aViewData.GetCurY();
        nCurX = (nMovX != 0) ? nOldX+nMovX : (SCsCOL) aViewData.GetOldCurX();
        nCurY = (nMovY != 0) ? nOldY+nMovY : (SCsROW) aViewData.GetOldCurY();
    }

<<<<<<< HEAD
    aViewData.ResetOldCursor();

    if (nMovX != 0 && VALIDCOLROW(nCurX,nCurY))
        SkipCursorHorizontal(nCurX, nCurY, nOldX, nMovX);

    if (nMovY != 0 && VALIDCOLROW(nCurX,nCurY))
        SkipCursorVertical(nCurX, nCurY, nOldY, nMovY);
=======
    sal_Bool bSkipCell = sal_False;
    aViewData.ResetOldCursor();

    if (nMovX != 0 && VALIDCOLROW(nCurX,nCurY))
    {
        sal_Bool bHFlip = sal_False;
        do
        {
            SCCOL nLastCol = -1;
            bSkipCell = pDoc->ColHidden(nCurX, nTab, nLastCol) || pDoc->IsHorOverlapped( nCurX, nCurY, nTab );
            if (bSkipProtected && !bSkipCell)
                bSkipCell = pDoc->HasAttrib(nCurX, nCurY, nTab, nCurX, nCurY, nTab, HASATTR_PROTECTED);
            if (bSkipUnprotected && !bSkipCell)
                bSkipCell = !pDoc->HasAttrib(nCurX, nCurY, nTab, nCurX, nCurY, nTab, HASATTR_PROTECTED);

            if (bSkipCell)
            {
                if ( nCurX<=0 || nCurX>=MAXCOL )
                {
                    if (bHFlip)
                    {
                        nCurX = nOldX;
                        bSkipCell = sal_False;
                    }
                    else
                    {
                        nMovX = -nMovX;
                        if (nMovX > 0) ++nCurX; else --nCurX;       // zuruecknehmen
                        bHFlip = sal_True;
                    }
                }
                else
                    if (nMovX > 0) ++nCurX; else --nCurX;
            }
        }
        while (bSkipCell);

        if (pDoc->IsVerOverlapped( nCurX, nCurY, nTab ))
        {
            aViewData.SetOldCursor( nCurX,nCurY );
            while (pDoc->IsVerOverlapped( nCurX, nCurY, nTab ))
                --nCurY;
        }
    }

    if (nMovY != 0 && VALIDCOLROW(nCurX,nCurY))
    {
        sal_Bool bVFlip = sal_False;
        do
        {
            SCROW nLastRow = -1;
            bSkipCell = pDoc->RowHidden(nCurY, nTab, nLastRow) || pDoc->IsVerOverlapped( nCurX, nCurY, nTab );
            if (bSkipProtected && !bSkipCell)
                bSkipCell = pDoc->HasAttrib(nCurX, nCurY, nTab, nCurX, nCurY, nTab, HASATTR_PROTECTED);
            if (bSkipUnprotected && !bSkipCell)
                bSkipCell = !pDoc->HasAttrib(nCurX, nCurY, nTab, nCurX, nCurY, nTab, HASATTR_PROTECTED);

            if (bSkipCell)
            {
                if ( nCurY<=0 || nCurY>=MAXROW )
                {
                    if (bVFlip)
                    {
                        nCurY = nOldY;
                        bSkipCell = sal_False;
                    }
                    else
                    {
                        nMovY = -nMovY;
                        if (nMovY > 0) ++nCurY; else --nCurY;       // zuruecknehmen
                        bVFlip = sal_True;
                    }
                }
                else
                    if (nMovY > 0) ++nCurY; else --nCurY;
            }
        }
        while (bSkipCell);

        if (pDoc->IsHorOverlapped( nCurX, nCurY, nTab ))
        {
            aViewData.SetOldCursor( nCurX,nCurY );
            while (pDoc->IsHorOverlapped( nCurX, nCurY, nTab ))
                --nCurX;
        }
    }
>>>>>>> ce6308e4

    MoveCursorAbs( nCurX, nCurY, eMode, bShift, sal_False, sal_True, bKeepSel );
}

void ScTabView::MoveCursorPage( SCsCOL nMovX, SCsROW nMovY, ScFollowMode eMode, sal_Bool bShift, sal_Bool bKeepSel )
{
    SCsCOL nPageX;
    SCsROW nPageY;
    GetPageMoveEndPosition(nMovX, nMovY, nPageX, nPageY);
    MoveCursorRel( nPageX, nPageY, eMode, bShift, bKeepSel );
}

void ScTabView::MoveCursorArea( SCsCOL nMovX, SCsROW nMovY, ScFollowMode eMode, sal_Bool bShift, sal_Bool bKeepSel )
{
    SCsCOL nNewX;
    SCsROW nNewY;
    GetAreaMoveEndPosition(nMovX, nMovY, eMode, nNewX, nNewY, eMode);
    MoveCursorRel(nNewX, nNewY, eMode, bShift, bKeepSel);
}

void ScTabView::MoveCursorEnd( SCsCOL nMovX, SCsROW nMovY, ScFollowMode eMode, sal_Bool bShift, sal_Bool bKeepSel )
{
    ScDocument* pDoc = aViewData.GetDocument();
    SCTAB nTab = aViewData.GetTabNo();

    SCCOL nCurX;
    SCROW nCurY;
    aViewData.GetMoveCursor( nCurX,nCurY );
    SCCOL nNewX = nCurX;
    SCROW nNewY = nCurY;

    SCCOL nUsedX = 0;
    SCROW nUsedY = 0;
    if ( nMovX > 0 || nMovY > 0 )
        pDoc->GetPrintArea( nTab, nUsedX, nUsedY );     // Ende holen

    if (nMovX<0)
        nNewX=0;
    else if (nMovX>0)
        nNewX=nUsedX;                                   // letzter benutzter Bereich

    if (nMovY<0)
        nNewY=0;
    else if (nMovY>0)
        nNewY=nUsedY;

    aViewData.ResetOldCursor();
    MoveCursorRel( ((SCsCOL)nNewX)-(SCsCOL)nCurX, ((SCsROW)nNewY)-(SCsROW)nCurY, eMode, bShift, bKeepSel );
}

void ScTabView::MoveCursorScreen( SCsCOL nMovX, SCsROW nMovY, ScFollowMode eMode, sal_Bool bShift )
{
    ScDocument* pDoc = aViewData.GetDocument();
    SCTAB nTab = aViewData.GetTabNo();

    SCCOL nCurX;
    SCROW nCurY;
    aViewData.GetMoveCursor( nCurX,nCurY );
    SCCOL nNewX = nCurX;
    SCROW nNewY = nCurY;

    ScSplitPos eWhich = aViewData.GetActivePart();
    SCCOL nPosX = aViewData.GetPosX( WhichH(eWhich) );
    SCROW nPosY = aViewData.GetPosY( WhichV(eWhich) );

    SCCOL nAddX = aViewData.VisibleCellsX( WhichH(eWhich) );
    if (nAddX != 0)
        --nAddX;
    SCROW nAddY = aViewData.VisibleCellsY( WhichV(eWhich) );
    if (nAddY != 0)
        --nAddY;

    if (nMovX<0)
        nNewX=nPosX;
    else if (nMovX>0)
        nNewX=nPosX+nAddX;

    if (nMovY<0)
        nNewY=nPosY;
    else if (nMovY>0)
        nNewY=nPosY+nAddY;

    aViewData.SetOldCursor( nNewX,nNewY );
<<<<<<< HEAD
    pDoc->SkipOverlapped(nNewX, nNewY, nTab);
    MoveCursorAbs( nNewX, nNewY, eMode, bShift, FALSE, TRUE );
=======

    while (pDoc->IsHorOverlapped( nNewX, nNewY, nTab ))
        --nNewX;
    while (pDoc->IsVerOverlapped( nNewX, nNewY, nTab ))
        --nNewY;

    MoveCursorAbs( nNewX, nNewY, eMode, bShift, sal_False, sal_True );
>>>>>>> ce6308e4
}

void ScTabView::MoveCursorEnter( sal_Bool bShift )          // bShift -> hoch/runter
{
    const ScInputOptions& rOpt = SC_MOD()->GetInputOptions();
    if (!rOpt.GetMoveSelection())
    {
        aViewData.UpdateInputHandler(sal_True);
        return;
    }

    SCsCOL nMoveX = 0;
    SCsROW nMoveY = 0;
    switch ((ScDirection)rOpt.GetMoveDir())
    {
        case DIR_BOTTOM:
            nMoveY = bShift ? -1 : 1;
            break;
        case DIR_RIGHT:
            nMoveX = bShift ? -1 : 1;
            break;
        case DIR_TOP:
            nMoveY = bShift ? 1 : -1;
            break;
        case DIR_LEFT:
            nMoveX = bShift ? 1 : -1;
            break;
    }

    ScMarkData& rMark = aViewData.GetMarkData();
    if (rMark.IsMarked() || rMark.IsMultiMarked())
    {
        SCCOL nCurX;
        SCROW nCurY;
        aViewData.GetMoveCursor( nCurX,nCurY );
        SCCOL nNewX = nCurX;
        SCROW nNewY = nCurY;
        SCTAB nTab = aViewData.GetTabNo();

        ScDocument* pDoc = aViewData.GetDocument();
        pDoc->GetNextPos( nNewX,nNewY, nTab, nMoveX,nMoveY, sal_True,sal_False, rMark );

        MoveCursorRel( ((SCsCOL)nNewX)-(SCsCOL)nCurX, ((SCsROW)nNewY)-(SCsROW)nCurY,
                            SC_FOLLOW_LINE, sal_False, sal_True );

        //  update input line even if cursor was not moved
        if ( nNewX == nCurX && nNewY == nCurY )
            aViewData.UpdateInputHandler(sal_True);
    }
    else
    {
        if ( nMoveY != 0 && !nMoveX )
        {
            //  nach Tab und Enter wieder zur Ausgangsspalte
            SCCOL nTabCol = aViewData.GetTabStartCol();
            if (nTabCol != SC_TABSTART_NONE)
            {
                SCCOL nCurX;
                SCROW nCurY;
                aViewData.GetMoveCursor( nCurX,nCurY );
                nMoveX = ((SCsCOL)nTabCol)-(SCsCOL)nCurX;
            }
        }

        MoveCursorRel( nMoveX,nMoveY, SC_FOLLOW_LINE, sal_False );
    }
}


sal_Bool ScTabView::MoveCursorKeyInput( const KeyEvent& rKeyEvent )
{
    const KeyCode& rKCode = rKeyEvent.GetKeyCode();

    enum { MOD_NONE, MOD_CTRL, MOD_ALT, MOD_BOTH } eModifier =
        rKCode.IsMod1() ?
            (rKCode.IsMod2() ? MOD_BOTH : MOD_CTRL) :
            (rKCode.IsMod2() ? MOD_ALT : MOD_NONE);

    sal_Bool bSel = rKCode.IsShift();
    sal_uInt16 nCode = rKCode.GetCode();

    // CURSOR keys
    SCsCOL nDX = 0;
    SCsROW nDY = 0;
    switch( nCode )
    {
        case KEY_LEFT:  nDX = -1;   break;
        case KEY_RIGHT: nDX = 1;    break;
        case KEY_UP:    nDY = -1;   break;
        case KEY_DOWN:  nDY = 1;    break;
    }
    if( nDX != 0 || nDY != 0 )
    {
        switch( eModifier )
        {
            case MOD_NONE:  MoveCursorRel( nDX, nDY, SC_FOLLOW_LINE, bSel );    break;
            case MOD_CTRL:  MoveCursorArea( nDX, nDY, SC_FOLLOW_JUMP, bSel );   break;
            default:
            {
                // added to avoid warnings
            }
        }
        // always sal_True to suppress changes of col/row size (ALT+CURSOR)
        return sal_True;
    }

    // PAGEUP/PAGEDOWN
    if( (nCode == KEY_PAGEUP) || (nCode == KEY_PAGEDOWN) )
    {
        nDX = (nCode == KEY_PAGEUP) ? -1 : 1;
        switch( eModifier )
        {
            case MOD_NONE:  MoveCursorPage( 0, static_cast<SCsCOLROW>(nDX), SC_FOLLOW_FIX, bSel );  break;
            case MOD_ALT:   MoveCursorPage( nDX, 0, SC_FOLLOW_FIX, bSel );  break;
            case MOD_CTRL:  SelectNextTab( nDX );                           break;
            default:
            {
                // added to avoid warnings
            }
        }
        return sal_True;
    }

    // HOME/END
    if( (nCode == KEY_HOME) || (nCode == KEY_END) )
    {
        nDX = (nCode == KEY_HOME) ? -1 : 1;
        ScFollowMode eMode = (nCode == KEY_HOME) ? SC_FOLLOW_LINE : SC_FOLLOW_JUMP;
        switch( eModifier )
        {
            case MOD_NONE:  MoveCursorEnd( nDX, 0, eMode, bSel );   break;
            case MOD_CTRL:  MoveCursorEnd( nDX, static_cast<SCsCOLROW>(nDX), eMode, bSel ); break;
            default:
            {
                // added to avoid warnings
            }
        }
        return sal_True;
    }

    return sal_False;
}


        // naechste/vorherige nicht geschuetzte Zelle
void ScTabView::FindNextUnprot( sal_Bool bShift, sal_Bool bInSelection )
{
    short nMove = bShift ? -1 : 1;

    ScMarkData& rMark = aViewData.GetMarkData();
    sal_Bool bMarked = bInSelection && (rMark.IsMarked() || rMark.IsMultiMarked());

    SCCOL nCurX;
    SCROW nCurY;
    aViewData.GetMoveCursor( nCurX,nCurY );
    SCCOL nNewX = nCurX;
    SCROW nNewY = nCurY;
    SCTAB nTab = aViewData.GetTabNo();

    ScDocument* pDoc = aViewData.GetDocument();
    pDoc->GetNextPos( nNewX,nNewY, nTab, nMove,0, bMarked,sal_True, rMark );

    SCCOL nTabCol = aViewData.GetTabStartCol();
    if ( nTabCol == SC_TABSTART_NONE )
        nTabCol = nCurX;                    // auf diese Spalte zurueck bei Enter

    MoveCursorRel( ((SCsCOL)nNewX)-(SCsCOL)nCurX, ((SCsROW)nNewY)-(SCsROW)nCurY,
                        SC_FOLLOW_LINE, sal_False, sal_True );

    //  in MoveCursorRel wird die TabCol zurueckgesetzt...
    aViewData.SetTabStartCol( nTabCol );
}

void ScTabView::MarkColumns()
{
    SCCOL nStartCol;
    SCCOL nEndCol;

    ScMarkData& rMark = aViewData.GetMarkData();
    if (rMark.IsMarked())
    {
        ScRange aMarkRange;
        rMark.GetMarkArea( aMarkRange );
        nStartCol = aMarkRange.aStart.Col();
        nEndCol = aMarkRange.aEnd.Col();
    }
    else
    {
        SCROW nDummy;
        aViewData.GetMoveCursor( nStartCol, nDummy );
        nEndCol=nStartCol;
    }

    SCTAB nTab = aViewData.GetTabNo();
    DoneBlockMode();
    InitBlockMode( nStartCol,0, nTab );
    MarkCursor( nEndCol,MAXROW, nTab );
    SelectionChanged();
}

void ScTabView::MarkRows()
{
    SCROW nStartRow;
    SCROW nEndRow;

    ScMarkData& rMark = aViewData.GetMarkData();
    if (rMark.IsMarked())
    {
        ScRange aMarkRange;
        rMark.GetMarkArea( aMarkRange );
        nStartRow = aMarkRange.aStart.Row();
        nEndRow = aMarkRange.aEnd.Row();
    }
    else
    {
        SCCOL nDummy;
        aViewData.GetMoveCursor( nDummy, nStartRow );
        nEndRow=nStartRow;
    }

    SCTAB nTab = aViewData.GetTabNo();
    DoneBlockMode();
    InitBlockMode( 0,nStartRow, nTab );
    MarkCursor( MAXCOL,nEndRow, nTab );
    SelectionChanged();
}

void ScTabView::MarkDataArea( sal_Bool bIncludeCursor )
{
    ScDocument* pDoc = aViewData.GetDocument();
    SCTAB nTab = aViewData.GetTabNo();
    SCCOL nStartCol = aViewData.GetCurX();
    SCROW nStartRow = aViewData.GetCurY();
    SCCOL nEndCol = nStartCol;
    SCROW nEndRow = nStartRow;

    pDoc->GetDataArea( nTab, nStartCol, nStartRow, nEndCol, nEndRow, bIncludeCursor, false );

    HideAllCursors();
    DoneBlockMode();
    InitBlockMode( nStartCol, nStartRow, nTab );
    MarkCursor( nEndCol, nEndRow, nTab );
    ShowAllCursors();

    SelectionChanged();
}

void ScTabView::MarkMatrixFormula()
{
    ScDocument* pDoc = aViewData.GetDocument();
    ScAddress aCursor( aViewData.GetCurX(), aViewData.GetCurY(), aViewData.GetTabNo() );
    ScRange aMatrix;
    if ( pDoc->GetMatrixFormulaRange( aCursor, aMatrix ) )
    {
        MarkRange( aMatrix, sal_False );        // cursor is already within the range
    }
}

void ScTabView::MarkRange( const ScRange& rRange, sal_Bool bSetCursor, sal_Bool bContinue )
{
    SCTAB nTab = rRange.aStart.Tab();
    SetTabNo( nTab );

    HideAllCursors();
    DoneBlockMode( bContinue ); // bContinue==sal_True -> clear old mark
    if (bSetCursor)             // Wenn Cursor gesetzt wird, immer auch alignen
    {
        SCCOL nAlignX = rRange.aStart.Col();
        SCROW nAlignY = rRange.aStart.Row();
        bool bCol = ( rRange.aStart.Col() == 0 && rRange.aEnd.Col() == MAXCOL ) && !aViewData.GetDocument()->IsInVBAMode();
        bool bRow = ( rRange.aStart.Row() == 0 && rRange.aEnd.Row() == MAXROW );
        if ( bCol )
            nAlignX = aViewData.GetPosX(WhichH(aViewData.GetActivePart()));
        if ( bRow )
            nAlignY = aViewData.GetPosY(WhichV(aViewData.GetActivePart()));
        AlignToCursor( nAlignX, nAlignY, SC_FOLLOW_JUMP );
    }
    InitBlockMode( rRange.aStart.Col(), rRange.aStart.Row(), nTab );
    MarkCursor( rRange.aEnd.Col(), rRange.aEnd.Row(), nTab );
    if (bSetCursor)
    {
        SCCOL nPosX = rRange.aStart.Col();
        SCROW nPosY = rRange.aStart.Row();
        ScDocument* pDoc = aViewData.GetDocument();
        pDoc->SkipOverlapped(nPosX, nPosY, nTab);

        aViewData.ResetOldCursor();
        SetCursor( nPosX, nPosY );
    }
    ShowAllCursors();

    SelectionChanged();
}

void ScTabView::Unmark()
{
    ScMarkData& rMark = aViewData.GetMarkData();
    if ( rMark.IsMarked() || rMark.IsMultiMarked() )
    {
        SCCOL nCurX;
        SCROW nCurY;
        aViewData.GetMoveCursor( nCurX,nCurY );
        MoveCursorAbs( nCurX, nCurY, SC_FOLLOW_NONE, sal_False, sal_False );

        SelectionChanged();
    }
}

void ScTabView::SetMarkData( const ScMarkData& rNew )
{
    DoneBlockMode();
    InitOwnBlockMode();
    aViewData.GetMarkData() = rNew;

    MarkDataChanged();
}

void ScTabView::MarkDataChanged()
{
    // has to be called after making direct changes to mark data (not via MarkCursor etc)

    UpdateSelectionOverlay();
}

void ScTabView::SelectNextTab( short nDir, sal_Bool bExtendSelection )
{
    if (!nDir) return;
    DBG_ASSERT( nDir==-1 || nDir==1, "SelectNextTab: falscher Wert");

    ScDocument* pDoc = aViewData.GetDocument();
    SCTAB nTab = aViewData.GetTabNo();
    if (nDir<0)
    {
        if (!nTab) return;
        --nTab;
        while (!pDoc->IsVisible(nTab))
        {
            if (!nTab) return;
            --nTab;
        }
    }
    else
    {
        SCTAB nCount = pDoc->GetTableCount();
        ++nTab;
        if (nTab >= nCount) return;
        while (!pDoc->IsVisible(nTab))
        {
            ++nTab;
            if (nTab >= nCount) return;
        }
    }

    SetTabNo( nTab, sal_False, bExtendSelection );
    PaintExtras();
}


//  SetTabNo    - angezeigte Tabelle

void ScTabView::SetTabNo( SCTAB nTab, sal_Bool bNew, sal_Bool bExtendSelection, bool bSameTabButMoved )
{
    if ( !ValidTab(nTab) )
    {
        OSL_FAIL("SetTabNo: falsche Tabelle");
        return;
    }

    if ( nTab != aViewData.GetTabNo() || bNew )
    {
        //  Die FormShell moechte vor dem Umschalten benachrichtigt werden
        FmFormShell* pFormSh = aViewData.GetViewShell()->GetFormShell();
        if (pFormSh)
        {
            sal_Bool bAllowed = sal::static_int_cast<sal_Bool>( pFormSh->PrepareClose( sal_True ) );
            if (!bAllowed)
            {
                //! Fehlermeldung? oder macht das die FormShell selber?
                //! Fehler-Flag zurueckgeben und Aktionen abbrechen

                return;     // Die FormShell sagt, es kann nicht umgeschaltet werden
            }
        }

                                        //  nicht InputEnterHandler wegen Referenzeingabe !

        ScDocument* pDoc = aViewData.GetDocument();

        pDoc->MakeTable( nTab );

        // Update pending row heights before switching the sheet, so Reschedule from the progress bar
        // doesn't paint the new sheet with old heights
        aViewData.GetDocShell()->UpdatePendingRowHeights( nTab );

        SCTAB nTabCount = pDoc->GetTableCount();
        SCTAB nOldPos = nTab;
        while (!pDoc->IsVisible(nTab))              // naechste sichtbare suchen
        {
            sal_Bool bUp = (nTab>=nOldPos);
            if (bUp)
            {
                ++nTab;
                if (nTab>=nTabCount)
                {
                    nTab = nOldPos;
                    bUp = sal_False;
                }
            }

            if (!bUp)
            {
                if (nTab != 0)
                    --nTab;
                else
                {
<<<<<<< HEAD
                    OSL_FAIL("keine sichtbare Tabelle");
                    pDoc->SetVisible( 0, TRUE );
=======
                    DBG_ERROR("keine sichtbare Tabelle");
                    pDoc->SetVisible( 0, sal_True );
>>>>>>> ce6308e4
                }
            }
        }

        // #i71490# Deselect drawing objects before changing the sheet number in view data,
        // so the handling of notes still has the sheet selected on which the notes are.
        DrawDeselectAll();

        ScModule* pScMod = SC_MOD();
        sal_Bool bRefMode = pScMod->IsFormulaMode();
        if ( !bRefMode ) // Abfrage, damit RefMode bei Tabellenwechsel funktioniert
        {
            DoneBlockMode();
            pSelEngine->Reset();                // reset all flags, including locked modifiers
            aViewData.SetRefTabNo( nTab );
        }

        ScSplitPos eOldActive = aViewData.GetActivePart();      // before switching
        sal_Bool bFocus = pGridWin[eOldActive]->HasFocus();

        aViewData.SetTabNo( nTab );
        //  UpdateShow noch vor SetCursor, damit UpdateAutoFillMark die richtigen
        //  Fenster findet (wird aus SetCursor gerufen)
        UpdateShow();
        aViewData.ResetOldCursor();
        SetCursor( aViewData.GetCurX(), aViewData.GetCurY(), sal_True );

        SfxBindings& rBindings = aViewData.GetBindings();
        ScMarkData& rMark = aViewData.GetMarkData();

        bool bAllSelected = true;
        for (SCTAB nSelTab = 0; nSelTab < nTabCount; ++nSelTab)
        {
            if (!pDoc->IsVisible(nSelTab) || rMark.GetTableSelect(nSelTab))
            {
                if (nTab == nSelTab)
                    // This tab is already in selection.  Keep the current
                    // selection.
                    bExtendSelection = true;
            }
            else
            {
                bAllSelected = false;
                if (bExtendSelection)
                    // We got what we need.  No need to stay in the loop.
                    break;
            }
        }
        if (bAllSelected && !bNew)
            // #i6327# if all tables are selected, a selection event (#i6330#) will deselect all
            // (not if called with bNew to update settings)
            bExtendSelection = false;

        if (bExtendSelection)
            rMark.SelectTable( nTab, sal_True );
        else
        {
            rMark.SelectOneTable( nTab );
            rBindings.Invalidate( FID_FILL_TAB );
            rBindings.Invalidate( FID_TAB_DESELECTALL );
        }

        bool bUnoRefDialog = pScMod->IsRefDialogOpen() && pScMod->GetCurRefDlgId() == WID_SIMPLE_REF;

        // recalc zoom-dependent values (before TabChanged, before UpdateEditViewPos)
        RefreshZoom();
        UpdateVarZoom();

        if ( bRefMode )     // hide EditView if necessary (after aViewData.SetTabNo !)
        {
<<<<<<< HEAD
            for (USHORT i = 0; i < 4; ++i)
                if (pGridWin[i] && pGridWin[i]->IsVisible())
                    pGridWin[i]->UpdateEditViewPos();
        }

        TabChanged();                                       // DrawView
        UpdateVisibleRange();
=======
            for ( sal_uInt16 i=0; i<4; i++ )
                if ( pGridWin[i] )
                    if ( pGridWin[i]->IsVisible() )
                        pGridWin[i]->UpdateEditViewPos();
        }

        TabChanged( bSameTabButMoved );                                     // DrawView
>>>>>>> ce6308e4

        aViewData.GetViewShell()->WindowChanged();          // falls das aktive Fenster anders ist
        if ( !bUnoRefDialog )
            aViewData.GetViewShell()->DisconnectAllClients();   // important for floating frames
        else
        {
            // hide / show inplace client

            ScClient* pClient = static_cast<ScClient*>(aViewData.GetViewShell()->GetIPClient());
            if ( pClient && pClient->IsObjectInPlaceActive() )
            {
                Rectangle aObjArea = pClient->GetObjArea();
                if ( nTab == aViewData.GetRefTabNo() )
                {
                    // move to its original position

                    SdrOle2Obj* pDrawObj = pClient->GetDrawObj();
                    if ( pDrawObj )
                    {
                        Rectangle aRect = pDrawObj->GetLogicRect();
                        MapMode aMapMode( MAP_100TH_MM );
                        Size aOleSize = pDrawObj->GetOrigObjSize( &aMapMode );
                        aRect.SetSize( aOleSize );
                        aObjArea = aRect;
                    }
                }
                else
                {
                    // move to an invisible position

                    aObjArea.SetPos( Point( 0, -2*aObjArea.GetHeight() ) );
                }
                pClient->SetObjArea( aObjArea );
            }
        }

        if ( bFocus && aViewData.GetActivePart() != eOldActive && !bRefMode )
            ActiveGrabFocus();      // grab focus to the pane that's active now

            //  Fixierungen

        sal_Bool bResize = sal_False;
        if ( aViewData.GetHSplitMode() == SC_SPLIT_FIX )
            if (aViewData.UpdateFixX())
                bResize = sal_True;
        if ( aViewData.GetVSplitMode() == SC_SPLIT_FIX )
            if (aViewData.UpdateFixY())
                bResize = sal_True;
        if (bResize)
            RepeatResize();
        InvalidateSplit();

        if ( aViewData.IsPagebreakMode() )
            UpdatePageBreakData();              //! asynchron ??

        //  Form-Layer muss den sichtbaren Ausschnitt der neuen Tabelle kennen
        //  dafuer muss hier schon der MapMode stimmen
        for (sal_uInt16 i=0; i<4; i++)
            if (pGridWin[i])
                pGridWin[i]->SetMapMode( pGridWin[i]->GetDrawMapMode() );
        SetNewVisArea();

        PaintGrid();
        PaintTop();
        PaintLeft();
        PaintExtras();

        DoResize( aBorderPos, aFrameSize );
        rBindings.Invalidate( SID_DELETE_PRINTAREA );   // Menue
        rBindings.Invalidate( FID_DEL_MANUALBREAKS );
        rBindings.Invalidate( FID_RESET_PRINTZOOM );
        rBindings.Invalidate( SID_STATUS_DOCPOS );      // Statusbar
        rBindings.Invalidate( SID_STATUS_PAGESTYLE );   // Statusbar
        rBindings.Invalidate( SID_CURRENTTAB );         // Navigator
        rBindings.Invalidate( SID_STYLE_FAMILY2 );  // Gestalter
        rBindings.Invalidate( SID_STYLE_FAMILY4 );  // Gestalter
        rBindings.Invalidate( SID_TABLES_COUNT );

        if(pScMod->IsRefDialogOpen())
        {
            sal_uInt16 nCurRefDlgId=pScMod->GetCurRefDlgId();
            SfxViewFrame* pViewFrm = aViewData.GetViewShell()->GetViewFrame();
            SfxChildWindow* pChildWnd = pViewFrm->GetChildWindow( nCurRefDlgId );
            if ( pChildWnd )
            {
                IAnyRefDialog* pRefDlg = dynamic_cast<IAnyRefDialog*>(pChildWnd->GetWindow());
                pRefDlg->ViewShellChanged(NULL);
            }
        }
    }
}

//
//  Paint-Funktionen - nur fuer diese View
//

void ScTabView::MakeEditView( ScEditEngineDefaulter* pEngine, SCCOL nCol, SCROW nRow )
{
    DrawDeselectAll();

    if (pDrawView)
        DrawEnableAnim( sal_False );

    EditView* pSpellingView = aViewData.GetSpellingView();

    for (sal_uInt16 i=0; i<4; i++)
        if (pGridWin[i])
            if ( pGridWin[i]->IsVisible() && !aViewData.HasEditView((ScSplitPos)i) )
            {
                ScHSplitPos eHWhich = WhichH( (ScSplitPos) i );
                ScVSplitPos eVWhich = WhichV( (ScSplitPos) i );
                SCCOL nScrX = aViewData.GetPosX( eHWhich );
                SCROW nScrY = aViewData.GetPosY( eVWhich );

                sal_Bool bPosVisible =
                     ( nCol >= nScrX && nCol <= nScrX + aViewData.VisibleCellsX(eHWhich) + 1 &&
                       nRow >= nScrY && nRow <= nScrY + aViewData.VisibleCellsY(eVWhich) + 1 );

                //  for the active part, create edit view even if outside the visible area,
                //  so input isn't lost (and the edit view may be scrolled into the visible area)

                //  #i26433# during spelling, the spelling view must be active
                if ( bPosVisible || aViewData.GetActivePart() == (ScSplitPos) i ||
                     ( pSpellingView && aViewData.GetEditView((ScSplitPos) i) == pSpellingView ) )
                {
                    pGridWin[i]->HideCursor();

                    pGridWin[i]->DeleteCursorOverlay();
                    pGridWin[i]->DeleteAutoFillOverlay();
                    pGridWin[i]->DeleteCopySourceOverlay();

                    // flush OverlayManager before changing MapMode to text edit
                    pGridWin[i]->flushOverlayManager();

                    // MapMode must be set after HideCursor
                    pGridWin[i]->SetMapMode(aViewData.GetLogicMode());

                    aViewData.SetEditEngine( (ScSplitPos) i, pEngine, pGridWin[i], nCol, nRow );

                    if ( !bPosVisible )
                    {
                        //  move the edit view area to the real (possibly negative) position,
                        //  or hide if completely above or left of the window
                        pGridWin[i]->UpdateEditViewPos();
                    }
                }
            }

    if (aViewData.GetViewShell()->HasAccessibilityObjects())
        aViewData.GetViewShell()->BroadcastAccessibility(SfxSimpleHint(SC_HINT_ACC_ENTEREDITMODE));
}

void ScTabView::UpdateEditView()
{
    ScSplitPos eActive = aViewData.GetActivePart();
    for (sal_uInt16 i=0; i<4; i++)
        if (aViewData.HasEditView( (ScSplitPos) i ))
        {
            EditView* pEditView = aViewData.GetEditView( (ScSplitPos) i );
            aViewData.SetEditEngine( (ScSplitPos) i,
                static_cast<ScEditEngineDefaulter*>(pEditView->GetEditEngine()),
                pGridWin[i], GetViewData()->GetCurX(), GetViewData()->GetCurY() );
            if ( (ScSplitPos)i == eActive )
                pEditView->ShowCursor( sal_False );
        }
}

void ScTabView::KillEditView( sal_Bool bNoPaint )
{
    sal_uInt16 i;
    SCCOL nCol1 = aViewData.GetEditStartCol();
    SCROW nRow1 = aViewData.GetEditStartRow();
    SCCOL nCol2 = aViewData.GetEditEndCol();
    SCROW nRow2 = aViewData.GetEditEndRow();
    sal_Bool bPaint[4];
    sal_Bool bNotifyAcc(false);

    sal_Bool bExtended = nRow1 != nRow2;                    // Col wird sowieso bis zum Ende gezeichnet
    sal_Bool bAtCursor = nCol1 <= aViewData.GetCurX() &&
                     nCol2 >= aViewData.GetCurX() &&
                     nRow1 == aViewData.GetCurY();
    for (i=0; i<4; i++)
    {
        bPaint[i] = aViewData.HasEditView( (ScSplitPos) i );
        if (bPaint[i])
            bNotifyAcc = true;
    }

    // #108931#; notify accessibility before all things happen
    if ((bNotifyAcc) && (aViewData.GetViewShell()->HasAccessibilityObjects()))
        aViewData.GetViewShell()->BroadcastAccessibility(SfxSimpleHint(SC_HINT_ACC_LEAVEEDITMODE));

    aViewData.ResetEditView();
    for (i=0; i<4; i++)
        if (pGridWin[i] && bPaint[i])
            if (pGridWin[i]->IsVisible())
            {
                pGridWin[i]->ShowCursor();

                pGridWin[i]->SetMapMode(pGridWin[i]->GetDrawMapMode());

                // #i73567# the cell still has to be repainted
                if (bExtended || ( bAtCursor && !bNoPaint ))
                {
                    pGridWin[i]->Draw( nCol1, nRow1, nCol2, nRow2 );
                    pGridWin[i]->UpdateSelectionOverlay();
                }
            }

    if (pDrawView)
        DrawEnableAnim( sal_True );

        //  GrabFocus immer dann, wenn diese View aktiv ist und
        //  die Eingabezeile den Focus hat

    sal_Bool bGrabFocus = sal_False;
    if (aViewData.IsActive())
    {
        ScInputHandler* pInputHdl = SC_MOD()->GetInputHdl();
        if ( pInputHdl )
        {
            ScInputWindow* pInputWin = pInputHdl->GetInputWindow();
            if (pInputWin && pInputWin->IsInputActive())
                bGrabFocus = sal_True;
        }
    }

    if (bGrabFocus)
    {
//      So soll es gemacht werden, damit der Sfx es mitbekommt, klappt aber nicht:
//!     aViewData.GetViewShell()->GetViewFrame()->GetWindow().GrabFocus();
//      deshalb erstmal so:
        GetActiveWin()->GrabFocus();
    }

    //  Cursor-Abfrage erst nach GrabFocus

    for (i=0; i<4; i++)
        if (pGridWin[i] && pGridWin[i]->IsVisible())
        {
            Cursor* pCur = pGridWin[i]->GetCursor();
            if (pCur && pCur->IsVisible())
                pCur->Hide();

            if(bPaint[i])
            {
                pGridWin[i]->UpdateCursorOverlay();
                pGridWin[i]->UpdateAutoFillOverlay();
            }
        }
}

void ScTabView::UpdateFormulas()
{
    if ( aViewData.GetDocument()->IsAutoCalcShellDisabled() )
        return ;

    sal_uInt16 i;
    for (i=0; i<4; i++)
        if (pGridWin[i])
            if (pGridWin[i]->IsVisible())
                pGridWin[i]->UpdateFormulas();

    if ( aViewData.IsPagebreakMode() )
        UpdatePageBreakData();              //! asynchron

    UpdateHeaderWidth();

    //  if in edit mode, adjust edit view area because widths/heights may have changed
    if ( aViewData.HasEditView( aViewData.GetActivePart() ) )
        UpdateEditView();
}

//  PaintArea -Block neu zeichnen

void ScTabView::PaintArea( SCCOL nStartCol, SCROW nStartRow, SCCOL nEndCol, SCROW nEndRow,
                            ScUpdateMode eMode )
{
    sal_uInt16 i;
    SCCOL nCol1;
    SCROW nRow1;
    SCCOL nCol2;
    SCROW nRow2;

    PutInOrder( nStartCol, nEndCol );
    PutInOrder( nStartRow, nEndRow );

    for (i=0; i<4; i++)
        if (pGridWin[i])
            if (pGridWin[i]->IsVisible())
            {
                ScHSplitPos eHWhich = WhichH( (ScSplitPos) i );
                ScVSplitPos eVWhich = WhichV( (ScSplitPos) i );
                sal_Bool bOut = sal_False;

                nCol1 = nStartCol;
                nRow1 = nStartRow;
                nCol2 = nEndCol;
                nRow2 = nEndRow;

                SCCOL nScrX = aViewData.GetPosX( eHWhich );
                SCROW nScrY = aViewData.GetPosY( eVWhich );
                if (nCol1 < nScrX) nCol1 = nScrX;
                if (nCol2 < nScrX)
                {
                    if ( eMode == SC_UPDATE_ALL )   // for UPDATE_ALL, paint anyway
                        nCol2 = nScrX;              // (because of extending strings to the right)
                    else
                        bOut = sal_True;                // completely outside the window
                }
                if (nRow1 < nScrY) nRow1 = nScrY;
                if (nRow2 < nScrY) bOut = sal_True;

                SCCOL nLastX = nScrX + aViewData.VisibleCellsX( eHWhich ) + 1;
                SCROW nLastY = nScrY + aViewData.VisibleCellsY( eVWhich ) + 1;
                if (nCol1 > nLastX) bOut = sal_True;
                if (nCol2 > nLastX) nCol2 = nLastX;
                if (nRow1 > nLastY) bOut = sal_True;
                if (nRow2 > nLastY) nRow2 = nLastY;

                if (!bOut)
                {
                    if ( eMode == SC_UPDATE_CHANGED )
                        pGridWin[i]->Draw( nCol1, nRow1, nCol2, nRow2, eMode );
                    else    // ALL oder MARKS
                    {
                        sal_Bool bLayoutRTL = aViewData.GetDocument()->IsLayoutRTL( aViewData.GetTabNo() );
                        long nLayoutSign = bLayoutRTL ? -1 : 1;

                        Point aStart = aViewData.GetScrPos( nCol1, nRow1, (ScSplitPos) i );
                        Point aEnd   = aViewData.GetScrPos( nCol2+1, nRow2+1, (ScSplitPos) i );
                        if ( eMode == SC_UPDATE_ALL )
                            aEnd.X() = bLayoutRTL ? 0 : (pGridWin[i]->GetOutputSizePixel().Width());
                        aEnd.X() -= nLayoutSign;
                        aEnd.Y() -= 1;

                        // #i85232# include area below cells (could be done in GetScrPos?)
                        if ( eMode == SC_UPDATE_ALL && nRow2 >= MAXROW )
                            aEnd.Y() = pGridWin[i]->GetOutputSizePixel().Height();

                        sal_Bool bShowChanges = sal_True;           //! ...
                        if (bShowChanges)
                        {
                            aStart.X() -= nLayoutSign;      // include change marks
                            aStart.Y() -= 1;
                        }

                        sal_Bool bMarkClipped = aViewData.GetOptions().GetOption( VOPT_CLIPMARKS );
                        if (bMarkClipped)
                        {
                            //  dazu muesste ScColumn::IsEmptyBlock optimiert werden
                            //  (auf Search() umstellen)
                            //!if ( nCol1 > 0 && !aViewData.GetDocument()->IsBlockEmpty(
                            //!                     aViewData.GetTabNo(),
                            //!                     0, nRow1, nCol1-1, nRow2 ) )
                            {
                                long nMarkPixel = (long)( SC_CLIPMARK_SIZE * aViewData.GetPPTX() );
                                aStart.X() -= nMarkPixel * nLayoutSign;
                                if (!bShowChanges)
                                    aStart.X() -= nLayoutSign;      // cell grid
                            }
                        }

                        pGridWin[i]->Invalidate( pGridWin[i]->PixelToLogic( Rectangle( aStart,aEnd ) ) );
                    }
                }
            }

    // #i79909# Calling UpdateAllOverlays here isn't necessary and would lead to overlay calls from a timer,
    // with a wrong MapMode if editing in a cell (reference input).
    // #i80499# Overlays need updates in a lot of cases, e.g. changing row/column size,
    // or showing/hiding outlines. TODO: selections in inactive windows are vanishing.
    // #i84689# With relative conditional formats, PaintArea may be called often (for each changed cell),
    // so UpdateAllOverlays was moved to ScTabViewShell::Notify and is called only if PAINT_LEFT/PAINT_TOP
    // is set (width or height changed).
}

void ScTabView::PaintRangeFinder( long nNumber )
{
    ScInputHandler* pHdl = SC_MOD()->GetInputHdl( aViewData.GetViewShell() );
    if (pHdl)
    {
        ScRangeFindList* pRangeFinder = pHdl->GetRangeFindList();
        if ( pRangeFinder && pRangeFinder->GetDocName() == aViewData.GetDocShell()->GetTitle() )
        {
            SCTAB nTab = aViewData.GetTabNo();
            sal_uInt16 nCount = (sal_uInt16)pRangeFinder->Count();
            for (sal_uInt16 i=0; i<nCount; i++)
                if ( nNumber < 0 || nNumber == i )
                {
                    ScRangeFindData* pData = pRangeFinder->GetObject(i);
                    if (pData)
                    {
                        ScRange aRef = pData->aRef;
                        aRef.Justify();                 // Justify fuer die Abfragen unten

                        if ( aRef.aStart == aRef.aEnd )     //! Tab ignorieren?
                            aViewData.GetDocument()->ExtendMerge(aRef);

                        if ( aRef.aStart.Tab() >= nTab && aRef.aEnd.Tab() <= nTab )
                        {
                            SCCOL nCol1 = aRef.aStart.Col();
                            SCROW nRow1 = aRef.aStart.Row();
                            SCCOL nCol2 = aRef.aEnd.Col();
                            SCROW nRow2 = aRef.aEnd.Row();

                            //  wegnehmen -> Repaint
                            //  SC_UPDATE_MARKS: Invalidate, nicht bis zum Zeilenende

                            sal_Bool bHiddenEdge = sal_False;
                            SCROW nTmp;
                            ScDocument* pDoc = aViewData.GetDocument();
                            while ( nCol1 > 0 && pDoc->ColHidden(nCol1, nTab) )
                            {
                                --nCol1;
                                bHiddenEdge = sal_True;
                            }
                            while ( nCol2 < MAXCOL && pDoc->ColHidden(nCol2, nTab) )
                            {
                                ++nCol2;
                                bHiddenEdge = sal_True;
                            }
                            nTmp = pDoc->LastVisibleRow(0, nRow1, nTab);
                            if (!ValidRow(nTmp))
                                nTmp = 0;
                            if (nTmp < nRow1)
                            {
                                nRow1 = nTmp;
                                bHiddenEdge = sal_True;
                            }
                            nTmp = pDoc->FirstVisibleRow(nRow2, MAXROW, nTab);
                            if (!ValidRow(nTmp))
                                nTmp = MAXROW;
                            if (nTmp > nRow2)
                            {
                                nRow2 = nTmp;
                                bHiddenEdge = sal_True;
                            }

                            if ( nCol2 - nCol1 > 1 && nRow2 - nRow1 > 1 && !bHiddenEdge )
                            {
                                //  nur an den Raendern entlang
                                PaintArea( nCol1, nRow1, nCol2, nRow1, SC_UPDATE_MARKS );
                                PaintArea( nCol1, nRow1+1, nCol1, nRow2-1, SC_UPDATE_MARKS );
                                PaintArea( nCol2, nRow1+1, nCol2, nRow2-1, SC_UPDATE_MARKS );
                                PaintArea( nCol1, nRow2, nCol2, nRow2, SC_UPDATE_MARKS );
                            }
                            else    // alles am Stueck
                                PaintArea( nCol1, nRow1, nCol2, nRow2, SC_UPDATE_MARKS );
                        }
                    }
                }
        }
    }
}

//  fuer Chart-Daten-Markierung

void ScTabView::AddHighlightRange( const ScRange& rRange, const Color& rColor )
{
    if (!pHighlightRanges)
        pHighlightRanges = new ScHighlightRanges;
    pHighlightRanges->Insert( new ScHighlightEntry( rRange, rColor ) );

    SCTAB nTab = aViewData.GetTabNo();
    if ( nTab >= rRange.aStart.Tab() && nTab <= rRange.aEnd.Tab() )
        PaintArea( rRange.aStart.Col(), rRange.aStart.Row(),
                    rRange.aEnd.Col(), rRange.aEnd.Row(), SC_UPDATE_MARKS );
}

void ScTabView::ClearHighlightRanges()
{
    if (pHighlightRanges)
    {
        ScHighlightRanges* pTemp = pHighlightRanges;
        pHighlightRanges = NULL;    // Repaint ohne Highlight

        SCTAB nTab = aViewData.GetTabNo();
        sal_uLong nCount = pTemp->Count();
        for (sal_uLong i=0; i<nCount; i++)
        {
            ScHighlightEntry* pEntry = pTemp->GetObject( i );
            if (pEntry)
            {
                ScRange aRange = pEntry->aRef;
                if ( nTab >= aRange.aStart.Tab() && nTab <= aRange.aEnd.Tab() )
                    PaintArea( aRange.aStart.Col(), aRange.aStart.Row(),
                               aRange.aEnd.Col(), aRange.aEnd.Row(), SC_UPDATE_MARKS );
            }
        }
        delete pTemp;
    }
}

void ScTabView::DoChartSelection(
    const uno::Sequence< chart2::data::HighlightedRange > & rHilightRanges )
{
    ClearHighlightRanges();
    const sal_Unicode sep = ::formula::FormulaCompiler::GetNativeSymbol(ocSep).GetChar(0);

    for( sal_Int32 i=0; i<rHilightRanges.getLength(); ++i )
    {
        Color aSelColor( rHilightRanges[i].PreferredColor );
        ScRangeList aRangeList;
        ScDocument* pDoc = aViewData.GetDocShell()->GetDocument();
        if( ScRangeStringConverter::GetRangeListFromString(
                aRangeList, rHilightRanges[i].RangeRepresentation, pDoc, pDoc->GetAddressConvention(), sep ))
        {
            size_t nListSize = aRangeList.size();
            for ( size_t j = 0; j < nListSize; ++j )
            {
                ScRange* p = aRangeList[j];
                if( rHilightRanges[i].Index == - 1 )
                    AddHighlightRange( *p, aSelColor );
                else
                    AddHighlightRange( lcl_getSubRangeByIndex( *p, rHilightRanges[i].Index ), aSelColor );
            }
        }
    }
}

<<<<<<< HEAD
=======
//  DrawDragRect - Drag&Drop-Rechteck zeichnen (XOR)

//UNUSED2008-05  void ScTabView::DrawDragRect( SCCOL nStartX, SCROW nStartY, SCCOL nEndX, SCROW nEndY,
//UNUSED2008-05                                ScSplitPos ePos )
//UNUSED2008-05  {
//UNUSED2008-05      if ( aViewData.GetHSplitMode() == SC_SPLIT_FIX || aViewData.GetVSplitMode() == SC_SPLIT_FIX )
//UNUSED2008-05      {
//UNUSED2008-05          for (sal_uInt16  i=0; i<4; i++)
//UNUSED2008-05              if (pGridWin[i])
//UNUSED2008-05                  if (pGridWin[i]->IsVisible())
//UNUSED2008-05                      pGridWin[i]->DrawDragRect( nStartX, nStartY, nEndX, nEndY );
//UNUSED2008-05      }
//UNUSED2008-05      else
//UNUSED2008-05          pGridWin[ePos]->DrawDragRect( nStartX, nStartY, nEndX, nEndY );
//UNUSED2008-05  }
//UNUSED2008-05
//UNUSED2008-05  // PaintCell - einzelne Zelle neu zeichnen
//UNUSED2008-05
//UNUSED2008-05  void ScTabView::PaintCell( SCCOL nCol, SCROW nRow, SCTAB nTab )
//UNUSED2008-05  {
//UNUSED2008-05      if ( aViewData.GetTabNo() == nTab )
//UNUSED2008-05      {
//UNUSED2008-05          sal_uInt16 i;
//UNUSED2008-05          for (i=0; i<4; i++)
//UNUSED2008-05              if (pGridWin[i])
//UNUSED2008-05                  if (pGridWin[i]->IsVisible())
//UNUSED2008-05                      pGridWin[i]->Draw( nCol, nRow, nCol, nRow );
//UNUSED2008-05      }
//UNUSED2008-05  }
//UNUSED2008-05
//UNUSED2008-05  void ScTabView::PaintLeftRow( SCROW nRow )
//UNUSED2008-05  {
//UNUSED2008-05      PaintLeftArea( nRow, nRow );
//UNUSED2008-05  }
//UNUSED2008-05
//UNUSED2008-05  void ScTabView::PaintTopCol( SCCOL nCol )
//UNUSED2008-05  {
//UNUSED2008-05      PaintTopArea( nCol, nCol );
//UNUSED2008-05  }

>>>>>>> ce6308e4
//  PaintGrid - Datenbereiche neu zeichnen

void ScTabView::PaintGrid()
{
    sal_uInt16 i;
    for (i=0; i<4; i++)
        if (pGridWin[i])
            if (pGridWin[i]->IsVisible())
                pGridWin[i]->Invalidate();
}

//  PaintTop - obere Kontrollelemente neu zeichnen

void ScTabView::PaintTop()
{
    sal_uInt16 i;
    for (i=0; i<2; i++)
    {
        if (pColBar[i])
            pColBar[i]->Invalidate();
        if (pColOutline[i])
            pColOutline[i]->Invalidate();
    }
}

void ScTabView::CreateAnchorHandles(SdrHdlList& rHdl, const ScAddress& rAddress)
{
    sal_uInt16 i;

    for(i=0; i<4; i++)
    {
        if(pGridWin[i])
        {
            if(pGridWin[i]->IsVisible())
            {
                pGridWin[i]->CreateAnchorHandle(rHdl, rAddress);
            }
        }
    }
}

void ScTabView::PaintTopArea( SCCOL nStartCol, SCCOL nEndCol )
{
        //  Pixel-Position der linken Kante

    if ( nStartCol < aViewData.GetPosX(SC_SPLIT_LEFT) ||
         nStartCol < aViewData.GetPosX(SC_SPLIT_RIGHT) )
        aViewData.RecalcPixPos();

        //  Fixierung anpassen (UpdateFixX setzt HSplitPos neu)

    if ( aViewData.GetHSplitMode() == SC_SPLIT_FIX && nStartCol < aViewData.GetFixPosX() )
        if (aViewData.UpdateFixX())
            RepeatResize();

        //  zeichnen

    if (nStartCol>0)
        --nStartCol;                //! allgemeiner ?

    sal_Bool bLayoutRTL = aViewData.GetDocument()->IsLayoutRTL( aViewData.GetTabNo() );
    long nLayoutSign = bLayoutRTL ? -1 : 1;

    for (sal_uInt16 i=0; i<2; i++)
    {
        ScHSplitPos eWhich = (ScHSplitPos) i;
        if (pColBar[eWhich])
        {
            Size aWinSize = pColBar[eWhich]->GetSizePixel();
            long nStartX = aViewData.GetScrPos( nStartCol, 0, eWhich ).X();
            long nEndX;
            if (nEndCol >= MAXCOL)
                nEndX = bLayoutRTL ? 0 : ( aWinSize.Width()-1 );
            else
                nEndX = aViewData.GetScrPos( nEndCol+1, 0, eWhich ).X() - nLayoutSign;
            pColBar[eWhich]->Invalidate(
                    Rectangle( nStartX, 0, nEndX, aWinSize.Height()-1 ) );
        }
        if (pColOutline[eWhich])
            pColOutline[eWhich]->Invalidate();
    }
}


//  PaintLeft - linke Kontrollelemente neu zeichnen

void ScTabView::PaintLeft()
{
    sal_uInt16 i;
    for (i=0; i<2; i++)
    {
        if (pRowBar[i])
            pRowBar[i]->Invalidate();
        if (pRowOutline[i])
            pRowOutline[i]->Invalidate();
    }
}

void ScTabView::PaintLeftArea( SCROW nStartRow, SCROW nEndRow )
{
        //  Pixel-Position der oberen Kante

    if ( nStartRow < aViewData.GetPosY(SC_SPLIT_TOP) ||
         nStartRow < aViewData.GetPosY(SC_SPLIT_BOTTOM) )
        aViewData.RecalcPixPos();

        //  Fixierung anpassen (UpdateFixY setzt VSplitPos neu)

    if ( aViewData.GetVSplitMode() == SC_SPLIT_FIX && nStartRow < aViewData.GetFixPosY() )
        if (aViewData.UpdateFixY())
            RepeatResize();

        //  zeichnen

    if (nStartRow>0)
        --nStartRow;

    for (sal_uInt16 i=0; i<2; i++)
    {
        ScVSplitPos eWhich = (ScVSplitPos) i;
        if (pRowBar[eWhich])
        {
            Size aWinSize = pRowBar[eWhich]->GetSizePixel();
            long nStartY = aViewData.GetScrPos( 0, nStartRow, eWhich ).Y();
            long nEndY;
            if (nEndRow >= MAXROW)
                nEndY = aWinSize.Height()-1;
            else
                nEndY = aViewData.GetScrPos( 0, nEndRow+1, eWhich ).Y() - 1;
            pRowBar[eWhich]->Invalidate(
                    Rectangle( 0, nStartY, aWinSize.Width()-1, nEndY ) );
        }
        if (pRowOutline[eWhich])
            pRowOutline[eWhich]->Invalidate();
    }
}

<<<<<<< HEAD
BOOL ScTabView::PaintExtras()
=======
//  InvertBlockMark - Block invertieren

void ScTabView::InvertBlockMark(SCCOL nStartX, SCROW nStartY,
                                SCCOL nEndX, SCROW nEndY)
{
    if ( !aViewData.IsActive() )
        return;                                 // invertiert wird nur auf aktiver View

    PutInOrder( nStartX, nEndX );
    PutInOrder( nStartY, nEndY );

    ScMarkData& rMark = aViewData.GetMarkData();
    ScDocShell* pDocSh = aViewData.GetDocShell();
    ScDocument* pDoc = pDocSh->GetDocument();
    SCTAB nTab = aViewData.GetTabNo();

    if ( pDocSh->GetLockCount() )
    {
        //  if paint is locked, avoid repeated inverting
        //  add repaint areas to paint lock data instead
        pDocSh->PostPaint( nStartX,nStartY,nTab, nEndX,nEndY,nTab, PAINT_GRID );
        return;
    }

    sal_Bool bSingle = rMark.IsMultiMarked();
    sal_Bool bMerge = pDoc->HasAttrib( nStartX, nStartY, nTab, nEndX, nEndY, nTab,
                                    HASATTR_MERGED | HASATTR_OVERLAPPED );

    sal_uInt16 i;
    if ( bMerge || bSingle )
    {
        for (i=0; i<4; i++)
            if (pGridWin[i])
                if (pGridWin[i]->IsVisible())
                    pGridWin[i]->InvertSimple( nStartX, nStartY, nEndX, nEndY,
                                                bMerge, bBlockNeg );
    }
    else
    {
        for (i=0; i<4; i++)
            if (pGridWin[i])
                if (pGridWin[i]->IsVisible())
                {
                    ScSplitPos ePos = (ScSplitPos) i;
                    Point aStartPoint = aViewData.GetScrPos( nStartX, nStartY, ePos );
                    Point aEndPoint = aViewData.GetScrPos( nEndX+1, nEndY+1, ePos );
                    if ( pDoc->IsLayoutRTL( nTab ) )
                    {
                        long nTemp = aStartPoint.X();
                        aStartPoint.X() = aEndPoint.X() + 1;    // +1 - excluding start of nEndX+1
                        aEndPoint.X() = nTemp;
                    }
                    else
                        aEndPoint.X() -= 1;
                    aEndPoint.Y() -= 1;
                    if ( aEndPoint.X() >= aStartPoint.X() && aEndPoint.Y() >= aStartPoint.Y() )
                    {
                        MapMode aOld = pGridWin[ePos]->GetMapMode();
                        pGridWin[ePos]->SetMapMode(MAP_PIXEL);
                        pGridWin[ePos]->Invert( Rectangle(aStartPoint,aEndPoint), INVERT_HIGHLIGHT );
                        pGridWin[ePos]->SetMapMode(aOld);
                        pGridWin[ePos]->CheckInverted();
                    }
                }
    }

        //
        //  wenn Controls betroffen, neu malen
        //

    sal_Bool bHide = sal_True;                  // wird Teil der Markierung aufgehoben ?
    if (rMark.IsMarked())
    {
        ScRange aMarkRange;
        rMark.GetMarkArea( aMarkRange );
        if ( aMarkRange.aStart.Col() <= nStartX && aMarkRange.aEnd.Col() >= nEndX &&
             aMarkRange.aStart.Row() <= nStartY && aMarkRange.aEnd.Row() >= nEndY )
        {
            bHide = sal_False;              // der ganze Bereich ist markiert
        }
    }
}

sal_Bool ScTabView::PaintExtras()
>>>>>>> ce6308e4
{
    sal_Bool bRet = sal_False;
    ScDocument* pDoc = aViewData.GetDocument();
    SCTAB nTab = aViewData.GetTabNo();
    if (!pDoc->HasTable(nTab))                  // Tabelle geloescht ?
    {
        SCTAB nCount = pDoc->GetTableCount();
        aViewData.SetTabNo(nCount-1);
        bRet = sal_True;
    }
    pTabControl->UpdateStatus();                        // sal_True = active
    return bRet;
}

void ScTabView::RecalcPPT()
{
    //  called after changes that require the PPT values to be recalculated
    //  (currently from detective operations)

    double nOldX = aViewData.GetPPTX();
    double nOldY = aViewData.GetPPTY();

    aViewData.RefreshZoom();                            // pre-calculate new PPT values

    sal_Bool bChangedX = ( aViewData.GetPPTX() != nOldX );
    sal_Bool bChangedY = ( aViewData.GetPPTY() != nOldY );
    if ( bChangedX || bChangedY )
    {
        //  call view SetZoom (including draw scale, split update etc)
        //  and paint only if values changed

        Fraction aZoomX = aViewData.GetZoomX();
        Fraction aZoomY = aViewData.GetZoomY();
        SetZoom( aZoomX, aZoomY, sal_False );

        PaintGrid();
        if (bChangedX)
            PaintTop();
        if (bChangedY)
            PaintLeft();
    }
}

void ScTabView::ActivateView( sal_Bool bActivate, sal_Bool bFirst )
{
    if ( bActivate == aViewData.IsActive() && !bFirst )
    {
        //  keine Assertion mehr - kommt vor, wenn vorher im Drag&Drop
        //  auf ein anderes Dokument umgeschaltet wurde
        return;
    }

    // wird nur bei MDI-(De)Activate gerufen
    // aViewData.Activate hinten wegen Cursor-Show bei KillEditView
    //  Markierung nicht mehr loeschen - wenn an der ViewData Activate(sal_False) gesetzt ist,
    //  wird die Markierung nicht ausgegeben

    if (!bActivate)
    {
        ScModule* pScMod = SC_MOD();
        sal_Bool bRefMode = pScMod->IsFormulaMode();

            //  Referenzeingabe nicht abbrechen, um Referenzen auf
            //  andere Dokumente zuzulassen

        if (!bRefMode)
        {
            //  pass view to GetInputHdl, this view may not be current anymore
            ScInputHandler* pHdl = SC_MOD()->GetInputHdl(aViewData.GetViewShell());
            if (pHdl)
                pHdl->EnterHandler();
        }
    }
    pTabControl->ActivateView(bActivate);
    PaintExtras();

    aViewData.Activate(bActivate);

    PaintBlock(sal_False);                  // Repaint, Markierung je nach Active-Status

    if (!bActivate)
        HideAllCursors();               // Cursor
    else if (!bFirst)
        ShowAllCursors();

    if (bActivate)
    {
        if ( bFirst )
        {
            ScSplitPos eWin = aViewData.GetActivePart();
            DBG_ASSERT( pGridWin[eWin], "rottes Dokument, nicht alle SplitPos in GridWin" );
            if ( !pGridWin[eWin] )
            {
                eWin = SC_SPLIT_BOTTOMLEFT;
                if ( !pGridWin[eWin] )
                {
                    short i;
                    for ( i=0; i<4; i++ )
                    {
                        if ( pGridWin[i] )
                        {
                            eWin = (ScSplitPos) i;
                            break;  // for
                        }
                    }
                    DBG_ASSERT( i<4, "und BUMM" );
                }
                aViewData.SetActivePart( eWin );
            }
        }
        //  hier nicht mehr selber GrabFocus rufen!
        //  Wenn das Doc bearbeitet wird, ruft der Sfx selber GrabFocus am Fenster der Shell.
        //  Wenn es z.B. ein Mailbody ist, darf es den Focus nicht bekommen (Bug #43638#)

        UpdateInputContext();
    }
    else
        pGridWin[aViewData.GetActivePart()]->ClickExtern();
}

void ScTabView::ActivatePart( ScSplitPos eWhich )
{
    ScSplitPos eOld = aViewData.GetActivePart();
    if ( eOld != eWhich )
    {
        bInActivatePart = sal_True;

        sal_Bool bRefMode = SC_MOD()->IsFormulaMode();

        //  the HasEditView call during SetCursor would fail otherwise
        if ( aViewData.HasEditView(eOld) && !bRefMode )
            UpdateInputLine();

        ScHSplitPos eOldH = WhichH(eOld);
        ScVSplitPos eOldV = WhichV(eOld);
        ScHSplitPos eNewH = WhichH(eWhich);
        ScVSplitPos eNewV = WhichV(eWhich);
        sal_Bool bTopCap  = pColBar[eOldH] && pColBar[eOldH]->IsMouseCaptured();
        sal_Bool bLeftCap = pRowBar[eOldV] && pRowBar[eOldV]->IsMouseCaptured();

        sal_Bool bFocus = pGridWin[eOld]->HasFocus();
        sal_Bool bCapture = pGridWin[eOld]->IsMouseCaptured();
        if (bCapture)
            pGridWin[eOld]->ReleaseMouse();
        pGridWin[eOld]->ClickExtern();
        pGridWin[eOld]->HideCursor();
        pGridWin[eWhich]->HideCursor();
        aViewData.SetActivePart( eWhich );

        ScTabViewShell* pShell = aViewData.GetViewShell();
        pShell->WindowChanged();

        pSelEngine->SetWindow(pGridWin[eWhich]);
        pSelEngine->SetWhich(eWhich);
        pSelEngine->SetVisibleArea( Rectangle(Point(), pGridWin[eWhich]->GetOutputSizePixel()) );

        pGridWin[eOld]->MoveMouseStatus(*pGridWin[eWhich]);

        if ( bCapture || pGridWin[eWhich]->IsMouseCaptured() )
        {
            //  Tracking statt CaptureMouse, damit sauber abgebrochen werden kann
            //  (SelectionEngine ruft CaptureMouse beim SetWindow)
            //! Irgendwann sollte die SelectionEngine selber StartTracking rufen!?!
            pGridWin[eWhich]->ReleaseMouse();
            pGridWin[eWhich]->StartTracking();
        }

        if ( bTopCap && pColBar[eNewH] )
        {
            pColBar[eOldH]->SetIgnoreMove(sal_True);
            pColBar[eNewH]->SetIgnoreMove(sal_False);
            pHdrSelEng->SetWindow( pColBar[eNewH] );
            long nWidth = pColBar[eNewH]->GetOutputSizePixel().Width();
            pHdrSelEng->SetVisibleArea( Rectangle( 0, LONG_MIN, nWidth-1, LONG_MAX ) );
            pColBar[eNewH]->CaptureMouse();
        }
        if ( bLeftCap && pRowBar[eNewV] )
        {
            pRowBar[eOldV]->SetIgnoreMove(sal_True);
            pRowBar[eNewV]->SetIgnoreMove(sal_False);
            pHdrSelEng->SetWindow( pRowBar[eNewV] );
            long nHeight = pRowBar[eNewV]->GetOutputSizePixel().Height();
            pHdrSelEng->SetVisibleArea( Rectangle( LONG_MIN, 0, LONG_MAX, nHeight-1 ) );
            pRowBar[eNewV]->CaptureMouse();
        }
        aHdrFunc.SetWhich(eWhich);

        pGridWin[eOld]->ShowCursor();
        pGridWin[eWhich]->ShowCursor();

        SfxInPlaceClient* pClient = aViewData.GetViewShell()->GetIPClient();
        sal_Bool bOleActive = ( pClient && pClient->IsObjectInPlaceActive() );

        //  don't switch ViewShell's active window during RefInput, because the focus
        //  might change, and subsequent SetReference calls wouldn't find the right EditView
        if ( !bRefMode && !bOleActive )
            aViewData.GetViewShell()->SetWindow( pGridWin[eWhich] );

        if ( bFocus && !aViewData.IsAnyFillMode() && !bRefMode )
        {
            //  GrabFocus nur, wenn vorher das andere GridWindow den Focus hatte
            //  (z.B. wegen Suchen & Ersetzen)
            pGridWin[eWhich]->GrabFocus();
        }

        bInActivatePart = sal_False;
    }
}

void ScTabView::HideListBox()
{
    for (sal_uInt16 i=0; i<4; i++)
        if (pGridWin[i])
            pGridWin[i]->ClickExtern();
}

void ScTabView::UpdateInputContext()
{
    ScGridWindow* pWin = pGridWin[aViewData.GetActivePart()];
    if (pWin)
        pWin->UpdateInputContext();

    if (pTabControl)
        pTabControl->UpdateInputContext();
}

//  GetGridWidth - Breite eines Ausgabebereichs (fuer ViewData)

long ScTabView::GetGridWidth( ScHSplitPos eWhich )
{
    ScSplitPos eGridWhich = ( eWhich == SC_SPLIT_LEFT ) ? SC_SPLIT_BOTTOMLEFT : SC_SPLIT_BOTTOMRIGHT;
    if (pGridWin[eGridWhich])
        return pGridWin[eGridWhich]->GetSizePixel().Width();
    else
        return 0;
}

//  GetGridHeight - Hoehe eines Ausgabebereichs (fuer ViewData)

long ScTabView::GetGridHeight( ScVSplitPos eWhich )
{
    ScSplitPos eGridWhich = ( eWhich == SC_SPLIT_TOP ) ? SC_SPLIT_TOPLEFT : SC_SPLIT_BOTTOMLEFT;
    if (pGridWin[eGridWhich])
        return pGridWin[eGridWhich]->GetSizePixel().Height();
    else
        return 0;
}

void ScTabView::UpdateInputLine()
{
    SC_MOD()->InputEnterHandler();
}

void ScTabView::ZoomChanged()
{
    ScInputHandler* pHdl = SC_MOD()->GetInputHdl(aViewData.GetViewShell());
    if (pHdl)
        pHdl->SetRefScale( aViewData.GetZoomX(), aViewData.GetZoomY() );

    UpdateFixPos();

    UpdateScrollBars();

    //  VisArea...
    // AW: Discussed with NN if there is a reason that new map mode was only set for one window,
    // but is not. Setting only on one window causes the first repaint to have the old mapMode
    // in three of four views, so the overlay will save the wrong content e.g. when zooming out.
    // Changing to setting map mode at all windows.
    sal_uInt32 a;

    for(a = 0L; a < 4L; a++)
    {
        if(pGridWin[a])
        {
            pGridWin[a]->SetMapMode(pGridWin[a]->GetDrawMapMode());
        }
    }

    SetNewVisArea();

    InterpretVisible();     // have everything calculated before painting

    SfxBindings& rBindings = aViewData.GetBindings();
    rBindings.Invalidate( SID_ATTR_ZOOM );
    rBindings.Invalidate( SID_ATTR_ZOOMSLIDER );

    HideNoteMarker();

    // AW: To not change too much, use pWin here
    ScGridWindow* pWin = pGridWin[aViewData.GetActivePart()];

    if ( pWin && aViewData.HasEditView( aViewData.GetActivePart() ) )
    {
        // flush OverlayManager before changing the MapMode
        pWin->flushOverlayManager();

        //  make sure the EditView's position and size are updated
        //  with the right (logic, not drawing) MapMode
        pWin->SetMapMode( aViewData.GetLogicMode() );
        UpdateEditView();
    }
}

void ScTabView::CheckNeedsRepaint()
{
    sal_uInt16 i;
    for (i=0; i<4; i++)
        if ( pGridWin[i] && pGridWin[i]->IsVisible() )
            pGridWin[i]->CheckNeedsRepaint();
}





/* vim:set shiftwidth=4 softtabstop=4 expandtab: */<|MERGE_RESOLUTION|>--- conflicted
+++ resolved
@@ -126,7 +126,7 @@
 
     if ( bRefMode )
     {
-        DoneRefMode( sal_False );
+        DoneRefMode( false );
 
         if (bControl)
             SC_MOD()->AddRefEntry();
@@ -475,7 +475,7 @@
 {
     //  show input help window and list drop-down button for validity
 
-    sal_Bool bListValButton = sal_False;
+    sal_Bool bListValButton = false;
     ScAddress aListValPos;
 
     ScDocument* pDoc = aViewData.GetDocument();
@@ -665,7 +665,7 @@
         long nSpaceY = ( aScrSize.Height() - nCellSizeY ) / 2;
         //  nSpaceY: desired start position of cell for FOLLOW_JUMP, modified if dialog interferes
 
-        sal_Bool bForceNew = sal_False;     // force new calculation of JUMP position (vertical only)
+        sal_Bool bForceNew = false;     // force new calculation of JUMP position (vertical only)
 
         // VisibleCellsY == CellsAtY( GetPosY( eWhichY ), 1, eWhichY )
 
@@ -680,7 +680,7 @@
             Window* pCare = lcl_GetCareWin( aViewData.GetViewShell()->GetViewFrame() );
             if (pCare)
             {
-                sal_Bool bLimit = sal_False;
+                sal_Bool bLimit = false;
                 Rectangle aDlgPixel;
                 Size aWinSize;
                 Window* pWin = GetActiveWin();
@@ -709,7 +709,7 @@
 
                 if (bLimit)
                 {
-                    sal_Bool bBottom = sal_False;
+                    sal_Bool bBottom = false;
                     long nTopSpace = aDlgPixel.Top();
                     long nBotSpace = aWinSize.Height() - aDlgPixel.Bottom();
                     if ( nBotSpace > 0 && nBotSpace > nTopSpace )
@@ -740,7 +740,7 @@
 
         SCsCOL nNewDeltaX = nDeltaX;
         SCsROW nNewDeltaY = nDeltaY;
-        sal_Bool bDoLine = sal_False;
+        sal_Bool bDoLine = false;
 
         switch (eMode)
         {
@@ -861,20 +861,20 @@
 
 sal_Bool ScTabView::SelMouseButtonDown( const MouseEvent& rMEvt )
 {
-    sal_Bool bRet = sal_False;
+    sal_Bool bRet = false;
 
     // #i3875# *Hack*
-    sal_Bool bMod1Locked = aViewData.GetViewShell()->GetLockedModifiers() & KEY_MOD1 ? sal_True : sal_False;
+    sal_Bool bMod1Locked = aViewData.GetViewShell()->GetLockedModifiers() & KEY_MOD1 ? sal_True : false;
     aViewData.SetSelCtrlMouseClick( rMEvt.IsMod1() || bMod1Locked );
 
     if ( pSelEngine )
     {
         bMoveIsShift = rMEvt.IsShift();
         bRet = pSelEngine->SelMouseButtonDown( rMEvt );
-        bMoveIsShift = sal_False;
-    }
-
-    aViewData.SetSelCtrlMouseClick( sal_False ); // #i3875# *Hack*
+        bMoveIsShift = false;
+    }
+
+    aViewData.SetSelCtrlMouseClick( false ); // #i3875# *Hack*
 
     return bRet;
 }
@@ -896,16 +896,6 @@
 
     HideAllCursors();
 
-<<<<<<< HEAD
-=======
-    if ( bShift && bNewStartIfMarking && IsBlockMode() )
-    {
-        //  used for ADD selection mode: start a new block from the cursor position
-        DoneBlockMode( sal_True );
-        InitBlockMode( aViewData.GetCurX(), aViewData.GetCurY(), aViewData.GetTabNo(), sal_True );
-    }
-
->>>>>>> ce6308e4
         //  aktiven Teil umschalten jetzt in AlignToCursor
 
     AlignToCursor( nCurX, nCurY, eMode );
@@ -928,7 +918,6 @@
     }
     else
     {
-<<<<<<< HEAD
         if (!bShift)
         {
             // Remove all marked data on cursor movement unless the Shift is locked.
@@ -937,14 +926,11 @@
             SetMarkData(aData);
         }
 
-        BOOL bSame = ( nCurX == aViewData.GetCurX() && nCurY == aViewData.GetCurY() );
-=======
         sal_Bool bSame = ( nCurX == aViewData.GetCurX() && nCurY == aViewData.GetCurY() );
->>>>>>> ce6308e4
         bMoveIsShift = bShift;
         pSelEngine->CursorPosChanging( bShift, bControl );
-        bMoveIsShift = sal_False;
-        aFunctionSet.SetCursorAtCell( nCurX, nCurY, sal_False );
+        bMoveIsShift = false;
+        aFunctionSet.SetCursorAtCell( nCurX, nCurY, false );
 
         //  Wenn der Cursor nicht bewegt wurde, muss das SelectionChanged fuer das
         //  Aufheben der Selektion hier einzeln passieren:
@@ -991,7 +977,6 @@
         nCurY = (nMovY != 0) ? nOldY+nMovY : (SCsROW) aViewData.GetOldCurY();
     }
 
-<<<<<<< HEAD
     aViewData.ResetOldCursor();
 
     if (nMovX != 0 && VALIDCOLROW(nCurX,nCurY))
@@ -999,96 +984,8 @@
 
     if (nMovY != 0 && VALIDCOLROW(nCurX,nCurY))
         SkipCursorVertical(nCurX, nCurY, nOldY, nMovY);
-=======
-    sal_Bool bSkipCell = sal_False;
-    aViewData.ResetOldCursor();
-
-    if (nMovX != 0 && VALIDCOLROW(nCurX,nCurY))
-    {
-        sal_Bool bHFlip = sal_False;
-        do
-        {
-            SCCOL nLastCol = -1;
-            bSkipCell = pDoc->ColHidden(nCurX, nTab, nLastCol) || pDoc->IsHorOverlapped( nCurX, nCurY, nTab );
-            if (bSkipProtected && !bSkipCell)
-                bSkipCell = pDoc->HasAttrib(nCurX, nCurY, nTab, nCurX, nCurY, nTab, HASATTR_PROTECTED);
-            if (bSkipUnprotected && !bSkipCell)
-                bSkipCell = !pDoc->HasAttrib(nCurX, nCurY, nTab, nCurX, nCurY, nTab, HASATTR_PROTECTED);
-
-            if (bSkipCell)
-            {
-                if ( nCurX<=0 || nCurX>=MAXCOL )
-                {
-                    if (bHFlip)
-                    {
-                        nCurX = nOldX;
-                        bSkipCell = sal_False;
-                    }
-                    else
-                    {
-                        nMovX = -nMovX;
-                        if (nMovX > 0) ++nCurX; else --nCurX;       // zuruecknehmen
-                        bHFlip = sal_True;
-                    }
-                }
-                else
-                    if (nMovX > 0) ++nCurX; else --nCurX;
-            }
-        }
-        while (bSkipCell);
-
-        if (pDoc->IsVerOverlapped( nCurX, nCurY, nTab ))
-        {
-            aViewData.SetOldCursor( nCurX,nCurY );
-            while (pDoc->IsVerOverlapped( nCurX, nCurY, nTab ))
-                --nCurY;
-        }
-    }
-
-    if (nMovY != 0 && VALIDCOLROW(nCurX,nCurY))
-    {
-        sal_Bool bVFlip = sal_False;
-        do
-        {
-            SCROW nLastRow = -1;
-            bSkipCell = pDoc->RowHidden(nCurY, nTab, nLastRow) || pDoc->IsVerOverlapped( nCurX, nCurY, nTab );
-            if (bSkipProtected && !bSkipCell)
-                bSkipCell = pDoc->HasAttrib(nCurX, nCurY, nTab, nCurX, nCurY, nTab, HASATTR_PROTECTED);
-            if (bSkipUnprotected && !bSkipCell)
-                bSkipCell = !pDoc->HasAttrib(nCurX, nCurY, nTab, nCurX, nCurY, nTab, HASATTR_PROTECTED);
-
-            if (bSkipCell)
-            {
-                if ( nCurY<=0 || nCurY>=MAXROW )
-                {
-                    if (bVFlip)
-                    {
-                        nCurY = nOldY;
-                        bSkipCell = sal_False;
-                    }
-                    else
-                    {
-                        nMovY = -nMovY;
-                        if (nMovY > 0) ++nCurY; else --nCurY;       // zuruecknehmen
-                        bVFlip = sal_True;
-                    }
-                }
-                else
-                    if (nMovY > 0) ++nCurY; else --nCurY;
-            }
-        }
-        while (bSkipCell);
-
-        if (pDoc->IsHorOverlapped( nCurX, nCurY, nTab ))
-        {
-            aViewData.SetOldCursor( nCurX,nCurY );
-            while (pDoc->IsHorOverlapped( nCurX, nCurY, nTab ))
-                --nCurX;
-        }
-    }
->>>>>>> ce6308e4
-
-    MoveCursorAbs( nCurX, nCurY, eMode, bShift, sal_False, sal_True, bKeepSel );
+
+    MoveCursorAbs( nCurX, nCurY, eMode, bShift, false, sal_True, bKeepSel );
 }
 
 void ScTabView::MoveCursorPage( SCsCOL nMovX, SCsROW nMovY, ScFollowMode eMode, sal_Bool bShift, sal_Bool bKeepSel )
@@ -1170,18 +1067,8 @@
         nNewY=nPosY+nAddY;
 
     aViewData.SetOldCursor( nNewX,nNewY );
-<<<<<<< HEAD
     pDoc->SkipOverlapped(nNewX, nNewY, nTab);
-    MoveCursorAbs( nNewX, nNewY, eMode, bShift, FALSE, TRUE );
-=======
-
-    while (pDoc->IsHorOverlapped( nNewX, nNewY, nTab ))
-        --nNewX;
-    while (pDoc->IsVerOverlapped( nNewX, nNewY, nTab ))
-        --nNewY;
-
-    MoveCursorAbs( nNewX, nNewY, eMode, bShift, sal_False, sal_True );
->>>>>>> ce6308e4
+    MoveCursorAbs( nNewX, nNewY, eMode, bShift, false, true );
 }
 
 void ScTabView::MoveCursorEnter( sal_Bool bShift )          // bShift -> hoch/runter
@@ -1222,10 +1109,10 @@
         SCTAB nTab = aViewData.GetTabNo();
 
         ScDocument* pDoc = aViewData.GetDocument();
-        pDoc->GetNextPos( nNewX,nNewY, nTab, nMoveX,nMoveY, sal_True,sal_False, rMark );
+        pDoc->GetNextPos( nNewX,nNewY, nTab, nMoveX,nMoveY, sal_True,false, rMark );
 
         MoveCursorRel( ((SCsCOL)nNewX)-(SCsCOL)nCurX, ((SCsROW)nNewY)-(SCsROW)nCurY,
-                            SC_FOLLOW_LINE, sal_False, sal_True );
+                            SC_FOLLOW_LINE, false, sal_True );
 
         //  update input line even if cursor was not moved
         if ( nNewX == nCurX && nNewY == nCurY )
@@ -1246,7 +1133,7 @@
             }
         }
 
-        MoveCursorRel( nMoveX,nMoveY, SC_FOLLOW_LINE, sal_False );
+        MoveCursorRel( nMoveX,nMoveY, SC_FOLLOW_LINE, false );
     }
 }
 
@@ -1322,7 +1209,7 @@
         return sal_True;
     }
 
-    return sal_False;
+    return false;
 }
 
 
@@ -1349,7 +1236,7 @@
         nTabCol = nCurX;                    // auf diese Spalte zurueck bei Enter
 
     MoveCursorRel( ((SCsCOL)nNewX)-(SCsCOL)nCurX, ((SCsROW)nNewY)-(SCsROW)nCurY,
-                        SC_FOLLOW_LINE, sal_False, sal_True );
+                        SC_FOLLOW_LINE, false, sal_True );
 
     //  in MoveCursorRel wird die TabCol zurueckgesetzt...
     aViewData.SetTabStartCol( nTabCol );
@@ -1436,7 +1323,7 @@
     ScRange aMatrix;
     if ( pDoc->GetMatrixFormulaRange( aCursor, aMatrix ) )
     {
-        MarkRange( aMatrix, sal_False );        // cursor is already within the range
+        MarkRange( aMatrix, false );        // cursor is already within the range
     }
 }
 
@@ -1484,7 +1371,7 @@
         SCCOL nCurX;
         SCROW nCurY;
         aViewData.GetMoveCursor( nCurX,nCurY );
-        MoveCursorAbs( nCurX, nCurY, SC_FOLLOW_NONE, sal_False, sal_False );
+        MoveCursorAbs( nCurX, nCurY, SC_FOLLOW_NONE, false, false );
 
         SelectionChanged();
     }
@@ -1535,7 +1422,7 @@
         }
     }
 
-    SetTabNo( nTab, sal_False, bExtendSelection );
+    SetTabNo( nTab, false, bExtendSelection );
     PaintExtras();
 }
 
@@ -1587,7 +1474,7 @@
                 if (nTab>=nTabCount)
                 {
                     nTab = nOldPos;
-                    bUp = sal_False;
+                    bUp = false;
                 }
             }
 
@@ -1597,13 +1484,8 @@
                     --nTab;
                 else
                 {
-<<<<<<< HEAD
                     OSL_FAIL("keine sichtbare Tabelle");
-                    pDoc->SetVisible( 0, TRUE );
-=======
-                    DBG_ERROR("keine sichtbare Tabelle");
-                    pDoc->SetVisible( 0, sal_True );
->>>>>>> ce6308e4
+                    pDoc->SetVisible( 0, true );
                 }
             }
         }
@@ -1674,23 +1556,13 @@
 
         if ( bRefMode )     // hide EditView if necessary (after aViewData.SetTabNo !)
         {
-<<<<<<< HEAD
-            for (USHORT i = 0; i < 4; ++i)
+            for (sal_uInt16 i = 0; i < 4; ++i)
                 if (pGridWin[i] && pGridWin[i]->IsVisible())
                     pGridWin[i]->UpdateEditViewPos();
         }
 
         TabChanged();                                       // DrawView
         UpdateVisibleRange();
-=======
-            for ( sal_uInt16 i=0; i<4; i++ )
-                if ( pGridWin[i] )
-                    if ( pGridWin[i]->IsVisible() )
-                        pGridWin[i]->UpdateEditViewPos();
-        }
-
-        TabChanged( bSameTabButMoved );                                     // DrawView
->>>>>>> ce6308e4
 
         aViewData.GetViewShell()->WindowChanged();          // falls das aktive Fenster anders ist
         if ( !bUnoRefDialog )
@@ -1732,7 +1604,7 @@
 
             //  Fixierungen
 
-        sal_Bool bResize = sal_False;
+        sal_Bool bResize = false;
         if ( aViewData.GetHSplitMode() == SC_SPLIT_FIX )
             if (aViewData.UpdateFixX())
                 bResize = sal_True;
@@ -1792,7 +1664,7 @@
     DrawDeselectAll();
 
     if (pDrawView)
-        DrawEnableAnim( sal_False );
+        DrawEnableAnim( false );
 
     EditView* pSpellingView = aViewData.GetSpellingView();
 
@@ -1854,7 +1726,7 @@
                 static_cast<ScEditEngineDefaulter*>(pEditView->GetEditEngine()),
                 pGridWin[i], GetViewData()->GetCurX(), GetViewData()->GetCurY() );
             if ( (ScSplitPos)i == eActive )
-                pEditView->ShowCursor( sal_False );
+                pEditView->ShowCursor( false );
         }
 }
 
@@ -1906,7 +1778,7 @@
         //  GrabFocus immer dann, wenn diese View aktiv ist und
         //  die Eingabezeile den Focus hat
 
-    sal_Bool bGrabFocus = sal_False;
+    sal_Bool bGrabFocus = false;
     if (aViewData.IsActive())
     {
         ScInputHandler* pInputHdl = SC_MOD()->GetInputHdl();
@@ -1984,7 +1856,7 @@
             {
                 ScHSplitPos eHWhich = WhichH( (ScSplitPos) i );
                 ScVSplitPos eVWhich = WhichV( (ScSplitPos) i );
-                sal_Bool bOut = sal_False;
+                sal_Bool bOut = false;
 
                 nCol1 = nStartCol;
                 nRow1 = nStartRow;
@@ -2100,7 +1972,7 @@
                             //  wegnehmen -> Repaint
                             //  SC_UPDATE_MARKS: Invalidate, nicht bis zum Zeilenende
 
-                            sal_Bool bHiddenEdge = sal_False;
+                            sal_Bool bHiddenEdge = false;
                             SCROW nTmp;
                             ScDocument* pDoc = aViewData.GetDocument();
                             while ( nCol1 > 0 && pDoc->ColHidden(nCol1, nTab) )
@@ -2212,49 +2084,6 @@
     }
 }
 
-<<<<<<< HEAD
-=======
-//  DrawDragRect - Drag&Drop-Rechteck zeichnen (XOR)
-
-//UNUSED2008-05  void ScTabView::DrawDragRect( SCCOL nStartX, SCROW nStartY, SCCOL nEndX, SCROW nEndY,
-//UNUSED2008-05                                ScSplitPos ePos )
-//UNUSED2008-05  {
-//UNUSED2008-05      if ( aViewData.GetHSplitMode() == SC_SPLIT_FIX || aViewData.GetVSplitMode() == SC_SPLIT_FIX )
-//UNUSED2008-05      {
-//UNUSED2008-05          for (sal_uInt16  i=0; i<4; i++)
-//UNUSED2008-05              if (pGridWin[i])
-//UNUSED2008-05                  if (pGridWin[i]->IsVisible())
-//UNUSED2008-05                      pGridWin[i]->DrawDragRect( nStartX, nStartY, nEndX, nEndY );
-//UNUSED2008-05      }
-//UNUSED2008-05      else
-//UNUSED2008-05          pGridWin[ePos]->DrawDragRect( nStartX, nStartY, nEndX, nEndY );
-//UNUSED2008-05  }
-//UNUSED2008-05
-//UNUSED2008-05  // PaintCell - einzelne Zelle neu zeichnen
-//UNUSED2008-05
-//UNUSED2008-05  void ScTabView::PaintCell( SCCOL nCol, SCROW nRow, SCTAB nTab )
-//UNUSED2008-05  {
-//UNUSED2008-05      if ( aViewData.GetTabNo() == nTab )
-//UNUSED2008-05      {
-//UNUSED2008-05          sal_uInt16 i;
-//UNUSED2008-05          for (i=0; i<4; i++)
-//UNUSED2008-05              if (pGridWin[i])
-//UNUSED2008-05                  if (pGridWin[i]->IsVisible())
-//UNUSED2008-05                      pGridWin[i]->Draw( nCol, nRow, nCol, nRow );
-//UNUSED2008-05      }
-//UNUSED2008-05  }
-//UNUSED2008-05
-//UNUSED2008-05  void ScTabView::PaintLeftRow( SCROW nRow )
-//UNUSED2008-05  {
-//UNUSED2008-05      PaintLeftArea( nRow, nRow );
-//UNUSED2008-05  }
-//UNUSED2008-05
-//UNUSED2008-05  void ScTabView::PaintTopCol( SCCOL nCol )
-//UNUSED2008-05  {
-//UNUSED2008-05      PaintTopArea( nCol, nCol );
-//UNUSED2008-05  }
-
->>>>>>> ce6308e4
 //  PaintGrid - Datenbereiche neu zeichnen
 
 void ScTabView::PaintGrid()
@@ -2392,96 +2221,9 @@
     }
 }
 
-<<<<<<< HEAD
-BOOL ScTabView::PaintExtras()
-=======
-//  InvertBlockMark - Block invertieren
-
-void ScTabView::InvertBlockMark(SCCOL nStartX, SCROW nStartY,
-                                SCCOL nEndX, SCROW nEndY)
-{
-    if ( !aViewData.IsActive() )
-        return;                                 // invertiert wird nur auf aktiver View
-
-    PutInOrder( nStartX, nEndX );
-    PutInOrder( nStartY, nEndY );
-
-    ScMarkData& rMark = aViewData.GetMarkData();
-    ScDocShell* pDocSh = aViewData.GetDocShell();
-    ScDocument* pDoc = pDocSh->GetDocument();
-    SCTAB nTab = aViewData.GetTabNo();
-
-    if ( pDocSh->GetLockCount() )
-    {
-        //  if paint is locked, avoid repeated inverting
-        //  add repaint areas to paint lock data instead
-        pDocSh->PostPaint( nStartX,nStartY,nTab, nEndX,nEndY,nTab, PAINT_GRID );
-        return;
-    }
-
-    sal_Bool bSingle = rMark.IsMultiMarked();
-    sal_Bool bMerge = pDoc->HasAttrib( nStartX, nStartY, nTab, nEndX, nEndY, nTab,
-                                    HASATTR_MERGED | HASATTR_OVERLAPPED );
-
-    sal_uInt16 i;
-    if ( bMerge || bSingle )
-    {
-        for (i=0; i<4; i++)
-            if (pGridWin[i])
-                if (pGridWin[i]->IsVisible())
-                    pGridWin[i]->InvertSimple( nStartX, nStartY, nEndX, nEndY,
-                                                bMerge, bBlockNeg );
-    }
-    else
-    {
-        for (i=0; i<4; i++)
-            if (pGridWin[i])
-                if (pGridWin[i]->IsVisible())
-                {
-                    ScSplitPos ePos = (ScSplitPos) i;
-                    Point aStartPoint = aViewData.GetScrPos( nStartX, nStartY, ePos );
-                    Point aEndPoint = aViewData.GetScrPos( nEndX+1, nEndY+1, ePos );
-                    if ( pDoc->IsLayoutRTL( nTab ) )
-                    {
-                        long nTemp = aStartPoint.X();
-                        aStartPoint.X() = aEndPoint.X() + 1;    // +1 - excluding start of nEndX+1
-                        aEndPoint.X() = nTemp;
-                    }
-                    else
-                        aEndPoint.X() -= 1;
-                    aEndPoint.Y() -= 1;
-                    if ( aEndPoint.X() >= aStartPoint.X() && aEndPoint.Y() >= aStartPoint.Y() )
-                    {
-                        MapMode aOld = pGridWin[ePos]->GetMapMode();
-                        pGridWin[ePos]->SetMapMode(MAP_PIXEL);
-                        pGridWin[ePos]->Invert( Rectangle(aStartPoint,aEndPoint), INVERT_HIGHLIGHT );
-                        pGridWin[ePos]->SetMapMode(aOld);
-                        pGridWin[ePos]->CheckInverted();
-                    }
-                }
-    }
-
-        //
-        //  wenn Controls betroffen, neu malen
-        //
-
-    sal_Bool bHide = sal_True;                  // wird Teil der Markierung aufgehoben ?
-    if (rMark.IsMarked())
-    {
-        ScRange aMarkRange;
-        rMark.GetMarkArea( aMarkRange );
-        if ( aMarkRange.aStart.Col() <= nStartX && aMarkRange.aEnd.Col() >= nEndX &&
-             aMarkRange.aStart.Row() <= nStartY && aMarkRange.aEnd.Row() >= nEndY )
-        {
-            bHide = sal_False;              // der ganze Bereich ist markiert
-        }
-    }
-}
-
 sal_Bool ScTabView::PaintExtras()
->>>>>>> ce6308e4
-{
-    sal_Bool bRet = sal_False;
+{
+    sal_Bool bRet = false;
     ScDocument* pDoc = aViewData.GetDocument();
     SCTAB nTab = aViewData.GetTabNo();
     if (!pDoc->HasTable(nTab))                  // Tabelle geloescht ?
@@ -2513,7 +2255,7 @@
 
         Fraction aZoomX = aViewData.GetZoomX();
         Fraction aZoomY = aViewData.GetZoomY();
-        SetZoom( aZoomX, aZoomY, sal_False );
+        SetZoom( aZoomX, aZoomY, false );
 
         PaintGrid();
         if (bChangedX)
@@ -2558,7 +2300,7 @@
 
     aViewData.Activate(bActivate);
 
-    PaintBlock(sal_False);                  // Repaint, Markierung je nach Active-Status
+    PaintBlock(false);                  // Repaint, Markierung je nach Active-Status
 
     if (!bActivate)
         HideAllCursors();               // Cursor
@@ -2650,7 +2392,7 @@
         if ( bTopCap && pColBar[eNewH] )
         {
             pColBar[eOldH]->SetIgnoreMove(sal_True);
-            pColBar[eNewH]->SetIgnoreMove(sal_False);
+            pColBar[eNewH]->SetIgnoreMove(false);
             pHdrSelEng->SetWindow( pColBar[eNewH] );
             long nWidth = pColBar[eNewH]->GetOutputSizePixel().Width();
             pHdrSelEng->SetVisibleArea( Rectangle( 0, LONG_MIN, nWidth-1, LONG_MAX ) );
@@ -2659,7 +2401,7 @@
         if ( bLeftCap && pRowBar[eNewV] )
         {
             pRowBar[eOldV]->SetIgnoreMove(sal_True);
-            pRowBar[eNewV]->SetIgnoreMove(sal_False);
+            pRowBar[eNewV]->SetIgnoreMove(false);
             pHdrSelEng->SetWindow( pRowBar[eNewV] );
             long nHeight = pRowBar[eNewV]->GetOutputSizePixel().Height();
             pHdrSelEng->SetVisibleArea( Rectangle( LONG_MIN, 0, LONG_MAX, nHeight-1 ) );
@@ -2685,7 +2427,7 @@
             pGridWin[eWhich]->GrabFocus();
         }
 
-        bInActivatePart = sal_False;
+        bInActivatePart = false;
     }
 }
 
