--- conflicted
+++ resolved
@@ -66,7 +66,7 @@
 
 // STATIC DATA -----------------------------------------------------------
 
-sal_Bool bPasteIsMove = sal_False;
+sal_Bool bPasteIsMove = false;
 
 using namespace com::sun::star;
 
@@ -148,7 +148,7 @@
                 pDragEditView->GetSdrPageView()->GetPage() )
         {
             if ( nDiffX != 0 || nDiffY != 0 )
-                pDragEditView->MoveAllMarked(Size(nDiffX,nDiffY), sal_False);
+                pDragEditView->MoveAllMarked(Size(nDiffX,nDiffY), false);
         }
         else
         {
@@ -207,7 +207,7 @@
     }
     else
     {
-        bPasteIsMove = sal_False;       // kein internes Verschieben passiert
+        bPasteIsMove = false;       // kein internes Verschieben passiert
 
         SdrView aView(pModel);      // #i71529# never create a base class of SdrView directly!
         SdrPageView* pPv = aView.ShowSdrPage(aView.GetModel()->GetPage(0));
@@ -223,20 +223,7 @@
         if ( pClient && pClient->IsObjectInPlaceActive() )
             nOptions |= SDRINSERT_DONTMARK;
 
-<<<<<<< HEAD
         // Set flag for ScDocument::UpdateChartListeners() which is
-=======
-        ::std::vector< ::rtl::OUString > aExcludedChartNames;
-        SCTAB nTab = GetViewData()->GetTabNo();
-        SdrPage* pPage = pScDrawView->GetModel()->GetPage( static_cast< sal_uInt16 >( nTab ) );
-        DBG_ASSERT( pPage, "Page?" );
-        if ( pPage )
-        {
-            ScChartHelper::GetChartNames( aExcludedChartNames, pPage );
-        }
-
-        // #89247# Set flag for ScDocument::UpdateChartListeners() which is
->>>>>>> ce6308e4
         // called during paste.
         if ( !bSameDocClipboard )
             GetViewData()->GetDocument()->SetPastingDrawFromOtherDoc( sal_True );
@@ -244,7 +231,7 @@
         pScDrawView->Paste( *pModel, aPos, NULL, nOptions );
 
         if ( !bSameDocClipboard )
-            GetViewData()->GetDocument()->SetPastingDrawFromOtherDoc( sal_False );
+            GetViewData()->GetDocument()->SetPastingDrawFromOtherDoc( false );
 
         // Paste puts all objects on the active (front) layer
         // controls must be on SC_LAYER_CONTROLS
@@ -285,13 +272,8 @@
     if (pRef)
         pRef->SetMapMode( aOldMapMode );
 
-<<<<<<< HEAD
     // GetViewData()->GetViewShell()->SetDrawShell( TRUE );
     // It is not sufficient to just set the DrawShell if we pasted, for
-=======
-    // GetViewData()->GetViewShell()->SetDrawShell( sal_True );
-    // #99759# It is not sufficient to just set the DrawShell if we pasted, for
->>>>>>> ce6308e4
     // example, a chart.  SetDrawShellOrSub() would only work for D&D in the
     // same document but not if inserting from the clipboard, therefore
     // MarkListHasChanged() is what we need.
@@ -379,7 +361,7 @@
         return sal_True;
     }
     else
-        return sal_False;
+        return false;
 }
 
 sal_Bool ScViewFunc::PasteBitmap( const Point& rPos, const Bitmap& rBmp )
@@ -449,7 +431,7 @@
 
 sal_Bool ScViewFunc::ApplyGraphicToObject( SdrObject* pPickObj, const Graphic& rGraphic )
 {
-    sal_Bool bRet = sal_False;
+    sal_Bool bRet = false;
     SdrGrafObj* pNewGrafObj = NULL;
 
     ScDrawView* pScDrawView = GetScDrawView();
