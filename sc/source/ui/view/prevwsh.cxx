--- conflicted
+++ resolved
@@ -120,7 +120,7 @@
     pVerScroll = new ScrollBar(pParent, WB_VSCROLL);
 
     // SSA: --- RTL --- no mirroring for horizontal scrollbars
-    pHorScroll->EnableRTL( sal_False );
+    pHorScroll->EnableRTL( false );
 
     pHorScroll->SetEndScrollHdl( LINK( this, ScPreviewShell, ScrollHandler ) );
     pVerScroll->SetEndScrollHdl( LINK( this, ScPreviewShell, ScrollHandler ) );
@@ -255,7 +255,7 @@
                               Size( nBarW, nBarH ) );
 
     if ( SVX_ZOOM_WHOLEPAGE == eZoom )
-        pPreview->SetZoom( pPreview->GetOptimalZoom(sal_False) );
+        pPreview->SetZoom( pPreview->GetOptimalZoom(false) );
     else if ( SVX_ZOOM_PAGEWIDTH == eZoom )
         pPreview->SetZoom( pPreview->GetOptimalZoom(sal_True) );
 
@@ -376,7 +376,7 @@
         nPageNo = nPos / nPerPageLength;
         if( nPos % nPerPageLength )
         {
-            bIsDivide = sal_False;
+            bIsDivide = false;
             nPageNo ++;
         }
     }
@@ -439,7 +439,7 @@
 
 sal_Bool ScPreviewShell::ScrollCommand( const CommandEvent& rCEvt )
 {
-    sal_Bool bDone = sal_False;
+    sal_Bool bDone = false;
     const CommandWheelData* pData = rCEvt.GetWheelData();
     if ( pData && pData->GetMode() == COMMAND_WHEEL_ZOOM )
     {
@@ -466,25 +466,16 @@
     return bDone;
 }
 
-<<<<<<< HEAD
-SfxPrinter* ScPreviewShell::GetPrinter( BOOL bCreate )
-=======
-SfxPrinter* __EXPORT ScPreviewShell::GetPrinter( sal_Bool bCreate )
->>>>>>> ce6308e4
+SfxPrinter* ScPreviewShell::GetPrinter( sal_Bool bCreate )
 {
     return pDocShell->GetPrinter(bCreate);
 }
 
-<<<<<<< HEAD
-USHORT ScPreviewShell::SetPrinter( SfxPrinter *pNewPrinter, USHORT nDiffFlags, bool )
-=======
-sal_uInt16 __EXPORT ScPreviewShell::SetPrinter( SfxPrinter *pNewPrinter, sal_uInt16 nDiffFlags, bool )
->>>>>>> ce6308e4
+sal_uInt16 ScPreviewShell::SetPrinter( SfxPrinter *pNewPrinter, sal_uInt16 nDiffFlags, bool )
 {
     return pDocShell->SetPrinter( pNewPrinter, nDiffFlags );
 }
 
-<<<<<<< HEAD
 PrintDialog* ScPreviewShell::CreatePrintDialog( Window* pParent )
 {
     pDocShell->GetDocument()->SetPrintOptions();    // Optionen aus OFA am Printer setzen
@@ -510,8 +501,8 @@
     pDlg->EnableRange   ( PRINTDIALOG_RANGE );
     pDlg->SetFirstPage  ( 1 );
     pDlg->SetMinPage    ( 1 );
-    pDlg->SetLastPage   ( (USHORT)nDocPageMax );
-    pDlg->SetMaxPage    ( (USHORT)nDocPageMax );
+    pDlg->SetLastPage   ( (sal_uInt16)nDocPageMax );
+    pDlg->SetMaxPage    ( (sal_uInt16)nDocPageMax );
     pDlg->EnableCollate ();
 
     // Selektion hier nicht
@@ -519,8 +510,6 @@
     return pDlg;
 }
 
-=======
->>>>>>> ce6308e4
 SfxTabPage* ScPreviewShell::CreatePrintOptionsPage( Window *pParent, const SfxItemSet &rOptions )
 {
     ScAbstractDialogFactory* pFact = ScAbstractDialogFactory::Create();
@@ -531,23 +520,22 @@
     return 0;
 }
 
-<<<<<<< HEAD
 void ScPreviewShell::PreparePrint( PrintDialog* pPrintDialog )
 {
     SfxViewShell::PreparePrint( pPrintDialog );
 
     ScMarkData aMarkData;
-    aMarkData.SelectTable( static_cast< SCTAB >( pPreview->GetTab() ), TRUE );
+    aMarkData.SelectTable( static_cast< SCTAB >( pPreview->GetTab() ), true );
     pDocShell->PreparePrint( pPrintDialog, &aMarkData );
 }
 
 ErrCode ScPreviewShell::DoPrint( SfxPrinter *pPrinter,
-                                 PrintDialog *pPrintDialog, BOOL bSilent, BOOL bIsAPI )
+                                 PrintDialog *pPrintDialog, sal_Bool bSilent, sal_Bool bIsAPI )
 {
     ErrCode nRet = ERRCODE_IO_ABORT;
 
     ScMarkData aMarkData;
-    aMarkData.SelectTable( static_cast< SCTAB >( pPreview->GetTab() ), TRUE );
+    aMarkData.SelectTable( static_cast< SCTAB >( pPreview->GetTab() ), true );
 
     if ( pDocShell->CheckPrint( pPrintDialog, &aMarkData, false, bIsAPI ) )
     {
@@ -558,7 +546,7 @@
     return nRet;
 }
 
-USHORT ScPreviewShell::Print( SfxProgress& rProgress, BOOL bIsAPI, PrintDialog* pPrintDialog )
+sal_uInt16 ScPreviewShell::Print( SfxProgress& rProgress, sal_Bool bIsAPI, PrintDialog* pPrintDialog )
 {
     pDocShell->GetDocument()->SetPrintOptions();    // Optionen aus OFA am Printer setzen
 
@@ -566,7 +554,7 @@
     bool bAllTabs = ( pPrintDialog ? ( pPrintDialog->GetCheckedSheetRange() == PRINTSHEETS_ALL ) : SC_MOD()->GetPrintOptions().GetAllSheets() );
 
     ScMarkData aMarkData;
-    aMarkData.SelectTable( static_cast< SCTAB >( pPreview->GetTab() ), TRUE );
+    aMarkData.SelectTable( static_cast< SCTAB >( pPreview->GetTab() ), true );
 
     uno::Sequence< sal_Int32 > aSheets;
     SCTAB nTabCount = pDocShell->GetDocument()->GetTableCount();
@@ -587,19 +575,14 @@
     SetAdditionalPrintOptions( aProps );
 
     SfxViewShell::Print( rProgress, bIsAPI, pPrintDialog );
-    pDocShell->Print( rProgress, pPrintDialog, &aMarkData, pPreview, FALSE, bIsAPI );
+    pDocShell->Print( rProgress, pPrintDialog, &aMarkData, pPreview, false, bIsAPI );
 
     return 0;
 }
 
 //------------------------------------------------------------------------
 
-void ScPreviewShell::Activate(BOOL bMDI)
-=======
-//------------------------------------------------------------------------
-
-void __EXPORT ScPreviewShell::Activate(sal_Bool bMDI)
->>>>>>> ce6308e4
+void ScPreviewShell::Activate(sal_Bool bMDI)
 {
     SfxViewShell::Activate(bMDI);
 
@@ -614,11 +597,7 @@
     }
 }
 
-<<<<<<< HEAD
-void ScPreviewShell::Deactivate(BOOL bMDI)
-=======
-void __EXPORT ScPreviewShell::Deactivate(sal_Bool bMDI)
->>>>>>> ce6308e4
+void ScPreviewShell::Deactivate(sal_Bool bMDI)
 {
     SfxViewShell::Deactivate(bMDI);
 
@@ -689,7 +668,7 @@
         case FID_SCALE:
             {
                 sal_uInt16      nZoom       = 100;
-                sal_Bool        bCancel     = sal_False;
+                sal_Bool        bCancel     = false;
 
                 eZoom = SVX_ZOOM_PERCENT;
 
@@ -737,7 +716,7 @@
                     {
                         case SVX_ZOOM_OPTIMAL:
                         case SVX_ZOOM_WHOLEPAGE:
-                            nZoom = pPreview->GetOptimalZoom(sal_False);
+                            nZoom = pPreview->GetOptimalZoom(false);
                             break;
                         case SVX_ZOOM_PAGEWIDTH:
                             nZoom = pPreview->GetOptimalZoom(sal_True);
@@ -944,7 +923,7 @@
         nWhich = aIter.NextWhich();
     }
 
-    pPreview->SetInGetState(sal_False);
+    pPreview->SetInGetState(false);
 }
 
 void ScPreviewShell::FillFieldData( ScHeaderFieldData& rData )
@@ -971,11 +950,7 @@
     //  eNumType kennt der Dialog selber
 }
 
-<<<<<<< HEAD
-void ScPreviewShell::WriteUserData(String& rData, BOOL /* bBrowse */)
-=======
-void __EXPORT ScPreviewShell::WriteUserData(String& rData, sal_Bool /* bBrowse */)
->>>>>>> ce6308e4
+void ScPreviewShell::WriteUserData(String& rData, sal_Bool /* bBrowse */)
 {
     //  nZoom
     //  nPageNo
@@ -985,11 +960,7 @@
     rData += String::CreateFromInt32(pPreview->GetPageNo());
 }
 
-<<<<<<< HEAD
-void ScPreviewShell::ReadUserData(const String& rData, BOOL /* bBrowse */)
-=======
-void __EXPORT ScPreviewShell::ReadUserData(const String& rData, sal_Bool /* bBrowse */)
->>>>>>> ce6308e4
+void ScPreviewShell::ReadUserData(const String& rData, sal_Bool /* bBrowse */)
 {
     xub_StrLen nCount = rData.GetTokenCount();
     if (nCount)
