--- conflicted
+++ resolved
@@ -303,57 +303,6 @@
 
     Construct( pOptions );
 }
-<<<<<<< HEAD
-=======
-ScPrintFunc::ScPrintFunc( ScDocShell* pShell, Window* pWindow, SCTAB nTab,
-                            long nPage, long nDocP, const ScRange* pArea,
-                            const ScPrintOptions* pOptions )
-    :   pDocShell           ( pShell ),
-        pPrinter            ( NULL ),
-        pDrawView           ( NULL ),
-        nPrintTab           ( nTab ),
-        nPageStart          ( nPage ),
-        nDocPages           ( nDocP ),
-        pUserArea           ( pArea ),
-        bState              ( sal_False ),
-        bPrintCurrentTable  ( sal_False ),
-        bMultiArea          ( sal_False ),
-        nTabPages           ( 0 ),
-        nTotalPages         ( 0 ),
-        pPageData           ( NULL )
-{
-    pDev = pWindow;
-    Construct( pOptions );
-}
-ScPrintFunc::ScPrintFunc( ScDocShell* pShell, Window* pWindow,
-                             const ScPrintState& rState, const ScPrintOptions* pOptions )
-    :   pDocShell           ( pShell ),
-        pPrinter            ( NULL ),
-        pDrawView           ( NULL ),
-        pUserArea           ( NULL ),
-        bPrintCurrentTable  ( sal_False ),
-        bMultiArea          ( sal_False ),
-        pPageData           ( NULL )
-{
-    pDev = pWindow;
-
-    nPrintTab   = rState.nPrintTab;
-    nStartCol   = rState.nStartCol;
-    nStartRow   = rState.nStartRow;
-    nEndCol     = rState.nEndCol;
-    nEndRow     = rState.nEndRow;
-    nZoom       = rState.nZoom;
-    nPagesX     = rState.nPagesX;
-    nPagesY     = rState.nPagesY;
-    nTabPages   = rState.nTabPages;
-    nTotalPages = rState.nTotalPages;
-    nPageStart  = rState.nPageStart;
-    nDocPages   = rState.nDocPages;
-    bState      = sal_True;
-
-    Construct( pOptions );
-}
->>>>>>> ce6308e4
 
 void ScPrintFunc::GetPrintState( ScPrintState& rState )
 {
@@ -2716,13 +2665,8 @@
 //  nDisplayStart = lfd. Nummer fuer Anzeige der Seitennummer
 
 long ScPrintFunc::DoPrint( const MultiSelection& rPageRanges,
-<<<<<<< HEAD
-                                long nStartPage, long nDisplayStart, BOOL bDoPrint,
+                                long nStartPage, long nDisplayStart, sal_Bool bDoPrint,
                                 ScPreviewLocationData* pLocationData )
-=======
-                                long nStartPage, long nDisplayStart, sal_Bool bDoPrint,
-                                SfxProgress* pProgress, ScPreviewLocationData* pLocationData )
->>>>>>> ce6308e4
 {
     DBG_ASSERT(pDev,"Device == NULL");
     if (!pParamSet)
