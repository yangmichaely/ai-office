/* -*- Mode: C++; tab-width: 4; indent-tabs-mode: nil; c-basic-offset: 4 -*- */
/*************************************************************************
 *
 * DO NOT ALTER OR REMOVE COPYRIGHT NOTICES OR THIS FILE HEADER.
 *
 * Copyright 2000, 2010 Oracle and/or its affiliates.
 *
 * OpenOffice.org - a multi-platform office productivity suite
 *
 * This file is part of OpenOffice.org.
 *
 * OpenOffice.org is free software: you can redistribute it and/or modify
 * it under the terms of the GNU Lesser General Public License version 3
 * only, as published by the Free Software Foundation.
 *
 * OpenOffice.org is distributed in the hope that it will be useful,
 * but WITHOUT ANY WARRANTY; without even the implied warranty of
 * MERCHANTABILITY or FITNESS FOR A PARTICULAR PURPOSE.  See the
 * GNU Lesser General Public License version 3 for more details
 * (a copy is included in the LICENSE file that accompanied this code).
 *
 * You should have received a copy of the GNU Lesser General Public License
 * version 3 along with OpenOffice.org.  If not, see
 * <http://www.openoffice.org/license.html>
 * for a copy of the LGPLv3 License.
 *
 ************************************************************************/

// MARKER(update_precomp.py): autogen include statement, do not remove
#include "precompiled_sc.hxx"



// INCLUDE ---------------------------------------------------------------
#include "scitems.hxx"
#include <editeng/eeitem.hxx>


#include <svtools/colorcfg.hxx>
#include <svx/fmview.hxx>
#include <editeng/sizeitem.hxx>
#include <svx/svdpagv.hxx>
#include <sfx2/bindings.hxx>
#include <sfx2/viewfrm.hxx>
#include <sfx2/dispatch.hxx>
#include <svtools/accessibilityoptions.hxx>
#include <svl/itemset.hxx>
#include <tools/multisel.hxx>
#include <vcl/waitobj.hxx>
#include <vcl/sound.hxx>

#include "preview.hxx"
#include "prevwsh.hxx"
#include "prevloc.hxx"
#include "docsh.hxx"
#include "docfunc.hxx"
#include "printfun.hxx"
#include "printopt.hxx"
#include "stlpool.hxx"
#include "undostyl.hxx"
#include "drwlayer.hxx"
#include "scmod.hxx"
#include "globstr.hrc"
#include "sc.hrc"           // fuer ShellInvalidate
#include "AccessibleDocumentPagePreview.hxx"
#include <vcl/lineinfo.hxx>
#include <svx/algitem.hxx>
#include <editeng/lrspitem.hxx>
#include <editeng/ulspitem.hxx>
#include <editeng/sizeitem.hxx>
#include "attrib.hxx"
#include "pagepar.hxx"
#include <com/sun/star/accessibility/XAccessible.hpp>
#include "AccessibilityHints.hxx"
#include <vcl/svapp.hxx>
#include "viewutil.hxx"

// STATIC DATA -----------------------------------------------------------

//==================================================================

#define SC_PREVIEW_SHADOWSIZE   2

long lcl_GetDisplayStart( SCTAB nTab, ScDocument* pDoc, std::vector<long>& nPages )
{
    long nDisplayStart = 0;
    for (SCTAB i=0; i<nTab; i++)
    {
        if ( pDoc->NeedPageResetAfterTab(i) )
            nDisplayStart = 0;
        else
            nDisplayStart += nPages[i];
    }
    return nDisplayStart;
}


ScPreview::ScPreview( Window* pParent, ScDocShell* pDocSh, ScPreviewShell* pViewSh ) :
    Window( pParent ),
    nPageNo( 0 ),
    nZoom( 100 ),
    bValid( false ),
    nTabsTested( 0 ),
    nPages(),
    nFirstAttr(),
    nTab( 0 ),
    nTabStart( 0 ),
    nDisplayStart( 0 ),
    nTotalPages( 0 ),
    bStateValid( false ),
    bLocationValid( false ),
    pLocationData( NULL ),
    pDrawView( NULL ),
    nCurTab ( ScDocShell::GetCurTab() ),
    bInPaint( false ),
    bInGetState( false ),
    pDocShell( pDocSh ),
    pViewShell( pViewSh ),
    bLeftRulerMove( false ),
    bRightRulerMove( false ),
    bTopRulerMove( false ),
    bBottomRulerMove( false ),
    bHeaderRulerMove( false ),
    bFooterRulerMove( false ),
    bLeftRulerChange( false ),
    bRightRulerChange( false ),
    bTopRulerChange( false ),
    bBottomRulerChange( false ),
    bHeaderRulerChange( false ),
    bFooterRulerChange( false ),
    bPageMargin ( false ),
    bColRulerMove( false ),
    mnScale( 0 ),
    nColNumberButttonDown( 0 ),
    nHeaderHeight ( 0 ),
    nFooterHeight ( 0 )
{
    SetOutDevViewType( OUTDEV_VIEWTYPE_PRINTPREVIEW ); //#106611#
    SetBackground();

    SetHelpId( HID_SC_WIN_PREVIEW );
    SetUniqueId( HID_SC_WIN_PREVIEW );

    SetDigitLanguage( SC_MOD()->GetOptDigitLanguage() );
}


ScPreview::~ScPreview()
{
    delete pDrawView;
    delete pLocationData;
}

void ScPreview::UpdateDrawView()        // nTab muss richtig sein
{
    ScDocument* pDoc = pDocShell->GetDocument();
    ScDrawLayer* pModel = pDoc->GetDrawLayer();     // ist nicht 0

    // #114135#
    if ( pModel )
    {
        SdrPage* pPage = pModel->GetPage(nTab);
        if ( pDrawView && ( !pDrawView->GetSdrPageView() || pDrawView->GetSdrPageView()->GetPage() != pPage ) )
        {
            //  die angezeigte Page der DrawView umzustellen (s.u.) funktioniert nicht ?!?
            delete pDrawView;
            pDrawView = NULL;
        }

        if ( !pDrawView )                                   // neu anlegen?
        {
            pDrawView = new FmFormView( pModel, this );
            // die DrawView uebernimmt den Design-Modus vom Model
            // (Einstellung "Im Entwurfsmodus oeffnen"), darum hier zuruecksetzen
            pDrawView->SetDesignMode( sal_True );
            pDrawView->SetPrintPreview( sal_True );
            pDrawView->ShowSdrPage(pPage);
        }
    }
    else if ( pDrawView )
    {
        delete pDrawView;           // fuer diese Tabelle nicht gebraucht
        pDrawView = NULL;
    }
}


void ScPreview::TestLastPage()
{
    if (nPageNo >= nTotalPages)
    {
        if (nTotalPages)
        {
            nPageNo = nTotalPages - 1;
            nTab = static_cast<SCTAB>(nPages.size()) -1;
            while (nTab > 0 && !nPages[nTab])       // letzte nicht leere Tabelle
                --nTab;
<<<<<<< HEAD
            OSL_ENSURE(nPages[nTab],"alle Tabellen leer?");
=======
            DBG_ASSERT(0 < static_cast<SCTAB>(nPages.size()),"alle Tabellen leer?");
>>>>>>> db7fa135
            nTabPage = nPages[nTab] - 1;
            nTabStart = 0;
            for (sal_uInt16 i=0; i<nTab; i++)
                nTabStart += nPages[i];

            ScDocument* pDoc = pDocShell->GetDocument();
            nDisplayStart = lcl_GetDisplayStart( nTab, pDoc, nPages );
        }
        else        // leeres Dokument
        {
            nTab = 0;
            nPageNo = nTabPage = nTabStart = nDisplayStart = 0;
            aState.nPrintTab = 0;
                        aState.nStartCol = aState.nEndCol = 0;
                        aState.nStartRow = aState.nEndRow = 0;
                        aState.nZoom = 0;
            aState.nPagesX = aState.nPagesY = 0;
            aState.nTabPages = aState.nTotalPages =
            aState.nPageStart = aState.nDocPages = 0;
        }
    }
}


void ScPreview::CalcPages( SCTAB /*nToWhichTab*/ )
{
    WaitObject( this );

    ScDocument* pDoc = pDocShell->GetDocument();
    nTabCount = pDoc->GetTableCount();

    SCTAB nAnz = nTabCount;
    SCTAB nStart = nTabsTested;
    if (!bValid)
    {
        nStart = 0;
        nTotalPages = 0;
        nTabsTested = 0;
    }

    // update all pending row heights with a single progress bar,
    // instead of a separate progress for each sheet from ScPrintFunc
    pDocShell->UpdatePendingRowHeights( nAnz-1, true );

    //  PrintOptions is passed to PrintFunc for SkipEmpty flag,
    //  but always all sheets are used (there is no selected sheet)
    ScPrintOptions aOptions = SC_MOD()->GetPrintOptions();

    ScMarkData aMarkData;
    aMarkData.SelectTable( nCurTab, true );

    while (nStart > static_cast<SCTAB>(nPages.size()))
        nPages.push_back(0);
    while (nStart > static_cast<SCTAB>(nFirstAttr.size()))
        nFirstAttr.push_back(0);
    for (SCTAB i=nStart; i<nAnz; i++)
    {
        if ( i == static_cast<SCTAB>(nPages.size()))
            nPages.push_back(0);
        if ( i == static_cast<SCTAB>(nFirstAttr.size()))
            nFirstAttr.push_back(0);
        if (!aOptions.GetAllSheets() && !aMarkData.GetTableSelect( i )) {
            nPages[i] = 0;
            nFirstAttr[i] = 0;
            continue;
        }

        long nAttrPage = i > 0 ? nFirstAttr[i-1] : 1;

        long nThisStart = nTotalPages;
        ScPrintFunc aPrintFunc( this, pDocShell, i, nAttrPage, 0, NULL, &aOptions );
        long nThisTab = aPrintFunc.GetTotalPages();
        nPages[i] = nThisTab;
        nTotalPages += nThisTab;
        nFirstAttr[i] = aPrintFunc.GetFirstPageNo();    // behalten oder aus Vorlage

        if (nPageNo>=nThisStart && nPageNo<nTotalPages)
        {
            nTab = i;
            nTabPage = nPageNo - nThisStart;
            nTabStart = nThisStart;

            aPrintFunc.GetPrintState( aState );
            aPageSize = aPrintFunc.GetPageSize();
        }
    }

    nDisplayStart = lcl_GetDisplayStart( nTab, pDoc, nPages );

    if (nAnz > nTabsTested)
        nTabsTested = nAnz;

    //  testen, ob hinter letzter Seite

    if ( nTabsTested >= nTabCount )
        TestLastPage();

    aState.nDocPages = nTotalPages;

    bValid = sal_True;
    bStateValid = sal_True;
    DoInvalidate();
}


void ScPreview::RecalcPages()                   // nur nPageNo geaendert
{
    if (!bValid)
        return;                         // dann wird CalcPages aufgerufen

    SCTAB nOldTab = nTab;

    sal_Bool bDone = false;
    while (nPageNo >= nTotalPages && nTabsTested < nTabCount)
    {
        CalcPages( nTabsTested );
        bDone = sal_True;
    }

    if (!bDone)
    {
        long nPartPages = 0;
        for (SCTAB i=0; i<nTabsTested && nTab < static_cast<SCTAB>(nPages.size()); i++)
        {
            long nThisStart = nPartPages;
            nPartPages += nPages[i];

            if (nPageNo>=nThisStart && nPageNo<nPartPages)
            {
                nTab = i;
                nTabPage = nPageNo - nThisStart;
                nTabStart = nThisStart;
            }
        }

        ScDocument* pDoc = pDocShell->GetDocument();
        nDisplayStart = lcl_GetDisplayStart( nTab, pDoc, nPages );
    }

    TestLastPage();         // testen, ob hinter letzter Seite

    if ( nTab != nOldTab )
        bStateValid = false;

    DoInvalidate();
}


void ScPreview::DoPrint( ScPreviewLocationData* pFillLocation )
{
    if (!bValid)
    {
        CalcPages(0);
        RecalcPages();
        UpdateDrawView();       // Tabelle evtl. geaendert
    }

    Fraction aPreviewZoom( nZoom, 100 );
    Fraction aHorPrevZoom( (long)( 100 * nZoom / pDocShell->GetOutputFactor() ), 10000 );
    MapMode aMMMode( MAP_100TH_MM, Point(), aHorPrevZoom, aPreviewZoom );

    sal_Bool bDoPrint = ( pFillLocation == NULL );
    sal_Bool bValidPage = ( nPageNo < nTotalPages );

    ScModule* pScMod = SC_MOD();
    const svtools::ColorConfig& rColorCfg = pScMod->GetColorConfig();
    Color aBackColor( rColorCfg.GetColorValue(svtools::APPBACKGROUND).nColor );

    if ( bDoPrint && ( aOffset.X() < 0 || aOffset.Y() < 0 ) && bValidPage )
    {
        SetMapMode( aMMMode );
        SetLineColor();
        SetFillColor(aBackColor);

        Size aWinSize = GetOutputSize();
        if ( aOffset.X() < 0 )
            DrawRect(Rectangle( 0, 0, -aOffset.X(), aWinSize.Height() ));
        if ( aOffset.Y() < 0 )
            DrawRect(Rectangle( 0, 0, aWinSize.Width(), -aOffset.Y() ));
    }

    Size aLocalPageSize;
    if ( bValidPage )
    {
        ScPrintOptions aOptions = pScMod->GetPrintOptions();

        ScPrintFunc* pPrintFunc;
        if (bStateValid)
            pPrintFunc = new ScPrintFunc( this, pDocShell, aState, &aOptions );
        else
            pPrintFunc = new ScPrintFunc( this, pDocShell, nTab, nFirstAttr[nTab], nTotalPages, NULL, &aOptions );

        pPrintFunc->SetOffset(aOffset);
        pPrintFunc->SetManualZoom(nZoom);
        pPrintFunc->SetDateTime(aDate,aTime);
        pPrintFunc->SetClearFlag(sal_True);
        pPrintFunc->SetUseStyleColor( pScMod->GetAccessOptions().GetIsForPagePreviews() );

        pPrintFunc->SetDrawView( pDrawView );

        // MultiSelection fuer die eine Seite muss etwas umstaendlich erzeugt werden...
        Range aPageRange( nPageNo+1, nPageNo+1 );
        MultiSelection aPage( aPageRange );
        aPage.SetTotalRange( Range(0,RANGE_MAX) );
        aPage.Select( aPageRange );

        long nPrinted = pPrintFunc->DoPrint( aPage, nTabStart, nDisplayStart, bDoPrint, NULL, pFillLocation );
        OSL_ENSURE(nPrinted<=1, "was'n nu los?");

        SetMapMode(aMMMode);

        if (nPrinted)   // wenn nichts, alles grau zeichnen
        {
            aLocalPageSize = pPrintFunc->GetPageSize();
            aLocalPageSize.Width()  = (long) (aLocalPageSize.Width()  * HMM_PER_TWIPS );
            aLocalPageSize.Height() = (long) (aLocalPageSize.Height() * HMM_PER_TWIPS );
        }

        if (!bStateValid)
        {
            pPrintFunc->GetPrintState( aState );
            aState.nDocPages = nTotalPages;
            bStateValid = sal_True;
        }
        delete pPrintFunc;
    }

    if ( bDoPrint )
    {
        long nPageEndX = aLocalPageSize.Width()  - aOffset.X();
        long nPageEndY = aLocalPageSize.Height() - aOffset.Y();
        if ( !bValidPage )
            nPageEndX = nPageEndY = 0;

        Size aWinSize = GetOutputSize();
        Point aWinEnd( aWinSize.Width(), aWinSize.Height() );
        sal_Bool bRight  = nPageEndX <= aWinEnd.X();
        sal_Bool bBottom = nPageEndY <= aWinEnd.Y();
        if (bRight || bBottom)
        {
            SetLineColor();
            SetFillColor(aBackColor);
            if (bRight)
                DrawRect(Rectangle(nPageEndX,0, aWinEnd.X(),aWinEnd.Y()));
            if (bBottom)
            {
                if (bRight)
                    DrawRect(Rectangle(0,nPageEndY, nPageEndX,aWinEnd.Y()));    // Ecke nicht doppelt
                else
                    DrawRect(Rectangle(0,nPageEndY, aWinEnd.X(),aWinEnd.Y()));
            }
        }

        if ( bValidPage )
        {
            Color aBorderColor( SC_MOD()->GetColorConfig().GetColorValue(svtools::FONTCOLOR).nColor );

            //  draw border

            if ( aOffset.X() <= 0 || aOffset.Y() <= 0 || bRight || bBottom )
            {
                SetLineColor( aBorderColor );
                SetFillColor();

                Rectangle aPixel( LogicToPixel( Rectangle( -aOffset.X(), -aOffset.Y(), nPageEndX, nPageEndY ) ) );
                --aPixel.Right();
                --aPixel.Bottom();
                DrawRect( PixelToLogic( aPixel ) );
            }

            //  draw shadow

            SetLineColor();
            SetFillColor( aBorderColor );

            Rectangle aPixel;

            aPixel = LogicToPixel( Rectangle( nPageEndX, -aOffset.Y(), nPageEndX, nPageEndY ) );
            aPixel.Top() += SC_PREVIEW_SHADOWSIZE;
            aPixel.Right() += SC_PREVIEW_SHADOWSIZE - 1;
            aPixel.Bottom() += SC_PREVIEW_SHADOWSIZE - 1;
            DrawRect( PixelToLogic( aPixel ) );

            aPixel = LogicToPixel( Rectangle( -aOffset.X(), nPageEndY, nPageEndX, nPageEndY ) );
            aPixel.Left() += SC_PREVIEW_SHADOWSIZE;
            aPixel.Right() += SC_PREVIEW_SHADOWSIZE - 1;
            aPixel.Bottom() += SC_PREVIEW_SHADOWSIZE - 1;
            DrawRect( PixelToLogic( aPixel ) );
        }
    }
}

//Issue51656 Add resizeable margin on page preview from maoyg
void ScPreview::Paint( const Rectangle& /* rRect */ )
{
    if (!bValid)
    {
        CalcPages(0);
        RecalcPages();
        UpdateDrawView();       // Table possibly amended
    }

    Fraction aPreviewZoom( nZoom, 100 );
    Fraction aHorPrevZoom( (long)( 100 * nZoom / pDocShell->GetOutputFactor() ), 10000 );
    MapMode  aMMMode( MAP_100TH_MM, Point(), aHorPrevZoom, aPreviewZoom );

    ScModule* pScMod = SC_MOD();
    const svtools::ColorConfig& rColorCfg = pScMod->GetColorConfig();
    Color aBackColor( rColorCfg.GetColorValue(svtools::APPBACKGROUND).nColor );

    if ( aOffset.X() < 0 || aOffset.Y() < 0 )
    {
        SetMapMode( aMMMode );
        SetLineColor();
        SetFillColor(aBackColor);

        Size aWinSize = GetOutputSize();
        if ( aOffset.X() < 0 )
            DrawRect(Rectangle( 0, 0, -aOffset.X(), aWinSize.Height() ));
        if ( aOffset.Y() < 0 )
            DrawRect(Rectangle( 0, 0, aWinSize.Width(), -aOffset.Y() ));
    }

    long   nLeftMargin = 0;
    long   nRightMargin = 0;
    long   nTopMargin = 0;
    long   nBottomMargin = 0;
    sal_Bool   bHeaderOn = false;
    sal_Bool   bFooterOn = false;

    ScDocument* pDoc = pDocShell->GetDocument();
    sal_Bool   bLayoutRTL = pDoc->IsLayoutRTL( nTab );

    Size aPaintPageSize;
    if ( nPageNo < nTotalPages )
    {
        ScPrintOptions aOptions = SC_MOD()->GetPrintOptions();

        ScPrintFunc* pPrintFunc;
        if ( bStateValid )
            pPrintFunc = new ScPrintFunc( pDocShell, this, aState, &aOptions );
        else
            pPrintFunc = new ScPrintFunc( pDocShell, this, nTab, nFirstAttr[nTab], nTotalPages, NULL, &aOptions );

        pPrintFunc->SetOffset(aOffset);
        pPrintFunc->SetManualZoom(nZoom);
        pPrintFunc->SetDateTime(aDate,aTime);
        pPrintFunc->SetClearFlag(sal_True);
        pPrintFunc->SetUseStyleColor( pScMod->GetAccessOptions().GetIsForPagePreviews() );
        pPrintFunc->SetDrawView( pDrawView );

        // Multi Selection for one side must be something umstaendlich generated ...
        Range aPageRange( nPageNo+1, nPageNo+1 );
        MultiSelection aPage( aPageRange );
        aPage.SetTotalRange( Range(0,RANGE_MAX) );
        aPage.Select( aPageRange );

        long nPrinted = pPrintFunc->DoPrint( aPage, nTabStart, nDisplayStart );
        OSL_ENSURE(nPrinted<=1, "was'n nu los?");

        SetMapMode(aMMMode);

        //init nLeftMargin ... in the ScPrintFunc::InitParam!!!
        nLeftMargin = pPrintFunc->GetLeftMargin();
        nRightMargin = pPrintFunc->GetRightMargin();
        nTopMargin = pPrintFunc->GetTopMargin();
        nBottomMargin = pPrintFunc->GetBottomMargin();
        nHeaderHeight = pPrintFunc->GetHeader().nHeight;
        nFooterHeight = pPrintFunc->GetFooter().nHeight;
        bHeaderOn = pPrintFunc->GetHeader().bEnable;
        bFooterOn = pPrintFunc->GetFooter().bEnable;
        mnScale = pPrintFunc->GetZoom();

        Rectangle aPixRect;
        Rectangle aRectCellPosition;
        Rectangle aRectPosition;
        GetLocationData().GetMainCellRange( aPageArea, aPixRect );
        if( !bLayoutRTL )
        {
            GetLocationData().GetCellPosition( aPageArea.aStart, aRectPosition );
            nLeftPosition = aRectPosition.Left();
            for( SCCOL i = aPageArea.aStart.Col(); i <= aPageArea.aEnd.Col(); i++ )
            {
                GetLocationData().GetCellPosition( ScAddress( i,aPageArea.aStart.Row(),aPageArea.aStart.Tab()),aRectCellPosition );
                nRight[i] = aRectCellPosition.Right();
            }
        }
        else
        {
            GetLocationData().GetCellPosition( aPageArea.aEnd, aRectPosition );
            nLeftPosition = aRectPosition.Right()+1;

            GetLocationData().GetCellPosition( aPageArea.aStart,aRectCellPosition );
            nRight[ aPageArea.aEnd.Col() ] = aRectCellPosition.Left();
            for( SCCOL i = aPageArea.aEnd.Col(); i > aPageArea.aStart.Col(); i-- )
            {
                GetLocationData().GetCellPosition( ScAddress( i,aPageArea.aEnd.Row(),aPageArea.aEnd.Tab()),aRectCellPosition );
                nRight[ i-1 ] = nRight[ i ] + aRectCellPosition.Right() - aRectCellPosition.Left() + 1;
            }
        }

        if ( nPrinted ) // If nothing, all gray draw
        {
            aPaintPageSize = pPrintFunc->GetPageSize();
            aPaintPageSize.Width()  = (long) (aPaintPageSize.Width()  * HMM_PER_TWIPS );
            aPaintPageSize.Height() = (long) (aPaintPageSize.Height() * HMM_PER_TWIPS );

            nLeftMargin = (long) ( nLeftMargin * HMM_PER_TWIPS );
            nRightMargin = (long) ( nRightMargin * HMM_PER_TWIPS );
            nTopMargin = (long) ( nTopMargin * HMM_PER_TWIPS );
            nBottomMargin = (long) ( nBottomMargin * HMM_PER_TWIPS );
            nHeaderHeight = (long) ( nHeaderHeight * HMM_PER_TWIPS * mnScale / 100 + nTopMargin );
            nFooterHeight = (long) ( nFooterHeight * HMM_PER_TWIPS * mnScale / 100 + nBottomMargin );
        }

        if ( !bStateValid )
        {
            pPrintFunc->GetPrintState( aState );
            aState.nDocPages = nTotalPages;
            bStateValid = sal_True;
        }

        delete pPrintFunc;
    }


    long nPageEndX = aPaintPageSize.Width()  - aOffset.X();
    long nPageEndY = aPaintPageSize.Height() - aOffset.Y();
    Size aWinSize = GetOutputSize();
    Point aWinEnd( aWinSize.Width(), aWinSize.Height() );
    sal_Bool bRight  = nPageEndX <= aWinEnd.X();
    sal_Bool bBottom = nPageEndY <= aWinEnd.Y();

    if( bPageMargin )
    {
        SetMapMode(aMMMode);
        SetLineColor( COL_BLACK );
        DrawInvert( (long)( nTopMargin - aOffset.Y() ), POINTER_VSIZEBAR );
        DrawInvert( (long)(nPageEndY - nBottomMargin ), POINTER_VSIZEBAR );
        DrawInvert( (long)( nLeftMargin - aOffset.X() ), POINTER_HSIZEBAR );
        DrawInvert( (long)( nPageEndX - nRightMargin ) , POINTER_HSIZEBAR );
        if( bHeaderOn )
        {
            DrawInvert( nHeaderHeight - aOffset.Y(), POINTER_VSIZEBAR );
        }
        if( bFooterOn )
        {
            DrawInvert( nPageEndY - nFooterHeight, POINTER_VSIZEBAR );
        }

        SetMapMode( MapMode( MAP_PIXEL ) );
        for( int i= aPageArea.aStart.Col(); i<= aPageArea.aEnd.Col(); i++ )
        {
            Point aColumnTop = LogicToPixel( Point( 0, -aOffset.Y() ) ,aMMMode );
            SetLineColor( COL_BLACK );
            SetFillColor( COL_BLACK );
            DrawRect( Rectangle( Point( nRight[i] - 2, aColumnTop.Y() ),Point( nRight[i] + 2 , 4 + aColumnTop.Y()) ));
            DrawLine( Point( nRight[i], aColumnTop.Y() ), Point( nRight[i],  10 + aColumnTop.Y()) );
        }
        SetMapMode( aMMMode );
    }

    if (bRight || bBottom)
    {
        SetMapMode(aMMMode);
        SetLineColor();
        SetFillColor(aBackColor);
        if (bRight)
            DrawRect(Rectangle(nPageEndX,0, aWinEnd.X(),aWinEnd.Y()));
        if (bBottom)
        {
            if (bRight)
                DrawRect(Rectangle(0,nPageEndY, nPageEndX,aWinEnd.Y()));    // Ecke nicht doppelt
            else
                DrawRect(Rectangle(0,nPageEndY, aWinEnd.X(),aWinEnd.Y()));
        }
    }
    pViewShell->UpdateScrollBars();
}
//Issue51656 Add resizeable margin on page preview from maoyg

void ScPreview::Command( const CommandEvent& rCEvt )
{
    sal_uInt16 nCmd = rCEvt.GetCommand();
    if ( nCmd == COMMAND_WHEEL || nCmd == COMMAND_STARTAUTOSCROLL || nCmd == COMMAND_AUTOSCROLL )
    {
        sal_Bool bDone = pViewShell->ScrollCommand( rCEvt );
        if (!bDone)
            Window::Command(rCEvt);
    }
    else if ( nCmd == COMMAND_CONTEXTMENU )
        SfxDispatcher::ExecutePopup();
    else
        Window::Command( rCEvt );
}


void ScPreview::KeyInput( const KeyEvent& rKEvt )
{
    //  The + and - keys can't be configured as accelerator entries, so they must be handled directly
    //  (in ScPreview, not ScPreviewShell -> only if the preview window has the focus)

    const KeyCode& rKeyCode = rKEvt.GetKeyCode();
    sal_uInt16 nKey = rKeyCode.GetCode();
    sal_Bool bHandled = false;
    if(!rKeyCode.GetModifier())
    {
        sal_uInt16 nSlot = 0;
        switch(nKey)
        {
            case KEY_ADD:      nSlot = SID_PREVIEW_ZOOMIN;  break;
            case KEY_ESCAPE:   nSlot = ScViewUtil::IsFullScreen( *pViewShell ) ? SID_CANCEL : SID_PREVIEW_CLOSE; break;
            case KEY_SUBTRACT: nSlot = SID_PREVIEW_ZOOMOUT; break;
        }
        if(nSlot)
        {
            bHandled = sal_True;
            pViewShell->GetViewFrame()->GetDispatcher()->Execute( nSlot, SFX_CALLMODE_ASYNCHRON );
        }
    }

    if ( !bHandled && !pViewShell->KeyInput(rKEvt) )
        Window::KeyInput(rKEvt);
}


const ScPreviewLocationData& ScPreview::GetLocationData()
{
    if ( !pLocationData )
    {
        pLocationData = new ScPreviewLocationData( pDocShell->GetDocument(), this );
        bLocationValid = false;
    }
    if ( !bLocationValid )
    {
        pLocationData->Clear();
        DoPrint( pLocationData );
        bLocationValid = sal_True;
    }
    return *pLocationData;
}


void ScPreview::DataChanged(sal_Bool bNewTime)
{
    if (bNewTime)
    {
        aDate = Date();
        aTime = Time();
    }

    bValid = false;
    InvalidateLocationData( SC_HINT_DATACHANGED );
    Invalidate();
}


String ScPreview::GetPosString()
{
    if (!bValid)
    {
        CalcPages(nTab);
        UpdateDrawView();       // Tabelle evtl. geaendert
    }

    String aString( ScGlobal::GetRscString( STR_PAGE ) );
    aString += ' ';
    aString += String::CreateFromInt32(nPageNo+1);

    if (nTabsTested >= nTabCount)
    {
        aString.AppendAscii(RTL_CONSTASCII_STRINGPARAM( " / " ));
        aString += String::CreateFromInt32(nTotalPages);
    }

    return aString;
}


void ScPreview::SetZoom(sal_uInt16 nNewZoom)
{
    if (nNewZoom < 20)
        nNewZoom = 20;
    if (nNewZoom > 400)
        nNewZoom = 400;
    if (nNewZoom != nZoom)
    {
        nZoom = nNewZoom;

        //  apply new MapMode and call UpdateScrollBars to update aOffset

        Fraction aPreviewZoom( nZoom, 100 );
        Fraction aHorPrevZoom( (long)( 100 * nZoom / pDocShell->GetOutputFactor() ), 10000 );
        MapMode aMMMode( MAP_100TH_MM, Point(), aHorPrevZoom, aPreviewZoom );
        SetMapMode( aMMMode );

        bInPaint = sal_True;                // don't scroll during SetYOffset in UpdateScrollBars
        pViewShell->UpdateScrollBars();
        bInPaint = false;

        bStateValid = false;
        InvalidateLocationData( SC_HINT_ACC_VISAREACHANGED );
        DoInvalidate();
        Invalidate();
    }
}


void ScPreview::SetPageNo( long nPage )
{
    nPageNo = nPage;
    RecalcPages();
    UpdateDrawView();       // Tabelle evtl. geaendert
    InvalidateLocationData( SC_HINT_DATACHANGED );
    Invalidate();
}


long ScPreview::GetFirstPage(SCTAB nTabP)
{
    if (nTabP >= static_cast<SCTAB>(nPages.size()) )
        OSL_FAIL("nPages out ouf bounds, FIX IT");
    SCTAB nDocTabCount = pDocShell->GetDocument()->GetTableCount();
    if (nTabP >= nDocTabCount)
        nTabP = nDocTabCount-1;

    long nPage = 0;
    if (nTabP>0)
    {
        CalcPages( nTabP );
        UpdateDrawView();       // Tabelle evtl. geaendert

        for (SCTAB i=0; i<nTabP; i++)
            nPage += nPages[i];

        // bei leerer Tabelle vorhergehende Seite

        if ( nPages[nTabP]==0 && nPage > 0 )
            --nPage;
    }

    return nPage;
}


Size lcl_GetDocPageSize( ScDocument* pDoc, SCTAB nTab )
{
    String aName = pDoc->GetPageStyle( nTab );
    ScStyleSheetPool* pStylePool = pDoc->GetStyleSheetPool();
    SfxStyleSheetBase* pStyleSheet = pStylePool->Find( aName, SFX_STYLE_FAMILY_PAGE );
    if ( pStyleSheet )
    {
        SfxItemSet& rStyleSet = pStyleSheet->GetItemSet();
        return ((const SvxSizeItem&) rStyleSet.Get(ATTR_PAGE_SIZE)).GetSize();
    }
    else
    {
        OSL_FAIL( "PageStyle not found" );
        return Size();
    }
}


sal_uInt16 ScPreview::GetOptimalZoom(sal_Bool bWidthOnly)
{
    double nWinScaleX = ScGlobal::nScreenPPTX / pDocShell->GetOutputFactor();
    double nWinScaleY = ScGlobal::nScreenPPTY;
    Size aWinSize = GetOutputSizePixel();

    //  desired margin is 0.25cm in default MapMode (like Writer),
    //  but some additional margin is introduced by integer scale values
    //  -> add only 0.10cm, so there is some margin in all cases.
    Size aMarginSize( LogicToPixel( Size( 100, 100 ), MAP_100TH_MM ) );
    aWinSize.Width()  -= 2 * aMarginSize.Width();
    aWinSize.Height() -= 2 * aMarginSize.Height();

    Size aLocalPageSize = lcl_GetDocPageSize( pDocShell->GetDocument(), nTab );
    if ( aLocalPageSize.Width() && aLocalPageSize.Height() )
    {
        long nZoomX = (long) ( aWinSize.Width() * 100  / ( aLocalPageSize.Width() * nWinScaleX ));
        long nZoomY = (long) ( aWinSize.Height() * 100 / ( aLocalPageSize.Height() * nWinScaleY ));

        long nOptimal = nZoomX;
        if (!bWidthOnly && nZoomY<nOptimal)
            nOptimal = nZoomY;

        if (nOptimal<20)
            nOptimal = 20;
        if (nOptimal>400)
            nOptimal = 400;

        return (sal_uInt16) nOptimal;
    }
    else
        return nZoom;
}


void ScPreview::SetXOffset( long nX )
{
    if ( aOffset.X() == nX )
        return;

    if (bValid)
    {
        long nDif = LogicToPixel(aOffset).X() - LogicToPixel(Point(nX,0)).X();
        aOffset.X() = nX;
        if (nDif && !bInPaint)
        {
            MapMode aOldMode = GetMapMode(); SetMapMode(MAP_PIXEL);
            Scroll( nDif, 0 );
            SetMapMode(aOldMode);
        }
    }
    else
    {
        aOffset.X() = nX;
        if (!bInPaint)
            Invalidate();
    }
    InvalidateLocationData( SC_HINT_ACC_VISAREACHANGED );
    Paint(Rectangle());
}


void ScPreview::SetYOffset( long nY )
{
    if ( aOffset.Y() == nY )
        return;

    if (bValid)
    {
        long nDif = LogicToPixel(aOffset).Y() - LogicToPixel(Point(0,nY)).Y();
        aOffset.Y() = nY;
        if (nDif && !bInPaint)
        {
            MapMode aOldMode = GetMapMode(); SetMapMode(MAP_PIXEL);
            Scroll( 0, nDif );
            SetMapMode(aOldMode);
        }
    }
    else
    {
        aOffset.Y() = nY;
        if (!bInPaint)
            Invalidate();
    }
    InvalidateLocationData( SC_HINT_ACC_VISAREACHANGED );
    Paint(Rectangle());
}


void ScPreview::DoInvalidate()
{
    //  Wenn das ganze aus dem GetState der Shell gerufen wird,
    //  muss das Invalidate hinterher asynchron kommen...

    if (bInGetState)
        Application::PostUserEvent( STATIC_LINK( this, ScPreview, InvalidateHdl ) );
    else
        StaticInvalidate();     // sofort
}

void ScPreview::StaticInvalidate()
{
    //  static method, because it's called asynchronously
    //  -> must use current viewframe

    SfxViewFrame* pViewFrm = SfxViewFrame::Current();
    if (!pViewFrm)
        return;

    SfxBindings& rBindings = pViewFrm->GetBindings();
    rBindings.Invalidate(SID_STATUS_DOCPOS);
    rBindings.Invalidate(SID_STATUS_PAGESTYLE);
    rBindings.Invalidate(SID_PREVIEW_PREVIOUS);
    rBindings.Invalidate(SID_PREVIEW_NEXT);
    rBindings.Invalidate(SID_PREVIEW_FIRST);
    rBindings.Invalidate(SID_PREVIEW_LAST);
    rBindings.Invalidate(SID_ATTR_ZOOM);
    rBindings.Invalidate(SID_PREVIEW_ZOOMIN);
    rBindings.Invalidate(SID_PREVIEW_ZOOMOUT);
    rBindings.Invalidate(SID_PREVIEW_SCALINGFACTOR);
    rBindings.Invalidate(SID_ATTR_ZOOMSLIDER);
}

IMPL_STATIC_LINK( ScPreview, InvalidateHdl, void*, EMPTYARG )
{
    (void)pThis;    // avoid warning

    StaticInvalidate();
    return 0;
}

void ScPreview::DataChanged( const DataChangedEvent& rDCEvt )
{
    Window::DataChanged(rDCEvt);

    if ( (rDCEvt.GetType() == DATACHANGED_PRINTER) ||
         (rDCEvt.GetType() == DATACHANGED_DISPLAY) ||
         (rDCEvt.GetType() == DATACHANGED_FONTS) ||
         (rDCEvt.GetType() == DATACHANGED_FONTSUBSTITUTION) ||
         ((rDCEvt.GetType() == DATACHANGED_SETTINGS) &&
          (rDCEvt.GetFlags() & SETTINGS_STYLE)) )
    {
        if ( rDCEvt.GetType() == DATACHANGED_FONTS )
            pDocShell->UpdateFontList();

        if ( rDCEvt.GetType() == DATACHANGED_SETTINGS &&
              (rDCEvt.GetFlags() & SETTINGS_STYLE) )
        {
            //  scroll bar size may have changed
            pViewShell->InvalidateBorder();     // calls OuterResizePixel
        }

        Invalidate();
        InvalidateLocationData( SC_HINT_DATACHANGED );
    }
}

//Issue51656 Add resizeable margin on page preview from maoyg
void ScPreview::MouseButtonDown( const MouseEvent& rMEvt )
{
    Fraction  aPreviewZoom( nZoom, 100 );
    Fraction  aHorPrevZoom( (long)( 100 * nZoom / pDocShell->GetOutputFactor() ), 10000 );
    MapMode   aMMMode( MAP_100TH_MM, Point(), aHorPrevZoom, aPreviewZoom );

    aButtonDownChangePoint = PixelToLogic( rMEvt.GetPosPixel(),aMMMode );
    aButtonDownPt = PixelToLogic( rMEvt.GetPosPixel(),aMMMode );

    CaptureMouse();

    if( rMEvt.IsLeft() && GetPointer() == POINTER_HSIZEBAR )
    {
        SetMapMode( aMMMode );
        if( bLeftRulerChange )
        {
           DrawInvert( aButtonDownChangePoint.X(), POINTER_HSIZEBAR );
           bLeftRulerMove = sal_True;
           bRightRulerMove = false;
        }
        else if( bRightRulerChange )
        {
           DrawInvert( aButtonDownChangePoint.X(), POINTER_HSIZEBAR );
           bLeftRulerMove = false;
           bRightRulerMove = sal_True;
        }
    }

    if( rMEvt.IsLeft() && GetPointer() == POINTER_VSIZEBAR )
    {
        SetMapMode( aMMMode );
        if( bTopRulerChange )
        {
            DrawInvert( aButtonDownChangePoint.Y(), POINTER_VSIZEBAR );
            bTopRulerMove = sal_True;
            bBottomRulerMove = false;
        }
        else if( bBottomRulerChange )
        {
            DrawInvert( aButtonDownChangePoint.Y(), POINTER_VSIZEBAR );
            bTopRulerMove = false;
            bBottomRulerMove = sal_True;
        }
        else if( bHeaderRulerChange )
        {
            DrawInvert( aButtonDownChangePoint.Y(), POINTER_VSIZEBAR );
            bHeaderRulerMove = sal_True;
            bFooterRulerMove = false;
        }
        else if( bFooterRulerChange )
        {
            DrawInvert( aButtonDownChangePoint.Y(), POINTER_VSIZEBAR );
            bHeaderRulerMove = false;
            bFooterRulerMove = sal_True;
        }
    }

    if( rMEvt.IsLeft() && GetPointer() == POINTER_HSPLIT )
    {
        Point  aNowPt = rMEvt.GetPosPixel();
        SCCOL i = 0;
        for( i = aPageArea.aStart.Col(); i<= aPageArea.aEnd.Col(); i++ )
        {
            if( aNowPt.X() < nRight[i] + 2 && aNowPt.X() > nRight[i] - 2 )
            {
                nColNumberButttonDown = i;
                break;
            }
        }
        if( i == aPageArea.aEnd.Col()+1 )
            return;

        SetMapMode( aMMMode );
        if( nColNumberButttonDown == aPageArea.aStart.Col() )
            DrawInvert( PixelToLogic( Point( nLeftPosition, 0 ),aMMMode ).X() ,POINTER_HSPLIT );
        else
            DrawInvert( PixelToLogic( Point( nRight[ nColNumberButttonDown-1 ], 0 ),aMMMode ).X() ,POINTER_HSPLIT );

        DrawInvert( aButtonDownChangePoint.X(), POINTER_HSPLIT );
        bColRulerMove = sal_True;
    }
}

void ScPreview::MouseButtonUp( const MouseEvent& rMEvt )
{
        Fraction  aPreviewZoom( nZoom, 100 );
        Fraction  aHorPrevZoom( (long)( 100 * nZoom / pDocShell->GetOutputFactor() ), 10000 );
        MapMode   aMMMode( MAP_100TH_MM, Point(), aHorPrevZoom, aPreviewZoom );

        aButtonUpPt = PixelToLogic( rMEvt.GetPosPixel(),aMMMode );

        long  nWidth = (long) lcl_GetDocPageSize(pDocShell->GetDocument(), nTab).Width();
        long  nHeight = (long) lcl_GetDocPageSize(pDocShell->GetDocument(), nTab).Height();

        if( rMEvt.IsLeft() && GetPointer() == POINTER_HSIZEBAR )
        {
            SetPointer( Pointer( POINTER_ARROW ) );

            sal_Bool bMoveRulerAction= sal_True;

            ScDocument * pDoc = pDocShell->GetDocument();
            String   aOldName = pDoc->GetPageStyle( nTab );
            sal_Bool  bUndo( pDoc->IsUndoEnabled() );
            ScStyleSheetPool* pStylePool = pDoc->GetStyleSheetPool();
            SfxStyleSheetBase* pStyleSheet = pStylePool->Find( aOldName, SFX_STYLE_FAMILY_PAGE );

            if ( pStyleSheet )
            {
                ScStyleSaveData aOldData;
                if( bUndo )
                    aOldData.InitFromStyle( pStyleSheet );

                SfxItemSet&  rStyleSet = pStyleSheet->GetItemSet();

                SvxLRSpaceItem aLRItem = ( const SvxLRSpaceItem& ) rStyleSet.Get( ATTR_LRSPACE );

                if(( bLeftRulerChange || bRightRulerChange ) && ( aButtonUpPt.X() <= ( 0 - aOffset.X() ) || aButtonUpPt.X() > nWidth * HMM_PER_TWIPS - aOffset.X() ) )
                {
                    bMoveRulerAction = false;
                    Paint(Rectangle(0,0,10000,10000));
                }
                else if( bLeftRulerChange && ( aButtonUpPt.X() / HMM_PER_TWIPS > nWidth - aLRItem.GetRight() - aOffset.X() / HMM_PER_TWIPS ) )
                {
                    bMoveRulerAction = false;
                    Paint(Rectangle(0,0,10000,10000));
                }
                else if( bRightRulerChange && ( aButtonUpPt.X() / HMM_PER_TWIPS < aLRItem.GetLeft() - aOffset.X() / HMM_PER_TWIPS ) )
                {
                    bMoveRulerAction = false;
                    Paint(Rectangle(0,0,10000,10000));
                }
                else if( aButtonDownPt.X() == aButtonUpPt.X() )
                {
                    bMoveRulerAction = false;
                    DrawInvert( aButtonUpPt.X(), POINTER_HSIZEBAR );
                }
                if( bMoveRulerAction )
                {
                    if( bLeftRulerChange && bLeftRulerMove )
                    {
                       aLRItem.SetLeft( (long)( aButtonUpPt.X() / HMM_PER_TWIPS + aOffset.X() / HMM_PER_TWIPS ));
                       rStyleSet.Put( aLRItem );
                       pDocShell->SetModified(true);
                    }
                    else if( bRightRulerChange && bRightRulerMove )
                    {
                        aLRItem.SetRight( (long)( nWidth - aButtonUpPt.X() / HMM_PER_TWIPS - aOffset.X() / HMM_PER_TWIPS ));
                        rStyleSet.Put( aLRItem );
                        pDocShell->SetModified(true);
                    }

                    ScStyleSaveData aNewData;
                    aNewData.InitFromStyle( pStyleSheet );
                    if( bUndo )
                    {
                        pDocShell->GetUndoManager()->AddUndoAction(
                            new ScUndoModifyStyle( pDocShell, SFX_STYLE_FAMILY_PAGE,
                            aOldData, aNewData ) );
                    }

                    if ( ValidTab( nTab ) )
                    {
                        ScPrintFunc aPrintFunc( pDocShell, this, nTab );
                        aPrintFunc.UpdatePages();
                    }

                    Rectangle aRect(0,0,10000,10000);
                    Paint( aRect );
                    bLeftRulerChange = false;
                    bRightRulerChange = false;
                }
            }
            bLeftRulerMove = false;
            bRightRulerMove = false;
        }

        if( rMEvt.IsLeft() && GetPointer() == POINTER_VSIZEBAR )
        {
            SetPointer( POINTER_ARROW );

            sal_Bool  bMoveRulerAction = sal_True;
            if( ( bTopRulerChange || bBottomRulerChange || bHeaderRulerChange || bFooterRulerChange ) && ( aButtonUpPt.Y() <= ( 0 - aOffset.Y() ) || aButtonUpPt.Y() > nHeight * HMM_PER_TWIPS -aOffset.Y() ) )
            {
                bMoveRulerAction = false;
                Paint( Rectangle(0,0,10000,10000) );
            }
            else if( aButtonDownPt.Y() == aButtonUpPt.Y() )
            {
                bMoveRulerAction = false;
                DrawInvert( aButtonUpPt.Y(), POINTER_VSIZEBAR );
            }
            if( bMoveRulerAction )
            {
                ScDocument * pDoc = pDocShell->GetDocument();
                sal_Bool  bUndo( pDoc->IsUndoEnabled() );
                ScStyleSheetPool* pStylePool = pDoc->GetStyleSheetPool();
                SfxStyleSheetBase* pStyleSheet = pStylePool->Find( pDoc->GetPageStyle( nTab ), SFX_STYLE_FAMILY_PAGE );
                OSL_ENSURE( pStyleSheet, "PageStyle not found" );
                if ( pStyleSheet )
                {
                    ScStyleSaveData aOldData;
                    if( bUndo )
                        aOldData.InitFromStyle( pStyleSheet );

                    SfxItemSet& rStyleSet = pStyleSheet->GetItemSet();

                    SvxULSpaceItem aULItem = ( const SvxULSpaceItem&)rStyleSet.Get( ATTR_ULSPACE );

                    if( bTopRulerMove && bTopRulerChange )
                    {
                        aULItem.SetUpperValue( (sal_uInt16)( aButtonUpPt.Y() / HMM_PER_TWIPS + aOffset.Y() / HMM_PER_TWIPS ) );
                        rStyleSet.Put( aULItem );
                        pDocShell->SetModified(true);
                    }
                    else if( bBottomRulerMove && bBottomRulerChange )
                    {
                        aULItem.SetLowerValue( (sal_uInt16)( nHeight - aButtonUpPt.Y() / HMM_PER_TWIPS - aOffset.Y() / HMM_PER_TWIPS ) );
                        rStyleSet.Put( aULItem );
                        pDocShell->SetModified(true);
                    }
                    else if( bHeaderRulerMove && bHeaderRulerChange )
                    {
                        const SfxPoolItem* pItem = NULL;
                        if ( rStyleSet.GetItemState( ATTR_PAGE_HEADERSET, false, &pItem ) == SFX_ITEM_SET )
                        {
                            SfxItemSet& pHeaderSet = ((SvxSetItem*)pItem)->GetItemSet();
                            Size  aHeaderSize = ((const SvxSizeItem&)pHeaderSet.Get(ATTR_PAGE_SIZE)).GetSize();
                            aHeaderSize.Height() = (long)( aButtonUpPt.Y() / HMM_PER_TWIPS + aOffset.Y() / HMM_PER_TWIPS - aULItem.GetUpper());
                            aHeaderSize.Height() = aHeaderSize.Height() * 100 / mnScale;
                            SvxSetItem  aNewHeader( (const SvxSetItem&)rStyleSet.Get(ATTR_PAGE_HEADERSET) );
                            aNewHeader.GetItemSet().Put( SvxSizeItem( ATTR_PAGE_SIZE, aHeaderSize ) );
                            rStyleSet.Put( aNewHeader );
                            pDocShell->SetModified(true);
                        }
                    }
                    else if( bFooterRulerMove && bFooterRulerChange )
                    {
                        const SfxPoolItem* pItem = NULL;
                        if( rStyleSet.GetItemState( ATTR_PAGE_FOOTERSET, false, &pItem ) == SFX_ITEM_SET )
                        {
                            SfxItemSet& pFooterSet = ((SvxSetItem*)pItem)->GetItemSet();
                            Size aFooterSize = ((const SvxSizeItem&)pFooterSet.Get(ATTR_PAGE_SIZE)).GetSize();
                            aFooterSize.Height() = (long)( nHeight - aButtonUpPt.Y() / HMM_PER_TWIPS - aOffset.Y() / HMM_PER_TWIPS - aULItem.GetLower() );
                            aFooterSize.Height() = aFooterSize.Height() * 100 / mnScale;
                            SvxSetItem  aNewFooter( (const SvxSetItem&)rStyleSet.Get(ATTR_PAGE_FOOTERSET) );
                            aNewFooter.GetItemSet().Put( SvxSizeItem( ATTR_PAGE_SIZE, aFooterSize ) );
                            rStyleSet.Put( aNewFooter );
                            pDocShell->SetModified(true);
                        }
                    }

                    ScStyleSaveData aNewData;
                    aNewData.InitFromStyle( pStyleSheet );
                    if( bUndo )
                    {
                        pDocShell->GetUndoManager()->AddUndoAction(
                            new ScUndoModifyStyle( pDocShell, SFX_STYLE_FAMILY_PAGE,
                            aOldData, aNewData ) );
                    }

                    if ( ValidTab( nTab ) )
                    {
                        ScPrintFunc aPrintFunc( pDocShell, this, nTab );
                        aPrintFunc.UpdatePages();
                    }

                    Rectangle  aRect(0,0,10000,10000);
                    Paint( aRect );
                    bTopRulerChange = false;
                    bBottomRulerChange = false;
                    bHeaderRulerChange = false;
                    bFooterRulerChange = false;
                 }
              }
              bTopRulerMove = false;
              bBottomRulerMove = false;
              bHeaderRulerMove = false;
              bFooterRulerMove = false;
        }
        if( rMEvt.IsLeft() && GetPointer() == POINTER_HSPLIT )
        {
            SetPointer(POINTER_ARROW);
            ScDocument* pDoc = pDocShell->GetDocument();
            sal_Bool  bLayoutRTL = pDoc->IsLayoutRTL( nTab );
            sal_Bool  bMoveRulerAction = sal_True;
            if( aButtonDownPt.X() == aButtonUpPt.X() )
            {
                bMoveRulerAction = false;
                if( nColNumberButttonDown == aPageArea.aStart.Col() )
                    DrawInvert( PixelToLogic( Point( nLeftPosition, 0 ),aMMMode ).X() ,POINTER_HSPLIT );
                else
                    DrawInvert( PixelToLogic( Point( nRight[ nColNumberButttonDown-1 ], 0 ),aMMMode ).X() ,POINTER_HSPLIT );
                DrawInvert( aButtonUpPt.X(), POINTER_HSPLIT );
            }
            if( bMoveRulerAction )
            {
                long  nNewColWidth = 0;
                ScDocFunc aFunc(*pDocShell);
                SCCOLROW nCols[2] = { nColNumberButttonDown, nColNumberButttonDown };

                if( !bLayoutRTL )
                {
                    nNewColWidth = (long) ( PixelToLogic( Point( rMEvt.GetPosPixel().X() - nRight[ nColNumberButttonDown ], 0), aMMMode ).X() / HMM_PER_TWIPS ) * 100 / mnScale;
                    nNewColWidth += pDocShell->GetDocument()->GetColWidth( nColNumberButttonDown, nTab );
                }
                else
                {

                    nNewColWidth = (long) ( PixelToLogic( Point( nRight[ nColNumberButttonDown ] - rMEvt.GetPosPixel().X(), 0), aMMMode ).X() / HMM_PER_TWIPS ) * 100 / mnScale;
                    nNewColWidth += pDocShell->GetDocument()->GetColWidth( nColNumberButttonDown, nTab );
                }

                if( nNewColWidth >= 0 )
                {
                    aFunc.SetWidthOrHeight( true, 1,nCols, nTab, SC_SIZE_DIRECT, (sal_uInt16)nNewColWidth, true, true);
                    pDocShell->SetModified(true);
                }
                if ( ValidTab( nTab ) )
                {
                    ScPrintFunc aPrintFunc( pDocShell, this, nTab );
                    aPrintFunc.UpdatePages();
                }
                Rectangle  nRect(0,0,10000,10000);
                Paint( nRect );
            }
            bColRulerMove = false;
        }
        ReleaseMouse();
}

void ScPreview::MouseMove( const MouseEvent& rMEvt )
{
    Fraction aPreviewZoom( nZoom, 100 );
    Fraction aHorPrevZoom( (long)( 100 * nZoom / pDocShell->GetOutputFactor() ), 10000 );
    MapMode  aMMMode( MAP_100TH_MM, Point(), aHorPrevZoom, aPreviewZoom );
    Point    aMouseMovePoint = PixelToLogic( rMEvt.GetPosPixel(), aMMMode );

    long    nLeftMargin = 0;
    long    nRightMargin = 0;
    long    nTopMargin = 0;
    long    nBottomMargin = 0;
    Size    PageSize;

    long    nWidth = (long) lcl_GetDocPageSize(pDocShell->GetDocument(), nTab).Width();
    long    nHeight = (long) lcl_GetDocPageSize(pDocShell->GetDocument(), nTab).Height();

    if ( nPageNo < nTotalPages )
    {
        ScPrintOptions aOptions = SC_MOD()->GetPrintOptions();

        ScPrintFunc* pPrintFunc;

        if (bStateValid)
            pPrintFunc = new ScPrintFunc( pDocShell, this, aState, &aOptions );
        else
            pPrintFunc = new ScPrintFunc( pDocShell, this, nTab, nFirstAttr[nTab], nTotalPages, NULL, &aOptions );

        nLeftMargin = (long)( pPrintFunc->GetLeftMargin() * HMM_PER_TWIPS - aOffset.X() );
        nRightMargin = (long)( pPrintFunc->GetRightMargin() * HMM_PER_TWIPS );
        nRightMargin = (long)( nWidth * HMM_PER_TWIPS - nRightMargin - aOffset.X() );
        nTopMargin = (long)( pPrintFunc->GetTopMargin() * HMM_PER_TWIPS - aOffset.Y() );
        nBottomMargin = (long)( pPrintFunc->GetBottomMargin() * HMM_PER_TWIPS );
        nBottomMargin = (long)( nHeight * HMM_PER_TWIPS - nBottomMargin - aOffset.Y() );
        if( mnScale > 0 )
        {
            nHeaderHeight = (long)( nTopMargin + pPrintFunc->GetHeader().nHeight * HMM_PER_TWIPS * mnScale / 100 );
            nFooterHeight = (long)( nBottomMargin - pPrintFunc->GetFooter().nHeight * HMM_PER_TWIPS * mnScale / 100 );
        }
        else
        {
            nHeaderHeight = (long)( nTopMargin + pPrintFunc->GetHeader().nHeight * HMM_PER_TWIPS );
            nFooterHeight = (long)( nBottomMargin - pPrintFunc->GetFooter().nHeight * HMM_PER_TWIPS );
        }
        delete pPrintFunc;
    }

    Point   aPixPt( rMEvt.GetPosPixel() );
    Point   aLeftTop = LogicToPixel( Point( nLeftMargin, -aOffset.Y() ) , aMMMode );
    Point   aLeftBottom = LogicToPixel( Point( nLeftMargin ,(long)(nHeight * HMM_PER_TWIPS - aOffset.Y()) ), aMMMode );
    Point   aRightTop = LogicToPixel( Point( nRightMargin, -aOffset.Y() ), aMMMode );
    Point   aTopLeft = LogicToPixel( Point( -aOffset.X(), nTopMargin ), aMMMode );
    Point   aTopRight = LogicToPixel( Point( (long)(nWidth * HMM_PER_TWIPS - aOffset.X()), nTopMargin ), aMMMode );
    Point   aBottomLeft = LogicToPixel( Point( -aOffset.X(), nBottomMargin ), aMMMode );
    Point   aHeaderLeft = LogicToPixel( Point(  -aOffset.X(), nHeaderHeight ), aMMMode );
    Point   aFooderLeft = LogicToPixel( Point( -aOffset.X(), nFooterHeight ), aMMMode );

    sal_Bool   bOnColRulerChange = false;

    for( SCCOL i=aPageArea.aStart.Col(); i<= aPageArea.aEnd.Col(); i++ )
    {
        Point   aColumnTop = LogicToPixel( Point( 0, -aOffset.Y() ) ,aMMMode );
        Point   aColumnBottom = LogicToPixel( Point( 0, (long)( nHeight * HMM_PER_TWIPS - aOffset.Y()) ), aMMMode );
        if( aPixPt.X() < ( nRight[i] + 2 ) && ( aPixPt.X() > ( nRight[i] - 2 ) ) && ( aPixPt.X() < aRightTop.X() ) && ( aPixPt.X() > aLeftTop.X() )
            && ( aPixPt.Y() > aColumnTop.Y() ) && ( aPixPt.Y() < aColumnBottom.Y() ) && !bLeftRulerMove && !bRightRulerMove
            && !bTopRulerMove && !bBottomRulerMove && !bHeaderRulerMove && !bFooterRulerMove )
        {
            bOnColRulerChange = sal_True;
            if( !rMEvt.GetButtons() && GetPointer() == POINTER_HSPLIT )
                nColNumberButttonDown = i;
            break;
        }
    }

    if( aPixPt.X() < ( aLeftTop.X() + 2 ) && aPixPt.X() > ( aLeftTop.X() - 2 ) && !bRightRulerMove )
    {
        bLeftRulerChange = sal_True;
        bRightRulerChange = false;
    }
    else if( aPixPt.X() < ( aRightTop.X() + 2 ) && aPixPt.X() > ( aRightTop.X() - 2 ) && !bLeftRulerMove )
    {
        bLeftRulerChange = false;
        bRightRulerChange = sal_True;
    }
    else if( aPixPt.Y() < ( aTopLeft.Y() + 2 ) && aPixPt.Y() > ( aTopLeft.Y() - 2 ) && !bBottomRulerMove && !bHeaderRulerMove && !bFooterRulerMove )
    {
        bTopRulerChange = sal_True;
        bBottomRulerChange = false;
        bHeaderRulerChange = false;
        bFooterRulerChange = false;
    }
    else if( aPixPt.Y() < ( aBottomLeft.Y() + 2 ) && aPixPt.Y() > ( aBottomLeft.Y() - 2 ) && !bTopRulerMove && !bHeaderRulerMove && !bFooterRulerMove )
    {
        bTopRulerChange = false;
        bBottomRulerChange = sal_True;
        bHeaderRulerChange = false;
        bFooterRulerChange = false;
    }
    else if( aPixPt.Y() < ( aHeaderLeft.Y() + 2 ) && aPixPt.Y() > ( aHeaderLeft.Y() - 2 ) && !bTopRulerMove && !bBottomRulerMove && !bFooterRulerMove )
    {
        bTopRulerChange = false;
        bBottomRulerChange = false;
        bHeaderRulerChange = sal_True;
        bFooterRulerChange = false;
    }
    else if( aPixPt.Y() < ( aFooderLeft.Y() + 2 ) && aPixPt.Y() > ( aFooderLeft.Y() - 2 ) && !bTopRulerMove && !bBottomRulerMove && !bHeaderRulerMove )
    {
        bTopRulerChange = false;
        bBottomRulerChange = false;
        bHeaderRulerChange = false;
        bFooterRulerChange = sal_True;
    }

    if( bPageMargin )
    {
        if(( (aPixPt.X() < ( aLeftTop.X() + 2 ) && aPixPt.X() > ( aLeftTop.X() - 2 )) || bLeftRulerMove ||
            ( aPixPt.X() < ( aRightTop.X() + 2 ) && aPixPt.X() > ( aRightTop.X() - 2 ) ) || bRightRulerMove || bOnColRulerChange || bColRulerMove )
            && aPixPt.Y() > aLeftTop.Y() && aPixPt.Y() < aLeftBottom.Y() )
        {
            if( bOnColRulerChange || bColRulerMove )
            {
                SetPointer( Pointer( POINTER_HSPLIT ) );
                if( bColRulerMove )
                {
                    if( aMouseMovePoint.X() > -aOffset.X() && aMouseMovePoint.X() < nWidth * HMM_PER_TWIPS - aOffset.X() )
                       DragMove( aMouseMovePoint.X(), POINTER_HSPLIT );
                }
            }
            else
            {
                if( bLeftRulerChange && !bTopRulerMove && !bBottomRulerMove && !bHeaderRulerMove && !bFooterRulerMove )
                {
                    SetPointer( Pointer( POINTER_HSIZEBAR ) );
                    if( bLeftRulerMove )
                    {
                       if( aMouseMovePoint.X() > -aOffset.X() && aMouseMovePoint.X() < nWidth * HMM_PER_TWIPS - aOffset.X() )
                           DragMove( aMouseMovePoint.X(), POINTER_HSIZEBAR );
                    }
                }
                else if( bRightRulerChange && !bTopRulerMove && !bBottomRulerMove && !bHeaderRulerMove && !bFooterRulerMove )
                {
                    SetPointer( Pointer( POINTER_HSIZEBAR ) );
                    if( bRightRulerMove )
                    {
                       if( aMouseMovePoint.X() > -aOffset.X() && aMouseMovePoint.X() < nWidth * HMM_PER_TWIPS - aOffset.X() )
                           DragMove( aMouseMovePoint.X(), POINTER_HSIZEBAR );
                    }
                }
            }
        }
        else
        {
            if( ( ( aPixPt.Y() < ( aTopLeft.Y() + 2 ) && aPixPt.Y() > ( aTopLeft.Y() - 2 ) ) || bTopRulerMove ||
                ( aPixPt.Y() < ( aBottomLeft.Y() + 2 ) && aPixPt.Y() > ( aBottomLeft.Y() - 2 ) ) || bBottomRulerMove ||
                ( aPixPt.Y() < ( aHeaderLeft.Y() + 2 ) && aPixPt.Y() > ( aHeaderLeft.Y() - 2 ) ) || bHeaderRulerMove ||
                ( aPixPt.Y() < ( aFooderLeft.Y() + 2 ) && aPixPt.Y() > ( aFooderLeft.Y() - 2 ) ) || bFooterRulerMove )
                && aPixPt.X() > aTopLeft.X() && aPixPt.X() < aTopRight.X() )
            {
                if( bTopRulerChange )
                {
                    SetPointer( Pointer( POINTER_VSIZEBAR ) );
                    if( bTopRulerMove )
                    {
                        if( aMouseMovePoint.Y() > -aOffset.Y() && aMouseMovePoint.Y() < nHeight * HMM_PER_TWIPS - aOffset.Y() )
                            DragMove( aMouseMovePoint.Y(), POINTER_VSIZEBAR );
                    }
                }
                else if( bBottomRulerChange )
                {
                    SetPointer( Pointer( POINTER_VSIZEBAR ) );
                    if( bBottomRulerMove )
                    {
                        if( aMouseMovePoint.Y() > -aOffset.Y() && aMouseMovePoint.Y() < nHeight * HMM_PER_TWIPS - aOffset.Y() )
                            DragMove( aMouseMovePoint.Y(), POINTER_VSIZEBAR );
                    }
                }
                else if( bHeaderRulerChange )
                {
                    SetPointer( Pointer( POINTER_VSIZEBAR ) );
                    if( bHeaderRulerMove )
                    {
                        if( aMouseMovePoint.Y() > -aOffset.Y() && aMouseMovePoint.Y() < nHeight * HMM_PER_TWIPS - aOffset.Y() )
                            DragMove( aMouseMovePoint.Y(), POINTER_VSIZEBAR );
                    }
                }
                else if( bFooterRulerChange )
                {
                    SetPointer( Pointer( POINTER_VSIZEBAR ) );
                    if( bFooterRulerMove )
                    {
                        if( aMouseMovePoint.Y() > -aOffset.Y() && aMouseMovePoint.Y() < nHeight * HMM_PER_TWIPS - aOffset.Y() )
                            DragMove( aMouseMovePoint.Y(), POINTER_VSIZEBAR );
                    }
                }
            }
            else
                SetPointer( Pointer( POINTER_ARROW ) );
        }
    }
}
//Issue51656 Add resizeable margin on page preview from maoyg
void ScPreview::InvalidateLocationData(sal_uLong nId)
{
    bLocationValid = false;
    if (pViewShell->HasAccessibilityObjects())
        pViewShell->BroadcastAccessibility( SfxSimpleHint( nId ) );
}

void ScPreview::GetFocus()
{
    if (pViewShell->HasAccessibilityObjects())
        pViewShell->BroadcastAccessibility( ScAccWinFocusGotHint(GetAccessible()) );
}

void ScPreview::LoseFocus()
{
    if (pViewShell->HasAccessibilityObjects())
        pViewShell->BroadcastAccessibility( ScAccWinFocusLostHint(GetAccessible()) );
}

com::sun::star::uno::Reference<com::sun::star::accessibility::XAccessible> ScPreview::CreateAccessible()
{
    ScAccessibleDocumentPagePreview* pAccessible =
        new ScAccessibleDocumentPagePreview( GetAccessibleParentWindow()->GetAccessible(), pViewShell );
    com::sun::star::uno::Reference < com::sun::star::accessibility::XAccessible > xAccessible = pAccessible;
    pAccessible->Init();
    return xAccessible;
}

//Issue51656 Add resizeable margin on page preview from maoyg
void ScPreview::DragMove( long nDragMovePos, sal_uInt16 nFlags )
{
    Fraction aPreviewZoom( nZoom, 100 );
    Fraction aHorPrevZoom( (long)( 100 * nZoom / pDocShell->GetOutputFactor() ), 10000 );
    MapMode  aMMMode( MAP_100TH_MM, Point(), aHorPrevZoom, aPreviewZoom );
    SetMapMode( aMMMode );
    long  nPos = nDragMovePos;
    if( nFlags == POINTER_HSIZEBAR || nFlags == POINTER_HSPLIT )
    {
        if( nDragMovePos != aButtonDownChangePoint.X() )
        {
            DrawInvert( aButtonDownChangePoint.X(), nFlags );
            aButtonDownChangePoint.X() = nPos;
            DrawInvert( aButtonDownChangePoint.X(), nFlags );
        }
    }
    else if( nFlags == POINTER_VSIZEBAR )
    {
        if( nDragMovePos != aButtonDownChangePoint.Y() )
        {
            DrawInvert( aButtonDownChangePoint.Y(), nFlags );
            aButtonDownChangePoint.Y() = nPos;
            DrawInvert( aButtonDownChangePoint.Y(), nFlags );
        }
    }
}

void ScPreview::DrawInvert( long nDragPos, sal_uInt16 nFlags )
{
    long  nHeight = (long) lcl_GetDocPageSize( pDocShell->GetDocument(), nTab ).Height();
    long  nWidth = (long) lcl_GetDocPageSize( pDocShell->GetDocument(), nTab ).Width();
    if( nFlags == POINTER_HSIZEBAR || nFlags == POINTER_HSPLIT )
    {
        Rectangle aRect( nDragPos, -aOffset.Y(), nDragPos + 1,(long)( ( nHeight * HMM_PER_TWIPS ) - aOffset.Y()));
        Invert( aRect,INVERT_50 );
    }
    else if( nFlags == POINTER_VSIZEBAR )
    {
        Rectangle aRect( -aOffset.X(), nDragPos,(long)( ( nWidth * HMM_PER_TWIPS ) - aOffset.X() ), nDragPos + 1 );
        Invert( aRect,INVERT_50 );
    }
}
//Issue51656 Add resizeable margin on page preview from maoyg

/* vim:set shiftwidth=4 softtabstop=4 expandtab: */<|MERGE_RESOLUTION|>--- conflicted
+++ resolved
@@ -195,11 +195,7 @@
             nTab = static_cast<SCTAB>(nPages.size()) -1;
             while (nTab > 0 && !nPages[nTab])       // letzte nicht leere Tabelle
                 --nTab;
-<<<<<<< HEAD
-            OSL_ENSURE(nPages[nTab],"alle Tabellen leer?");
-=======
-            DBG_ASSERT(0 < static_cast<SCTAB>(nPages.size()),"alle Tabellen leer?");
->>>>>>> db7fa135
+            OSL_ENSURE(0 < static_cast<SCTAB>(nPages.size()),"alle Tabellen leer?");
             nTabPage = nPages[nTab] - 1;
             nTabStart = 0;
             for (sal_uInt16 i=0; i<nTab; i++)
