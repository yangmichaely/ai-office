/* -*- Mode: C++; tab-width: 4; indent-tabs-mode: nil; c-basic-offset: 4 -*- */
/*************************************************************************
 *
 * DO NOT ALTER OR REMOVE COPYRIGHT NOTICES OR THIS FILE HEADER.
 *
 * Copyright 2000, 2010 Oracle and/or its affiliates.
 *
 * OpenOffice.org - a multi-platform office productivity suite
 *
 * This file is part of OpenOffice.org.
 *
 * OpenOffice.org is free software: you can redistribute it and/or modify
 * it under the terms of the GNU Lesser General Public License version 3
 * only, as published by the Free Software Foundation.
 *
 * OpenOffice.org is distributed in the hope that it will be useful,
 * but WITHOUT ANY WARRANTY; without even the implied warranty of
 * MERCHANTABILITY or FITNESS FOR A PARTICULAR PURPOSE.  See the
 * GNU Lesser General Public License version 3 for more details
 * (a copy is included in the LICENSE file that accompanied this code).
 *
 * You should have received a copy of the GNU Lesser General Public License
 * version 3 along with OpenOffice.org.  If not, see
 * <http://www.openoffice.org/license.html>
 * for a copy of the LGPLv3 License.
 *
 ************************************************************************/

// MARKER(update_precomp.py): autogen include statement, do not remove
#include "precompiled_sc.hxx"

#include "scitems.hxx"
#include <sfx2/bindings.hxx>
#include <sfx2/viewsh.hxx>
#include <sfx2/dispatch.hxx>
#include <editeng/fontitem.hxx>
#include <editeng/langitem.hxx>
#include <editeng/scripttypeitem.hxx>
#include <svl/itempool.hxx>
#include <svl/itemset.hxx>
#include <svl/cjkoptions.hxx>
#include <svl/ctloptions.hxx>
#include <vcl/svapp.hxx>
#include <vcl/msgbox.hxx>
#include <vcl/wrkwin.hxx>
#include <sfx2/request.hxx>
#include <sfx2/objsh.hxx>
#include <svl/stritem.hxx>
#include <svl/eitem.hxx>

#include <com/sun/star/i18n/TransliterationModules.hpp>
#include <com/sun/star/i18n/TransliterationModulesExtra.hpp>


#include "viewutil.hxx"
#include "global.hxx"
#include "chgtrack.hxx"
#include "chgviset.hxx"
#include "markdata.hxx"

#include <svx/svxdlg.hxx>
#include <svx/dialogs.hrc>
// STATIC DATA -----------------------------------------------------------

//==================================================================

void ScViewUtil::PutItemScript( SfxItemSet& rShellSet, const SfxItemSet& rCoreSet,
                                sal_uInt16 nWhichId, sal_uInt16 nScript )
{
    //  take the effective item from rCoreSet according to nScript
    //  and put in rShellSet under the (base) nWhichId

    SfxItemPool& rPool = *rShellSet.GetPool();
    SvxScriptSetItem aSetItem( rPool.GetSlotId(nWhichId), rPool );
    //  use PutExtended with eDefaultAs = SFX_ITEM_SET, so defaults from rCoreSet
    //  (document pool) are read and put into rShellSet (MessagePool)
    aSetItem.GetItemSet().PutExtended( rCoreSet, SFX_ITEM_DONTCARE, SFX_ITEM_SET );
    const SfxPoolItem* pI = aSetItem.GetItemOfScript( nScript );
    if (pI)
        rShellSet.Put( *pI, nWhichId );
    else
        rShellSet.InvalidateItem( nWhichId );
}

<<<<<<< HEAD
USHORT ScViewUtil::GetEffLanguage( ScDocument* pDoc, const ScAddress& rPos )
=======
//  static
sal_uInt16 ScViewUtil::GetEffLanguage( ScDocument* pDoc, const ScAddress& rPos )
>>>>>>> ce6308e4
{
    //  used for thesaurus

    sal_uInt8 nScript = pDoc->GetScriptType( rPos.Col(), rPos.Row(), rPos.Tab() );
    sal_uInt16 nWhich = ( nScript == SCRIPTTYPE_ASIAN ) ? ATTR_CJK_FONT_LANGUAGE :
                    ( ( nScript == SCRIPTTYPE_COMPLEX ) ? ATTR_CTL_FONT_LANGUAGE : ATTR_FONT_LANGUAGE );
    const SfxPoolItem* pItem = pDoc->GetAttr( rPos.Col(), rPos.Row(), rPos.Tab(), nWhich);
    SvxLanguageItem* pLangIt = PTR_CAST( SvxLanguageItem, pItem );
    LanguageType eLnge;
    if (pLangIt)
    {
        eLnge = (LanguageType) pLangIt->GetValue();
        if (eLnge == LANGUAGE_DONTKNOW)                 //! can this happen?
        {
            LanguageType eLatin, eCjk, eCtl;
            pDoc->GetLanguage( eLatin, eCjk, eCtl );
            eLnge = ( nScript == SCRIPTTYPE_ASIAN ) ? eCjk :
                    ( ( nScript == SCRIPTTYPE_COMPLEX ) ? eCtl : eLatin );
        }
    }
    else
        eLnge = LANGUAGE_ENGLISH_US;
    if ( eLnge == LANGUAGE_SYSTEM )
        eLnge = Application::GetSettings().GetLanguage();   // never use SYSTEM for spelling

    return eLnge;
}

<<<<<<< HEAD
sal_Int32 ScViewUtil::GetTransliterationType( USHORT nSlotID )
=======
//  static
sal_Int32 ScViewUtil::GetTransliterationType( sal_uInt16 nSlotID )
>>>>>>> ce6308e4
{
    sal_Int32 nType = 0;
    switch ( nSlotID )
    {
        case SID_TRANSLITERATE_SENTENCE_CASE:
            nType = com::sun::star::i18n::TransliterationModulesExtra::SENTENCE_CASE;
            break;
        case SID_TRANSLITERATE_TITLE_CASE:
            nType = com::sun::star::i18n::TransliterationModulesExtra::TITLE_CASE;
            break;
        case SID_TRANSLITERATE_TOGGLE_CASE:
            nType = com::sun::star::i18n::TransliterationModulesExtra::TOGGLE_CASE;
            break;
        case SID_TRANSLITERATE_UPPER:
            nType = com::sun::star::i18n::TransliterationModules_LOWERCASE_UPPERCASE;
            break;
        case SID_TRANSLITERATE_LOWER:
            nType = com::sun::star::i18n::TransliterationModules_UPPERCASE_LOWERCASE;
            break;
        case SID_TRANSLITERATE_HALFWIDTH:
            nType = com::sun::star::i18n::TransliterationModules_FULLWIDTH_HALFWIDTH;
            break;
        case SID_TRANSLITERATE_FULLWIDTH:
            nType = com::sun::star::i18n::TransliterationModules_HALFWIDTH_FULLWIDTH;
            break;
        case SID_TRANSLITERATE_HIRAGANA:
            nType = com::sun::star::i18n::TransliterationModules_KATAKANA_HIRAGANA;
            break;
        case SID_TRANSLITERATE_KATAGANA:
            nType = com::sun::star::i18n::TransliterationModules_HIRAGANA_KATAKANA;
            break;
    }
    return nType;
}

<<<<<<< HEAD
BOOL ScViewUtil::IsActionShown( const ScChangeAction& rAction,
=======
//  static
sal_Bool ScViewUtil::IsActionShown( const ScChangeAction& rAction,
>>>>>>> ce6308e4
                                const ScChangeViewSettings& rSettings,
                                ScDocument& rDocument )
{
    // abgelehnte werden durch eine invertierende akzeptierte Action dargestellt,
    // die Reihenfolge von ShowRejected/ShowAccepted ist deswegen wichtig

    if ( !rSettings.IsShowRejected() && rAction.IsRejecting() )
        return sal_False;

    if ( !rSettings.IsShowAccepted() && rAction.IsAccepted() && !rAction.IsRejecting() )
        return sal_False;

    if ( rSettings.HasAuthor() )
    {
        if ( rSettings.IsEveryoneButMe() )
        {
            //  GetUser() am ChangeTrack ist der aktuelle Benutzer
            ScChangeTrack* pTrack = rDocument.GetChangeTrack();
            if ( !pTrack || rAction.GetUser() == pTrack->GetUser() )
                return sal_False;
        }
        else if ( rAction.GetUser() != rSettings.GetTheAuthorToShow() )
            return sal_False;
    }

    if ( rSettings.HasComment() )
    {
        String aComStr=rAction.GetComment();
        aComStr.AppendAscii(RTL_CONSTASCII_STRINGPARAM( " (" ));
        rAction.GetDescription( aComStr, &rDocument );
        aComStr+=')';

        if(!rSettings.IsValidComment(&aComStr))
            return sal_False;
    }

    if ( rSettings.HasRange() )
        if ( !rSettings.GetTheRangeList().Intersects( rAction.GetBigRange().MakeRange() ) )
            return sal_False;

    if ( rSettings.HasDate() && rSettings.GetTheDateMode() != SCDM_NO_DATEMODE )
    {
        DateTime aDateTime = rAction.GetDateTime();
        const DateTime& rFirst = rSettings.GetTheFirstDateTime();
        const DateTime& rLast  = rSettings.GetTheLastDateTime();
        switch ( rSettings.GetTheDateMode() )
        {   // korrespondiert mit ScHighlightChgDlg::OKBtnHdl
            case SCDM_DATE_BEFORE:
                if ( aDateTime > rFirst )
                    return sal_False;
                break;

            case SCDM_DATE_SINCE:
                if ( aDateTime < rFirst )
                    return sal_False;
                break;

            case SCDM_DATE_EQUAL:
            case SCDM_DATE_BETWEEN:
                if ( aDateTime < rFirst || aDateTime > rLast )
                    return sal_False;
                break;

            case SCDM_DATE_NOTEQUAL:
                if ( aDateTime >= rFirst && aDateTime <= rLast )
                    return sal_False;
                break;

            case SCDM_DATE_SAVE:
                {
                ScChangeTrack* pTrack = rDocument.GetChangeTrack();
                if ( !pTrack || pTrack->GetLastSavedActionNumber() >=
                        rAction.GetActionNumber() )
                    return sal_False;
                }
                break;

            default:
            {
                // added to avoid warnings
            }
        }
    }

    if ( rSettings.HasActionRange() )
    {
        sal_uLong nAction = rAction.GetActionNumber();
        sal_uLong nFirstAction;
        sal_uLong nLastAction;
        rSettings.GetTheActionRange( nFirstAction, nLastAction );
        if ( nAction < nFirstAction || nAction > nLastAction )
        {
            return sal_False;
        }
    }

    return sal_True;
}

void ScViewUtil::UnmarkFiltered( ScMarkData& rMark, ScDocument* pDoc )
{
    rMark.MarkToMulti();

    ScRange aMultiArea;
    rMark.GetMultiMarkArea( aMultiArea );
    SCCOL nStartCol = aMultiArea.aStart.Col();
    SCROW nStartRow = aMultiArea.aStart.Row();
    SCCOL nEndCol = aMultiArea.aEnd.Col();
    SCROW nEndRow = aMultiArea.aEnd.Row();

    bool bChanged = false;
    SCTAB nTabCount = pDoc->GetTableCount();
    for (SCTAB nTab=0; nTab<nTabCount; nTab++)
        if ( rMark.GetTableSelect(nTab ) )
        {
            for (SCROW nRow = nStartRow; nRow <= nEndRow; ++nRow)
            {
                SCROW nLastRow = nRow;
                if (pDoc->RowFiltered(nRow, nTab, NULL, &nLastRow))
                {
                    // use nStartCol/nEndCol, so the multi mark area isn't extended to all columns
                    // (visible in repaint for indentation)
                    rMark.SetMultiMarkArea(
                        ScRange(nStartCol, nRow, nTab, nEndCol, nLastRow, nTab), false);
                    bChanged = true;
                    nRow = nLastRow;
                }
            }
        }

    if ( bChanged && !rMark.HasAnyMultiMarks() )
        rMark.ResetMark();

    rMark.MarkToSimple();
}


bool ScViewUtil::FitToUnfilteredRows( ScRange & rRange, ScDocument * pDoc, size_t nRows )
{
    SCTAB nTab = rRange.aStart.Tab();
    bool bOneTabOnly = (nTab == rRange.aEnd.Tab());
    // Always fit the range on its first sheet.
    DBG_ASSERT( bOneTabOnly, "ScViewUtil::ExtendToUnfilteredRows: works only on one sheet");
    SCROW nStartRow = rRange.aStart.Row();
    SCROW nLastRow = pDoc->LastNonFilteredRow(nStartRow, MAXROW, nTab);
    if (ValidRow(nLastRow))
        rRange.aEnd.SetRow(nLastRow);
    SCROW nCount = pDoc->CountNonFilteredRows(nStartRow, MAXROW, nTab);
    return static_cast<size_t>(nCount) == nRows && bOneTabOnly;
}

bool ScViewUtil::HasFiltered( const ScRange& rRange, ScDocument* pDoc )
{
    SCROW nStartRow = rRange.aStart.Row();
    SCROW nEndRow = rRange.aEnd.Row();
    for (SCTAB nTab=rRange.aStart.Tab(); nTab<=rRange.aEnd.Tab(); nTab++)
    {
        if (pDoc->HasFilteredRows(nStartRow, nEndRow, nTab))
            return true;
    }

    return false;
}

<<<<<<< HEAD
void ScViewUtil::HideDisabledSlot( SfxItemSet& rSet, SfxBindings& rBindings, USHORT nSlotId )
=======
// static
void ScViewUtil::HideDisabledSlot( SfxItemSet& rSet, SfxBindings& rBindings, sal_uInt16 nSlotId )
>>>>>>> ce6308e4
{
    SvtCJKOptions aCJKOptions;
    SvtCTLOptions aCTLOptions;
    bool bEnabled = true;

    switch( nSlotId )
    {
        case SID_CHINESE_CONVERSION:
        case SID_HANGUL_HANJA_CONVERSION:
            bEnabled = aCJKOptions.IsAnyEnabled();
        break;

        case SID_TRANSLITERATE_HALFWIDTH:
        case SID_TRANSLITERATE_FULLWIDTH:
        case SID_TRANSLITERATE_HIRAGANA:
        case SID_TRANSLITERATE_KATAGANA:
            bEnabled = aCJKOptions.IsChangeCaseMapEnabled();
        break;

        case SID_INSERT_RLM:
        case SID_INSERT_LRM:
        case SID_INSERT_ZWNBSP:
        case SID_INSERT_ZWSP:
            bEnabled = aCTLOptions.IsCTLFontEnabled();
        break;

        default:
            DBG_ERRORFILE( "ScViewUtil::HideDisabledSlot - unknown slot ID" );
            return;
    }

    rBindings.SetVisibleState( nSlotId, bEnabled );
    if( !bEnabled )
        rSet.DisableItem( nSlotId );
}

//==================================================================

sal_Bool ScViewUtil::ExecuteCharMap( const SvxFontItem& rOldFont,
                                 SfxViewFrame& rFrame,
                                 SvxFontItem&       rNewFont,
                                 String&            rString )
{
    sal_Bool bRet = sal_False;
    SvxAbstractDialogFactory* pFact = SvxAbstractDialogFactory::Create();
    if(pFact)
    {
        SfxAllItemSet aSet( rFrame.GetObjectShell()->GetPool() );
        aSet.Put( SfxBoolItem( FN_PARAM_1, sal_False ) );
        aSet.Put( SvxFontItem( rOldFont.GetFamily(), rOldFont.GetFamilyName(), rOldFont.GetStyleName(), rOldFont.GetPitch(), rOldFont.GetCharSet(), aSet.GetPool()->GetWhich( SID_ATTR_CHAR_FONT ) ) );
        SfxAbstractDialog* pDlg = pFact->CreateSfxDialog( &rFrame.GetWindow(), aSet, rFrame.GetFrame().GetFrameInterface(), RID_SVXDLG_CHARMAP );
        if ( pDlg->Execute() == RET_OK )
        {
            SFX_ITEMSET_ARG( pDlg->GetOutputItemSet(), pItem, SfxStringItem, SID_CHARMAP, sal_False );
            SFX_ITEMSET_ARG( pDlg->GetOutputItemSet(), pFontItem, SvxFontItem, SID_ATTR_CHAR_FONT, sal_False );
            if ( pItem )
                rString  = pItem->GetValue();
            if ( pFontItem )
                rNewFont = SvxFontItem( pFontItem->GetFamily(), pFontItem->GetFamilyName(), pFontItem->GetStyleName(), pFontItem->GetPitch(), pFontItem->GetCharSet(), rNewFont.Which() );
            bRet = sal_True;
        }
        delete pDlg;
    }
    return bRet;
}

bool ScViewUtil::IsFullScreen( SfxViewShell& rViewShell )
{
    SfxBindings&    rBindings       = rViewShell.GetViewFrame()->GetBindings();
    SfxPoolItem*    pItem           = 0;
    bool            bIsFullScreen   = false;

    if (rBindings.QueryState( SID_WIN_FULLSCREEN, pItem ) >= SFX_ITEM_DEFAULT)
        bIsFullScreen = static_cast< SfxBoolItem* >( pItem )->GetValue();
    return bIsFullScreen;
}

void ScViewUtil::SetFullScreen( SfxViewShell& rViewShell, bool bSet )
{
    if( IsFullScreen( rViewShell ) != bSet )
    {
        SfxBoolItem aItem( SID_WIN_FULLSCREEN, bSet );
        rViewShell.GetDispatcher()->Execute( SID_WIN_FULLSCREEN, SFX_CALLMODE_RECORD, &aItem, 0L );
    }
}

//------------------------------------------------------------------

ScUpdateRect::ScUpdateRect( SCCOL nX1, SCROW nY1, SCCOL nX2, SCROW nY2 )
{
    PutInOrder( nX1, nX2 );
    PutInOrder( nY1, nY2 );

    nOldStartX = nX1;
    nOldStartY = nY1;
    nOldEndX = nX2;
    nOldEndY = nY2;
}

void ScUpdateRect::SetNew( SCCOL nX1, SCROW nY1, SCCOL nX2, SCROW nY2 )
{
    PutInOrder( nX1, nX2 );
    PutInOrder( nY1, nY2 );

    nNewStartX = nX1;
    nNewStartY = nY1;
    nNewEndX = nX2;
    nNewEndY = nY2;
}

sal_Bool ScUpdateRect::GetDiff( SCCOL& rX1, SCROW& rY1, SCCOL& rX2, SCROW& rY2 )
{
    if ( nNewStartX == nOldStartX && nNewEndX == nOldEndX &&
         nNewStartY == nOldStartY && nNewEndY == nOldEndY )
    {
        rX1 = nNewStartX;
        rY1 = nNewStartY;
        rX2 = nNewStartX;
        rY2 = nNewStartY;
        return sal_False;
    }

    rX1 = Min(nNewStartX,nOldStartX);
    rY1 = Min(nNewStartY,nOldStartY);
    rX2 = Max(nNewEndX,nOldEndX);
    rY2 = Max(nNewEndY,nOldEndY);

    if ( nNewStartX == nOldStartX && nNewEndX == nOldEndX )
    {
        if ( nNewStartY == nOldStartY )
        {
            rY1 = Min( nNewEndY, nOldEndY );
            rY2 = Max( nNewEndY, nOldEndY );
        }
        else if ( nNewEndY == nOldEndY )
        {
            rY1 = Min( nNewStartY, nOldStartY );
            rY2 = Max( nNewStartY, nOldStartY );
        }
    }
    else if ( nNewStartY == nOldStartY && nNewEndY == nOldEndY )
    {
        if ( nNewStartX == nOldStartX )
        {
            rX1 = Min( nNewEndX, nOldEndX );
            rX2 = Max( nNewEndX, nOldEndX );
        }
        else if ( nNewEndX == nOldEndX )
        {
            rX1 = Min( nNewStartX, nOldStartX );
            rX2 = Max( nNewStartX, nOldStartX );
        }
    }

    return sal_True;
}

<<<<<<< HEAD
/* vim:set shiftwidth=4 softtabstop=4 expandtab: */
=======
#ifdef OLD_SELECTION_PAINT
sal_Bool ScUpdateRect::GetXorDiff( SCCOL& rX1, SCROW& rY1, SCCOL& rX2, SCROW& rY2, sal_Bool& rCont )
{
    rCont = sal_False;

    if (nNewStartX == nOldStartX && nNewEndX == nOldEndX &&
        nNewStartY == nOldStartY && nNewEndY == nOldEndY)
    {
        rX1 = nNewStartX;
        rY1 = nNewStartY;
        rX2 = nNewStartX;
        rY2 = nNewStartY;
        return sal_False;
    }

    rX1 = Min(nNewStartX,nOldStartX);
    rY1 = Min(nNewStartY,nOldStartY);
    rX2 = Max(nNewEndX,nOldEndX);
    rY2 = Max(nNewEndY,nOldEndY);

    if (nNewStartX == nOldStartX && nNewEndX == nOldEndX)             // nur vertikal
    {
        if (nNewStartY == nOldStartY)
        {
            rY1 = Min( nNewEndY, nOldEndY ) + 1;
            rY2 = Max( nNewEndY, nOldEndY );
        }
        else if (nNewEndY == nOldEndY)
        {
            rY1 = Min( nNewStartY, nOldStartY );
            rY2 = Max( nNewStartY, nOldStartY ) - 1;
        }
        else
        {
            rY1 = Min( nNewStartY, nOldStartY );
            rY2 = Max( nNewStartY, nOldStartY ) - 1;
            rCont = sal_True;
            nContY1 = Min( nNewEndY, nOldEndY ) + 1;
            nContY2 = Max( nNewEndY, nOldEndY );
            nContX1 = rX1;
            nContX2 = rX2;
        }
    }
    else if (nNewStartY == nOldStartY && nNewEndY == nOldEndY)        // nur horizontal
    {
        if (nNewStartX == nOldStartX)
        {
            rX1 = Min( nNewEndX, nOldEndX ) + 1;
            rX2 = Max( nNewEndX, nOldEndX );
        }
        else if (nNewEndX == nOldEndX)
        {
            rX1 = Min( nNewStartX, nOldStartX );
            rX2 = Max( nNewStartX, nOldStartX ) - 1;
        }
        else
        {
            rX1 = Min( nNewStartX, nOldStartX );
            rX2 = Max( nNewStartX, nOldStartX ) - 1;
            rCont = sal_True;
            nContX1 = Min( nNewEndX, nOldEndX ) + 1;
            nContX2 = Max( nNewEndX, nOldEndX );
            nContY1 = rY1;
            nContY2 = rY2;
        }
    }
    else if (nNewEndX == nOldEndX && nNewEndY == nOldEndY)            // links oben
    {
        if ((nNewStartX<nOldStartX) == (nNewStartY<nOldStartY))
            rX1 = Min( nNewStartX, nOldStartX );
        else
            rX1 = Max( nNewStartX, nOldStartX );            // Ecke weglassen
        rX2 = nOldEndX;
        rY1 = Min( nNewStartY, nOldStartY );                // oben
        rY2 = Max( nNewStartY, nOldStartY ) - 1;
        rCont = sal_True;
        nContY1 = rY2+1;
        nContY2 = nOldEndY;
        nContX1 = Min( nNewStartX, nOldStartX );            // links
        nContX2 = Max( nNewStartX, nOldStartX ) - 1;
    }
    else if (nNewStartX == nOldStartX && nNewEndY == nOldEndY)        // rechts oben
    {
        if ((nNewEndX<nOldEndX) != (nNewStartY<nOldStartY))
            rX2 = Max( nNewEndX, nOldEndX );
        else
            rX2 = Min( nNewEndX, nOldEndX );                // Ecke weglassen
        rX1 = nOldStartX;
        rY1 = Min( nNewStartY, nOldStartY );                // oben
        rY2 = Max( nNewStartY, nOldStartY ) - 1;
        rCont = sal_True;
        nContY1 = rY2+1;
        nContY2 = nOldEndY;
        nContX1 = Min( nNewEndX, nOldEndX ) + 1;            // rechts
        nContX2 = Max( nNewEndX, nOldEndX );
    }
    else if (nNewEndX == nOldEndX && nNewStartY == nOldStartY)        // links unten
    {
        if ((nNewStartX<nOldStartX) != (nNewEndY<nOldEndY))
            rX1 = Min( nNewStartX, nOldStartX );
        else
            rX1 = Max( nNewStartX, nOldStartX );            // Ecke weglassen
        rX2 = nOldEndX;
        rY1 = Min( nNewEndY, nOldEndY ) + 1;                // unten
        rY2 = Max( nNewEndY, nOldEndY );
        rCont = sal_True;
        nContY1 = nOldStartY;
        nContY2 = rY1-1;
        nContX1 = Min( nNewStartX, nOldStartX );            // links
        nContX2 = Max( nNewStartX, nOldStartX ) - 1;
    }
    else if (nNewStartX == nOldStartX && nNewStartY == nOldStartY)    // rechts unten
    {
        if ((nNewEndX<nOldEndX) == (nNewEndY<nOldEndY))
            rX2 = Max( nNewEndX, nOldEndX );
        else
            rX2 = Min( nNewEndX, nOldEndX );                // Ecke weglassen
        rX1 = nOldStartX;
        rY1 = Min( nNewEndY, nOldEndY ) + 1;                // unten
        rY2 = Max( nNewEndY, nOldEndY );
        rCont = sal_True;
        nContY1 = nOldStartY;
        nContY2 = rY1-1;
        nContX1 = Min( nNewEndX, nOldEndX ) + 1;            // rechts
        nContX2 = Max( nNewEndX, nOldEndX );
    }
    else                                                                // Ueberschlag
    {
        rX1 = nOldStartX;
        rY1 = nOldStartY;
        rX2 = nOldEndX;
        rY2 = nOldEndY;
        rCont = sal_True;
        nContX1 = nNewStartX;
        nContY1 = nNewStartY;
        nContX2 = nNewEndX;
        nContY2 = nNewEndY;
    }

    return sal_True;
}

void ScUpdateRect::GetContDiff( SCCOL& rX1, SCROW& rY1, SCCOL& rX2, SCROW& rY2 )
{
    rX1 = nContX1;
    rY1 = nContY1;
    rX2 = nContX2;
    rY2 = nContY2;
}
#endif





>>>>>>> ce6308e4
<|MERGE_RESOLUTION|>--- conflicted
+++ resolved
@@ -82,12 +82,7 @@
         rShellSet.InvalidateItem( nWhichId );
 }
 
-<<<<<<< HEAD
-USHORT ScViewUtil::GetEffLanguage( ScDocument* pDoc, const ScAddress& rPos )
-=======
-//  static
 sal_uInt16 ScViewUtil::GetEffLanguage( ScDocument* pDoc, const ScAddress& rPos )
->>>>>>> ce6308e4
 {
     //  used for thesaurus
 
@@ -116,12 +111,7 @@
     return eLnge;
 }
 
-<<<<<<< HEAD
-sal_Int32 ScViewUtil::GetTransliterationType( USHORT nSlotID )
-=======
-//  static
 sal_Int32 ScViewUtil::GetTransliterationType( sal_uInt16 nSlotID )
->>>>>>> ce6308e4
 {
     sal_Int32 nType = 0;
     switch ( nSlotID )
@@ -157,12 +147,7 @@
     return nType;
 }
 
-<<<<<<< HEAD
-BOOL ScViewUtil::IsActionShown( const ScChangeAction& rAction,
-=======
-//  static
 sal_Bool ScViewUtil::IsActionShown( const ScChangeAction& rAction,
->>>>>>> ce6308e4
                                 const ScChangeViewSettings& rSettings,
                                 ScDocument& rDocument )
 {
@@ -170,10 +155,10 @@
     // die Reihenfolge von ShowRejected/ShowAccepted ist deswegen wichtig
 
     if ( !rSettings.IsShowRejected() && rAction.IsRejecting() )
-        return sal_False;
+        return false;
 
     if ( !rSettings.IsShowAccepted() && rAction.IsAccepted() && !rAction.IsRejecting() )
-        return sal_False;
+        return false;
 
     if ( rSettings.HasAuthor() )
     {
@@ -182,10 +167,10 @@
             //  GetUser() am ChangeTrack ist der aktuelle Benutzer
             ScChangeTrack* pTrack = rDocument.GetChangeTrack();
             if ( !pTrack || rAction.GetUser() == pTrack->GetUser() )
-                return sal_False;
+                return false;
         }
         else if ( rAction.GetUser() != rSettings.GetTheAuthorToShow() )
-            return sal_False;
+            return false;
     }
 
     if ( rSettings.HasComment() )
@@ -196,12 +181,12 @@
         aComStr+=')';
 
         if(!rSettings.IsValidComment(&aComStr))
-            return sal_False;
+            return false;
     }
 
     if ( rSettings.HasRange() )
         if ( !rSettings.GetTheRangeList().Intersects( rAction.GetBigRange().MakeRange() ) )
-            return sal_False;
+            return false;
 
     if ( rSettings.HasDate() && rSettings.GetTheDateMode() != SCDM_NO_DATEMODE )
     {
@@ -212,23 +197,23 @@
         {   // korrespondiert mit ScHighlightChgDlg::OKBtnHdl
             case SCDM_DATE_BEFORE:
                 if ( aDateTime > rFirst )
-                    return sal_False;
+                    return false;
                 break;
 
             case SCDM_DATE_SINCE:
                 if ( aDateTime < rFirst )
-                    return sal_False;
+                    return false;
                 break;
 
             case SCDM_DATE_EQUAL:
             case SCDM_DATE_BETWEEN:
                 if ( aDateTime < rFirst || aDateTime > rLast )
-                    return sal_False;
+                    return false;
                 break;
 
             case SCDM_DATE_NOTEQUAL:
                 if ( aDateTime >= rFirst && aDateTime <= rLast )
-                    return sal_False;
+                    return false;
                 break;
 
             case SCDM_DATE_SAVE:
@@ -236,7 +221,7 @@
                 ScChangeTrack* pTrack = rDocument.GetChangeTrack();
                 if ( !pTrack || pTrack->GetLastSavedActionNumber() >=
                         rAction.GetActionNumber() )
-                    return sal_False;
+                    return false;
                 }
                 break;
 
@@ -255,7 +240,7 @@
         rSettings.GetTheActionRange( nFirstAction, nLastAction );
         if ( nAction < nFirstAction || nAction > nLastAction )
         {
-            return sal_False;
+            return false;
         }
     }
 
@@ -327,12 +312,7 @@
     return false;
 }
 
-<<<<<<< HEAD
-void ScViewUtil::HideDisabledSlot( SfxItemSet& rSet, SfxBindings& rBindings, USHORT nSlotId )
-=======
-// static
 void ScViewUtil::HideDisabledSlot( SfxItemSet& rSet, SfxBindings& rBindings, sal_uInt16 nSlotId )
->>>>>>> ce6308e4
 {
     SvtCJKOptions aCJKOptions;
     SvtCTLOptions aCTLOptions;
@@ -376,18 +356,18 @@
                                  SvxFontItem&       rNewFont,
                                  String&            rString )
 {
-    sal_Bool bRet = sal_False;
+    sal_Bool bRet = false;
     SvxAbstractDialogFactory* pFact = SvxAbstractDialogFactory::Create();
     if(pFact)
     {
         SfxAllItemSet aSet( rFrame.GetObjectShell()->GetPool() );
-        aSet.Put( SfxBoolItem( FN_PARAM_1, sal_False ) );
+        aSet.Put( SfxBoolItem( FN_PARAM_1, false ) );
         aSet.Put( SvxFontItem( rOldFont.GetFamily(), rOldFont.GetFamilyName(), rOldFont.GetStyleName(), rOldFont.GetPitch(), rOldFont.GetCharSet(), aSet.GetPool()->GetWhich( SID_ATTR_CHAR_FONT ) ) );
         SfxAbstractDialog* pDlg = pFact->CreateSfxDialog( &rFrame.GetWindow(), aSet, rFrame.GetFrame().GetFrameInterface(), RID_SVXDLG_CHARMAP );
         if ( pDlg->Execute() == RET_OK )
         {
-            SFX_ITEMSET_ARG( pDlg->GetOutputItemSet(), pItem, SfxStringItem, SID_CHARMAP, sal_False );
-            SFX_ITEMSET_ARG( pDlg->GetOutputItemSet(), pFontItem, SvxFontItem, SID_ATTR_CHAR_FONT, sal_False );
+            SFX_ITEMSET_ARG( pDlg->GetOutputItemSet(), pItem, SfxStringItem, SID_CHARMAP, false );
+            SFX_ITEMSET_ARG( pDlg->GetOutputItemSet(), pFontItem, SvxFontItem, SID_ATTR_CHAR_FONT, false );
             if ( pItem )
                 rString  = pItem->GetValue();
             if ( pFontItem )
@@ -452,7 +432,7 @@
         rY1 = nNewStartY;
         rX2 = nNewStartX;
         rY2 = nNewStartY;
-        return sal_False;
+        return false;
     }
 
     rX1 = Min(nNewStartX,nOldStartX);
@@ -490,162 +470,4 @@
     return sal_True;
 }
 
-<<<<<<< HEAD
-/* vim:set shiftwidth=4 softtabstop=4 expandtab: */
-=======
-#ifdef OLD_SELECTION_PAINT
-sal_Bool ScUpdateRect::GetXorDiff( SCCOL& rX1, SCROW& rY1, SCCOL& rX2, SCROW& rY2, sal_Bool& rCont )
-{
-    rCont = sal_False;
-
-    if (nNewStartX == nOldStartX && nNewEndX == nOldEndX &&
-        nNewStartY == nOldStartY && nNewEndY == nOldEndY)
-    {
-        rX1 = nNewStartX;
-        rY1 = nNewStartY;
-        rX2 = nNewStartX;
-        rY2 = nNewStartY;
-        return sal_False;
-    }
-
-    rX1 = Min(nNewStartX,nOldStartX);
-    rY1 = Min(nNewStartY,nOldStartY);
-    rX2 = Max(nNewEndX,nOldEndX);
-    rY2 = Max(nNewEndY,nOldEndY);
-
-    if (nNewStartX == nOldStartX && nNewEndX == nOldEndX)             // nur vertikal
-    {
-        if (nNewStartY == nOldStartY)
-        {
-            rY1 = Min( nNewEndY, nOldEndY ) + 1;
-            rY2 = Max( nNewEndY, nOldEndY );
-        }
-        else if (nNewEndY == nOldEndY)
-        {
-            rY1 = Min( nNewStartY, nOldStartY );
-            rY2 = Max( nNewStartY, nOldStartY ) - 1;
-        }
-        else
-        {
-            rY1 = Min( nNewStartY, nOldStartY );
-            rY2 = Max( nNewStartY, nOldStartY ) - 1;
-            rCont = sal_True;
-            nContY1 = Min( nNewEndY, nOldEndY ) + 1;
-            nContY2 = Max( nNewEndY, nOldEndY );
-            nContX1 = rX1;
-            nContX2 = rX2;
-        }
-    }
-    else if (nNewStartY == nOldStartY && nNewEndY == nOldEndY)        // nur horizontal
-    {
-        if (nNewStartX == nOldStartX)
-        {
-            rX1 = Min( nNewEndX, nOldEndX ) + 1;
-            rX2 = Max( nNewEndX, nOldEndX );
-        }
-        else if (nNewEndX == nOldEndX)
-        {
-            rX1 = Min( nNewStartX, nOldStartX );
-            rX2 = Max( nNewStartX, nOldStartX ) - 1;
-        }
-        else
-        {
-            rX1 = Min( nNewStartX, nOldStartX );
-            rX2 = Max( nNewStartX, nOldStartX ) - 1;
-            rCont = sal_True;
-            nContX1 = Min( nNewEndX, nOldEndX ) + 1;
-            nContX2 = Max( nNewEndX, nOldEndX );
-            nContY1 = rY1;
-            nContY2 = rY2;
-        }
-    }
-    else if (nNewEndX == nOldEndX && nNewEndY == nOldEndY)            // links oben
-    {
-        if ((nNewStartX<nOldStartX) == (nNewStartY<nOldStartY))
-            rX1 = Min( nNewStartX, nOldStartX );
-        else
-            rX1 = Max( nNewStartX, nOldStartX );            // Ecke weglassen
-        rX2 = nOldEndX;
-        rY1 = Min( nNewStartY, nOldStartY );                // oben
-        rY2 = Max( nNewStartY, nOldStartY ) - 1;
-        rCont = sal_True;
-        nContY1 = rY2+1;
-        nContY2 = nOldEndY;
-        nContX1 = Min( nNewStartX, nOldStartX );            // links
-        nContX2 = Max( nNewStartX, nOldStartX ) - 1;
-    }
-    else if (nNewStartX == nOldStartX && nNewEndY == nOldEndY)        // rechts oben
-    {
-        if ((nNewEndX<nOldEndX) != (nNewStartY<nOldStartY))
-            rX2 = Max( nNewEndX, nOldEndX );
-        else
-            rX2 = Min( nNewEndX, nOldEndX );                // Ecke weglassen
-        rX1 = nOldStartX;
-        rY1 = Min( nNewStartY, nOldStartY );                // oben
-        rY2 = Max( nNewStartY, nOldStartY ) - 1;
-        rCont = sal_True;
-        nContY1 = rY2+1;
-        nContY2 = nOldEndY;
-        nContX1 = Min( nNewEndX, nOldEndX ) + 1;            // rechts
-        nContX2 = Max( nNewEndX, nOldEndX );
-    }
-    else if (nNewEndX == nOldEndX && nNewStartY == nOldStartY)        // links unten
-    {
-        if ((nNewStartX<nOldStartX) != (nNewEndY<nOldEndY))
-            rX1 = Min( nNewStartX, nOldStartX );
-        else
-            rX1 = Max( nNewStartX, nOldStartX );            // Ecke weglassen
-        rX2 = nOldEndX;
-        rY1 = Min( nNewEndY, nOldEndY ) + 1;                // unten
-        rY2 = Max( nNewEndY, nOldEndY );
-        rCont = sal_True;
-        nContY1 = nOldStartY;
-        nContY2 = rY1-1;
-        nContX1 = Min( nNewStartX, nOldStartX );            // links
-        nContX2 = Max( nNewStartX, nOldStartX ) - 1;
-    }
-    else if (nNewStartX == nOldStartX && nNewStartY == nOldStartY)    // rechts unten
-    {
-        if ((nNewEndX<nOldEndX) == (nNewEndY<nOldEndY))
-            rX2 = Max( nNewEndX, nOldEndX );
-        else
-            rX2 = Min( nNewEndX, nOldEndX );                // Ecke weglassen
-        rX1 = nOldStartX;
-        rY1 = Min( nNewEndY, nOldEndY ) + 1;                // unten
-        rY2 = Max( nNewEndY, nOldEndY );
-        rCont = sal_True;
-        nContY1 = nOldStartY;
-        nContY2 = rY1-1;
-        nContX1 = Min( nNewEndX, nOldEndX ) + 1;            // rechts
-        nContX2 = Max( nNewEndX, nOldEndX );
-    }
-    else                                                                // Ueberschlag
-    {
-        rX1 = nOldStartX;
-        rY1 = nOldStartY;
-        rX2 = nOldEndX;
-        rY2 = nOldEndY;
-        rCont = sal_True;
-        nContX1 = nNewStartX;
-        nContY1 = nNewStartY;
-        nContX2 = nNewEndX;
-        nContY2 = nNewEndY;
-    }
-
-    return sal_True;
-}
-
-void ScUpdateRect::GetContDiff( SCCOL& rX1, SCROW& rY1, SCCOL& rX2, SCROW& rY2 )
-{
-    rX1 = nContX1;
-    rY1 = nContY1;
-    rX2 = nContX2;
-    rY2 = nContY2;
-}
-#endif
-
-
-
-
-
->>>>>>> ce6308e4
+/* vim:set shiftwidth=4 softtabstop=4 expandtab: */