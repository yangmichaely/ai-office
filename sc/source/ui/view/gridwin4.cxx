/* -*- Mode: C++; tab-width: 4; indent-tabs-mode: nil; c-basic-offset: 4 -*- */
/*************************************************************************
 *
 * DO NOT ALTER OR REMOVE COPYRIGHT NOTICES OR THIS FILE HEADER.
 *
 * Copyright 2000, 2010 Oracle and/or its affiliates.
 *
 * OpenOffice.org - a multi-platform office productivity suite
 *
 * This file is part of OpenOffice.org.
 *
 * OpenOffice.org is free software: you can redistribute it and/or modify
 * it under the terms of the GNU Lesser General Public License version 3
 * only, as published by the Free Software Foundation.
 *
 * OpenOffice.org is distributed in the hope that it will be useful,
 * but WITHOUT ANY WARRANTY; without even the implied warranty of
 * MERCHANTABILITY or FITNESS FOR A PARTICULAR PURPOSE.  See the
 * GNU Lesser General Public License version 3 for more details
 * (a copy is included in the LICENSE file that accompanied this code).
 *
 * You should have received a copy of the GNU Lesser General Public License
 * version 3 along with OpenOffice.org.  If not, see
 * <http://www.openoffice.org/license.html>
 * for a copy of the LGPLv3 License.
 *
 ************************************************************************/

// MARKER(update_precomp.py): autogen include statement, do not remove
#include "precompiled_sc.hxx"

// INCLUDE ---------------------------------------------------------------
#include "scitems.hxx"
#include <editeng/eeitem.hxx>

#include <svtools/colorcfg.hxx>
#include <editeng/colritem.hxx>
#include <editeng/editview.hxx>
#include <editeng/fhgtitem.hxx>
#include <editeng/scripttypeitem.hxx>
#include <sfx2/bindings.hxx>
#include <sfx2/printer.hxx>

#include <svx/svdview.hxx>
#include "tabvwsh.hxx"

#include "gridwin.hxx"
#include "viewdata.hxx"
#include "output.hxx"
#include "document.hxx"
#include "attrib.hxx"
#include "patattr.hxx"          // InvertSimple
#include "dbcolect.hxx"
#include "docoptio.hxx"
#include "notemark.hxx"
#include "dbfunc.hxx"           // oder GetPageBreakData an die ViewData
#include "scmod.hxx"
#include "inputhdl.hxx"
#include "rfindlst.hxx"
#include "hiranges.hxx"
#include "pagedata.hxx"
#include "docpool.hxx"
#include "globstr.hrc"
#include "docsh.hxx"            // oder GetSfxInPlaceObject
#include "cbutton.hxx"
#include "invmerge.hxx"
#include "editutil.hxx"
#include "inputopt.hxx"
#include "fillinfo.hxx"
#include "dpcontrol.hxx"
#include "queryparam.hxx"
#include "sc.hrc"
#include <vcl/virdev.hxx>

// #i74769#
#include <svx/sdrpaintwindow.hxx>

//------------------------------------------------------------------------

void lcl_LimitRect( Rectangle& rRect, const Rectangle& rVisible )
{
    if ( rRect.Top()    < rVisible.Top()-1 )    rRect.Top()    = rVisible.Top()-1;
    if ( rRect.Bottom() > rVisible.Bottom()+1 ) rRect.Bottom() = rVisible.Bottom()+1;

    // auch wenn das inner-Rectangle nicht sichtbar ist, muss evtl.
    // die Titelzeile gezeichnet werden, darum kein Rueckgabewert mehr.
    // Wenn's weit daneben liegt, wird lcl_DrawOneFrame erst gar nicht gerufen.
}

void lcl_DrawOneFrame( OutputDevice* pDev, const Rectangle& rInnerPixel,
                        const String& rTitle, const Color& rColor, sal_Bool bTextBelow,
                        double nPPTX, double nPPTY, const Fraction& rZoomY,
                        ScDocument* pDoc, ScViewData* pButtonViewData, sal_Bool bLayoutRTL )
{
    //  pButtonViewData wird nur benutzt, um die Button-Groesse zu setzen,
    //  darf ansonsten NULL sein!

    Rectangle aInner = rInnerPixel;
    if ( bLayoutRTL )
    {
        aInner.Left() = rInnerPixel.Right();
        aInner.Right() = rInnerPixel.Left();
    }

    Rectangle aVisible( Point(0,0), pDev->GetOutputSizePixel() );
    lcl_LimitRect( aInner, aVisible );

    Rectangle aOuter = aInner;
    long nHor = (long) ( SC_SCENARIO_HSPACE * nPPTX );
    long nVer = (long) ( SC_SCENARIO_VSPACE * nPPTY );
    aOuter.Left()   -= nHor;
    aOuter.Right()  += nHor;
    aOuter.Top()    -= nVer;
    aOuter.Bottom() += nVer;

    //  use ScPatternAttr::GetFont only for font size
    Font aAttrFont;
    ((const ScPatternAttr&)pDoc->GetPool()->GetDefaultItem(ATTR_PATTERN)).
                                    GetFont(aAttrFont,SC_AUTOCOL_BLACK,pDev,&rZoomY);

    //  everything else from application font
    Font aAppFont = pDev->GetSettings().GetStyleSettings().GetAppFont();
    aAppFont.SetSize( aAttrFont.GetSize() );

    aAppFont.SetAlign( ALIGN_TOP );
    pDev->SetFont( aAppFont );

    Size aTextSize( pDev->GetTextWidth( rTitle ), pDev->GetTextHeight() );

    if ( bTextBelow )
        aOuter.Bottom() += aTextSize.Height();
    else
        aOuter.Top()    -= aTextSize.Height();

    pDev->SetLineColor();
    pDev->SetFillColor( rColor );
    //  links, oben, rechts, unten
    pDev->DrawRect( Rectangle( aOuter.Left(),  aOuter.Top(),    aInner.Left(),  aOuter.Bottom() ) );
    pDev->DrawRect( Rectangle( aOuter.Left(),  aOuter.Top(),    aOuter.Right(), aInner.Top()    ) );
    pDev->DrawRect( Rectangle( aInner.Right(), aOuter.Top(),    aOuter.Right(), aOuter.Bottom() ) );
    pDev->DrawRect( Rectangle( aOuter.Left(),  aInner.Bottom(), aOuter.Right(), aOuter.Bottom() ) );

    long nButtonY = bTextBelow ? aInner.Bottom() : aOuter.Top();

    ScDDComboBoxButton aComboButton((Window*)pDev);
    aComboButton.SetOptSizePixel();
    long nBWidth  = ( aComboButton.GetSizePixel().Width() * rZoomY.GetNumerator() )
                        / rZoomY.GetDenominator();
    long nBHeight = nVer + aTextSize.Height() + 1;
    Size aButSize( nBWidth, nBHeight );
    long nButtonPos = bLayoutRTL ? aOuter.Left() : aOuter.Right()-nBWidth+1;
    aComboButton.Draw( Point(nButtonPos, nButtonY), aButSize, sal_False );
    if (pButtonViewData)
        pButtonViewData->SetScenButSize( aButSize );

    long nTextStart = bLayoutRTL ? aInner.Right() - aTextSize.Width() + 1 : aInner.Left();

    sal_Bool bWasClip = sal_False;
    Region aOldClip;
    sal_Bool bClip = ( aTextSize.Width() > aOuter.Right() - nBWidth - aInner.Left() );
    if ( bClip )
    {
        if (pDev->IsClipRegion())
        {
            bWasClip = sal_True;
            aOldClip = pDev->GetActiveClipRegion();
        }
        long nClipStartX = bLayoutRTL ? aOuter.Left() + nBWidth : aInner.Left();
        long nClipEndX = bLayoutRTL ? aInner.Right() : aOuter.Right() - nBWidth;
        pDev->SetClipRegion( Rectangle( nClipStartX, nButtonY + nVer/2,
                                nClipEndX, nButtonY + nVer/2 + aTextSize.Height() ) );
    }

    pDev->DrawText( Point( nTextStart, nButtonY + nVer/2 ), rTitle );

    if ( bClip )
    {
        if ( bWasClip )
            pDev->SetClipRegion(aOldClip);
        else
            pDev->SetClipRegion();
    }

    pDev->SetFillColor();
    pDev->SetLineColor( COL_BLACK );
    pDev->DrawRect( aInner );
    pDev->DrawRect( aOuter );
}

void lcl_DrawScenarioFrames( OutputDevice* pDev, ScViewData* pViewData, ScSplitPos eWhich,
                            SCCOL nX1, SCROW nY1, SCCOL nX2, SCROW nY2 )
{
    ScDocument* pDoc = pViewData->GetDocument();
    SCTAB nTab = pViewData->GetTabNo();
    SCTAB nTabCount = pDoc->GetTableCount();
    if ( nTab+1<nTabCount && pDoc->IsScenario(nTab+1) && !pDoc->IsScenario(nTab) )
    {
        if ( nX1 > 0 ) --nX1;
        if ( nY1>=2 ) nY1 -= 2;             // Hack: Titelzeile beruehrt zwei Zellen
        else if ( nY1 > 0 ) --nY1;
        if ( nX2 < MAXCOL ) ++nX2;
        if ( nY2 < MAXROW-1 ) nY2 += 2;     // Hack: Titelzeile beruehrt zwei Zellen
        else if ( nY2 < MAXROW ) ++nY2;
        ScRange aViewRange( nX1,nY1,nTab, nX2,nY2,nTab );

        //! Ranges an der Table cachen!!!!

        ScMarkData aMarks;
        for (SCTAB i=nTab+1; i<nTabCount && pDoc->IsScenario(i); i++)
            pDoc->MarkScenario( i, nTab, aMarks, sal_False, SC_SCENARIO_SHOWFRAME );
        ScRangeListRef xRanges = new ScRangeList;
        aMarks.FillRangeListWithMarks( xRanges, sal_False );

        sal_Bool bLayoutRTL = pDoc->IsLayoutRTL( nTab );
        long nLayoutSign = bLayoutRTL ? -1 : 1;

<<<<<<< HEAD
        for (size_t j = 0, n = xRanges->size(); j < n; ++j)
=======
        sal_uInt16 nRangeCount = (sal_uInt16)xRanges->Count();
        for (sal_uInt16 j=0; j<nRangeCount; j++)
>>>>>>> ce6308e4
        {
            ScRange aRange = *(*xRanges)[j];
            //  Szenario-Rahmen immer dann auf zusammengefasste Zellen erweitern, wenn
            //  dadurch keine neuen nicht-ueberdeckten Zellen mit umrandet werden
            pDoc->ExtendTotalMerge( aRange );

            //! -> Repaint beim Zusammenfassen erweitern !!!

            if ( aRange.Intersects( aViewRange ) )          //! Platz fuer Text/Button?
            {
                Point aStartPos = pViewData->GetScrPos(
                                    aRange.aStart.Col(), aRange.aStart.Row(), eWhich, sal_True );
                Point aEndPos = pViewData->GetScrPos(
                                    aRange.aEnd.Col()+1, aRange.aEnd.Row()+1, eWhich, sal_True );
                //  on the grid:
                aStartPos.X() -= nLayoutSign;
                aStartPos.Y() -= 1;
                aEndPos.X() -= nLayoutSign;
                aEndPos.Y() -= 1;

                sal_Bool bTextBelow = ( aRange.aStart.Row() == 0 );

                String aCurrent;
                Color aColor( COL_LIGHTGRAY );
                for (SCTAB nAct=nTab+1; nAct<nTabCount && pDoc->IsScenario(nAct); nAct++)
                    if ( pDoc->IsActiveScenario(nAct) && pDoc->HasScenarioRange(nAct,aRange) )
                    {
                        String aDummyComment;
                        sal_uInt16 nDummyFlags;
                        pDoc->GetName( nAct, aCurrent );
                        pDoc->GetScenarioData( nAct, aDummyComment, aColor, nDummyFlags );
                    }

                if (!aCurrent.Len())
                    aCurrent = ScGlobal::GetRscString( STR_EMPTYDATA );

                //! eigener Text "(keins)" statt "(leer)" ???

                lcl_DrawOneFrame( pDev, Rectangle( aStartPos, aEndPos ),
                                    aCurrent, aColor, bTextBelow,
                                    pViewData->GetPPTX(), pViewData->GetPPTY(), pViewData->GetZoomY(),
                                    pDoc, pViewData, bLayoutRTL );
            }
        }
    }
}

//------------------------------------------------------------------------

void lcl_DrawHighlight( ScOutputData& rOutputData, ScViewData* pViewData,
                        ScHighlightRanges& rHighlightRanges )
{
    SCTAB nTab = pViewData->GetTabNo();
    sal_uLong nCount = rHighlightRanges.Count();
    for (sal_uLong i=0; i<nCount; i++)
    {
        ScHighlightEntry* pEntry = rHighlightRanges.GetObject( i );
        if (pEntry)
        {
            ScRange aRange = pEntry->aRef;
            if ( nTab >= aRange.aStart.Tab() && nTab <= aRange.aEnd.Tab() )
            {
                rOutputData.DrawRefMark(
                                    aRange.aStart.Col(), aRange.aStart.Row(),
                                    aRange.aEnd.Col(), aRange.aEnd.Row(),
                                    pEntry->aColor, sal_False );
            }
        }
    }
}

//------------------------------------------------------------------------

void ScGridWindow::DoInvertRect( const Rectangle& rPixel )
{
    if ( rPixel == aInvertRect )
        aInvertRect = Rectangle();      // aufheben
    else
    {
        DBG_ASSERT( aInvertRect.IsEmpty(), "DoInvertRect nicht paarig" );

        aInvertRect = rPixel;           // neues Rechteck merken
    }

    UpdateHeaderOverlay();      // uses aInvertRect
}

//------------------------------------------------------------------------

void ScGridWindow::PrePaint()
{
    // forward PrePaint to DrawingLayer
    ScTabViewShell* pTabViewShell = pViewData->GetViewShell();

    if(pTabViewShell)
    {
        SdrView* pDrawView = pTabViewShell->GetSdrView();

        if(pDrawView)
        {
            pDrawView->PrePaint();
        }
    }
}

//------------------------------------------------------------------------

void ScGridWindow::Paint( const Rectangle& rRect )
{
    ScDocument* pDoc = pViewData->GetDocument();
    if ( pDoc->IsInInterpreter() )
    {
        //  via Reschedule, interpretierende Zellen nicht nochmal anstossen
        //  hier kein Invalidate, sonst kommt z.B. eine Error-Box nie an die Reihe
        //  (Bug 36381). Durch bNeedsRepaint wird spaeter alles nochmal gemalt.

        if ( bNeedsRepaint )
        {
            //! Rechtecke zusammenfassen?
            aRepaintPixel = Rectangle();            // mehrfach -> alles painten
        }
        else
        {
            bNeedsRepaint = sal_True;
            aRepaintPixel = LogicToPixel(rRect);    // nur betroffenen Bereich
        }
        return;
    }

    if (bIsInPaint)
        return;

    bIsInPaint = sal_True;

    Rectangle aPixRect = LogicToPixel( rRect );

    SCCOL nX1 = pViewData->GetPosX(eHWhich);
    SCROW nY1 = pViewData->GetPosY(eVWhich);

    SCTAB nTab = pViewData->GetTabNo();

    double nPPTX = pViewData->GetPPTX();
    double nPPTY = pViewData->GetPPTY();

    Rectangle aMirroredPixel = aPixRect;
    if ( pDoc->IsLayoutRTL( nTab ) )
    {
        //  mirror and swap
        long nWidth = GetSizePixel().Width();
        aMirroredPixel.Left()  = nWidth - 1 - aPixRect.Right();
        aMirroredPixel.Right() = nWidth - 1 - aPixRect.Left();
    }

    long nScrX = ScViewData::ToPixel( pDoc->GetColWidth( nX1, nTab ), nPPTX );
    while ( nScrX <= aMirroredPixel.Left() && nX1 < MAXCOL )
    {
        ++nX1;
        nScrX += ScViewData::ToPixel( pDoc->GetColWidth( nX1, nTab ), nPPTX );
    }
    SCCOL nX2 = nX1;
    while ( nScrX <= aMirroredPixel.Right() && nX2 < MAXCOL )
    {
        ++nX2;
        nScrX += ScViewData::ToPixel( pDoc->GetColWidth( nX2, nTab ), nPPTX );
    }

    long nScrY = 0;
    ScViewData::AddPixelsWhile( nScrY, aPixRect.Top(), nY1, MAXROW, nPPTY, pDoc, nTab);
    SCROW nY2 = nY1;
    if (nScrY <= aPixRect.Bottom() && nY2 < MAXROW)
    {
        ++nY2;
        ScViewData::AddPixelsWhile( nScrY, aPixRect.Bottom(), nY2, MAXROW, nPPTY, pDoc, nTab);
    }

    Draw( nX1,nY1,nX2,nY2, SC_UPDATE_MARKS );           // nicht weiterzeichnen

    bIsInPaint = sal_False;
}

//
//  Draw  ----------------------------------------------------------------
//

void ScGridWindow::Draw( SCCOL nX1, SCROW nY1, SCCOL nX2, SCROW nY2, ScUpdateMode eMode )
{
    ScModule* pScMod = SC_MOD();
    sal_Bool bTextWysiwyg = pScMod->GetInputOptions().GetTextWysiwyg();
    sal_Bool bGridFirst = sal_True;     //! entscheiden!!!

    if (pViewData->IsMinimized())
        return;

    PutInOrder( nX1, nX2 );
    PutInOrder( nY1, nY2 );

    DBG_ASSERT( ValidCol(nX2) && ValidRow(nY2), "GridWin Draw Bereich zu gross" );

    UpdateVisibleRange();

    if (nX2 < maVisibleRange.mnCol1 || nY2 < maVisibleRange.mnRow1)
        return;
                    // unsichtbar
    if (nX1 < maVisibleRange.mnCol1)
        nX1 = maVisibleRange.mnCol1;
    if (nY1 < maVisibleRange.mnRow1)
        nY1 = maVisibleRange.mnRow1;

    if (nX1 > maVisibleRange.mnCol2 || nY1 > maVisibleRange.mnRow2)
        return;

    if (nX2 > maVisibleRange.mnCol2)
        nX2 = maVisibleRange.mnCol2;
    if (nY2 > maVisibleRange.mnRow2)
        nY2 = maVisibleRange.mnRow2;

    if ( eMode != SC_UPDATE_MARKS && nX2 < maVisibleRange.mnCol2)
        nX2 = maVisibleRange.mnCol2;                                // zum Weiterzeichnen

        //  ab hier kein return mehr

    ++nPaintCount;                  // merken, dass gemalt wird (wichtig beim Invertieren)

    ScDocShell* pDocSh = pViewData->GetDocShell();
    ScDocument* pDoc = pDocSh->GetDocument();
    SCTAB nTab = pViewData->GetTabNo();

    pDoc->ExtendHidden( nX1, nY1, nX2, nY2, nTab );

    Point aScrPos = pViewData->GetScrPos( nX1, nY1, eWhich );
    long nMirrorWidth = GetSizePixel().Width();
    sal_Bool bLayoutRTL = pDoc->IsLayoutRTL( nTab );
    long nLayoutSign = bLayoutRTL ? -1 : 1;
    if ( bLayoutRTL )
    {
        long nEndPixel = pViewData->GetScrPos( nX2+1, maVisibleRange.mnRow1, eWhich ).X();
        nMirrorWidth = aScrPos.X() - nEndPixel;
        aScrPos.X() = nEndPixel + 1;
    }

    long nScrX = aScrPos.X();
    long nScrY = aScrPos.Y();

    SCCOL nCurX = pViewData->GetCurX();
    SCROW nCurY = pViewData->GetCurY();
    SCCOL nCurEndX = nCurX;
    SCROW nCurEndY = nCurY;
    pDoc->ExtendMerge( nCurX, nCurY, nCurEndX, nCurEndY, nTab );
    sal_Bool bCurVis = nCursorHideCount==0 &&
                    ( nCurEndX+1 >= nX1 && nCurX <= nX2+1 && nCurEndY+1 >= nY1 && nCurY <= nY2+1 );

    //  AutoFill-Anfasser
    if ( !bCurVis && nCursorHideCount==0 && bAutoMarkVisible && aAutoMarkPos.Tab() == nTab &&
            ( aAutoMarkPos.Col() != nCurX || aAutoMarkPos.Row() != nCurY ) )
    {
        SCCOL nHdlX = aAutoMarkPos.Col();
        SCROW nHdlY = aAutoMarkPos.Row();
        pDoc->ExtendMerge( nHdlX, nHdlY, nHdlX, nHdlY, nTab );
        bCurVis = ( nHdlX+1 >= nX1 && nHdlX <= nX2 && nHdlY+1 >= nY1 && nHdlY <= nY2 );
        //  links und oben ist nicht betroffen

        //! AutoFill-Anfasser alleine (ohne Cursor) zeichnen ???
    }

    double nPPTX = pViewData->GetPPTX();
    double nPPTY = pViewData->GetPPTY();

    const ScViewOptions& rOpts = pViewData->GetOptions();
    sal_Bool bFormulaMode = rOpts.GetOption( VOPT_FORMULAS );
    sal_Bool bMarkClipped = rOpts.GetOption( VOPT_CLIPMARKS );

        // Datenblock

    ScTableInfo aTabInfo;
    pDoc->FillInfo( aTabInfo, nX1, nY1, nX2, nY2, nTab,
                                        nPPTX, nPPTY, sal_False, bFormulaMode,
                                        &pViewData->GetMarkData() );

    //--------------------------------------------------------------------

    Fraction aZoomX = pViewData->GetZoomX();
    Fraction aZoomY = pViewData->GetZoomY();
    ScOutputData aOutputData( this, OUTTYPE_WINDOW, aTabInfo, pDoc, nTab,
                                nScrX, nScrY, nX1, nY1, nX2, nY2, nPPTX, nPPTY,
                                &aZoomX, &aZoomY );

    aOutputData.SetMirrorWidth( nMirrorWidth );         // needed for RTL

    std::auto_ptr< VirtualDevice > xFmtVirtDev;
    sal_Bool bLogicText = bTextWysiwyg;                     // call DrawStrings in logic MapMode?

    if ( bTextWysiwyg )
    {
        //  use printer for text formatting

        OutputDevice* pFmtDev = pDoc->GetPrinter();
        pFmtDev->SetMapMode( pViewData->GetLogicMode(eWhich) );
        aOutputData.SetFmtDevice( pFmtDev );
    }
    else if ( aZoomX != aZoomY && pViewData->IsOle() )
    {
        //  #i45033# For OLE inplace editing with different zoom factors,
        //  use a virtual device with 1/100th mm as text formatting reference

        xFmtVirtDev.reset( new VirtualDevice );
        xFmtVirtDev->SetMapMode( MAP_100TH_MM );
        aOutputData.SetFmtDevice( xFmtVirtDev.get() );

        bLogicText = sal_True;                      // use logic MapMode
    }

    const svtools::ColorConfig& rColorCfg = pScMod->GetColorConfig();
    Color aGridColor( rColorCfg.GetColorValue( svtools::CALCGRID, sal_False ).nColor );
    if ( aGridColor.GetColor() == COL_TRANSPARENT )
    {
        //  use view options' grid color only if color config has "automatic" color
        aGridColor = rOpts.GetGridColor();
    }

    aOutputData.SetSyntaxMode       ( pViewData->IsSyntaxMode() );
    aOutputData.SetGridColor        ( aGridColor );
    aOutputData.SetShowNullValues   ( rOpts.GetOption( VOPT_NULLVALS ) );
    aOutputData.SetShowFormulas     ( bFormulaMode );
    aOutputData.SetShowSpellErrors  ( pDoc->GetDocOptions().IsAutoSpell() );
    aOutputData.SetMarkClipped      ( bMarkClipped );

    aOutputData.SetUseStyleColor( sal_True );       // always set in table view

    aOutputData.SetEditObject( GetEditObject() );
    aOutputData.SetViewShell( pViewData->GetViewShell() );

<<<<<<< HEAD
    BOOL bGrid = rOpts.GetOption( VOPT_GRID ) && pViewData->GetShowGrid();

    BOOL bPage = rOpts.GetOption( VOPT_PAGEBREAKS );
=======
    sal_Bool bGrid = rOpts.GetOption( VOPT_GRID );
    sal_Bool bPage = rOpts.GetOption( VOPT_PAGEBREAKS );
>>>>>>> ce6308e4

    if ( eMode == SC_UPDATE_CHANGED )
    {
        aOutputData.FindChanged();
        aOutputData.SetSingleGrid(sal_True);
    }

    sal_Bool bPageMode = pViewData->IsPagebreakMode();
    if (bPageMode)                                      // nach FindChanged
    {
        // SetPagebreakMode initialisiert auch bPrinted Flags
        aOutputData.SetPagebreakMode( pViewData->GetView()->GetPageBreakData() );
    }

    EditView*   pEditView = NULL;
    sal_Bool        bEditMode = pViewData->HasEditView(eWhich);
    if ( bEditMode && pViewData->GetRefTabNo() == nTab )
    {
        SCCOL nEditCol;
        SCROW nEditRow;
        pViewData->GetEditView( eWhich, pEditView, nEditCol, nEditRow );
        SCCOL nEditEndCol = pViewData->GetEditEndCol();
        SCROW nEditEndRow = pViewData->GetEditEndRow();

        if ( nEditEndCol >= nX1 && nEditCol <= nX2 && nEditEndRow >= nY1 && nEditRow <= nY2 )
            aOutputData.SetEditCell( nEditCol, nEditRow );
        else
<<<<<<< HEAD
            bEditMode = FALSE;
=======
            bEditMode = sal_False;

        //  nur Edit-Area zu zeichnen?
        //! dann muss trotzdem noch der Rand / das Gitter gemalt werden!

//      if ( nEditCol <= nX1 && nEditEndCol >= nX2 && nEditRow <= nY1 && nEditEndRow >= nY2 )
//          bOnlyEdit = sal_True;
>>>>>>> ce6308e4
    }

    // define drawing layer map mode and paint rectangle
    const MapMode aDrawMode = GetDrawMapMode();
    Rectangle aDrawingRectLogic;

    {
        // get drawing pixel rect
        Rectangle aDrawingRectPixel(Point(nScrX, nScrY), Size(aOutputData.GetScrW(), aOutputData.GetScrH()));

        // correct for border (left/right)
        if(MAXCOL == nX2)
        {
            if(bLayoutRTL)
            {
                aDrawingRectPixel.Left() = 0L;
            }
            else
            {
                aDrawingRectPixel.Right() = GetOutputSizePixel().getWidth();
            }
        }

        // correct for border (bottom)
        if(MAXROW == nY2)
        {
            aDrawingRectPixel.Bottom() = GetOutputSizePixel().getHeight();
        }

        // get logic positions
        aDrawingRectLogic = PixelToLogic(aDrawingRectPixel, aDrawMode);
    }

    OutputDevice* pContentDev = this;       // device for document content, used by overlay manager
    SdrPaintWindow* pTargetPaintWindow = 0; // #i74769# work with SdrPaintWindow directly

    {
        // init redraw
        ScTabViewShell* pTabViewShell = pViewData->GetViewShell();

        if(pTabViewShell)
        {
            MapMode aCurrentMapMode(pContentDev->GetMapMode());
            pContentDev->SetMapMode(aDrawMode);
            SdrView* pDrawView = pTabViewShell->GetSdrView();

            if(pDrawView)
            {
                // #i74769# Use new BeginDrawLayers() interface
                Region aDrawingRegion(aDrawingRectLogic);
                pTargetPaintWindow = pDrawView->BeginDrawLayers(this, aDrawingRegion);
                OSL_ENSURE(pTargetPaintWindow, "BeginDrawLayers: Got no SdrPaintWindow (!)");

                // #i74769# get target device from SdrPaintWindow, this may be the prerender
                // device now, too.
                pContentDev = &(pTargetPaintWindow->GetTargetOutputDevice());
                aOutputData.SetContentDevice( pContentDev );
            }

            pContentDev->SetMapMode(aCurrentMapMode);
        }
    }

    //  Rand (Wiese) (Pixel)
    if ( nX2==MAXCOL || nY2==MAXROW )
    {
        // save MapMode and set to pixel
        MapMode aCurrentMapMode(pContentDev->GetMapMode());
        pContentDev->SetMapMode(MAP_PIXEL);

        Rectangle aPixRect = Rectangle( Point(), GetOutputSizePixel() );
        pContentDev->SetFillColor( rColorCfg.GetColorValue(svtools::APPBACKGROUND).nColor );
        pContentDev->SetLineColor();
        if ( nX2==MAXCOL )
        {
            Rectangle aDrawRect( aPixRect );
            if ( bLayoutRTL )
                aDrawRect.Right() = nScrX - 1;
            else
                aDrawRect.Left() = nScrX + aOutputData.GetScrW();
            if (aDrawRect.Right() >= aDrawRect.Left())
                pContentDev->DrawRect( aDrawRect );
        }
        if ( nY2==MAXROW )
        {
            Rectangle aDrawRect( aPixRect );
            aDrawRect.Top() = nScrY + aOutputData.GetScrH();
            if ( nX2==MAXCOL )
            {
                // no double painting of the corner
                if ( bLayoutRTL )
                    aDrawRect.Left() = nScrX;
                else
                    aDrawRect.Right() = nScrX + aOutputData.GetScrW() - 1;
            }
            if (aDrawRect.Bottom() >= aDrawRect.Top())
                pContentDev->DrawRect( aDrawRect );
        }

        // restore MapMode
        pContentDev->SetMapMode(aCurrentMapMode);
    }

    if ( pDoc->HasBackgroundDraw( nTab, aDrawingRectLogic ) )
    {
        pContentDev->SetMapMode(MAP_PIXEL);
        aOutputData.DrawClear();

            // Drawing Hintergrund

        pContentDev->SetMapMode(aDrawMode);
        DrawRedraw( aOutputData, eMode, SC_LAYER_BACK );
    }
    else
        aOutputData.SetSolidBackground(sal_True);

    pContentDev->SetMapMode(MAP_PIXEL);
    aOutputData.DrawDocumentBackground();
    if ( bGridFirst && ( bGrid || bPage ) )
        aOutputData.DrawGrid( bGrid, bPage );
    aOutputData.DrawBackground();
    if ( bPageMode )
    {
        // DrawPagePreview draws complete lines/page numbers, must always be clipped
        if ( aOutputData.SetChangedClip() )
        {
            DrawPagePreview(nX1,nY1,nX2,nY2, pContentDev);
            pContentDev->SetClipRegion();
        }
    }
    aOutputData.DrawShadow();
    aOutputData.DrawFrame();
    if ( !bLogicText )
        aOutputData.DrawStrings(sal_False);     // in pixel MapMode

    // edit cells and printer-metrics text must be before the buttons
    // (DataPilot buttons contain labels in UI font)

    pContentDev->SetMapMode(pViewData->GetLogicMode(eWhich));
    if ( bLogicText )
        aOutputData.DrawStrings(sal_True);      // in logic MapMode if bTextWysiwyg is set
    aOutputData.DrawEdit(sal_True);
    pContentDev->SetMapMode(MAP_PIXEL);

        // Autofilter- und Pivot-Buttons

    DrawButtons( nX1, nY1, nX2, nY2, aTabInfo, pContentDev );          // Pixel

        // Notiz-Anzeiger

    if ( rOpts.GetOption( VOPT_NOTES ) )
        aOutputData.DrawNoteMarks();

    if ( !bGridFirst && ( bGrid || bPage ) )
    {
        aOutputData.DrawGrid( bGrid, bPage );
    }
    aOutputData.DrawClipMarks();

    //  Szenario / ChangeTracking muss auf jeden Fall nach DrawGrid sein, auch bei !bGridFirst

    //! Test, ob ChangeTrack-Anzeige aktiv ist
    //! Szenario-Rahmen per View-Optionen abschaltbar?

    SCTAB nTabCount = pDoc->GetTableCount();
    ScHighlightRanges* pHigh = pViewData->GetView()->GetHighlightRanges();
    sal_Bool bHasScenario = ( nTab+1<nTabCount && pDoc->IsScenario(nTab+1) && !pDoc->IsScenario(nTab) );
    sal_Bool bHasChange = ( pDoc->GetChangeTrack() != NULL );

    if ( bHasChange || bHasScenario || pHigh != NULL )
    {

        //! SetChangedClip() mit DrawMarks() zusammenfassen?? (anderer MapMode!)

        sal_Bool bAny = sal_True;
        if (eMode == SC_UPDATE_CHANGED)
            bAny = aOutputData.SetChangedClip();
        if (bAny)
        {
            if ( bHasChange )
                aOutputData.DrawChangeTrack();

            if ( bHasScenario )
                lcl_DrawScenarioFrames( pContentDev, pViewData, eWhich, nX1,nY1,nX2,nY2 );

            if ( pHigh )
                lcl_DrawHighlight( aOutputData, pViewData, *pHigh );

            if (eMode == SC_UPDATE_CHANGED)
                pContentDev->SetClipRegion();
        }
    }

        // Drawing Vordergrund

    pContentDev->SetMapMode(aDrawMode);

    DrawRedraw( aOutputData, eMode, SC_LAYER_FRONT );
    DrawRedraw( aOutputData, eMode, SC_LAYER_INTERN );
    DrawSdrGrid( aDrawingRectLogic, pContentDev );

    if (!bIsInScroll)                               // Drawing Markierungen
    {
        if(eMode == SC_UPDATE_CHANGED && aOutputData.SetChangedClip())
        {
            pContentDev->SetClipRegion();
        }
<<<<<<< HEAD
=======

        //sal_Bool bDraw = sal_True;
        //if (eMode == SC_UPDATE_CHANGED)
        //  bDraw = NeedDrawMarks() && aOutputData.SetChangedClip();
        //if (bDraw)
        //{
        //  DrawMarks();
        //  if (eMode == SC_UPDATE_CHANGED)
        //      pContentDev->SetClipRegion();
        //}
>>>>>>> ce6308e4
    }

    pContentDev->SetMapMode(MAP_PIXEL);

    if ( pViewData->IsRefMode() && nTab >= pViewData->GetRefStartZ() && nTab <= pViewData->GetRefEndZ() )
    {
        Color aRefColor( rColorCfg.GetColorValue(svtools::CALCREFERENCE).nColor );
        aOutputData.DrawRefMark( pViewData->GetRefStartX(), pViewData->GetRefStartY(),
                                 pViewData->GetRefEndX(), pViewData->GetRefEndY(),
                                 aRefColor, sal_False );
    }

        //  Range-Finder

    ScInputHandler* pHdl = pScMod->GetInputHdl( pViewData->GetViewShell() );
    if (pHdl)
    {
        ScRangeFindList* pRangeFinder = pHdl->GetRangeFindList();
        if ( pRangeFinder && !pRangeFinder->IsHidden() &&
                pRangeFinder->GetDocName() == pDocSh->GetTitle() )
        {
            sal_uInt16 nCount = (sal_uInt16)pRangeFinder->Count();
            for (sal_uInt16 i=0; i<nCount; i++)
            {
                ScRangeFindData* pData = pRangeFinder->GetObject(i);
                if (pData)
                {
                    ScRange aRef = pData->aRef;
                    aRef.Justify();
                    if ( aRef.aStart.Tab() >= nTab && aRef.aEnd.Tab() <= nTab )
                        aOutputData.DrawRefMark( aRef.aStart.Col(), aRef.aStart.Row(),
                                                aRef.aEnd.Col(), aRef.aEnd.Row(),
                                                Color( ScRangeFindList::GetColorName( i ) ),
                                                sal_True );
                }
            }
        }
    }

    {
        // end redraw
        ScTabViewShell* pTabViewShell = pViewData->GetViewShell();

        if(pTabViewShell)
        {
            MapMode aCurrentMapMode(pContentDev->GetMapMode());
            pContentDev->SetMapMode(aDrawMode);
            SdrView* pDrawView = pTabViewShell->GetSdrView();

            if(pDrawView)
            {
                // #i74769# work with SdrPaintWindow directly
                pDrawView->EndDrawLayers(*pTargetPaintWindow, true);
            }

            pContentDev->SetMapMode(aCurrentMapMode);
        }
    }

    //  InPlace Edit-View
    // moved after EndDrawLayers() to get it outside the overlay buffer and
    // on top of everything
    if ( bEditMode && (pViewData->GetRefTabNo() == pViewData->GetTabNo()) )
    {
        //! use pContentDev for EditView?
        SetMapMode(MAP_PIXEL);
        SCCOL nCol1 = pViewData->GetEditStartCol();
        SCROW nRow1 = pViewData->GetEditStartRow();
        SCCOL nCol2 = pViewData->GetEditEndCol();
        SCROW nRow2 = pViewData->GetEditEndRow();
        SetLineColor();
        SetFillColor( pEditView->GetBackgroundColor() );
        Point aStart = pViewData->GetScrPos( nCol1, nRow1, eWhich );
        Point aEnd = pViewData->GetScrPos( nCol2+1, nRow2+1, eWhich );
        aEnd.X() -= 2 * nLayoutSign;        // don't overwrite grid
        aEnd.Y() -= 2;
        DrawRect( Rectangle( aStart,aEnd ) );

        SetMapMode(pViewData->GetLogicMode());
        pEditView->Paint( PixelToLogic( Rectangle( Point( nScrX, nScrY ),
                            Size( aOutputData.GetScrW(), aOutputData.GetScrH() ) ) ) );
        SetMapMode(MAP_PIXEL);
    }

    if (pViewData->HasEditView(eWhich))
    {
        // flush OverlayManager before changing the MapMode
        flushOverlayManager();

        // set MapMode for text edit
        SetMapMode(pViewData->GetLogicMode());
    }
    else
        SetMapMode(aDrawMode);

    if ( pNoteMarker )
        pNoteMarker->Draw();        // ueber den Cursor, im Drawing-MapMode

    //
    //  Wenn waehrend des Paint etwas invertiert wurde (Selektion geaendert aus Basic-Macro),
    //  ist das jetzt durcheinandergekommen und es muss neu gemalt werden
    //

    DBG_ASSERT(nPaintCount, "nPaintCount falsch");
    --nPaintCount;
    if (!nPaintCount)
        CheckNeedsRepaint();
}

void ScGridWindow::CheckNeedsRepaint()
{
    //  called at the end of painting, and from timer after background text width calculation

    if (bNeedsRepaint)
    {
        bNeedsRepaint = sal_False;
        if (aRepaintPixel.IsEmpty())
            Invalidate();
        else
            Invalidate(PixelToLogic(aRepaintPixel));
        aRepaintPixel = Rectangle();

        // selection function in status bar might also be invalid
        SfxBindings& rBindings = pViewData->GetBindings();
        rBindings.Invalidate( SID_STATUS_SUM );
        rBindings.Invalidate( SID_ATTR_SIZE );
        rBindings.Invalidate( SID_TABLE_CELL );
    }
}

void ScGridWindow::DrawPagePreview( SCCOL nX1, SCROW nY1, SCCOL nX2, SCROW nY2, OutputDevice* pContentDev )
{
    ScPageBreakData* pPageData = pViewData->GetView()->GetPageBreakData();
    if (pPageData)
    {
        ScDocument* pDoc = pViewData->GetDocument();
        SCTAB nTab = pViewData->GetTabNo();
        Size aWinSize = GetOutputSizePixel();
        const svtools::ColorConfig& rColorCfg = SC_MOD()->GetColorConfig();
        Color aManual( rColorCfg.GetColorValue(svtools::CALCPAGEBREAKMANUAL).nColor );
        Color aAutomatic( rColorCfg.GetColorValue(svtools::CALCPAGEBREAK).nColor );

        String aPageStr = ScGlobal::GetRscString( STR_PGNUM );
        if ( nPageScript == 0 )
        {
            //  get script type of translated "Page" string only once
            nPageScript = pDoc->GetStringScriptType( aPageStr );
            if (nPageScript == 0)
                nPageScript = ScGlobal::GetDefaultScriptType();
        }

        Font aFont;
        ScEditEngineDefaulter* pEditEng = NULL;
        const ScPatternAttr& rDefPattern = ((const ScPatternAttr&)pDoc->GetPool()->GetDefaultItem(ATTR_PATTERN));
        if ( nPageScript == SCRIPTTYPE_LATIN )
        {
            //  use single font and call DrawText directly
            rDefPattern.GetFont( aFont, SC_AUTOCOL_BLACK );
            aFont.SetColor( Color( COL_LIGHTGRAY ) );
            //  font size is set as needed
        }
        else
        {
            //  use EditEngine to draw mixed-script string
            pEditEng = new ScEditEngineDefaulter( EditEngine::CreatePool(), sal_True );
            pEditEng->SetRefMapMode( pContentDev->GetMapMode() );
            SfxItemSet* pEditDefaults = new SfxItemSet( pEditEng->GetEmptyItemSet() );
            rDefPattern.FillEditItemSet( pEditDefaults );
            pEditDefaults->Put( SvxColorItem( Color( COL_LIGHTGRAY ), EE_CHAR_COLOR ) );
            pEditEng->SetDefaults( pEditDefaults );
        }

        sal_uInt16 nCount = sal::static_int_cast<sal_uInt16>( pPageData->GetCount() );
        for (sal_uInt16 nPos=0; nPos<nCount; nPos++)
        {
            ScPrintRangeData& rData = pPageData->GetData(nPos);
            ScRange aRange = rData.GetPrintRange();
            if ( aRange.aStart.Col() <= nX2+1  && aRange.aEnd.Col()+1 >= nX1 &&
                 aRange.aStart.Row() <= nY2+1 && aRange.aEnd.Row()+1 >= nY1 )
            {
                //  3 Pixel Rahmen um den Druckbereich
                //  (mittlerer Pixel auf den Gitterlinien)

                pContentDev->SetLineColor();
                if (rData.IsAutomatic())
                    pContentDev->SetFillColor( aAutomatic );
                else
                    pContentDev->SetFillColor( aManual );

                Point aStart = pViewData->GetScrPos(
                                    aRange.aStart.Col(), aRange.aStart.Row(), eWhich, sal_True );
                Point aEnd = pViewData->GetScrPos(
                                    aRange.aEnd.Col() + 1, aRange.aEnd.Row() + 1, eWhich, sal_True );
                aStart.X() -= 2;
                aStart.Y() -= 2;

                //  Ueberlaeufe verhindern:
                if ( aStart.X() < -10 ) aStart.X() = -10;
                if ( aStart.Y() < -10 ) aStart.Y() = -10;
                if ( aEnd.X() > aWinSize.Width() + 10 )
                    aEnd.X() = aWinSize.Width() + 10;
                if ( aEnd.Y() > aWinSize.Height() + 10 )
                    aEnd.Y() = aWinSize.Height() + 10;

                pContentDev->DrawRect( Rectangle( aStart, Point(aEnd.X(),aStart.Y()+2) ) );
                pContentDev->DrawRect( Rectangle( aStart, Point(aStart.X()+2,aEnd.Y()) ) );
                pContentDev->DrawRect( Rectangle( Point(aStart.X(),aEnd.Y()-2), aEnd ) );
                pContentDev->DrawRect( Rectangle( Point(aEnd.X()-2,aStart.Y()), aEnd ) );

                //  Seitenumbrueche
                //! anders darstellen (gestrichelt ????)

                size_t nColBreaks = rData.GetPagesX();
                const SCCOL* pColEnd = rData.GetPageEndX();
                size_t nColPos;
                for (nColPos=0; nColPos+1<nColBreaks; nColPos++)
                {
                    SCCOL nBreak = pColEnd[nColPos]+1;
                    if ( nBreak >= nX1 && nBreak <= nX2+1 )
                    {
                        //! hidden suchen
                        if (pDoc->HasColBreak(nBreak, nTab) & BREAK_MANUAL)
                            pContentDev->SetFillColor( aManual );
                        else
                            pContentDev->SetFillColor( aAutomatic );
                        Point aBreak = pViewData->GetScrPos(
                                        nBreak, aRange.aStart.Row(), eWhich, sal_True );
                        pContentDev->DrawRect( Rectangle( aBreak.X()-1, aStart.Y(), aBreak.X(), aEnd.Y() ) );
                    }
                }

                size_t nRowBreaks = rData.GetPagesY();
                const SCROW* pRowEnd = rData.GetPageEndY();
                size_t nRowPos;
                for (nRowPos=0; nRowPos+1<nRowBreaks; nRowPos++)
                {
                    SCROW nBreak = pRowEnd[nRowPos]+1;
                    if ( nBreak >= nY1 && nBreak <= nY2+1 )
                    {
                        //! hidden suchen
                        if (pDoc->HasRowBreak(nBreak, nTab) & BREAK_MANUAL)
                            pContentDev->SetFillColor( aManual );
                        else
                            pContentDev->SetFillColor( aAutomatic );
                        Point aBreak = pViewData->GetScrPos(
                                        aRange.aStart.Col(), nBreak, eWhich, sal_True );
                        pContentDev->DrawRect( Rectangle( aStart.X(), aBreak.Y()-1, aEnd.X(), aBreak.Y() ) );
                    }
                }

                //  Seitenzahlen

                SCROW nPrStartY = aRange.aStart.Row();
                for (nRowPos=0; nRowPos<nRowBreaks; nRowPos++)
                {
                    SCROW nPrEndY = pRowEnd[nRowPos];
                    if ( nPrEndY >= nY1 && nPrStartY <= nY2 )
                    {
                        SCCOL nPrStartX = aRange.aStart.Col();
                        for (nColPos=0; nColPos<nColBreaks; nColPos++)
                        {
                            SCCOL nPrEndX = pColEnd[nColPos];
                            if ( nPrEndX >= nX1 && nPrStartX <= nX2 )
                            {
                                Point aPageStart = pViewData->GetScrPos(
                                                        nPrStartX, nPrStartY, eWhich, sal_True );
                                Point aPageEnd = pViewData->GetScrPos(
                                                        nPrEndX+1,nPrEndY+1, eWhich, sal_True );

                                long nPageNo = rData.GetFirstPage();
                                if ( rData.IsTopDown() )
                                    nPageNo += ((long)nColPos)*nRowBreaks+nRowPos;
                                else
                                    nPageNo += ((long)nRowPos)*nColBreaks+nColPos;

                                String aThisPageStr = aPageStr; // Don't modify the original string.
                                aThisPageStr.SearchAndReplaceAscii("%1", String::CreateFromInt32(nPageNo));

                                if ( pEditEng )
                                {
                                    //  find right font size with EditEngine
                                    long nHeight = 100;
                                    pEditEng->SetDefaultItem( SvxFontHeightItem( nHeight, 100, EE_CHAR_FONTHEIGHT ) );
                                    pEditEng->SetDefaultItem( SvxFontHeightItem( nHeight, 100, EE_CHAR_FONTHEIGHT_CJK ) );
                                    pEditEng->SetDefaultItem( SvxFontHeightItem( nHeight, 100, EE_CHAR_FONTHEIGHT_CTL ) );
                                    pEditEng->SetText( aThisPageStr );
                                    Size aSize100( pEditEng->CalcTextWidth(), pEditEng->GetTextHeight() );

                                    //  40% of width or 60% of height
                                    long nSizeX = 40 * ( aPageEnd.X() - aPageStart.X() ) / aSize100.Width();
                                    long nSizeY = 60 * ( aPageEnd.Y() - aPageStart.Y() ) / aSize100.Height();
                                    nHeight = Min(nSizeX,nSizeY);
                                    pEditEng->SetDefaultItem( SvxFontHeightItem( nHeight, 100, EE_CHAR_FONTHEIGHT ) );
                                    pEditEng->SetDefaultItem( SvxFontHeightItem( nHeight, 100, EE_CHAR_FONTHEIGHT_CJK ) );
                                    pEditEng->SetDefaultItem( SvxFontHeightItem( nHeight, 100, EE_CHAR_FONTHEIGHT_CTL ) );

                                    //  centered output with EditEngine
                                    Size aTextSize( pEditEng->CalcTextWidth(), pEditEng->GetTextHeight() );
                                    Point aPos( (aPageStart.X()+aPageEnd.X()-aTextSize.Width())/2,
                                                (aPageStart.Y()+aPageEnd.Y()-aTextSize.Height())/2 );
                                    pEditEng->Draw( pContentDev, aPos );
                                }
                                else
                                {
                                    //  find right font size for DrawText
                                    aFont.SetSize( Size( 0,100 ) );
                                    pContentDev->SetFont( aFont );
                                    Size aSize100( pContentDev->GetTextWidth( aThisPageStr ), pContentDev->GetTextHeight() );

                                    //  40% of width or 60% of height
                                    long nSizeX = 40 * ( aPageEnd.X() - aPageStart.X() ) / aSize100.Width();
                                    long nSizeY = 60 * ( aPageEnd.Y() - aPageStart.Y() ) / aSize100.Height();
                                    aFont.SetSize( Size( 0,Min(nSizeX,nSizeY) ) );
                                    pContentDev->SetFont( aFont );

                                    //  centered output with DrawText
                                    Size aTextSize( pContentDev->GetTextWidth( aThisPageStr ), pContentDev->GetTextHeight() );
                                    Point aPos( (aPageStart.X()+aPageEnd.X()-aTextSize.Width())/2,
                                                (aPageStart.Y()+aPageEnd.Y()-aTextSize.Height())/2 );
                                    pContentDev->DrawText( aPos, aThisPageStr );
                                }
                            }
                            nPrStartX = nPrEndX + 1;
                        }
                    }
                    nPrStartY = nPrEndY + 1;
                }
            }
        }

        delete pEditEng;
    }
}

void ScGridWindow::DrawButtons( SCCOL nX1, SCROW /*nY1*/, SCCOL nX2, SCROW /*nY2*/, ScTableInfo& rTabInfo, OutputDevice* pContentDev )
{
    aComboButton.SetOutputDevice( pContentDev );

    ScDocument* pDoc = pViewData->GetDocument();
    ScDPFieldButton aCellBtn(pContentDev, &GetSettings().GetStyleSettings(), &pViewData->GetZoomX(), &pViewData->GetZoomY(), pDoc);

    SCCOL nCol;
    SCROW nRow;
    SCSIZE nArrY;
    SCSIZE nQuery;
    SCTAB           nTab = pViewData->GetTabNo();
    ScDBData*       pDBData = NULL;
    ScQueryParam*   pQueryParam = NULL;

    RowInfo*        pRowInfo = rTabInfo.mpRowInfo;
    sal_uInt16          nArrCount = rTabInfo.mnArrCount;

    sal_Bool bLayoutRTL = pDoc->IsLayoutRTL( nTab );

    Point aOldPos  = aComboButton.GetPosPixel();    // Zustand fuer MouseDown/Up
    Size  aOldSize = aComboButton.GetSizePixel();   // merken

    for (nArrY=1; nArrY+1<nArrCount; nArrY++)
    {
        if ( pRowInfo[nArrY].bAutoFilter && pRowInfo[nArrY].bChanged )
        {
            RowInfo* pThisRowInfo = &pRowInfo[nArrY];

            nRow = pThisRowInfo->nRowNo;


            for (nCol=nX1; nCol<=nX2; nCol++)
            {
                CellInfo* pInfo = &pThisRowInfo->pCellInfo[nCol+1];
                if ( pInfo->bAutoFilter && !pInfo->bHOverlapped && !pInfo->bVOverlapped )
                {
                    if (!pQueryParam)
                        pQueryParam = new ScQueryParam;

                    sal_Bool bNewData = sal_True;
                    if (pDBData)
                    {
                        SCCOL nStartCol;
                        SCROW nStartRow;
                        SCCOL nEndCol;
                        SCROW nEndRow;
                        SCTAB nAreaTab;
                        pDBData->GetArea( nAreaTab, nStartCol, nStartRow, nEndCol, nEndRow );
                        if ( nCol >= nStartCol && nCol <= nEndCol &&
                             nRow >= nStartRow && nRow <= nEndRow )
                            bNewData = sal_False;
                    }
                    if (bNewData)
                    {
                        pDBData = pDoc->GetDBAtCursor( nCol, nRow, nTab );
                        if (pDBData)
                            pDBData->GetQueryParam( *pQueryParam );
                        else
                        {
                            // can also be part of DataPilot table
                            // OSL_FAIL("Auto-Filter-Button ohne DBData");
                        }
                    }

                    //  pQueryParam kann nur MAXQUERY Eintraege enthalten

                    sal_Bool bSimpleQuery = sal_True;
                    sal_Bool bColumnFound = sal_False;
                    if (!pQueryParam->bInplace)
                        bSimpleQuery = sal_False;
                    for (nQuery=0; nQuery<MAXQUERY && bSimpleQuery; nQuery++)
                        if (pQueryParam->GetEntry(nQuery).bDoQuery)
                        {
                            //  hier nicht auf EQUAL beschraenken
                            //  (auch bei ">1" soll der Spaltenkopf blau werden)

                            if (pQueryParam->GetEntry(nQuery).nField == nCol)
                                bColumnFound = sal_True;
                            if (nQuery > 0)
                                if (pQueryParam->GetEntry(nQuery).eConnect != SC_AND)
                                    bSimpleQuery = sal_False;
                        }

                    bool bArrowState = bSimpleQuery && bColumnFound;
                    long    nSizeX;
                    long    nSizeY;
                    pViewData->GetMergeSizePixel( nCol, nRow, nSizeX, nSizeY );
                    Point aScrPos = pViewData->GetScrPos( nCol, nRow, eWhich );

                    aCellBtn.setBoundingBox(aScrPos, Size(nSizeX-1, nSizeY-1), bLayoutRTL);
                    aCellBtn.setPopupLeft(bLayoutRTL);   // #i114944# AutoFilter button is left-aligned in RTL
                    aCellBtn.setDrawBaseButton(false);
                    aCellBtn.setDrawPopupButton(true);
                    aCellBtn.setHasHiddenMember(bArrowState);
                    aCellBtn.draw();
                }
            }
        }

        if ( pRowInfo[nArrY].bPushButton && pRowInfo[nArrY].bChanged )
        {
            RowInfo* pThisRowInfo = &pRowInfo[nArrY];
            nRow = pThisRowInfo->nRowNo;
            for (nCol=nX1; nCol<=nX2; nCol++)
            {
                CellInfo* pInfo = &pThisRowInfo->pCellInfo[nCol+1];
                if ( pInfo->bPushButton && !pInfo->bHOverlapped && !pInfo->bVOverlapped )
                {
                    Point aScrPos = pViewData->GetScrPos( nCol, nRow, eWhich );
                    long nSizeX;
                    long nSizeY;
                    pViewData->GetMergeSizePixel( nCol, nRow, nSizeX, nSizeY );
                    long nPosX = aScrPos.X();
                    long nPosY = aScrPos.Y();
                    // bLayoutRTL is handled in setBoundingBox

                    String aStr;
                    pDoc->GetString(nCol, nRow, nTab, aStr);
                    aCellBtn.setText(aStr);
                    aCellBtn.setBoundingBox(Point(nPosX, nPosY), Size(nSizeX-1, nSizeY-1), bLayoutRTL);
                    aCellBtn.setPopupLeft(false);   // DataPilot popup is always right-aligned for now
                    aCellBtn.setDrawBaseButton(true);
                    aCellBtn.setDrawPopupButton(pInfo->bPopupButton);
                    aCellBtn.setHasHiddenMember(pInfo->bFilterActive);
                    aCellBtn.draw();
                }
            }
        }

        if ( bListValButton && pRowInfo[nArrY].nRowNo == aListValPos.Row() && pRowInfo[nArrY].bChanged )
        {
            Rectangle aRect = GetListValButtonRect( aListValPos );
            aComboButton.SetPosPixel( aRect.TopLeft() );
            aComboButton.SetSizePixel( aRect.GetSize() );
            pContentDev->SetClipRegion( aRect );
            aComboButton.Draw( sal_False, sal_False );
            pContentDev->SetClipRegion();           // always called from Draw() without clip region
            aComboButton.SetPosPixel( aOldPos );    // restore old state
            aComboButton.SetSizePixel( aOldSize );  // for MouseUp/Down (AutoFilter)
        }
    }

    delete pQueryParam;
    aComboButton.SetOutputDevice( this );
}

Rectangle ScGridWindow::GetListValButtonRect( const ScAddress& rButtonPos )
{
    ScDocument* pDoc = pViewData->GetDocument();
    SCTAB nTab = pViewData->GetTabNo();
    sal_Bool bLayoutRTL = pDoc->IsLayoutRTL( nTab );
    long nLayoutSign = bLayoutRTL ? -1 : 1;

    ScDDComboBoxButton aButton( this );             // for optimal size
    Size aBtnSize = aButton.GetSizePixel();

    SCCOL nCol = rButtonPos.Col();
    SCROW nRow = rButtonPos.Row();

    long nCellSizeX;    // width of this cell, including merged
    long nDummy;
    pViewData->GetMergeSizePixel( nCol, nRow, nCellSizeX, nDummy );

    // for height, only the cell's row is used, excluding merged cells
    long nCellSizeY = ScViewData::ToPixel( pDoc->GetRowHeight( nRow, nTab ), pViewData->GetPPTY() );
    long nAvailable = nCellSizeX;

    //  left edge of next cell if there is a non-hidden next column
    SCCOL nNextCol = nCol + 1;
    const ScMergeAttr* pMerge = static_cast<const ScMergeAttr*>(pDoc->GetAttr( nCol,nRow,nTab, ATTR_MERGE ));
    if ( pMerge->GetColMerge() > 1 )
        nNextCol = nCol + pMerge->GetColMerge();    // next cell after the merged area
    while ( nNextCol <= MAXCOL && pDoc->ColHidden(nNextCol, nTab) )
        ++nNextCol;
    sal_Bool bNextCell = ( nNextCol <= MAXCOL );
    if ( bNextCell )
        nAvailable = ScViewData::ToPixel( pDoc->GetColWidth( nNextCol, nTab ), pViewData->GetPPTX() );

    if ( nAvailable < aBtnSize.Width() )
        aBtnSize.Width() = nAvailable;
    if ( nCellSizeY < aBtnSize.Height() )
        aBtnSize.Height() = nCellSizeY;

    Point aPos = pViewData->GetScrPos( nCol, nRow, eWhich, sal_True );
    aPos.X() += nCellSizeX * nLayoutSign;               // start of next cell
    if (!bNextCell)
        aPos.X() -= aBtnSize.Width() * nLayoutSign;     // right edge of cell if next cell not available
    aPos.Y() += nCellSizeY - aBtnSize.Height();
    // X remains at the left edge

    if ( bLayoutRTL )
        aPos.X() -= aBtnSize.Width()-1;     // align right edge of button with cell border

    return Rectangle( aPos, aBtnSize );
}

sal_Bool ScGridWindow::IsAutoFilterActive( SCCOL nCol, SCROW nRow, SCTAB nTab )
{
    ScDocument*     pDoc    = pViewData->GetDocument();
    ScDBData*       pDBData = pDoc->GetDBAtCursor( nCol, nRow, nTab );
    ScQueryParam    aQueryParam;

    if ( pDBData )
        pDBData->GetQueryParam( aQueryParam );
    else
    {
        OSL_FAIL("Auto-Filter-Button ohne DBData");
    }

    sal_Bool    bSimpleQuery = sal_True;
    sal_Bool    bColumnFound = sal_False;
    SCSIZE  nQuery;

    if ( !aQueryParam.bInplace )
        bSimpleQuery = sal_False;

    //  aQueryParam kann nur MAXQUERY Eintraege enthalten

    for ( nQuery=0; nQuery<MAXQUERY && bSimpleQuery; nQuery++ )
        if ( aQueryParam.GetEntry(nQuery).bDoQuery )
        {
            if (aQueryParam.GetEntry(nQuery).nField == nCol)
                bColumnFound = sal_True;

            if (nQuery > 0)
                if (aQueryParam.GetEntry(nQuery).eConnect != SC_AND)
                    bSimpleQuery = sal_False;
        }

    return ( bSimpleQuery && bColumnFound );
}

<<<<<<< HEAD
=======
void ScGridWindow::DrawComboButton( const Point&    rCellPos,
                                    long            nCellSizeX,
                                    long            nCellSizeY,
                                    sal_Bool            bArrowState,
                                    sal_Bool            bBtnIn )
{
    Point   aScrPos  = rCellPos;
    Size    aBtnSize = aComboButton.GetSizePixel();

    if ( nCellSizeX < aBtnSize.Width() || nCellSizeY < aBtnSize.Height() )
    {
        if ( nCellSizeX < aBtnSize.Width() )
            aBtnSize.Width() = nCellSizeX;

        if ( nCellSizeY < aBtnSize.Height() )
            aBtnSize.Height() = nCellSizeY;

        aComboButton.SetSizePixel( aBtnSize );
    }

    sal_Bool bLayoutRTL = pViewData->GetDocument()->IsLayoutRTL( pViewData->GetTabNo() );

    if ( bLayoutRTL )
        aScrPos.X() -= nCellSizeX - 1;
    else
        aScrPos.X() += nCellSizeX - aBtnSize.Width();
    aScrPos.Y() += nCellSizeY - aBtnSize.Height();

    aComboButton.SetPosPixel( aScrPos );

    HideCursor();
    aComboButton.Draw( bArrowState, bBtnIn );
    ShowCursor();
}

>>>>>>> ce6308e4
void ScGridWindow::InvertSimple( SCCOL nX1, SCROW nY1, SCCOL nX2, SCROW nY2,
                                    sal_Bool bTestMerge, sal_Bool bRepeat )
{
    //! if INVERT_HIGHLIGHT swaps foreground and background (like on Mac),
    //! use INVERT_HIGHLIGHT only for cells that have no background color set
    //! (here and in ScOutputData::DrawMark)

    PutInOrder( nX1, nX2 );
    PutInOrder( nY1, nY2 );

    ScMarkData& rMark = pViewData->GetMarkData();
    ScDocument* pDoc = pViewData->GetDocument();
    SCTAB nTab = pViewData->GetTabNo();

    sal_Bool bLayoutRTL = pDoc->IsLayoutRTL( nTab );
    long nLayoutSign = bLayoutRTL ? -1 : 1;

    SCCOL nTestX2 = nX2;
    SCROW nTestY2 = nY2;
    if (bTestMerge)
        pDoc->ExtendMerge( nX1,nY1, nTestX2,nTestY2, nTab );

    SCCOL nPosX = pViewData->GetPosX( eHWhich );
    SCROW nPosY = pViewData->GetPosY( eVWhich );
    if (nTestX2 < nPosX || nTestY2 < nPosY)
        return;                                         // unsichtbar
    SCCOL nRealX1 = nX1;
    if (nX1 < nPosX)
        nX1 = nPosX;
    if (nY1 < nPosY)
        nY1 = nPosY;

    SCCOL nXRight = nPosX + pViewData->VisibleCellsX(eHWhich);
    if (nXRight > MAXCOL) nXRight = MAXCOL;
    SCROW nYBottom = nPosY + pViewData->VisibleCellsY(eVWhich);
    if (nYBottom > MAXROW) nYBottom = MAXROW;

    if (nX1 > nXRight || nY1 > nYBottom)
        return;                                         // unsichtbar
    if (nX2 > nXRight) nX2 = nXRight;
    if (nY2 > nYBottom) nY2 = nYBottom;

    MapMode aOld = GetMapMode(); SetMapMode(MAP_PIXEL);     // erst nach den return's !!!

    double nPPTX = pViewData->GetPPTX();
    double nPPTY = pViewData->GetPPTY();

    ScInvertMerger aInvert( this );

    Point aScrPos = pViewData->GetScrPos( nX1, nY1, eWhich );
    long nScrY = aScrPos.Y();
    sal_Bool bWasHidden = sal_False;
    for (SCROW nY=nY1; nY<=nY2; nY++)
    {
        sal_Bool bFirstRow = ( nY == nPosY );                       // first visible row?
        sal_Bool bDoHidden = sal_False;                                 // versteckte nachholen ?
        sal_uInt16 nHeightTwips = pDoc->GetRowHeight( nY,nTab );
        sal_Bool bDoRow = ( nHeightTwips != 0 );
        if (bDoRow)
        {
            if (bTestMerge)
                if (bWasHidden)                 // auf versteckte zusammengefasste testen
                {
<<<<<<< HEAD
                    bDoHidden = TRUE;
                    bDoRow = TRUE;
=======
//                  --nY;                       // nY geaendert -> vorherige zeichnen
                    bDoHidden = sal_True;
                    bDoRow = sal_True;
>>>>>>> ce6308e4
                }

            bWasHidden = sal_False;
        }
        else
        {
            bWasHidden = sal_True;
            if (bTestMerge)
                if (nY==nY2)
                    bDoRow = sal_True;              // letzte Zeile aus Block
        }

        if ( bDoRow )
        {
            SCCOL nLoopEndX = nX2;
            if (nX2 < nX1)                      // Rest von zusammengefasst
            {
                SCCOL nStartX = nX1;
                while ( ((const ScMergeFlagAttr*)pDoc->
                            GetAttr(nStartX,nY,nTab,ATTR_MERGE_FLAG))->IsHorOverlapped() )
                    --nStartX;
                if (nStartX <= nX2)
                    nLoopEndX = nX1;
            }

            long nEndY = nScrY + ScViewData::ToPixel( nHeightTwips, nPPTY ) - 1;
            long nScrX = aScrPos.X();
            for (SCCOL nX=nX1; nX<=nLoopEndX; nX++)
            {
                long nWidth = ScViewData::ToPixel( pDoc->GetColWidth( nX,nTab ), nPPTX );
                if ( nWidth > 0 )
                {
                    long nEndX = nScrX + ( nWidth - 1 ) * nLayoutSign;
                    if (bTestMerge)
                    {
                        SCROW nThisY = nY;
                        const ScPatternAttr* pPattern = pDoc->GetPattern( nX, nY, nTab );
                        const ScMergeFlagAttr* pMergeFlag = (const ScMergeFlagAttr*) &pPattern->
                                                                        GetItem(ATTR_MERGE_FLAG);
                        if ( pMergeFlag->IsVerOverlapped() && ( bDoHidden || bFirstRow ) )
                        {
                            while ( pMergeFlag->IsVerOverlapped() && nThisY > 0 &&
                                    (pDoc->RowHidden(nThisY-1, nTab) || bFirstRow) )
                            {
                                --nThisY;
                                pPattern = pDoc->GetPattern( nX, nThisY, nTab );
                                pMergeFlag = (const ScMergeFlagAttr*) &pPattern->GetItem(ATTR_MERGE_FLAG);
                            }
                        }

                        // nur Rest von zusammengefasster zu sehen ?
                        SCCOL nThisX = nX;
                        if ( pMergeFlag->IsHorOverlapped() && nX == nPosX && nX > nRealX1 )
                        {
                            while ( pMergeFlag->IsHorOverlapped() )
                            {
                                --nThisX;
                                pPattern = pDoc->GetPattern( nThisX, nThisY, nTab );
                                pMergeFlag = (const ScMergeFlagAttr*) &pPattern->GetItem(ATTR_MERGE_FLAG);
                            }
                        }

                        if ( rMark.IsCellMarked( nThisX, nThisY, sal_True ) == bRepeat )
                        {
                            if ( !pMergeFlag->IsOverlapped() )
                            {
                                ScMergeAttr* pMerge = (ScMergeAttr*)&pPattern->GetItem(ATTR_MERGE);
                                if (pMerge->GetColMerge() > 0 || pMerge->GetRowMerge() > 0)
                                {
                                    Point aEndPos = pViewData->GetScrPos(
                                            nThisX + pMerge->GetColMerge(),
                                            nThisY + pMerge->GetRowMerge(), eWhich );
                                    if ( aEndPos.X() * nLayoutSign > nScrX * nLayoutSign && aEndPos.Y() > nScrY )
                                    {
                                        aInvert.AddRect( Rectangle( nScrX,nScrY,
                                                    aEndPos.X()-nLayoutSign,aEndPos.Y()-1 ) );
                                    }
                                }
                                else if ( nEndX * nLayoutSign >= nScrX * nLayoutSign && nEndY >= nScrY )
                                {
                                    aInvert.AddRect( Rectangle( nScrX,nScrY,nEndX,nEndY ) );
                                }
                            }
                        }
                    }
                    else        // !bTestMerge
                    {
                        if ( rMark.IsCellMarked( nX, nY, sal_True ) == bRepeat &&
                                                nEndX * nLayoutSign >= nScrX * nLayoutSign && nEndY >= nScrY )
                        {
                            aInvert.AddRect( Rectangle( nScrX,nScrY,nEndX,nEndY ) );
                        }
                    }

                    nScrX = nEndX + nLayoutSign;
                }
            }
            nScrY = nEndY + 1;
        }
    }

    aInvert.Flush();        // before restoring MapMode

    SetMapMode(aOld);

    CheckInverted();
}

void ScGridWindow::GetSelectionRects( ::std::vector< Rectangle >& rPixelRects )
{
    ScMarkData aMultiMark( pViewData->GetMarkData() );
    aMultiMark.SetMarking( sal_False );
    aMultiMark.MarkToMulti();

    ScDocument* pDoc = pViewData->GetDocument();
    SCTAB nTab = pViewData->GetTabNo();

    sal_Bool bLayoutRTL = pDoc->IsLayoutRTL( nTab );
    long nLayoutSign = bLayoutRTL ? -1 : 1;

    if ( !aMultiMark.IsMultiMarked() )
        return;

    ScRange aMultiRange;
    aMultiMark.GetMultiMarkArea( aMultiRange );
    SCCOL nX1 = aMultiRange.aStart.Col();
    SCROW nY1 = aMultiRange.aStart.Row();
    SCCOL nX2 = aMultiRange.aEnd.Col();
    SCROW nY2 = aMultiRange.aEnd.Row();

    PutInOrder( nX1, nX2 );
    PutInOrder( nY1, nY2 );

    sal_Bool bTestMerge = sal_True;
    sal_Bool bRepeat = sal_True;

    SCCOL nTestX2 = nX2;
    SCROW nTestY2 = nY2;
    if (bTestMerge)
        pDoc->ExtendMerge( nX1,nY1, nTestX2,nTestY2, nTab );

    SCCOL nPosX = pViewData->GetPosX( eHWhich );
    SCROW nPosY = pViewData->GetPosY( eVWhich );
    if (nTestX2 < nPosX || nTestY2 < nPosY)
        return;                                         // unsichtbar
    SCCOL nRealX1 = nX1;
    if (nX1 < nPosX)
        nX1 = nPosX;
    if (nY1 < nPosY)
        nY1 = nPosY;

    SCCOL nXRight = nPosX + pViewData->VisibleCellsX(eHWhich);
    if (nXRight > MAXCOL) nXRight = MAXCOL;
    SCROW nYBottom = nPosY + pViewData->VisibleCellsY(eVWhich);
    if (nYBottom > MAXROW) nYBottom = MAXROW;

    if (nX1 > nXRight || nY1 > nYBottom)
        return;                                         // unsichtbar
    if (nX2 > nXRight) nX2 = nXRight;
    if (nY2 > nYBottom) nY2 = nYBottom;

    double nPPTX = pViewData->GetPPTX();
    double nPPTY = pViewData->GetPPTY();

    ScInvertMerger aInvert( &rPixelRects );

    Point aScrPos = pViewData->GetScrPos( nX1, nY1, eWhich );
    long nScrY = aScrPos.Y();
    sal_Bool bWasHidden = sal_False;
    for (SCROW nY=nY1; nY<=nY2; nY++)
    {
        sal_Bool bFirstRow = ( nY == nPosY );                       // first visible row?
        sal_Bool bDoHidden = sal_False;                                 // versteckte nachholen ?
        sal_uInt16 nHeightTwips = pDoc->GetRowHeight( nY,nTab );
        sal_Bool bDoRow = ( nHeightTwips != 0 );
        if (bDoRow)
        {
            if (bTestMerge)
                if (bWasHidden)                 // auf versteckte zusammengefasste testen
                {
                    bDoHidden = sal_True;
                    bDoRow = sal_True;
                }

            bWasHidden = sal_False;
        }
        else
        {
            bWasHidden = sal_True;
            if (bTestMerge)
                if (nY==nY2)
                    bDoRow = sal_True;              // letzte Zeile aus Block
        }

        if ( bDoRow )
        {
            SCCOL nLoopEndX = nX2;
            if (nX2 < nX1)                      // Rest von zusammengefasst
            {
                SCCOL nStartX = nX1;
                while ( ((const ScMergeFlagAttr*)pDoc->
                            GetAttr(nStartX,nY,nTab,ATTR_MERGE_FLAG))->IsHorOverlapped() )
                    --nStartX;
                if (nStartX <= nX2)
                    nLoopEndX = nX1;
            }

            long nEndY = nScrY + ScViewData::ToPixel( nHeightTwips, nPPTY ) - 1;
            long nScrX = aScrPos.X();
            for (SCCOL nX=nX1; nX<=nLoopEndX; nX++)
            {
                long nWidth = ScViewData::ToPixel( pDoc->GetColWidth( nX,nTab ), nPPTX );
                if ( nWidth > 0 )
                {
                    long nEndX = nScrX + ( nWidth - 1 ) * nLayoutSign;
                    if (bTestMerge)
                    {
                        SCROW nThisY = nY;
                        const ScPatternAttr* pPattern = pDoc->GetPattern( nX, nY, nTab );
                        const ScMergeFlagAttr* pMergeFlag = (const ScMergeFlagAttr*) &pPattern->
                                                                        GetItem(ATTR_MERGE_FLAG);
                        if ( pMergeFlag->IsVerOverlapped() && ( bDoHidden || bFirstRow ) )
                        {
                            while ( pMergeFlag->IsVerOverlapped() && nThisY > 0 &&
                                    (pDoc->RowHidden(nThisY-1, nTab) || bFirstRow) )
                            {
                                --nThisY;
                                pPattern = pDoc->GetPattern( nX, nThisY, nTab );
                                pMergeFlag = (const ScMergeFlagAttr*) &pPattern->GetItem(ATTR_MERGE_FLAG);
                            }
                        }

                        // nur Rest von zusammengefasster zu sehen ?
                        SCCOL nThisX = nX;
                        if ( pMergeFlag->IsHorOverlapped() && nX == nPosX && nX > nRealX1 )
                        {
                            while ( pMergeFlag->IsHorOverlapped() )
                            {
                                --nThisX;
                                pPattern = pDoc->GetPattern( nThisX, nThisY, nTab );
                                pMergeFlag = (const ScMergeFlagAttr*) &pPattern->GetItem(ATTR_MERGE_FLAG);
                            }
                        }

                        if ( aMultiMark.IsCellMarked( nThisX, nThisY, sal_True ) == bRepeat )
                        {
                            if ( !pMergeFlag->IsOverlapped() )
                            {
                                ScMergeAttr* pMerge = (ScMergeAttr*)&pPattern->GetItem(ATTR_MERGE);
                                if (pMerge->GetColMerge() > 0 || pMerge->GetRowMerge() > 0)
                                {
                                    Point aEndPos = pViewData->GetScrPos(
                                            nThisX + pMerge->GetColMerge(),
                                            nThisY + pMerge->GetRowMerge(), eWhich );
                                    if ( aEndPos.X() * nLayoutSign > nScrX * nLayoutSign && aEndPos.Y() > nScrY )
                                    {
                                        aInvert.AddRect( Rectangle( nScrX,nScrY,
                                                    aEndPos.X()-nLayoutSign,aEndPos.Y()-1 ) );
                                    }
                                }
                                else if ( nEndX * nLayoutSign >= nScrX * nLayoutSign && nEndY >= nScrY )
                                {
                                    aInvert.AddRect( Rectangle( nScrX,nScrY,nEndX,nEndY ) );
                                }
                            }
                        }
                    }
                    else        // !bTestMerge
                    {
                        if ( aMultiMark.IsCellMarked( nX, nY, sal_True ) == bRepeat &&
                                                nEndX * nLayoutSign >= nScrX * nLayoutSign && nEndY >= nScrY )
                        {
                            aInvert.AddRect( Rectangle( nScrX,nScrY,nEndX,nEndY ) );
                        }
                    }

                    nScrX = nEndX + nLayoutSign;
                }
            }
            nScrY = nEndY + 1;
        }
    }
<<<<<<< HEAD
=======

//  aInvert.Flush();        // before restoring MapMode
}

// -------------------------------------------------------------------------

//UNUSED2008-05  void ScGridWindow::DrawDragRect( SCCOL nX1, SCROW nY1, SCCOL nX2, SCROW nY2 )
//UNUSED2008-05  {
//UNUSED2008-05      if ( nX2 < pViewData->GetPosX(eHWhich) || nY2 < pViewData->GetPosY(eVWhich) )
//UNUSED2008-05          return;
//UNUSED2008-05
//UNUSED2008-05      Update();           // wegen XOR
//UNUSED2008-05
//UNUSED2008-05      MapMode aOld = GetMapMode(); SetMapMode(MAP_PIXEL);
//UNUSED2008-05
//UNUSED2008-05      SCTAB nTab = pViewData->GetTabNo();
//UNUSED2008-05
//UNUSED2008-05      SCCOL nPosX = pViewData->GetPosX(WhichH(eWhich));
//UNUSED2008-05      SCROW nPosY = pViewData->GetPosY(WhichV(eWhich));
//UNUSED2008-05      if (nX1 < nPosX) nX1 = nPosX;
//UNUSED2008-05      if (nX2 < nPosX) nX2 = nPosX;
//UNUSED2008-05      if (nY1 < nPosY) nY1 = nPosY;
//UNUSED2008-05      if (nY2 < nPosY) nY2 = nPosY;
//UNUSED2008-05
//UNUSED2008-05      Point aScrPos( pViewData->GetScrPos( nX1, nY1, eWhich ) );
//UNUSED2008-05
//UNUSED2008-05      long nSizeXPix=0;
//UNUSED2008-05      long nSizeYPix=0;
//UNUSED2008-05      ScDocument* pDoc = pViewData->GetDocument();
//UNUSED2008-05      double nPPTX = pViewData->GetPPTX();
//UNUSED2008-05      double nPPTY = pViewData->GetPPTY();
//UNUSED2008-05      SCCOLROW i;
//UNUSED2008-05
//UNUSED2008-05      sal_Bool bLayoutRTL = pDoc->IsLayoutRTL( nTab );
//UNUSED2008-05      long nLayoutSign = bLayoutRTL ? -1 : 1;
//UNUSED2008-05
//UNUSED2008-05      if (ValidCol(nX2) && nX2>=nX1)
//UNUSED2008-05          for (i=nX1; i<=nX2; i++)
//UNUSED2008-05              nSizeXPix += ScViewData::ToPixel( pDoc->GetColWidth( static_cast<SCCOL>(i), nTab ), nPPTX );
//UNUSED2008-05      else
//UNUSED2008-05      {
//UNUSED2008-05          aScrPos.X() -= nLayoutSign;
//UNUSED2008-05          nSizeXPix   += 2;
//UNUSED2008-05      }
//UNUSED2008-05
//UNUSED2008-05      if (ValidRow(nY2) && nY2>=nY1)
//UNUSED2008-05          for (i=nY1; i<=nY2; i++)
//UNUSED2008-05              nSizeYPix += ScViewData::ToPixel( pDoc->GetRowHeight( i, nTab ), nPPTY );
//UNUSED2008-05      else
//UNUSED2008-05      {
//UNUSED2008-05          aScrPos.Y() -= 1;
//UNUSED2008-05          nSizeYPix   += 2;
//UNUSED2008-05      }
//UNUSED2008-05
//UNUSED2008-05      aScrPos.X() -= 2 * nLayoutSign;
//UNUSED2008-05      aScrPos.Y() -= 2;
//UNUSED2008-05  // Rectangle aRect( aScrPos, Size( nSizeXPix + 3, nSizeYPix + 3 ) );
//UNUSED2008-05      Rectangle aRect( aScrPos.X(), aScrPos.Y(),
//UNUSED2008-05                       aScrPos.X() + ( nSizeXPix + 2 ) * nLayoutSign, aScrPos.Y() + nSizeYPix + 2 );
//UNUSED2008-05      if ( bLayoutRTL )
//UNUSED2008-05      {
//UNUSED2008-05          aRect.Left() = aRect.Right();   // end position is left
//UNUSED2008-05          aRect.Right() = aScrPos.X();
//UNUSED2008-05      }
//UNUSED2008-05
//UNUSED2008-05      Invert(Rectangle( aRect.Left(), aRect.Top(), aRect.Left()+2, aRect.Bottom() ));
//UNUSED2008-05      Invert(Rectangle( aRect.Right()-2, aRect.Top(), aRect.Right(), aRect.Bottom() ));
//UNUSED2008-05      Invert(Rectangle( aRect.Left()+3, aRect.Top(), aRect.Right()-3, aRect.Top()+2 ));
//UNUSED2008-05      Invert(Rectangle( aRect.Left()+3, aRect.Bottom()-2, aRect.Right()-3, aRect.Bottom() ));
//UNUSED2008-05
//UNUSED2008-05      SetMapMode(aOld);
//UNUSED2008-05  }

// -------------------------------------------------------------------------

void ScGridWindow::DrawCursor()
{
// #114409#
//  SCTAB nTab = pViewData->GetTabNo();
//  SCCOL nX = pViewData->GetCurX();
//  SCROW nY = pViewData->GetCurY();
//
//  //  in verdeckten Zellen nicht zeichnen
//
//  ScDocument* pDoc = pViewData->GetDocument();
//  const ScPatternAttr* pPattern = pDoc->GetPattern(nX,nY,nTab);
//  const ScMergeFlagAttr& rMerge = (const ScMergeFlagAttr&) pPattern->GetItem(ATTR_MERGE_FLAG);
//  if (rMerge.IsOverlapped())
//      return;
//
//  //  links/oben ausserhalb des Bildschirms ?
//
//  sal_Bool bVis = ( nX>=pViewData->GetPosX(eHWhich) && nY>=pViewData->GetPosY(eVWhich) );
//  if (!bVis)
//  {
//      SCCOL nEndX = nX;
//      SCROW nEndY = nY;
//      ScDocument* pDoc = pViewData->GetDocument();
//      const ScMergeAttr& rMerge = (const ScMergeAttr&) pPattern->GetItem(ATTR_MERGE);
//      if (rMerge.GetColMerge() > 1)
//          nEndX += rMerge.GetColMerge()-1;
//      if (rMerge.GetRowMerge() > 1)
//          nEndY += rMerge.GetRowMerge()-1;
//      bVis = ( nEndX>=pViewData->GetPosX(eHWhich) && nEndY>=pViewData->GetPosY(eVWhich) );
//  }
//
//  if ( bVis )
//  {
//      //  hier kein Update, da aus Paint gerufen und laut Zaehler Cursor schon da
//      //  wenn Update noetig, dann bei Hide/Showcursor vor dem Hoch-/Runterzaehlen
//
//      MapMode aOld = GetMapMode(); SetMapMode(MAP_PIXEL);
//
//      Point aScrPos = pViewData->GetScrPos( nX, nY, eWhich, sal_True );
//      sal_Bool bLayoutRTL = pDoc->IsLayoutRTL( nTab );
//
//      //  completely right of/below the screen?
//      //  (test with logical start position in aScrPos)
//      sal_Bool bMaybeVisible;
//      if ( bLayoutRTL )
//          bMaybeVisible = ( aScrPos.X() >= -2 && aScrPos.Y() >= -2 );
//      else
//      {
//          Size aOutSize = GetOutputSizePixel();
//          bMaybeVisible = ( aScrPos.X() <= aOutSize.Width() + 2 && aScrPos.Y() <= aOutSize.Height() + 2 );
//      }
//      if ( bMaybeVisible )
//      {
//          long nSizeXPix;
//          long nSizeYPix;
//          pViewData->GetMergeSizePixel( nX, nY, nSizeXPix, nSizeYPix );
//
//          if ( bLayoutRTL )
//              aScrPos.X() -= nSizeXPix - 2;       // move instead of mirroring
//
//          sal_Bool bFix = ( pViewData->GetHSplitMode() == SC_SPLIT_FIX ||
//                          pViewData->GetVSplitMode() == SC_SPLIT_FIX );
//          if ( pViewData->GetActivePart()==eWhich || bFix )
//          {
//              //  old UNX version with two Invert calls causes flicker.
//              //  if optimization is needed, a new flag should be added
//              //  to InvertTracking
//
//              aScrPos.X() -= 2;
//              aScrPos.Y() -= 2;
//              Rectangle aRect( aScrPos, Size( nSizeXPix + 3, nSizeYPix + 3 ) );
//
//              Invert(Rectangle( aRect.Left(), aRect.Top(), aRect.Left()+2, aRect.Bottom() ));
//              Invert(Rectangle( aRect.Right()-2, aRect.Top(), aRect.Right(), aRect.Bottom() ));
//              Invert(Rectangle( aRect.Left()+3, aRect.Top(), aRect.Right()-3, aRect.Top()+2 ));
//              Invert(Rectangle( aRect.Left()+3, aRect.Bottom()-2, aRect.Right()-3, aRect.Bottom() ));
//          }
//          else
//          {
//              Rectangle aRect( aScrPos, Size( nSizeXPix - 1, nSizeYPix - 1 ) );
//              Invert( aRect );
//          }
//      }
//
//      SetMapMode(aOld);
//  }
}

    //  AutoFill-Anfasser:

void ScGridWindow::DrawAutoFillMark()
{
// #114409#
//  if ( bAutoMarkVisible && aAutoMarkPos.Tab() == pViewData->GetTabNo() )
//  {
//      SCCOL nX = aAutoMarkPos.Col();
//      SCROW nY = aAutoMarkPos.Row();
//      SCTAB nTab = pViewData->GetTabNo();
//      ScDocument* pDoc = pViewData->GetDocument();
//      sal_Bool bLayoutRTL = pDoc->IsLayoutRTL( nTab );
//
//      Point aFillPos = pViewData->GetScrPos( nX, nY, eWhich, sal_True );
//      long nSizeXPix;
//      long nSizeYPix;
//      pViewData->GetMergeSizePixel( nX, nY, nSizeXPix, nSizeYPix );
//      if ( bLayoutRTL )
//          aFillPos.X() -= nSizeXPix + 3;
//      else
//          aFillPos.X() += nSizeXPix - 2;
//
//      aFillPos.Y() += nSizeYPix;
//      aFillPos.Y() -= 2;
//      Rectangle aFillRect( aFillPos, Size(6,6) );
//      //  Anfasser von Zeichenobjekten sind 7*7
//
//      MapMode aOld = GetMapMode(); SetMapMode(MAP_PIXEL);
//      Invert( aFillRect );
//      SetMapMode(aOld);
//  }
>>>>>>> ce6308e4
}

// -------------------------------------------------------------------------

void ScGridWindow::DataChanged( const DataChangedEvent& rDCEvt )
{
    Window::DataChanged(rDCEvt);

    if ( (rDCEvt.GetType() == DATACHANGED_PRINTER) ||
         (rDCEvt.GetType() == DATACHANGED_DISPLAY) ||
         (rDCEvt.GetType() == DATACHANGED_FONTS) ||
         (rDCEvt.GetType() == DATACHANGED_FONTSUBSTITUTION) ||
         ((rDCEvt.GetType() == DATACHANGED_SETTINGS) &&
          (rDCEvt.GetFlags() & SETTINGS_STYLE)) )
    {
        if ( rDCEvt.GetType() == DATACHANGED_FONTS && eWhich == pViewData->GetActivePart() )
            pViewData->GetDocShell()->UpdateFontList();

        if ( (rDCEvt.GetType() == DATACHANGED_SETTINGS) &&
             (rDCEvt.GetFlags() & SETTINGS_STYLE) )
        {
            if ( eWhich == pViewData->GetActivePart() )     // only once for the view
            {
                ScTabView* pView = pViewData->GetView();

                //  update scale in case the UI ScreenZoom has changed
                ScGlobal::UpdatePPT(this);
                pView->RecalcPPT();

                //  RepeatResize in case scroll bar sizes have changed
                pView->RepeatResize();
                pView->UpdateAllOverlays();

                //  invalidate cell attribs in input handler, in case the
                //  EditEngine BackgroundColor has to be changed
                if ( pViewData->IsActive() )
                {
                    ScInputHandler* pHdl = SC_MOD()->GetInputHdl();
                    if (pHdl)
                        pHdl->ForgetLastPattern();
                }
            }
        }

        Invalidate();
    }
}

/* vim:set shiftwidth=4 softtabstop=4 expandtab: */<|MERGE_RESOLUTION|>--- conflicted
+++ resolved
@@ -149,13 +149,13 @@
     long nBHeight = nVer + aTextSize.Height() + 1;
     Size aButSize( nBWidth, nBHeight );
     long nButtonPos = bLayoutRTL ? aOuter.Left() : aOuter.Right()-nBWidth+1;
-    aComboButton.Draw( Point(nButtonPos, nButtonY), aButSize, sal_False );
+    aComboButton.Draw( Point(nButtonPos, nButtonY), aButSize, false );
     if (pButtonViewData)
         pButtonViewData->SetScenButSize( aButSize );
 
     long nTextStart = bLayoutRTL ? aInner.Right() - aTextSize.Width() + 1 : aInner.Left();
 
-    sal_Bool bWasClip = sal_False;
+    sal_Bool bWasClip = false;
     Region aOldClip;
     sal_Bool bClip = ( aTextSize.Width() > aOuter.Right() - nBWidth - aInner.Left() );
     if ( bClip )
@@ -207,19 +207,14 @@
 
         ScMarkData aMarks;
         for (SCTAB i=nTab+1; i<nTabCount && pDoc->IsScenario(i); i++)
-            pDoc->MarkScenario( i, nTab, aMarks, sal_False, SC_SCENARIO_SHOWFRAME );
+            pDoc->MarkScenario( i, nTab, aMarks, false, SC_SCENARIO_SHOWFRAME );
         ScRangeListRef xRanges = new ScRangeList;
-        aMarks.FillRangeListWithMarks( xRanges, sal_False );
+        aMarks.FillRangeListWithMarks( xRanges, false );
 
         sal_Bool bLayoutRTL = pDoc->IsLayoutRTL( nTab );
         long nLayoutSign = bLayoutRTL ? -1 : 1;
 
-<<<<<<< HEAD
         for (size_t j = 0, n = xRanges->size(); j < n; ++j)
-=======
-        sal_uInt16 nRangeCount = (sal_uInt16)xRanges->Count();
-        for (sal_uInt16 j=0; j<nRangeCount; j++)
->>>>>>> ce6308e4
         {
             ScRange aRange = *(*xRanges)[j];
             //  Szenario-Rahmen immer dann auf zusammengefasste Zellen erweitern, wenn
@@ -285,7 +280,7 @@
                 rOutputData.DrawRefMark(
                                     aRange.aStart.Col(), aRange.aStart.Row(),
                                     aRange.aEnd.Col(), aRange.aEnd.Row(),
-                                    pEntry->aColor, sal_False );
+                                    pEntry->aColor, false );
             }
         }
     }
@@ -397,7 +392,7 @@
 
     Draw( nX1,nY1,nX2,nY2, SC_UPDATE_MARKS );           // nicht weiterzeichnen
 
-    bIsInPaint = sal_False;
+    bIsInPaint = false;
 }
 
 //
@@ -408,7 +403,7 @@
 {
     ScModule* pScMod = SC_MOD();
     sal_Bool bTextWysiwyg = pScMod->GetInputOptions().GetTextWysiwyg();
-    sal_Bool bGridFirst = sal_True;     //! entscheiden!!!
+    sal_Bool bGridFirst = true;     //! entscheiden!!!
 
     if (pViewData->IsMinimized())
         return;
@@ -495,7 +490,7 @@
 
     ScTableInfo aTabInfo;
     pDoc->FillInfo( aTabInfo, nX1, nY1, nX2, nY2, nTab,
-                                        nPPTX, nPPTY, sal_False, bFormulaMode,
+                                        nPPTX, nPPTY, false, bFormulaMode,
                                         &pViewData->GetMarkData() );
 
     //--------------------------------------------------------------------
@@ -532,7 +527,7 @@
     }
 
     const svtools::ColorConfig& rColorCfg = pScMod->GetColorConfig();
-    Color aGridColor( rColorCfg.GetColorValue( svtools::CALCGRID, sal_False ).nColor );
+    Color aGridColor( rColorCfg.GetColorValue( svtools::CALCGRID, false ).nColor );
     if ( aGridColor.GetColor() == COL_TRANSPARENT )
     {
         //  use view options' grid color only if color config has "automatic" color
@@ -546,19 +541,14 @@
     aOutputData.SetShowSpellErrors  ( pDoc->GetDocOptions().IsAutoSpell() );
     aOutputData.SetMarkClipped      ( bMarkClipped );
 
-    aOutputData.SetUseStyleColor( sal_True );       // always set in table view
+    aOutputData.SetUseStyleColor( true );       // always set in table view
 
     aOutputData.SetEditObject( GetEditObject() );
     aOutputData.SetViewShell( pViewData->GetViewShell() );
 
-<<<<<<< HEAD
-    BOOL bGrid = rOpts.GetOption( VOPT_GRID ) && pViewData->GetShowGrid();
-
-    BOOL bPage = rOpts.GetOption( VOPT_PAGEBREAKS );
-=======
-    sal_Bool bGrid = rOpts.GetOption( VOPT_GRID );
+    sal_Bool bGrid = rOpts.GetOption( VOPT_GRID ) && pViewData->GetShowGrid();
+
     sal_Bool bPage = rOpts.GetOption( VOPT_PAGEBREAKS );
->>>>>>> ce6308e4
 
     if ( eMode == SC_UPDATE_CHANGED )
     {
@@ -586,17 +576,7 @@
         if ( nEditEndCol >= nX1 && nEditCol <= nX2 && nEditEndRow >= nY1 && nEditRow <= nY2 )
             aOutputData.SetEditCell( nEditCol, nEditRow );
         else
-<<<<<<< HEAD
-            bEditMode = FALSE;
-=======
-            bEditMode = sal_False;
-
-        //  nur Edit-Area zu zeichnen?
-        //! dann muss trotzdem noch der Rand / das Gitter gemalt werden!
-
-//      if ( nEditCol <= nX1 && nEditEndCol >= nX2 && nEditRow <= nY1 && nEditEndRow >= nY2 )
-//          bOnlyEdit = sal_True;
->>>>>>> ce6308e4
+            bEditMode = false;
     }
 
     // define drawing layer map mode and paint rectangle
@@ -730,7 +710,7 @@
     aOutputData.DrawShadow();
     aOutputData.DrawFrame();
     if ( !bLogicText )
-        aOutputData.DrawStrings(sal_False);     // in pixel MapMode
+        aOutputData.DrawStrings(false);     // in pixel MapMode
 
     // edit cells and printer-metrics text must be before the buttons
     // (DataPilot buttons contain labels in UI font)
@@ -804,19 +784,6 @@
         {
             pContentDev->SetClipRegion();
         }
-<<<<<<< HEAD
-=======
-
-        //sal_Bool bDraw = sal_True;
-        //if (eMode == SC_UPDATE_CHANGED)
-        //  bDraw = NeedDrawMarks() && aOutputData.SetChangedClip();
-        //if (bDraw)
-        //{
-        //  DrawMarks();
-        //  if (eMode == SC_UPDATE_CHANGED)
-        //      pContentDev->SetClipRegion();
-        //}
->>>>>>> ce6308e4
     }
 
     pContentDev->SetMapMode(MAP_PIXEL);
@@ -826,7 +793,7 @@
         Color aRefColor( rColorCfg.GetColorValue(svtools::CALCREFERENCE).nColor );
         aOutputData.DrawRefMark( pViewData->GetRefStartX(), pViewData->GetRefStartY(),
                                  pViewData->GetRefEndX(), pViewData->GetRefEndY(),
-                                 aRefColor, sal_False );
+                                 aRefColor, false );
     }
 
         //  Range-Finder
@@ -932,7 +899,7 @@
 
     if (bNeedsRepaint)
     {
-        bNeedsRepaint = sal_False;
+        bNeedsRepaint = false;
         if (aRepaintPixel.IsEmpty())
             Invalidate();
         else
@@ -1202,7 +1169,7 @@
                         pDBData->GetArea( nAreaTab, nStartCol, nStartRow, nEndCol, nEndRow );
                         if ( nCol >= nStartCol && nCol <= nEndCol &&
                              nRow >= nStartRow && nRow <= nEndRow )
-                            bNewData = sal_False;
+                            bNewData = false;
                     }
                     if (bNewData)
                     {
@@ -1219,9 +1186,9 @@
                     //  pQueryParam kann nur MAXQUERY Eintraege enthalten
 
                     sal_Bool bSimpleQuery = sal_True;
-                    sal_Bool bColumnFound = sal_False;
+                    sal_Bool bColumnFound = false;
                     if (!pQueryParam->bInplace)
-                        bSimpleQuery = sal_False;
+                        bSimpleQuery = false;
                     for (nQuery=0; nQuery<MAXQUERY && bSimpleQuery; nQuery++)
                         if (pQueryParam->GetEntry(nQuery).bDoQuery)
                         {
@@ -1232,7 +1199,7 @@
                                 bColumnFound = sal_True;
                             if (nQuery > 0)
                                 if (pQueryParam->GetEntry(nQuery).eConnect != SC_AND)
-                                    bSimpleQuery = sal_False;
+                                    bSimpleQuery = false;
                         }
 
                     bool bArrowState = bSimpleQuery && bColumnFound;
@@ -1287,7 +1254,7 @@
             aComboButton.SetPosPixel( aRect.TopLeft() );
             aComboButton.SetSizePixel( aRect.GetSize() );
             pContentDev->SetClipRegion( aRect );
-            aComboButton.Draw( sal_False, sal_False );
+            aComboButton.Draw( false, false );
             pContentDev->SetClipRegion();           // always called from Draw() without clip region
             aComboButton.SetPosPixel( aOldPos );    // restore old state
             aComboButton.SetSizePixel( aOldSize );  // for MouseUp/Down (AutoFilter)
@@ -1362,11 +1329,11 @@
     }
 
     sal_Bool    bSimpleQuery = sal_True;
-    sal_Bool    bColumnFound = sal_False;
+    sal_Bool    bColumnFound = false;
     SCSIZE  nQuery;
 
     if ( !aQueryParam.bInplace )
-        bSimpleQuery = sal_False;
+        bSimpleQuery = false;
 
     //  aQueryParam kann nur MAXQUERY Eintraege enthalten
 
@@ -1378,50 +1345,12 @@
 
             if (nQuery > 0)
                 if (aQueryParam.GetEntry(nQuery).eConnect != SC_AND)
-                    bSimpleQuery = sal_False;
+                    bSimpleQuery = false;
         }
 
     return ( bSimpleQuery && bColumnFound );
 }
 
-<<<<<<< HEAD
-=======
-void ScGridWindow::DrawComboButton( const Point&    rCellPos,
-                                    long            nCellSizeX,
-                                    long            nCellSizeY,
-                                    sal_Bool            bArrowState,
-                                    sal_Bool            bBtnIn )
-{
-    Point   aScrPos  = rCellPos;
-    Size    aBtnSize = aComboButton.GetSizePixel();
-
-    if ( nCellSizeX < aBtnSize.Width() || nCellSizeY < aBtnSize.Height() )
-    {
-        if ( nCellSizeX < aBtnSize.Width() )
-            aBtnSize.Width() = nCellSizeX;
-
-        if ( nCellSizeY < aBtnSize.Height() )
-            aBtnSize.Height() = nCellSizeY;
-
-        aComboButton.SetSizePixel( aBtnSize );
-    }
-
-    sal_Bool bLayoutRTL = pViewData->GetDocument()->IsLayoutRTL( pViewData->GetTabNo() );
-
-    if ( bLayoutRTL )
-        aScrPos.X() -= nCellSizeX - 1;
-    else
-        aScrPos.X() += nCellSizeX - aBtnSize.Width();
-    aScrPos.Y() += nCellSizeY - aBtnSize.Height();
-
-    aComboButton.SetPosPixel( aScrPos );
-
-    HideCursor();
-    aComboButton.Draw( bArrowState, bBtnIn );
-    ShowCursor();
-}
-
->>>>>>> ce6308e4
 void ScGridWindow::InvertSimple( SCCOL nX1, SCROW nY1, SCCOL nX2, SCROW nY2,
                                     sal_Bool bTestMerge, sal_Bool bRepeat )
 {
@@ -1473,11 +1402,11 @@
 
     Point aScrPos = pViewData->GetScrPos( nX1, nY1, eWhich );
     long nScrY = aScrPos.Y();
-    sal_Bool bWasHidden = sal_False;
+    sal_Bool bWasHidden = false;
     for (SCROW nY=nY1; nY<=nY2; nY++)
     {
         sal_Bool bFirstRow = ( nY == nPosY );                       // first visible row?
-        sal_Bool bDoHidden = sal_False;                                 // versteckte nachholen ?
+        sal_Bool bDoHidden = false;                                 // versteckte nachholen ?
         sal_uInt16 nHeightTwips = pDoc->GetRowHeight( nY,nTab );
         sal_Bool bDoRow = ( nHeightTwips != 0 );
         if (bDoRow)
@@ -1485,17 +1414,11 @@
             if (bTestMerge)
                 if (bWasHidden)                 // auf versteckte zusammengefasste testen
                 {
-<<<<<<< HEAD
-                    bDoHidden = TRUE;
-                    bDoRow = TRUE;
-=======
-//                  --nY;                       // nY geaendert -> vorherige zeichnen
-                    bDoHidden = sal_True;
-                    bDoRow = sal_True;
->>>>>>> ce6308e4
+                    bDoHidden = true;
+                    bDoRow = true;
                 }
 
-            bWasHidden = sal_False;
+            bWasHidden = false;
         }
         else
         {
@@ -1604,7 +1527,7 @@
 void ScGridWindow::GetSelectionRects( ::std::vector< Rectangle >& rPixelRects )
 {
     ScMarkData aMultiMark( pViewData->GetMarkData() );
-    aMultiMark.SetMarking( sal_False );
+    aMultiMark.SetMarking( false );
     aMultiMark.MarkToMulti();
 
     ScDocument* pDoc = pViewData->GetDocument();
@@ -1661,11 +1584,11 @@
 
     Point aScrPos = pViewData->GetScrPos( nX1, nY1, eWhich );
     long nScrY = aScrPos.Y();
-    sal_Bool bWasHidden = sal_False;
+    sal_Bool bWasHidden = false;
     for (SCROW nY=nY1; nY<=nY2; nY++)
     {
         sal_Bool bFirstRow = ( nY == nPosY );                       // first visible row?
-        sal_Bool bDoHidden = sal_False;                                 // versteckte nachholen ?
+        sal_Bool bDoHidden = false;                                 // versteckte nachholen ?
         sal_uInt16 nHeightTwips = pDoc->GetRowHeight( nY,nTab );
         sal_Bool bDoRow = ( nHeightTwips != 0 );
         if (bDoRow)
@@ -1677,7 +1600,7 @@
                     bDoRow = sal_True;
                 }
 
-            bWasHidden = sal_False;
+            bWasHidden = false;
         }
         else
         {
@@ -1775,203 +1698,6 @@
             nScrY = nEndY + 1;
         }
     }
-<<<<<<< HEAD
-=======
-
-//  aInvert.Flush();        // before restoring MapMode
-}
-
-// -------------------------------------------------------------------------
-
-//UNUSED2008-05  void ScGridWindow::DrawDragRect( SCCOL nX1, SCROW nY1, SCCOL nX2, SCROW nY2 )
-//UNUSED2008-05  {
-//UNUSED2008-05      if ( nX2 < pViewData->GetPosX(eHWhich) || nY2 < pViewData->GetPosY(eVWhich) )
-//UNUSED2008-05          return;
-//UNUSED2008-05
-//UNUSED2008-05      Update();           // wegen XOR
-//UNUSED2008-05
-//UNUSED2008-05      MapMode aOld = GetMapMode(); SetMapMode(MAP_PIXEL);
-//UNUSED2008-05
-//UNUSED2008-05      SCTAB nTab = pViewData->GetTabNo();
-//UNUSED2008-05
-//UNUSED2008-05      SCCOL nPosX = pViewData->GetPosX(WhichH(eWhich));
-//UNUSED2008-05      SCROW nPosY = pViewData->GetPosY(WhichV(eWhich));
-//UNUSED2008-05      if (nX1 < nPosX) nX1 = nPosX;
-//UNUSED2008-05      if (nX2 < nPosX) nX2 = nPosX;
-//UNUSED2008-05      if (nY1 < nPosY) nY1 = nPosY;
-//UNUSED2008-05      if (nY2 < nPosY) nY2 = nPosY;
-//UNUSED2008-05
-//UNUSED2008-05      Point aScrPos( pViewData->GetScrPos( nX1, nY1, eWhich ) );
-//UNUSED2008-05
-//UNUSED2008-05      long nSizeXPix=0;
-//UNUSED2008-05      long nSizeYPix=0;
-//UNUSED2008-05      ScDocument* pDoc = pViewData->GetDocument();
-//UNUSED2008-05      double nPPTX = pViewData->GetPPTX();
-//UNUSED2008-05      double nPPTY = pViewData->GetPPTY();
-//UNUSED2008-05      SCCOLROW i;
-//UNUSED2008-05
-//UNUSED2008-05      sal_Bool bLayoutRTL = pDoc->IsLayoutRTL( nTab );
-//UNUSED2008-05      long nLayoutSign = bLayoutRTL ? -1 : 1;
-//UNUSED2008-05
-//UNUSED2008-05      if (ValidCol(nX2) && nX2>=nX1)
-//UNUSED2008-05          for (i=nX1; i<=nX2; i++)
-//UNUSED2008-05              nSizeXPix += ScViewData::ToPixel( pDoc->GetColWidth( static_cast<SCCOL>(i), nTab ), nPPTX );
-//UNUSED2008-05      else
-//UNUSED2008-05      {
-//UNUSED2008-05          aScrPos.X() -= nLayoutSign;
-//UNUSED2008-05          nSizeXPix   += 2;
-//UNUSED2008-05      }
-//UNUSED2008-05
-//UNUSED2008-05      if (ValidRow(nY2) && nY2>=nY1)
-//UNUSED2008-05          for (i=nY1; i<=nY2; i++)
-//UNUSED2008-05              nSizeYPix += ScViewData::ToPixel( pDoc->GetRowHeight( i, nTab ), nPPTY );
-//UNUSED2008-05      else
-//UNUSED2008-05      {
-//UNUSED2008-05          aScrPos.Y() -= 1;
-//UNUSED2008-05          nSizeYPix   += 2;
-//UNUSED2008-05      }
-//UNUSED2008-05
-//UNUSED2008-05      aScrPos.X() -= 2 * nLayoutSign;
-//UNUSED2008-05      aScrPos.Y() -= 2;
-//UNUSED2008-05  // Rectangle aRect( aScrPos, Size( nSizeXPix + 3, nSizeYPix + 3 ) );
-//UNUSED2008-05      Rectangle aRect( aScrPos.X(), aScrPos.Y(),
-//UNUSED2008-05                       aScrPos.X() + ( nSizeXPix + 2 ) * nLayoutSign, aScrPos.Y() + nSizeYPix + 2 );
-//UNUSED2008-05      if ( bLayoutRTL )
-//UNUSED2008-05      {
-//UNUSED2008-05          aRect.Left() = aRect.Right();   // end position is left
-//UNUSED2008-05          aRect.Right() = aScrPos.X();
-//UNUSED2008-05      }
-//UNUSED2008-05
-//UNUSED2008-05      Invert(Rectangle( aRect.Left(), aRect.Top(), aRect.Left()+2, aRect.Bottom() ));
-//UNUSED2008-05      Invert(Rectangle( aRect.Right()-2, aRect.Top(), aRect.Right(), aRect.Bottom() ));
-//UNUSED2008-05      Invert(Rectangle( aRect.Left()+3, aRect.Top(), aRect.Right()-3, aRect.Top()+2 ));
-//UNUSED2008-05      Invert(Rectangle( aRect.Left()+3, aRect.Bottom()-2, aRect.Right()-3, aRect.Bottom() ));
-//UNUSED2008-05
-//UNUSED2008-05      SetMapMode(aOld);
-//UNUSED2008-05  }
-
-// -------------------------------------------------------------------------
-
-void ScGridWindow::DrawCursor()
-{
-// #114409#
-//  SCTAB nTab = pViewData->GetTabNo();
-//  SCCOL nX = pViewData->GetCurX();
-//  SCROW nY = pViewData->GetCurY();
-//
-//  //  in verdeckten Zellen nicht zeichnen
-//
-//  ScDocument* pDoc = pViewData->GetDocument();
-//  const ScPatternAttr* pPattern = pDoc->GetPattern(nX,nY,nTab);
-//  const ScMergeFlagAttr& rMerge = (const ScMergeFlagAttr&) pPattern->GetItem(ATTR_MERGE_FLAG);
-//  if (rMerge.IsOverlapped())
-//      return;
-//
-//  //  links/oben ausserhalb des Bildschirms ?
-//
-//  sal_Bool bVis = ( nX>=pViewData->GetPosX(eHWhich) && nY>=pViewData->GetPosY(eVWhich) );
-//  if (!bVis)
-//  {
-//      SCCOL nEndX = nX;
-//      SCROW nEndY = nY;
-//      ScDocument* pDoc = pViewData->GetDocument();
-//      const ScMergeAttr& rMerge = (const ScMergeAttr&) pPattern->GetItem(ATTR_MERGE);
-//      if (rMerge.GetColMerge() > 1)
-//          nEndX += rMerge.GetColMerge()-1;
-//      if (rMerge.GetRowMerge() > 1)
-//          nEndY += rMerge.GetRowMerge()-1;
-//      bVis = ( nEndX>=pViewData->GetPosX(eHWhich) && nEndY>=pViewData->GetPosY(eVWhich) );
-//  }
-//
-//  if ( bVis )
-//  {
-//      //  hier kein Update, da aus Paint gerufen und laut Zaehler Cursor schon da
-//      //  wenn Update noetig, dann bei Hide/Showcursor vor dem Hoch-/Runterzaehlen
-//
-//      MapMode aOld = GetMapMode(); SetMapMode(MAP_PIXEL);
-//
-//      Point aScrPos = pViewData->GetScrPos( nX, nY, eWhich, sal_True );
-//      sal_Bool bLayoutRTL = pDoc->IsLayoutRTL( nTab );
-//
-//      //  completely right of/below the screen?
-//      //  (test with logical start position in aScrPos)
-//      sal_Bool bMaybeVisible;
-//      if ( bLayoutRTL )
-//          bMaybeVisible = ( aScrPos.X() >= -2 && aScrPos.Y() >= -2 );
-//      else
-//      {
-//          Size aOutSize = GetOutputSizePixel();
-//          bMaybeVisible = ( aScrPos.X() <= aOutSize.Width() + 2 && aScrPos.Y() <= aOutSize.Height() + 2 );
-//      }
-//      if ( bMaybeVisible )
-//      {
-//          long nSizeXPix;
-//          long nSizeYPix;
-//          pViewData->GetMergeSizePixel( nX, nY, nSizeXPix, nSizeYPix );
-//
-//          if ( bLayoutRTL )
-//              aScrPos.X() -= nSizeXPix - 2;       // move instead of mirroring
-//
-//          sal_Bool bFix = ( pViewData->GetHSplitMode() == SC_SPLIT_FIX ||
-//                          pViewData->GetVSplitMode() == SC_SPLIT_FIX );
-//          if ( pViewData->GetActivePart()==eWhich || bFix )
-//          {
-//              //  old UNX version with two Invert calls causes flicker.
-//              //  if optimization is needed, a new flag should be added
-//              //  to InvertTracking
-//
-//              aScrPos.X() -= 2;
-//              aScrPos.Y() -= 2;
-//              Rectangle aRect( aScrPos, Size( nSizeXPix + 3, nSizeYPix + 3 ) );
-//
-//              Invert(Rectangle( aRect.Left(), aRect.Top(), aRect.Left()+2, aRect.Bottom() ));
-//              Invert(Rectangle( aRect.Right()-2, aRect.Top(), aRect.Right(), aRect.Bottom() ));
-//              Invert(Rectangle( aRect.Left()+3, aRect.Top(), aRect.Right()-3, aRect.Top()+2 ));
-//              Invert(Rectangle( aRect.Left()+3, aRect.Bottom()-2, aRect.Right()-3, aRect.Bottom() ));
-//          }
-//          else
-//          {
-//              Rectangle aRect( aScrPos, Size( nSizeXPix - 1, nSizeYPix - 1 ) );
-//              Invert( aRect );
-//          }
-//      }
-//
-//      SetMapMode(aOld);
-//  }
-}
-
-    //  AutoFill-Anfasser:
-
-void ScGridWindow::DrawAutoFillMark()
-{
-// #114409#
-//  if ( bAutoMarkVisible && aAutoMarkPos.Tab() == pViewData->GetTabNo() )
-//  {
-//      SCCOL nX = aAutoMarkPos.Col();
-//      SCROW nY = aAutoMarkPos.Row();
-//      SCTAB nTab = pViewData->GetTabNo();
-//      ScDocument* pDoc = pViewData->GetDocument();
-//      sal_Bool bLayoutRTL = pDoc->IsLayoutRTL( nTab );
-//
-//      Point aFillPos = pViewData->GetScrPos( nX, nY, eWhich, sal_True );
-//      long nSizeXPix;
-//      long nSizeYPix;
-//      pViewData->GetMergeSizePixel( nX, nY, nSizeXPix, nSizeYPix );
-//      if ( bLayoutRTL )
-//          aFillPos.X() -= nSizeXPix + 3;
-//      else
-//          aFillPos.X() += nSizeXPix - 2;
-//
-//      aFillPos.Y() += nSizeYPix;
-//      aFillPos.Y() -= 2;
-//      Rectangle aFillRect( aFillPos, Size(6,6) );
-//      //  Anfasser von Zeichenobjekten sind 7*7
-//
-//      MapMode aOld = GetMapMode(); SetMapMode(MAP_PIXEL);
-//      Invert( aFillRect );
-//      SetMapMode(aOld);
-//  }
->>>>>>> ce6308e4
 }
 
 // -------------------------------------------------------------------------
