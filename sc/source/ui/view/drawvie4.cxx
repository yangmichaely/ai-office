/* -*- Mode: C++; tab-width: 4; indent-tabs-mode: nil; c-basic-offset: 4 -*- */
/*************************************************************************
 *
 * DO NOT ALTER OR REMOVE COPYRIGHT NOTICES OR THIS FILE HEADER.
 *
 * Copyright 2000, 2010 Oracle and/or its affiliates.
 *
 * OpenOffice.org - a multi-platform office productivity suite
 *
 * This file is part of OpenOffice.org.
 *
 * OpenOffice.org is free software: you can redistribute it and/or modify
 * it under the terms of the GNU Lesser General Public License version 3
 * only, as published by the Free Software Foundation.
 *
 * OpenOffice.org is distributed in the hope that it will be useful,
 * but WITHOUT ANY WARRANTY; without even the implied warranty of
 * MERCHANTABILITY or FITNESS FOR A PARTICULAR PURPOSE.  See the
 * GNU Lesser General Public License version 3 for more details
 * (a copy is included in the LICENSE file that accompanied this code).
 *
 * You should have received a copy of the GNU Lesser General Public License
 * version 3 along with OpenOffice.org.  If not, see
 * <http://www.openoffice.org/license.html>
 * for a copy of the LGPLv3 License.
 *
 ************************************************************************/

// MARKER(update_precomp.py): autogen include statement, do not remove
#include "precompiled_sc.hxx"
#include <com/sun/star/embed/NoVisualAreaSizeException.hpp>



// INCLUDE ---------------------------------------------------------------
#include <svx/svditer.hxx>
#include <svx/svdograf.hxx>
#include <svx/svdogrp.hxx>
#include <svx/svdoole2.hxx>
#include <svx/svdpage.hxx>
#include <svx/svdundo.hxx>
#include <sfx2/docfile.hxx>
#include <tools/urlobj.hxx>
#include <toolkit/helper/vclunohelper.hxx>

#include "drawview.hxx"
#include "global.hxx"
#include "drwlayer.hxx"
#include "viewdata.hxx"
#include "document.hxx"
#include "docsh.hxx"
#include "drwtrans.hxx"
#include "transobj.hxx"     // SetDrawClipDoc
#include "drawutil.hxx"
#include "scmod.hxx"
#include "globstr.hrc"
#include "chartarr.hxx"

using namespace com::sun::star;

// STATIC DATA -----------------------------------------------------------

Point aDragStartDiff;

// -----------------------------------------------------------------------

//! welche Funktionen aus drawview/drawvie4 muessen wirklich ohne Optimierung sein?

#ifdef _MSC_VER
#pragma optimize ( "", off )
#endif

// -----------------------------------------------------------------------

void lcl_CheckOle( const SdrMarkList& rMarkList, sal_Bool& rAnyOle, sal_Bool& rOneOle )
{
    rAnyOle = rOneOle = sal_False;
    sal_uLong nCount = rMarkList.GetMarkCount();
    for (sal_uLong i=0; i<nCount; i++)
    {
        SdrMark* pMark = rMarkList.GetMark(i);
        SdrObject* pObj = pMark->GetMarkedSdrObj();
        sal_uInt16 nSdrObjKind = pObj->GetObjIdentifier();
        if (nSdrObjKind == OBJ_OLE2)
        {
            rAnyOle = sal_True;
            rOneOle = (nCount == 1);
            break;
        }
        else if ( pObj->ISA(SdrObjGroup) )
        {
            SdrObjListIter aIter( *pObj, IM_DEEPNOGROUPS );
            SdrObject* pSubObj = aIter.Next();
            while (pSubObj)
            {
                if ( pSubObj->GetObjIdentifier() == OBJ_OLE2 )
                {
                    rAnyOle = sal_True;
                    // rOneOle remains sal_False - a group isn't treated like a single OLE object
                    return;
                }
                pSubObj = aIter.Next();
            }
        }
    }
}

<<<<<<< HEAD
BOOL ScDrawView::BeginDrag( Window* pWindow, const Point& rStartPos )
=======
#if 0
void lcl_RefreshChartData( SdrModel* pModel, ScDocument* pSourceDoc )
{
    sal_uInt16 nPages = pModel->GetPageCount();
    for (SCTAB nTab=0; nTab<nPages; nTab++)
    {
        SdrPage* pPage = pModel->GetPage(nTab);
        SdrObjListIter aIter( *pPage, IM_DEEPNOGROUPS );
        SdrObject* pObject = aIter.Next();
        while (pObject)
        {
            if ( pObject->GetObjIdentifier() == OBJ_OLE2 )
            {
                SvInPlaceObjectRef aIPObj = ((SdrOle2Obj*)pObject)->GetObjRef();
                if ( aIPObj.Is() && SotExchange::IsChart( aIPObj->GetStorage()->GetClassName() ) )
                {
                    SchMemChart* pOldData = SchDLL::GetChartData(aIPObj);
                    if ( pOldData )
                    {
                        //  create data from source document
                        ScChartArray aArray( pSourceDoc, *pOldData );
                        if ( aArray.IsValid() )
                        {
                            SchMemChart* pNewData = aArray.CreateMemChart();
                            SchDLL::Update( aIPObj, pNewData );
                            delete pNewData;
                            ((SdrOle2Obj*)pObject)->GetNewReplacement();
                        }
                    }
                }
            }
            pObject = aIter.Next();
        }
    }
}
#endif


sal_Bool ScDrawView::BeginDrag( Window* pWindow, const Point& rStartPos )
>>>>>>> ce6308e4
{
    sal_Bool bReturn = sal_False;

    if ( AreObjectsMarked() )
    {
        BrkAction();

        Rectangle aMarkedRect = GetAllMarkedRect();
        Region aRegion( aMarkedRect );

        aDragStartDiff = rStartPos - aMarkedRect.TopLeft();

        sal_Bool bAnyOle, bOneOle;
        const SdrMarkList& rMarkList = GetMarkedObjectList();
        lcl_CheckOle( rMarkList, bAnyOle, bOneOle );

        ScDocShellRef aDragShellRef;
        if (bAnyOle)
        {
            aDragShellRef = new ScDocShell;     // DocShell needs a Ref immediately
            aDragShellRef->DoInitNew(NULL);
        }
        ScDrawLayer::SetGlobalDrawPersist(aDragShellRef);
        SdrModel* pModel = GetAllMarkedModel();
        ScDrawLayer::SetGlobalDrawPersist(NULL);

        //  Charts now always copy their data in addition to the source reference, so
        //  there's no need to call SchDLL::Update for the charts in the clipboard doc.
        //  Update with the data (including NumberFormatter) from the live document would
        //  also store the NumberFormatter in the clipboard chart (#88749#)
        // lcl_RefreshChartData( pModel, pViewData->GetDocument() );

        ScDocShell* pDocSh = pViewData->GetDocShell();

        TransferableObjectDescriptor aObjDesc;
        pDocSh->FillTransferableObjectDescriptor( aObjDesc );
        aObjDesc.maDisplayName = pDocSh->GetMedium()->GetURLObject().GetURLNoPass();
        // maSize is set in ScDrawTransferObj ctor

        ScDrawTransferObj* pTransferObj = new ScDrawTransferObj( pModel, pDocSh, aObjDesc );
        uno::Reference<datatransfer::XTransferable> xTransferable( pTransferObj );

        pTransferObj->SetDrawPersist( &aDragShellRef );    // keep persist for ole objects alive
        pTransferObj->SetDragSource( this );            // copies selection

        SC_MOD()->SetDragObject( NULL, pTransferObj );      // for internal D&D
        pTransferObj->StartDrag( pWindow, DND_ACTION_COPYMOVE | DND_ACTION_LINK );
    }

    return bReturn;
}

void ScDrawView::DoCopy()
{
    sal_Bool bAnyOle, bOneOle;
    const SdrMarkList& rMarkList = GetMarkedObjectList();
    lcl_CheckOle( rMarkList, bAnyOle, bOneOle );

    // update ScGlobal::pDrawClipDocShellRef
    ScDrawLayer::SetGlobalDrawPersist( ScTransferObj::SetDrawClipDoc( bAnyOle ) );
    SdrModel* pModel = GetAllMarkedModel();
    ScDrawLayer::SetGlobalDrawPersist(NULL);

    //  Charts now always copy their data in addition to the source reference, so
    //  there's no need to call SchDLL::Update for the charts in the clipboard doc.
    //  Update with the data (including NumberFormatter) from the live document would
    //  also store the NumberFormatter in the clipboard chart (#88749#)
    // lcl_RefreshChartData( pModel, pViewData->GetDocument() );

    ScDocShell* pDocSh = pViewData->GetDocShell();

    TransferableObjectDescriptor aObjDesc;
    pDocSh->FillTransferableObjectDescriptor( aObjDesc );
    aObjDesc.maDisplayName = pDocSh->GetMedium()->GetURLObject().GetURLNoPass();
    // maSize is set in ScDrawTransferObj ctor

    ScDrawTransferObj* pTransferObj = new ScDrawTransferObj( pModel, pDocSh, aObjDesc );
    uno::Reference<datatransfer::XTransferable> xTransferable( pTransferObj );

    if ( ScGlobal::pDrawClipDocShellRef )
    {
        pTransferObj->SetDrawPersist( &(*ScGlobal::pDrawClipDocShellRef) );    // keep persist for ole objects alive
    }

    pTransferObj->CopyToClipboard( pViewData->GetActiveWin() );     // system clipboard
    SC_MOD()->SetClipObject( NULL, pTransferObj );                  // internal clipboard
}

uno::Reference<datatransfer::XTransferable> ScDrawView::CopyToTransferable()
{
    sal_Bool bAnyOle, bOneOle;
    const SdrMarkList& rMarkList = GetMarkedObjectList();
    lcl_CheckOle( rMarkList, bAnyOle, bOneOle );

    // update ScGlobal::pDrawClipDocShellRef
    ScDrawLayer::SetGlobalDrawPersist( ScTransferObj::SetDrawClipDoc( bAnyOle ) );
    SdrModel* pModel = GetAllMarkedModel();
    ScDrawLayer::SetGlobalDrawPersist(NULL);

    //  Charts now always copy their data in addition to the source reference, so
    //  there's no need to call SchDLL::Update for the charts in the clipboard doc.
    //  Update with the data (including NumberFormatter) from the live document would
    //  also store the NumberFormatter in the clipboard chart (#88749#)
    // lcl_RefreshChartData( pModel, pViewData->GetDocument() );

    ScDocShell* pDocSh = pViewData->GetDocShell();

    TransferableObjectDescriptor aObjDesc;
    pDocSh->FillTransferableObjectDescriptor( aObjDesc );
    aObjDesc.maDisplayName = pDocSh->GetMedium()->GetURLObject().GetURLNoPass();
    // maSize is set in ScDrawTransferObj ctor

    ScDrawTransferObj* pTransferObj = new ScDrawTransferObj( pModel, pDocSh, aObjDesc );
    uno::Reference<datatransfer::XTransferable> xTransferable( pTransferObj );

    if ( ScGlobal::pDrawClipDocShellRef )
    {
        pTransferObj->SetDrawPersist( &(*ScGlobal::pDrawClipDocShellRef) );    // keep persist for ole objects alive
    }

    return xTransferable;
}

//  Korrektur fuer 100% berechnen, unabhaengig von momentanen Einstellungen

void ScDrawView::CalcNormScale( Fraction& rFractX, Fraction& rFractY ) const
{
    double nPPTX = ScGlobal::nScreenPPTX;
    double nPPTY = ScGlobal::nScreenPPTY;

    if (pViewData)
        nPPTX /= pViewData->GetDocShell()->GetOutputFactor();

    SCCOL nEndCol = 0;
    SCROW nEndRow = 0;
    pDoc->GetTableArea( nTab, nEndCol, nEndRow );
    if (nEndCol<20)
        nEndCol = 20;
    if (nEndRow<20)
        nEndRow = 1000;

    Fraction aZoom(1,1);
    ScDrawUtil::CalcScale( pDoc, nTab, 0,0, nEndCol,nEndRow, pDev, aZoom,aZoom,
                            nPPTX, nPPTY, rFractX,rFractY );
}

void ScDrawView::SetMarkedOriginalSize()
{
    SdrUndoGroup* pUndoGroup = new SdrUndoGroup(*GetModel());

    const SdrMarkList& rMarkList = GetMarkedObjectList();
    long nDone = 0;
    sal_uLong nCount = rMarkList.GetMarkCount();
    for (sal_uLong i=0; i<nCount; i++)
    {
        SdrObject* pObj = rMarkList.GetMark(i)->GetMarkedSdrObj();
        sal_uInt16 nIdent = pObj->GetObjIdentifier();
        sal_Bool bDo = sal_False;
        Size aOriginalSize;
        if (nIdent == OBJ_OLE2)
        {
            // TODO/LEAN: working with visual area can switch object to running state
            uno::Reference < embed::XEmbeddedObject > xObj( ((SdrOle2Obj*)pObj)->GetObjRef(), uno::UNO_QUERY );
            if ( xObj.is() )    // NULL for an invalid object that couldn't be loaded
            {
                sal_Int64 nAspect = ((SdrOle2Obj*)pObj)->GetAspect();

                if ( nAspect == embed::Aspects::MSOLE_ICON )
                {
                    MapMode aMapMode( MAP_100TH_MM );
                    aOriginalSize = ((SdrOle2Obj*)pObj)->GetOrigObjSize( &aMapMode );
                    bDo = sal_True;
                }
                else
                {
                    MapUnit aUnit = VCLUnoHelper::UnoEmbed2VCLMapUnit( xObj->getMapUnit( ((SdrOle2Obj*)pObj)->GetAspect() ) );
                    awt::Size aSz;
                    try
                    {
                        aSz = xObj->getVisualAreaSize( ((SdrOle2Obj*)pObj)->GetAspect() );
                        aOriginalSize = OutputDevice::LogicToLogic(
                                            Size( aSz.Width, aSz.Height ),
                                            aUnit, MAP_100TH_MM );
                        bDo = sal_True;
                    } catch( embed::NoVisualAreaSizeException& )
                    {
                        OSL_ENSURE( sal_False, "Can't get the original size of the object!" );
                    }
                }
            }
        }
        else if (nIdent == OBJ_GRAF)
        {
            const Graphic& rGraphic = ((SdrGrafObj*)pObj)->GetGraphic();

            MapMode aSourceMap = rGraphic.GetPrefMapMode();
            MapMode aDestMap( MAP_100TH_MM );
            if (aSourceMap.GetMapUnit() == MAP_PIXEL)
            {
                //  Pixel-Korrektur beruecksichtigen, damit Bitmap auf dem Bildschirm stimmt

                Fraction aNormScaleX, aNormScaleY;
                CalcNormScale( aNormScaleX, aNormScaleY );
                aDestMap.SetScaleX(aNormScaleX);
                aDestMap.SetScaleY(aNormScaleY);
            }
            if (pViewData)
            {
                Window* pActWin = pViewData->GetActiveWin();
                if (pActWin)
                {
                    aOriginalSize = pActWin->LogicToLogic(
                                    rGraphic.GetPrefSize(), &aSourceMap, &aDestMap );
                    bDo = sal_True;
                }
            }
        }

        if ( bDo )
        {
            Rectangle aDrawRect = pObj->GetLogicRect();

            pUndoGroup->AddAction( new SdrUndoGeoObj( *pObj ) );
            pObj->Resize( aDrawRect.TopLeft(), Fraction( aOriginalSize.Width(), aDrawRect.GetWidth() ),
                                                 Fraction( aOriginalSize.Height(), aDrawRect.GetHeight() ) );
            ++nDone;
        }
    }

    if (nDone)
    {
        pUndoGroup->SetComment(ScGlobal::GetRscString( STR_UNDO_ORIGINALSIZE ));
        ScDocShell* pDocSh = pViewData->GetDocShell();
        pDocSh->GetUndoManager()->AddUndoAction(pUndoGroup);
        pDocSh->SetDrawModified();
    }
    else
        delete pUndoGroup;
}


#ifdef _MSC_VER
#pragma optimize ( "", on )
#endif




/* vim:set shiftwidth=4 softtabstop=4 expandtab: */<|MERGE_RESOLUTION|>--- conflicted
+++ resolved
@@ -74,7 +74,7 @@
 
 void lcl_CheckOle( const SdrMarkList& rMarkList, sal_Bool& rAnyOle, sal_Bool& rOneOle )
 {
-    rAnyOle = rOneOle = sal_False;
+    rAnyOle = rOneOle = false;
     sal_uLong nCount = rMarkList.GetMarkCount();
     for (sal_uLong i=0; i<nCount; i++)
     {
@@ -105,51 +105,9 @@
     }
 }
 
-<<<<<<< HEAD
-BOOL ScDrawView::BeginDrag( Window* pWindow, const Point& rStartPos )
-=======
-#if 0
-void lcl_RefreshChartData( SdrModel* pModel, ScDocument* pSourceDoc )
-{
-    sal_uInt16 nPages = pModel->GetPageCount();
-    for (SCTAB nTab=0; nTab<nPages; nTab++)
-    {
-        SdrPage* pPage = pModel->GetPage(nTab);
-        SdrObjListIter aIter( *pPage, IM_DEEPNOGROUPS );
-        SdrObject* pObject = aIter.Next();
-        while (pObject)
-        {
-            if ( pObject->GetObjIdentifier() == OBJ_OLE2 )
-            {
-                SvInPlaceObjectRef aIPObj = ((SdrOle2Obj*)pObject)->GetObjRef();
-                if ( aIPObj.Is() && SotExchange::IsChart( aIPObj->GetStorage()->GetClassName() ) )
-                {
-                    SchMemChart* pOldData = SchDLL::GetChartData(aIPObj);
-                    if ( pOldData )
-                    {
-                        //  create data from source document
-                        ScChartArray aArray( pSourceDoc, *pOldData );
-                        if ( aArray.IsValid() )
-                        {
-                            SchMemChart* pNewData = aArray.CreateMemChart();
-                            SchDLL::Update( aIPObj, pNewData );
-                            delete pNewData;
-                            ((SdrOle2Obj*)pObject)->GetNewReplacement();
-                        }
-                    }
-                }
-            }
-            pObject = aIter.Next();
-        }
-    }
-}
-#endif
-
-
 sal_Bool ScDrawView::BeginDrag( Window* pWindow, const Point& rStartPos )
->>>>>>> ce6308e4
-{
-    sal_Bool bReturn = sal_False;
+{
+    sal_Bool bReturn = false;
 
     if ( AreObjectsMarked() )
     {
@@ -305,7 +263,7 @@
     {
         SdrObject* pObj = rMarkList.GetMark(i)->GetMarkedSdrObj();
         sal_uInt16 nIdent = pObj->GetObjIdentifier();
-        sal_Bool bDo = sal_False;
+        sal_Bool bDo = false;
         Size aOriginalSize;
         if (nIdent == OBJ_OLE2)
         {
@@ -334,7 +292,7 @@
                         bDo = sal_True;
                     } catch( embed::NoVisualAreaSizeException& )
                     {
-                        OSL_ENSURE( sal_False, "Can't get the original size of the object!" );
+                        OSL_ENSURE( false, "Can't get the original size of the object!" );
                     }
                 }
             }
