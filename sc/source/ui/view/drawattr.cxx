--- conflicted
+++ resolved
@@ -42,11 +42,7 @@
 
 //------------------------------------------------------------------------
 
-<<<<<<< HEAD
-String SvxDrawToolItem::GetValueText( USHORT nVal ) const
-=======
-String __EXPORT SvxDrawToolItem::GetValueText( sal_uInt16 nVal ) const
->>>>>>> ce6308e4
+String SvxDrawToolItem::GetValueText( sal_uInt16 nVal ) const
 {
     const sal_Char* p;
 
@@ -76,11 +72,7 @@
 
 //------------------------------------------------------------------------
 
-<<<<<<< HEAD
-SfxPoolItem* SvxDrawToolItem::Create( SvStream& rStream, USHORT nVer ) const
-=======
-SfxPoolItem* __EXPORT SvxDrawToolItem::Create( SvStream& rStream, sal_uInt16 nVer ) const
->>>>>>> ce6308e4
+SfxPoolItem* SvxDrawToolItem::Create( SvStream& rStream, sal_uInt16 nVer ) const
 {
     sal_uInt16 nVal;
     rStream >> nVal;
