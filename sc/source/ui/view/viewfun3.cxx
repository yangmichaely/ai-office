/*************************************************************************
 *
 * DO NOT ALTER OR REMOVE COPYRIGHT NOTICES OR THIS FILE HEADER.
 *
 * Copyright 2000, 2010 Oracle and/or its affiliates.
 *
 * OpenOffice.org - a multi-platform office productivity suite
 *
 * This file is part of OpenOffice.org.
 *
 * OpenOffice.org is free software: you can redistribute it and/or modify
 * it under the terms of the GNU Lesser General Public License version 3
 * only, as published by the Free Software Foundation.
 *
 * OpenOffice.org is distributed in the hope that it will be useful,
 * but WITHOUT ANY WARRANTY; without even the implied warranty of
 * MERCHANTABILITY or FITNESS FOR A PARTICULAR PURPOSE.  See the
 * GNU Lesser General Public License version 3 for more details
 * (a copy is included in the LICENSE file that accompanied this code).
 *
 * You should have received a copy of the GNU Lesser General Public License
 * version 3 along with OpenOffice.org.  If not, see
 * <http://www.openoffice.org/license.html>
 * for a copy of the LGPLv3 License.
 *
 ************************************************************************/

// MARKER(update_precomp.py): autogen include statement, do not remove
#include "precompiled_sc.hxx"



//----------------------------------------------------------------------------

#define _SV_NOXSOUND

#define _BASE_DLGS_HXX
#define _BIGINT_HXX
#define _CACHESTR_HXX
#define _CONFIG_HXX
#define _CURSOR_HXX
#define _CTRLTOOL_HXX
#define _DLGCFG_HXX
#define _DYNARR_HXX
#define _EXTATTR_HXX
#define _FILDLG_HXX
#define _FONTDLG_HXX
#define _FRM3D_HXX
#define _INTRO_HXX
#define _ISETBWR_HXX
#define _NO_SVRTF_PARSER_HXX
#define _MACRODLG_HXX
#define _MODALDLG_HXX
#define _MOREBUTTON_HXX
#define _OUTLINER_HXX
//#define _PRNDLG_HXX
//#define _POLY_HXX
#define _PVRWIN_HXX
//#define _QUEUE_HXX
#define _RULER_HXX
#define _SCRWIN_HXX
#define _SETBRW_HXX
//#define _STACK_HXX
//#define _STATUS_HXX ***
#define _STDCTRL_HXX
#define _STDMENU_HXX
//#define _TAB_HXX
#define _TABBAR_HXX
#define _TREELIST_HXX
#define _VALUESET_HXX
#define _VCATTR_HXX
#define _VCBRW_HXX
#define _VCTRLS_HXX
#define _VCSBX_HXX
#define _VCONT_HXX
#define _VDRWOBJ_HXX

//#define _SELENG_HXX
//#define _SOUND_HXX
//#define _SYSDLG_HXX




#define _PASSWD_HXX

#define _SFX_DOCFILE_HXX
//#define _SFX_DOCFILT_HXX
#define _SFX_DOCINF_HXX
#define _SFX_DOCSH_HXX
//#define _SFXDOCFILT_HXX
//#define _SFXDOCINF_HXX
//#define _SFXDOCSH_HXX
#define _SFX_PRNMON_HXX
#define _SFX_RESMGR_HXX
#define _SFX_TEMPLDLG_HXX
//#define _SFXAPPWIN_HXX
#define _SFXBASIC_HXX
#define _SFXCTRLITEM
#define _SFXDLGCFG_HXX
//#define _SFXDISPATCH_HXX
#define _SFXFILEDLG_HXX
//#define _SFXIMGMGR_HXX
#define _SFXIPFRM_HXX
#define _SFX_MACRO_HXX
#define _SFXMNUITEM_HXX
#define _SFXMNUMGR_HXX
#define _SFXMULTISEL_HXX
//#define _SFXMSG_HXX
#define _SFXMSGDESCR_HXX
#define _SFXMSGPOOL_HXX
#define _SFX_MINFITEM_HXX
#define _SFXOBJFACE_HXX
#define _SFXOBJFAC_HXX
#define _SFX_SAVEOPT_HXX
#define _SFXSTBITEM_HXX
#define _SFXSTBMGR_HXX
#define _SFXTBXCTRL_HXX
#define _SFXTBXMGR_HXX

#define _SI_HXX
//#define _SI_DLL_HXX
//#define _SIDLL_HXX
//#define _SI_NOITEMS
//#define _SI_NOOTHERFORMS
//#define _SI_NOSBXCONTROLS
//#define _SINOSBXCONTROLS
//#define _SI_NODRW
//#define _SI_NOCONTROL

#define _SVBOXITM_HXX
#define _SVCONTNR_HXX     //

#define _SDR_NOTRANSFORM

#define _SVDRAG_HXX
#define _SVINCVW_HXX
//#define _SV_MULTISEL_HXX
#define _SVRTV_HXX
#define _SVTABBX_HXX
#define _SVTREEBOX_HXX
#define _SVTREELIST_HXX

#define _SVX_DAILDLL_HXX
#define _SVX_HYPHEN_HXX
#define _SVX_IMPGRF_HXX
#define _SVX_LAYCTRL_HXX
#define _SVX_OPTITEMS_HXX
#define _SVX_OPTGERL_HXX
#define _SVX_OPTSAVE_HXX
#define _SVX_OPTSPELL_HXX
#define _SVX_OPTPATH_HXX
#define _SVX_OPTLINGU_HXX
#define _SVX_RULER_HXX
#define _SVX_RULRITEM_HXX
#define _SVX_SELCTRL_HXX
#define _SVX_SPLWRAP_HXX
#define _SVX_SPLDLG_HXX
#define _SVX_STDDLG_HXX
#define _SVX_THESDLG_HXX

// INCLUDE -------------------------------------------------------------------

#include "scitems.hxx"
#include <svx/dbexch.hrc>
#include <svx/svdetc.hxx>
#include <svx/svditer.hxx>
#include <svx/svdoole2.hxx>
#include <svx/svdpage.hxx>
#include <sfx2/dispatch.hxx>
#include <sfx2/docfile.hxx>
#include <svl/stritem.hxx>
#include <svl/ptitem.hxx>
#include <svl/urlbmk.hxx>
#include <sot/clsids.hxx>
#include <sot/formats.hxx>
#include <vcl/graph.hxx>
#include <vcl/virdev.hxx>
#include <vcl/msgbox.hxx>
#include <tools/urlobj.hxx>
#include <sot/exchange.hxx>
#include <memory>

#include "attrib.hxx"
#include "patattr.hxx"
#include "dociter.hxx"
#include "viewfunc.hxx"
#include "tabvwsh.hxx"
#include "docsh.hxx"
#include "docfunc.hxx"
#include "undoblk.hxx"
#include "refundo.hxx"
#include "globstr.hrc"
#include "global.hxx"
#include "transobj.hxx"
#include "drwtrans.hxx"
#include "rangenam.hxx"
#include "dbcolect.hxx"
#include "impex.hxx"            // Sylk-ID fuer CB
#include "chgtrack.hxx"
#include "waitoff.hxx"
#include "scmod.hxx"
#include "sc.hrc"
#include "inputopt.hxx"
#include "warnbox.hxx"
#include "drwlayer.hxx"
#include "editable.hxx"
#include "transobj.hxx"
#include "drwtrans.hxx"
#include "docuno.hxx"
#include "clipparam.hxx"
#include "drawview.hxx"
#include "chartlis.hxx"
#include "charthelper.hxx"


using namespace com::sun::star;

// STATIC DATA ---------------------------------------------------------------


//============================================================================

//  GlobalName der Writer-DocShell kommt jetzt aus comphelper/classids.hxx

//----------------------------------------------------------------------------
//      C U T

void ScViewFunc::CutToClip( ScDocument* pClipDoc, sal_Bool bIncludeObjects )
{
    UpdateInputLine();

    ScEditableTester aTester( this );
    if (!aTester.IsEditable())                  // selection editable?
    {
        ErrorMessage( aTester.GetMessageId() );
        return;
    }

    ScRange aRange;                             // zu loeschender Bereich
    if ( GetViewData()->GetSimpleArea( aRange ) == SC_MARK_SIMPLE )
    {
        ScDocument* pDoc = GetViewData()->GetDocument();
        ScDocShell* pDocSh = GetViewData()->GetDocShell();
        ScMarkData& rMark = GetViewData()->GetMarkData();
        const sal_Bool bRecord(pDoc->IsUndoEnabled());                  // Undo/Redo

        ScDocShellModificator aModificator( *pDocSh );

        if ( !rMark.IsMarked() && !rMark.IsMultiMarked() )          // mark the range if not marked yet
        {
            DoneBlockMode();
            InitOwnBlockMode();
            rMark.SetMarkArea( aRange );
            MarkDataChanged();
        }

        CopyToClip( pClipDoc, sal_True, sal_False, bIncludeObjects );           // Ab ins Clipboard

        ScAddress aOldEnd( aRange.aEnd );       // Zusammengefasste Zellen im Bereich?
        pDoc->ExtendMerge( aRange, sal_True );

        ScDocument* pUndoDoc = NULL;
        if ( bRecord )
        {
            pUndoDoc = new ScDocument( SCDOCMODE_UNDO );
            pUndoDoc->InitUndoSelected( pDoc, rMark );
            // all sheets - CopyToDocument skips those that don't exist in pUndoDoc
            ScRange aCopyRange = aRange;
            aCopyRange.aStart.SetTab(0);
            aCopyRange.aEnd.SetTab(pDoc->GetTableCount()-1);
            pDoc->CopyToDocument( aCopyRange, (IDF_ALL & ~IDF_OBJECTS) | IDF_NOCAPTIONS, sal_False, pUndoDoc );
            pDoc->BeginDrawUndo();
        }

        sal_uInt16 nExtFlags = 0;
        pDocSh->UpdatePaintExt( nExtFlags, aRange );

        HideCursor();                           // Cursor aendert sich !

        rMark.MarkToMulti();
        pDoc->DeleteSelection( IDF_ALL, rMark );
        if ( bIncludeObjects )
            pDoc->DeleteObjectsInSelection( rMark );
        rMark.MarkToSimple();

        if ( !AdjustRowHeight( aRange.aStart.Row(), aRange.aEnd.Row() ) )
            pDocSh->PostPaint( aRange, PAINT_GRID, nExtFlags );

        if ( bRecord )                          // erst jetzt ist Draw-Undo verfuegbar
            pDocSh->GetUndoManager()->AddUndoAction(
                new ScUndoCut( pDocSh, aRange, aOldEnd, rMark, pUndoDoc ) );

        aModificator.SetDocumentModified();
        ShowCursor();                           // Cursor aendert sich !
        pDocSh->UpdateOle(GetViewData());

        CellContentChanged();
    }
    else
        ErrorMessage( STR_NOMULTISELECT );
}


//----------------------------------------------------------------------------
//      C O P Y

sal_Bool ScViewFunc::CopyToClip( ScDocument* pClipDoc, sal_Bool bCut, sal_Bool bApi, sal_Bool bIncludeObjects, sal_Bool bStopEdit )
{
    sal_Bool bDone = sal_False;
    if ( bStopEdit )
        UpdateInputLine();

    ScRange aRange;
    ScMarkType eMarkType = GetViewData()->GetSimpleArea( aRange );
    ScDocument* pDoc = GetViewData()->GetDocument();
    ScMarkData& rMark = GetViewData()->GetMarkData();
    if ( eMarkType == SC_MARK_SIMPLE || eMarkType == SC_MARK_SIMPLE_FILTERED )
    {
        if ( !pDoc->HasSelectedBlockMatrixFragment(
                        aRange.aStart.Col(), aRange.aStart.Row(),
                        aRange.aEnd.Col(),   aRange.aEnd.Row(),
                        rMark ) )
        {
            sal_Bool bSysClip = sal_False;
            if ( !pClipDoc )                                    // no clip doc specified
            {
                pClipDoc = new ScDocument( SCDOCMODE_CLIP );    // create one (deleted by ScTransferObj)
                bSysClip = sal_True;                                // and copy into system
            }

            if ( !bCut )
            {
                ScChangeTrack* pChangeTrack = pDoc->GetChangeTrack();
                if ( pChangeTrack )
                    pChangeTrack->ResetLastCut();   // kein CutMode mehr
            }

            if ( bSysClip && bIncludeObjects )
            {
                sal_Bool bAnyOle = pDoc->HasOLEObjectsInArea( aRange, &rMark );
                // update ScGlobal::pDrawClipDocShellRef
                ScDrawLayer::SetGlobalDrawPersist( ScTransferObj::SetDrawClipDoc( bAnyOle ) );
            }

            ScClipParam aClipParam(aRange, bCut);
            aClipParam.setSourceDocID( pDoc->GetDocumentID() );
            pDoc->CopyToClip(aClipParam, pClipDoc, &rMark, false, false, bIncludeObjects);

            if ( pDoc && pClipDoc )
            {
                ScDrawLayer* pDrawLayer = pClipDoc->GetDrawLayer();
                if ( pDrawLayer )
                {
                    ScClipParam& rClipParam = pClipDoc->GetClipParam();
                    ScRangeListVector& rRangesVector = rClipParam.maProtectedChartRangesVector;
                    SCTAB nTabCount = pClipDoc->GetTableCount();
                    for ( SCTAB nTab = 0; nTab < nTabCount; ++nTab )
                    {
                        SdrPage* pPage = pDrawLayer->GetPage( static_cast< sal_uInt16 >( nTab ) );
                        if ( pPage )
                        {
                            ScChartHelper::FillProtectedChartRangesVector( rRangesVector, pDoc, pPage );
                        }
                    }
                }
            }

            if (bSysClip)
            {
                ScDrawLayer::SetGlobalDrawPersist(NULL);

                ScGlobal::SetClipDocName( pDoc->GetDocumentShell()->GetTitle( SFX_TITLE_FULLNAME ) );
            }
            pClipDoc->ExtendMerge( aRange, sal_True );

            if (bSysClip)
            {
                ScDocShell* pDocSh = GetViewData()->GetDocShell();
                TransferableObjectDescriptor aObjDesc;
                pDocSh->FillTransferableObjectDescriptor( aObjDesc );
                aObjDesc.maDisplayName = pDocSh->GetMedium()->GetURLObject().GetURLNoPass();
                // maSize is set in ScTransferObj ctor

                ScTransferObj* pTransferObj = new ScTransferObj( pClipDoc, aObjDesc );
                uno::Reference<datatransfer::XTransferable> xTransferable( pTransferObj );

                if ( ScGlobal::pDrawClipDocShellRef )
                {
                    SfxObjectShellRef aPersistRef( &(*ScGlobal::pDrawClipDocShellRef) );
                    pTransferObj->SetDrawPersist( aPersistRef );    // keep persist for ole objects alive
                }

                pTransferObj->CopyToClipboard( GetActiveWin() );    // system clipboard
                SC_MOD()->SetClipObject( pTransferObj, NULL );      // internal clipboard
            }

            bDone = sal_True;
        }
        else
        {
            if (!bApi)
                ErrorMessage(STR_MATRIXFRAGMENTERR);
        }
    }
    else if (eMarkType == SC_MARK_MULTI)
    {
        bool bSuccess = false;
        ScClipParam aClipParam;
        aClipParam.mbCutMode = false;
        rMark.MarkToSimple();
        rMark.FillRangeListWithMarks(&aClipParam.maRanges, false);

        do
        {
            if (bCut)
                // We con't support cutting of multi-selections.
                break;

            if (pClipDoc)
                // TODO: What's this for?
                break;

            ::std::auto_ptr<ScDocument> pDocClip(new ScDocument(SCDOCMODE_CLIP));

            // Check for geometrical feasibility of the ranges.
            bool bValidRanges = true;
            ScRangePtr p = aClipParam.maRanges.First();
            SCCOL nPrevColDelta = 0;
            SCROW nPrevRowDelta = 0;
            SCCOL nPrevCol = p->aStart.Col();
            SCROW nPrevRow = p->aStart.Row();
            SCCOL nPrevColSize = p->aEnd.Col() - p->aStart.Col() + 1;
            SCROW nPrevRowSize = p->aEnd.Row() - p->aStart.Row() + 1;
            for (p = aClipParam.maRanges.Next(); p; p = aClipParam.maRanges.Next())
            {
                if (pDoc->HasSelectedBlockMatrixFragment(
                    p->aStart.Col(), p->aStart.Row(), p->aEnd.Col(), p->aEnd.Row(), rMark))
                {
                    if (!bApi)
                        ErrorMessage(STR_MATRIXFRAGMENTERR);
                    return false;
                }

                SCCOL nColDelta = p->aStart.Col() - nPrevCol;
                SCROW nRowDelta = p->aStart.Row() - nPrevRow;

                if ((nColDelta && nRowDelta) || (nPrevColDelta && nRowDelta) || (nPrevRowDelta && nColDelta))
                {
                    bValidRanges = false;
                    break;
                }

                if (aClipParam.meDirection == ScClipParam::Unspecified)
                {
                    if (nColDelta)
                        aClipParam.meDirection = ScClipParam::Column;
                    if (nRowDelta)
                        aClipParam.meDirection = ScClipParam::Row;
                }

                SCCOL nColSize = p->aEnd.Col() - p->aStart.Col() + 1;
                SCROW nRowSize = p->aEnd.Row() - p->aStart.Row() + 1;

                if (aClipParam.meDirection == ScClipParam::Column && nRowSize != nPrevRowSize)
                {
                    // column-oriented ranges must have identical row size.
                    bValidRanges = false;
                    break;
                }
                if (aClipParam.meDirection == ScClipParam::Row && nColSize != nPrevColSize)
                {
                    // likewise, row-oriented ranges must have identical
                    // column size.
                    bValidRanges = false;
                    break;
                }

                nPrevCol = p->aStart.Col();
                nPrevRow = p->aStart.Row();
                nPrevColDelta = nColDelta;
                nPrevRowDelta = nRowDelta;
                nPrevColSize  = nColSize;
                nPrevRowSize  = nRowSize;
            }
            if (!bValidRanges)
                break;

            pDoc->CopyToClip(aClipParam, pDocClip.get(), &rMark, false, false, bIncludeObjects);

            ScChangeTrack* pChangeTrack = pDoc->GetChangeTrack();
            if ( pChangeTrack )
                pChangeTrack->ResetLastCut();   // kein CutMode mehr

            {
                ScDocShell* pDocSh = GetViewData()->GetDocShell();
                TransferableObjectDescriptor aObjDesc;
                pDocSh->FillTransferableObjectDescriptor( aObjDesc );
                aObjDesc.maDisplayName = pDocSh->GetMedium()->GetURLObject().GetURLNoPass();
                // maSize is set in ScTransferObj ctor

                ScTransferObj* pTransferObj = new ScTransferObj( pDocClip.release(), aObjDesc );
                uno::Reference<datatransfer::XTransferable> xTransferable( pTransferObj );

                if ( ScGlobal::pDrawClipDocShellRef )
                {
                    SfxObjectShellRef aPersistRef( &(*ScGlobal::pDrawClipDocShellRef) );
                    pTransferObj->SetDrawPersist( aPersistRef );    // keep persist for ole objects alive
                }

                pTransferObj->CopyToClipboard( GetActiveWin() );    // system clipboard
                SC_MOD()->SetClipObject( pTransferObj, NULL );      // internal clipboard
            }

            bSuccess = true;
        }
        while (false);

        if (!bSuccess && !bApi)
            ErrorMessage(STR_NOMULTISELECT);

        bDone = bSuccess;
    }
    else
    {
        if (!bApi)
            ErrorMessage(STR_NOMULTISELECT);
    }

    return bDone;
}

ScTransferObj* ScViewFunc::CopyToTransferable()
{
    ScRange aRange;
    if ( GetViewData()->GetSimpleArea( aRange ) == SC_MARK_SIMPLE )
    {
        ScDocument* pDoc = GetViewData()->GetDocument();
        ScMarkData& rMark = GetViewData()->GetMarkData();
        if ( !pDoc->HasSelectedBlockMatrixFragment(
                        aRange.aStart.Col(), aRange.aStart.Row(),
                        aRange.aEnd.Col(),   aRange.aEnd.Row(),
                        rMark ) )
        {
            ScDocument *pClipDoc = new ScDocument( SCDOCMODE_CLIP );    // create one (deleted by ScTransferObj)

            sal_Bool bAnyOle = pDoc->HasOLEObjectsInArea( aRange, &rMark );
            ScDrawLayer::SetGlobalDrawPersist( ScTransferObj::SetDrawClipDoc( bAnyOle ) );

            ScClipParam aClipParam(aRange, false);
            pDoc->CopyToClip(aClipParam, pClipDoc, &rMark, false, false, true);

            ScDrawLayer::SetGlobalDrawPersist(NULL);
            pClipDoc->ExtendMerge( aRange, sal_True );

            ScDocShell* pDocSh = GetViewData()->GetDocShell();
            TransferableObjectDescriptor aObjDesc;
            pDocSh->FillTransferableObjectDescriptor( aObjDesc );
            aObjDesc.maDisplayName = pDocSh->GetMedium()->GetURLObject().GetURLNoPass();
            ScTransferObj* pTransferObj = new ScTransferObj( pClipDoc, aObjDesc );
            return pTransferObj;
        }
    }

    return NULL;
}

//----------------------------------------------------------------------------
//      P A S T E

void ScViewFunc::PasteDraw()
{
    ScViewData* pViewData = GetViewData();
    SCCOL nPosX = pViewData->GetCurX();
    SCROW nPosY = pViewData->GetCurY();
    Window* pWin = GetActiveWin();
    Point aPos = pWin->PixelToLogic( pViewData->GetScrPos( nPosX, nPosY,
                                     pViewData->GetActivePart() ) );
    ScDrawTransferObj* pDrawClip = ScDrawTransferObj::GetOwnClipboard( pWin );
    if (pDrawClip)
        PasteDraw( aPos, pDrawClip->GetModel(), sal_False,
            pDrawClip->GetSourceDocID() == pViewData->GetDocument()->GetDocumentID() );
}

void ScViewFunc::PasteFromSystem()
{
    UpdateInputLine();

    Window* pWin = GetActiveWin();
    ScTransferObj* pOwnClip = ScTransferObj::GetOwnClipboard( pWin );
    ScDrawTransferObj* pDrawClip = ScDrawTransferObj::GetOwnClipboard( pWin );

    if (pOwnClip)
    {
        // #129384# keep a reference in case the clipboard is changed during PasteFromClip
        uno::Reference<datatransfer::XTransferable> aOwnClipRef( pOwnClip );
        PasteFromClip( IDF_ALL, pOwnClip->GetDocument(),
                        PASTE_NOFUNC, sal_False, sal_False, sal_False, INS_NONE, IDF_NONE,
                        sal_True );     // allow warning dialog
    }
    else if (pDrawClip)
        PasteDraw();
    else
    {
        TransferableDataHelper aDataHelper( TransferableDataHelper::CreateFromSystemClipboard( pWin ) );

//      if (pClipObj.Is())
        {
            sal_uLong nBiff8 = SotExchange::RegisterFormatName(
                    String::CreateFromAscii(RTL_CONSTASCII_STRINGPARAM("Biff8")));
            sal_uLong nBiff5 = SotExchange::RegisterFormatName(
                    String::CreateFromAscii(RTL_CONSTASCII_STRINGPARAM("Biff5")));

                //  als erstes SvDraw-Model, dann Grafik
                //  (Grafik darf nur bei einzelner Grafik drinstehen)

            if (aDataHelper.HasFormat( SOT_FORMATSTR_ID_DRAWING ))
            {
                // special case for tables from drawing
                if( aDataHelper.HasFormat( SOT_FORMAT_RTF ) )
                {
                    PasteFromSystem( FORMAT_RTF );
                }
                else
                {
                    PasteFromSystem( SOT_FORMATSTR_ID_DRAWING );
                }
            }
            else if (aDataHelper.HasFormat( SOT_FORMATSTR_ID_SVXB ))
                PasteFromSystem( SOT_FORMATSTR_ID_SVXB );
            else if (aDataHelper.HasFormat( SOT_FORMATSTR_ID_EMBED_SOURCE ))
            {
                //  If it's a Writer object, insert RTF instead of OLE

                sal_Bool bDoRtf = sal_False;
                TransferableObjectDescriptor aObjDesc;
                if( aDataHelper.GetTransferableObjectDescriptor( SOT_FORMATSTR_ID_OBJECTDESCRIPTOR, aObjDesc ) )
                {
                    bDoRtf = ( ( aObjDesc.maClassName == SvGlobalName( SO3_SW_CLASSID ) ||
                                 aObjDesc.maClassName == SvGlobalName( SO3_SWWEB_CLASSID ) )
                               && aDataHelper.HasFormat( SOT_FORMAT_RTF ) );
                }
                if ( bDoRtf )
                    PasteFromSystem( FORMAT_RTF );
                else
                    PasteFromSystem( SOT_FORMATSTR_ID_EMBED_SOURCE );
            }
            else if (aDataHelper.HasFormat( SOT_FORMATSTR_ID_LINK_SOURCE ))
                PasteFromSystem( SOT_FORMATSTR_ID_LINK_SOURCE );
            // the following format can not affect scenario from #89579#
            else if (aDataHelper.HasFormat( SOT_FORMATSTR_ID_EMBEDDED_OBJ_OLE ))
                PasteFromSystem( SOT_FORMATSTR_ID_EMBEDDED_OBJ_OLE );
            // FORMAT_PRIVATE no longer here (can't work if pOwnClip is NULL)
            else if (aDataHelper.HasFormat(nBiff8))      // before xxx_OLE formats
                PasteFromSystem(nBiff8);
            else if (aDataHelper.HasFormat(nBiff5))
                PasteFromSystem(nBiff5);
            else if (aDataHelper.HasFormat(FORMAT_RTF))
                PasteFromSystem(FORMAT_RTF);
            else if (aDataHelper.HasFormat(SOT_FORMATSTR_ID_HTML))
                PasteFromSystem(SOT_FORMATSTR_ID_HTML);
            else if (aDataHelper.HasFormat(SOT_FORMATSTR_ID_HTML_SIMPLE))
                PasteFromSystem(SOT_FORMATSTR_ID_HTML_SIMPLE);
            else if (aDataHelper.HasFormat(SOT_FORMATSTR_ID_SYLK))
                PasteFromSystem(SOT_FORMATSTR_ID_SYLK);
            else if (aDataHelper.HasFormat(FORMAT_STRING))
                PasteFromSystem(FORMAT_STRING);
            else if (aDataHelper.HasFormat(FORMAT_GDIMETAFILE))
                PasteFromSystem(FORMAT_GDIMETAFILE);
            else if (aDataHelper.HasFormat(FORMAT_BITMAP))
                PasteFromSystem(FORMAT_BITMAP);
            // #89579# xxx_OLE formats come last, like in SotExchange tables
            else if (aDataHelper.HasFormat( SOT_FORMATSTR_ID_EMBED_SOURCE_OLE ))
                PasteFromSystem( SOT_FORMATSTR_ID_EMBED_SOURCE_OLE );
            else if (aDataHelper.HasFormat( SOT_FORMATSTR_ID_LINK_SOURCE_OLE ))
                PasteFromSystem( SOT_FORMATSTR_ID_LINK_SOURCE_OLE );
//          else
//              ErrorMessage(STR_PASTE_ERROR);
        }
//      else
//          ErrorMessage(STR_PASTE_ERROR);
    }

    //  keine Fehlermeldung, weil SID_PASTE in der idl das FastCall-Flag hat,
    //  also auch gerufen wird, wenn nichts im Clipboard steht (#42531#)
}

void ScViewFunc::PasteFromTransferable( const uno::Reference<datatransfer::XTransferable>& rxTransferable )
{
    ScTransferObj *pOwnClip=0;
    ScDrawTransferObj *pDrawClip=0;
    uno::Reference<lang::XUnoTunnel> xTunnel( rxTransferable, uno::UNO_QUERY );
    if ( xTunnel.is() )
    {
        sal_Int64 nHandle = xTunnel->getSomething( ScTransferObj::getUnoTunnelId() );
        if ( nHandle )
            pOwnClip = (ScTransferObj*) (sal_IntPtr) nHandle;
        else
        {
            nHandle = xTunnel->getSomething( ScDrawTransferObj::getUnoTunnelId() );
            if ( nHandle )
                pDrawClip = (ScDrawTransferObj*) (sal_IntPtr) nHandle;
        }
    }

    if (pOwnClip)
    {
        PasteFromClip( IDF_ALL, pOwnClip->GetDocument(),
                        PASTE_NOFUNC, sal_False, sal_False, sal_False, INS_NONE, IDF_NONE,
                        sal_True );     // allow warning dialog
    }
    else if (pDrawClip)
    {
        ScViewData* pViewData = GetViewData();
        SCCOL nPosX = pViewData->GetCurX();
        SCROW nPosY = pViewData->GetCurY();
        Window* pWin = GetActiveWin();
        Point aPos = pWin->PixelToLogic( pViewData->GetScrPos( nPosX, nPosY, pViewData->GetActivePart() ) );
        PasteDraw( aPos, pDrawClip->GetModel(), sal_False, pDrawClip->GetSourceDocID() == pViewData->GetDocument()->GetDocumentID() );
    }
    else
    {
            TransferableDataHelper aDataHelper( rxTransferable );
        {
            sal_uLong nBiff8 = SotExchange::RegisterFormatName(
                    String::CreateFromAscii(RTL_CONSTASCII_STRINGPARAM("Biff8")));
            sal_uLong nBiff5 = SotExchange::RegisterFormatName(
                    String::CreateFromAscii(RTL_CONSTASCII_STRINGPARAM("Biff5")));
            sal_uLong nFormatId = 0;
                //  als erstes SvDraw-Model, dann Grafik
                //  (Grafik darf nur bei einzelner Grafik drinstehen)

            if (aDataHelper.HasFormat( SOT_FORMATSTR_ID_DRAWING ))
                nFormatId = SOT_FORMATSTR_ID_DRAWING;
            else if (aDataHelper.HasFormat( SOT_FORMATSTR_ID_SVXB ))
                nFormatId = SOT_FORMATSTR_ID_SVXB;
            else if (aDataHelper.HasFormat( SOT_FORMATSTR_ID_EMBED_SOURCE ))
            {
                //  If it's a Writer object, insert RTF instead of OLE
                sal_Bool bDoRtf = sal_False;
                TransferableObjectDescriptor aObjDesc;
                if( aDataHelper.GetTransferableObjectDescriptor( SOT_FORMATSTR_ID_OBJECTDESCRIPTOR, aObjDesc ) )
                {
                    bDoRtf = ( ( aObjDesc.maClassName == SvGlobalName( SO3_SW_CLASSID ) ||
                                 aObjDesc.maClassName == SvGlobalName( SO3_SWWEB_CLASSID ) )
                               && aDataHelper.HasFormat( SOT_FORMAT_RTF ) );
                }
                if ( bDoRtf )
                    nFormatId = FORMAT_RTF;
                else
                    nFormatId = SOT_FORMATSTR_ID_EMBED_SOURCE;
            }
            else if (aDataHelper.HasFormat( SOT_FORMATSTR_ID_LINK_SOURCE ))
                nFormatId = SOT_FORMATSTR_ID_LINK_SOURCE;
            // the following format can not affect scenario from #89579#
            else if (aDataHelper.HasFormat( SOT_FORMATSTR_ID_EMBEDDED_OBJ_OLE ))
                nFormatId = SOT_FORMATSTR_ID_EMBEDDED_OBJ_OLE;
            // FORMAT_PRIVATE no longer here (can't work if pOwnClip is NULL)
            else if (aDataHelper.HasFormat(nBiff8))      // before xxx_OLE formats
                nFormatId = nBiff8;
            else if (aDataHelper.HasFormat(nBiff5))
                nFormatId = nBiff5;
            else if (aDataHelper.HasFormat(FORMAT_RTF))
                nFormatId = FORMAT_RTF;
            else if (aDataHelper.HasFormat(SOT_FORMATSTR_ID_HTML))
                nFormatId = SOT_FORMATSTR_ID_HTML;
            else if (aDataHelper.HasFormat(SOT_FORMATSTR_ID_HTML_SIMPLE))
                nFormatId = SOT_FORMATSTR_ID_HTML_SIMPLE;
            else if (aDataHelper.HasFormat(SOT_FORMATSTR_ID_SYLK))
                nFormatId = SOT_FORMATSTR_ID_SYLK;
            else if (aDataHelper.HasFormat(FORMAT_STRING))
                nFormatId = FORMAT_STRING;
            else if (aDataHelper.HasFormat(FORMAT_GDIMETAFILE))
                nFormatId = FORMAT_GDIMETAFILE;
            else if (aDataHelper.HasFormat(FORMAT_BITMAP))
                nFormatId = FORMAT_BITMAP;
            // #89579# xxx_OLE formats come last, like in SotExchange tables
            else if (aDataHelper.HasFormat( SOT_FORMATSTR_ID_EMBED_SOURCE_OLE ))
                nFormatId = SOT_FORMATSTR_ID_EMBED_SOURCE_OLE;
            else if (aDataHelper.HasFormat( SOT_FORMATSTR_ID_LINK_SOURCE_OLE ))
                nFormatId = SOT_FORMATSTR_ID_LINK_SOURCE_OLE;
            else
                return;

            PasteDataFormat( nFormatId, aDataHelper.GetTransferable(),
                GetViewData()->GetCurX(), GetViewData()->GetCurY(),
                NULL, sal_False, sal_False );
        }
    }
}

sal_Bool ScViewFunc::PasteFromSystem( sal_uLong nFormatId, sal_Bool bApi )
{
    UpdateInputLine();

    sal_Bool bRet = sal_True;
    Window* pWin = GetActiveWin();
    ScTransferObj* pOwnClip = ScTransferObj::GetOwnClipboard( pWin );
    if ( nFormatId == 0 && pOwnClip )
    {
        // #129384# keep a reference in case the clipboard is changed during PasteFromClip
        uno::Reference<datatransfer::XTransferable> aOwnClipRef( pOwnClip );
        PasteFromClip( IDF_ALL, pOwnClip->GetDocument(),
                        PASTE_NOFUNC, sal_False, sal_False, sal_False, INS_NONE, IDF_NONE,
                        !bApi );        // allow warning dialog
    }
    else
    {
        TransferableDataHelper aDataHelper( TransferableDataHelper::CreateFromSystemClipboard( pWin ) );
        if ( !aDataHelper.GetTransferable().is() )
            return sal_False;

        bRet = PasteDataFormat( nFormatId, aDataHelper.GetTransferable(),
                                GetViewData()->GetCurX(), GetViewData()->GetCurY(),
                                NULL, sal_False, !bApi );       // allow warning dialog

        if ( !bRet && !bApi )
            ErrorMessage(STR_PASTE_ERROR);
    }
    return bRet;
}


//----------------------------------------------------------------------------
//      P A S T E

sal_Bool ScViewFunc::PasteOnDrawObject( const uno::Reference<datatransfer::XTransferable>& rxTransferable,
                                    SdrObject* pHitObj, sal_Bool bLink )
{
    sal_Bool bRet = sal_False;
    if ( bLink )
    {
        TransferableDataHelper aDataHelper( rxTransferable );
        if ( aDataHelper.HasFormat( SOT_FORMATSTR_ID_SVXB ) )
        {
            SotStorageStreamRef xStm;
            if( aDataHelper.GetSotStorageStream( SOT_FORMATSTR_ID_SVXB, xStm ) )
            {
                Graphic aGraphic;
                *xStm >> aGraphic;
                bRet = ApplyGraphicToObject( pHitObj, aGraphic );
            }
        }
        else if ( aDataHelper.HasFormat( SOT_FORMAT_GDIMETAFILE ) )
        {
            GDIMetaFile aMtf;
            if( aDataHelper.GetGDIMetaFile( FORMAT_GDIMETAFILE, aMtf ) )
                bRet = ApplyGraphicToObject( pHitObj, Graphic(aMtf) );
        }
        else if ( aDataHelper.HasFormat( SOT_FORMAT_BITMAP ) )
        {
            Bitmap aBmp;
            if( aDataHelper.GetBitmap( FORMAT_BITMAP, aBmp ) )
                bRet = ApplyGraphicToObject( pHitObj, Graphic(aBmp) );
        }
    }
    else
    {
        //  ham' wa noch nich
    }
    return bRet;
}

sal_Bool lcl_SelHasAttrib( ScDocument* pDoc, SCCOL nCol1, SCROW nRow1, SCCOL nCol2, SCROW nRow2,
                        const ScMarkData& rTabSelection, sal_uInt16 nMask )
{
    SCTAB nTabCount = pDoc->GetTableCount();
    for (SCTAB nTab=0; nTab<nTabCount; nTab++)
        if ( rTabSelection.GetTableSelect(nTab) && pDoc->HasAttrib( nCol1, nRow1, nTab, nCol2, nRow2, nTab, nMask ) )
            return sal_True;
    return sal_False;
}

//
//      Einfuegen auf Tabelle:
//

//  internes Paste

namespace {

class CursorSwitcher
{
public:
    CursorSwitcher(ScViewFunc* pViewFunc) :
        mpViewFunc(pViewFunc)
    {
        mpViewFunc->HideCursor();
    }

    ~CursorSwitcher()
    {
        mpViewFunc->ShowCursor();
    }
private:
    ScViewFunc* mpViewFunc;
};

bool lcl_checkDestRangeForOverwrite(const ScRange& rDestRange, const ScDocument* pDoc, const ScMarkData& rMark, Window* pParentWnd)
{
    bool bIsEmpty = true;
    SCTAB nTabCount = pDoc->GetTableCount();
    for (SCTAB nTab=0; nTab < nTabCount && bIsEmpty; ++nTab)
    {
        if (!rMark.GetTableSelect(nTab))
            continue;

        bIsEmpty = pDoc->IsBlockEmpty(nTab, rDestRange.aStart.Col(), rDestRange.aStart.Row(),
                                      rDestRange.aEnd.Col(), rDestRange.aEnd.Row());
    }

    if (!bIsEmpty)
    {
        ScReplaceWarnBox aBox(pParentWnd);
        if (aBox.Execute() != RET_YES)
        {
            //  changing the configuration is within the ScReplaceWarnBox
            return false;
        }
    }
    return true;
}

}

sal_Bool ScViewFunc::PasteFromClip( sal_uInt16 nFlags, ScDocument* pClipDoc,
                                    sal_uInt16 nFunction, sal_Bool bSkipEmpty,
                                    sal_Bool bTranspose, sal_Bool bAsLink,
                                    InsCellCmd eMoveMode, sal_uInt16 nUndoExtraFlags,
                                    sal_Bool bAllowDialogs )
{
    if (!pClipDoc)
    {
        DBG_ERROR("PasteFromClip: pClipDoc=0 not allowed");
        return sal_False;
    }

    //  fuer Undo etc. immer alle oder keine Inhalte sichern
    sal_uInt16 nContFlags = IDF_NONE;
    if (nFlags & IDF_CONTENTS)
        nContFlags |= IDF_CONTENTS;
    if (nFlags & IDF_ATTRIB)
        nContFlags |= IDF_ATTRIB;
    // evtl. Attribute ins Undo ohne sie vom Clip ins Doc zu kopieren
    sal_uInt16 nUndoFlags = nContFlags;
    if (nUndoExtraFlags & IDF_ATTRIB)
        nUndoFlags |= IDF_ATTRIB;
    // do not copy note captions into undo document
    nUndoFlags |= IDF_NOCAPTIONS;

    ScClipParam& rClipParam = pClipDoc->GetClipParam();
    if (rClipParam.isMultiRange())
        return PasteMultiRangesFromClip(
            nFlags, pClipDoc, nFunction, bSkipEmpty, bTranspose, bAsLink, bAllowDialogs,
            eMoveMode, nContFlags, nUndoFlags);

    sal_Bool bCutMode = pClipDoc->IsCutMode();      // if transposing, take from original clipdoc
    sal_Bool bIncludeFiltered = bCutMode;

    // paste drawing: also if IDF_NOTE is set (to create drawing layer for note captions)
    sal_Bool bPasteDraw = ( pClipDoc->GetDrawLayer() && ( nFlags & (IDF_OBJECTS|IDF_NOTE) ) );

    ScDocShellRef aTransShellRef;   // for objects in xTransClip - must remain valid as long as xTransClip
    ScDocument* pOrigClipDoc = NULL;
    ::std::auto_ptr< ScDocument > xTransClip;
    if ( bTranspose )
    {
        SCCOL nX;
        SCROW nY;
        // include filtered rows until TransposeClip can skip them
        bIncludeFiltered = sal_True;
        pClipDoc->GetClipArea( nX, nY, sal_True );
        if ( nY > static_cast<sal_Int32>(MAXCOL) )                      // zuviele Zeilen zum Transponieren
        {
            ErrorMessage(STR_PASTE_FULL);
            return sal_False;
        }
        pOrigClipDoc = pClipDoc;        // fuer Referenzen

        if ( bPasteDraw )
        {
            aTransShellRef = new ScDocShell;        // DocShell needs a Ref immediately
            aTransShellRef->DoInitNew(NULL);
        }
        ScDrawLayer::SetGlobalDrawPersist(aTransShellRef);

        xTransClip.reset( new ScDocument( SCDOCMODE_CLIP ));
        pClipDoc->TransposeClip( xTransClip.get(), nFlags, bAsLink );
        pClipDoc = xTransClip.get();

        ScDrawLayer::SetGlobalDrawPersist(NULL);
    }

    SCCOL nStartCol;
    SCROW nStartRow;
    SCTAB nStartTab;
    SCCOL nEndCol;
    SCROW nEndRow;
    SCTAB nEndTab;
    SCCOL nClipSizeX;
    SCROW nClipSizeY;
    pClipDoc->GetClipArea( nClipSizeX, nClipSizeY, sal_True );      // size in clipboard doc

    //  size in target doc: include filtered rows only if CutMode is set
    SCCOL nDestSizeX;
    SCROW nDestSizeY;
    pClipDoc->GetClipArea( nDestSizeX, nDestSizeY, bIncludeFiltered );

    ScDocument* pDoc = GetViewData()->GetDocument();
    ScDocShell* pDocSh = GetViewData()->GetDocShell();
    ScMarkData& rMark = GetViewData()->GetMarkData();
<<<<<<< HEAD
    SfxUndoManager* pUndoMgr = pDocSh->GetUndoManager();
    const sal_Bool bRecord(pDoc->IsUndoEnabled());
=======
    ::svl::IUndoManager* pUndoMgr = pDocSh->GetUndoManager();
    const BOOL bRecord(pDoc->IsUndoEnabled());
>>>>>>> 0ceb085e

    ScDocShellModificator aModificator( *pDocSh );

    ScRange aMarkRange;
    ScMarkData aFilteredMark( rMark);   // local copy for all modifications
    ScMarkType eMarkType = GetViewData()->GetSimpleArea( aMarkRange, aFilteredMark);
    bool bMarkIsFiltered = (eMarkType == SC_MARK_SIMPLE_FILTERED);
    bool bNoPaste = ((eMarkType != SC_MARK_SIMPLE && !bMarkIsFiltered) ||
            (bMarkIsFiltered && (eMoveMode != INS_NONE || bAsLink)));
    if (!bNoPaste && !rMark.IsMarked())
    {
        // Create a selection with clipboard row count and check that for
        // filtered.
        nStartCol = GetViewData()->GetCurX();
        nStartRow = GetViewData()->GetCurY();
        nStartTab = GetViewData()->GetTabNo();
        nEndCol = nStartCol + nDestSizeX;
        nEndRow = nStartRow + nDestSizeY;
        nEndTab = nStartTab;
        aMarkRange = ScRange( nStartCol, nStartRow, nStartTab, nEndCol, nEndRow, nEndTab);
        if (ScViewUtil::HasFiltered( aMarkRange, pDoc))
        {
            bMarkIsFiltered = true;
            // Fit to clipboard's row count unfiltered rows. If there is no
            // fit assume that pasting is not possible. Note that nDestSizeY is
            // size-1 (difference).
            if (!ScViewUtil::FitToUnfilteredRows( aMarkRange, pDoc, nDestSizeY+1))
                bNoPaste = true;
        }
        aFilteredMark.SetMarkArea( aMarkRange);
    }
    if (bNoPaste)
    {
        ErrorMessage(STR_MSSG_PASTEFROMCLIP_0);
        return sal_False;
    }

    SCROW nUnfilteredRows = aMarkRange.aEnd.Row() - aMarkRange.aStart.Row() + 1;
    ScRangeList aRangeList;
    if (bMarkIsFiltered)
    {
        ScViewUtil::UnmarkFiltered( aFilteredMark, pDoc);
        aFilteredMark.FillRangeListWithMarks( &aRangeList, sal_False);
        nUnfilteredRows = 0;
        for (ScRange* p = aRangeList.First(); p; p = aRangeList.Next())
        {
            nUnfilteredRows += p->aEnd.Row() - p->aStart.Row() + 1;
        }
#if 0
        /* This isn't needed but could be a desired restriction. */
        // For filtered, destination rows have to be an exact multiple of
        // source rows. Note that nDestSizeY is size-1 (difference), so
        // nDestSizeY==0 fits always.
        if ((nUnfilteredRows % (nDestSizeY+1)) != 0)
        {
            /* FIXME: this should be a more descriptive error message then. */
            ErrorMessage(STR_MSSG_PASTEFROMCLIP_0);
            return sal_False;
        }
#endif
    }

    SCCOL nMarkAddX = 0;
    SCROW nMarkAddY = 0;

    // Also for a filtered selection the area is used, for undo et al.
    if ( aFilteredMark.IsMarked() || bMarkIsFiltered )
    {
        aMarkRange.GetVars( nStartCol, nStartRow, nStartTab, nEndCol, nEndRow, nEndTab);
        SCCOL nBlockAddX = nEndCol-nStartCol;
        SCROW nBlockAddY = nEndRow-nStartRow;

        //  #58422# Nachfrage, wenn die Selektion groesser als 1 Zeile/Spalte, aber kleiner
        //  als das Clipboard ist (dann wird ueber die Selektion hinaus eingefuegt)

        //  ClipSize is not size, but difference
        if ( ( nBlockAddX != 0 && nBlockAddX < nDestSizeX ) ||
             ( nBlockAddY != 0 && nBlockAddY < nDestSizeY ) ||
             ( bMarkIsFiltered && nUnfilteredRows < nDestSizeY+1 ) )
        {
            ScWaitCursorOff aWaitOff( GetFrameWin() );
            String aMessage = ScGlobal::GetRscString( STR_PASTE_BIGGER );
            QueryBox aBox( GetViewData()->GetDialogParent(),
                            WinBits(WB_YES_NO | WB_DEF_NO), aMessage );
            if ( aBox.Execute() != RET_YES )
            {
                return sal_False;
            }
        }

        if (nBlockAddX > nDestSizeX)
            nMarkAddX = nBlockAddX - nDestSizeX;            // fuer Merge-Test
        else
            nEndCol = nStartCol + nDestSizeX;

        if (nBlockAddY > nDestSizeY)
            nMarkAddY = nBlockAddY - nDestSizeY;            // fuer Merge-Test
        else
        {
            nEndRow = nStartRow + nDestSizeY;
            if (bMarkIsFiltered || nEndRow > aMarkRange.aEnd.Row())
            {
                // Same as above if nothing was marked: re-fit selection to
                // unfiltered rows. Extending the selection actually may
                // introduce filtered rows where there weren't any before, so
                // we also need to test for that.
                aMarkRange = ScRange( nStartCol, nStartRow, nStartTab, nEndCol, nEndRow, nEndTab);
                if (bMarkIsFiltered || ScViewUtil::HasFiltered( aMarkRange, pDoc))
                {
                    bMarkIsFiltered = true;
                    // Worst case: all rows up to the end of the sheet are filtered.
                    if (!ScViewUtil::FitToUnfilteredRows( aMarkRange, pDoc, nDestSizeY+1))
                    {
                        ErrorMessage(STR_PASTE_FULL);
                        return sal_False;
                    }
                }
                aMarkRange.GetVars( nStartCol, nStartRow, nStartTab, nEndCol, nEndRow, nEndTab);
                aFilteredMark.SetMarkArea( aMarkRange);
                if (bMarkIsFiltered)
                {
                    ScViewUtil::UnmarkFiltered( aFilteredMark, pDoc);
                    aFilteredMark.FillRangeListWithMarks( &aRangeList, sal_True);
                }
            }
        }
    }
    else
    {
        nStartCol = GetViewData()->GetCurX();
        nStartRow = GetViewData()->GetCurY();
        nStartTab = GetViewData()->GetTabNo();
        nEndCol = nStartCol + nDestSizeX;
        nEndRow = nStartRow + nDestSizeY;
        nEndTab = nStartTab;
    }

    bool bOffLimits = !ValidCol(nEndCol) || !ValidRow(nEndRow);

    //  Zielbereich, wie er angezeigt wird:
    ScRange aUserRange( nStartCol, nStartRow, nStartTab, nEndCol, nEndRow, nEndTab );

    //  Sollen Zellen eingefuegt werden?
    //  (zu grosse nEndCol/nEndRow werden weiter unten erkannt)
    sal_Bool bInsertCells = ( eMoveMode != INS_NONE && !bOffLimits );
    if ( bInsertCells )
    {
        //  #94115# Instead of EnterListAction, the paste undo action is merged into the
        //  insert action, so Repeat can insert the right cells

        MarkRange( aUserRange );            // wird vor CopyFromClip sowieso gesetzt

        // #72930# CutMode is reset on insertion of cols/rows but needed again on cell move
        sal_Bool bCut = pClipDoc->IsCutMode();
        if (!InsertCells( eMoveMode, bRecord, sal_True ))   // is inserting possible?
        {
            return sal_False;
            //  #i21036# EnterListAction isn't used, and InsertCells doesn't insert
            //  its undo action on failure, so no undo handling is needed here
        }
        if ( bCut )
            pClipDoc->SetCutMode( bCut );
    }
    else if (!bOffLimits)
    {
        sal_Bool bAskIfNotEmpty = bAllowDialogs &&
                                ( nFlags & IDF_CONTENTS ) &&
                                nFunction == PASTE_NOFUNC &&
                                SC_MOD()->GetInputOptions().GetReplaceCellsWarn();
        if ( bAskIfNotEmpty )
        {
            if (!lcl_checkDestRangeForOverwrite(aUserRange, pDoc, aFilteredMark, GetViewData()->GetDialogParent()))
                return false;
        }
    }

    SCCOL nClipStartX;                      // Clipboard-Bereich erweitern
    SCROW nClipStartY;
    pClipDoc->GetClipStart( nClipStartX, nClipStartY );
    SCCOL nUndoEndCol = nClipStartX + nClipSizeX;
    SCROW nUndoEndRow = nClipStartY + nClipSizeY;   // end of source area in clipboard document
    sal_Bool bClipOver = sal_False;
    // #i68690# ExtendMerge for the clip doc must be called with the clipboard's sheet numbers.
    // The same end column/row can be used for all calls because the clip doc doesn't contain
    // content outside the clip area.
    for (SCTAB nClipTab=0; nClipTab<=MAXTAB; nClipTab++)
        if ( pClipDoc->HasTable(nClipTab) )
            if ( pClipDoc->ExtendMerge( nClipStartX,nClipStartY, nUndoEndCol,nUndoEndRow, nClipTab, sal_False ) )
                bClipOver = sal_True;
    nUndoEndCol -= nClipStartX + nClipSizeX;
    nUndoEndRow -= nClipStartY + nClipSizeY;        // now contains only the difference added by ExtendMerge
    nUndoEndCol = sal::static_int_cast<SCCOL>( nUndoEndCol + nEndCol );
    nUndoEndRow = sal::static_int_cast<SCROW>( nUndoEndRow + nEndRow ); // destination area, expanded for merged cells

//  if (nUndoEndCol < nEndCol) nUndoEndCol = nEndCol;
//  if (nUndoEndRow < nEndRow) nUndoEndRow = nEndRow;

//  nUndoEndCol += nMarkAddX;
//  nUndoEndRow += nMarkAddY;

    if (nUndoEndCol>MAXCOL || nUndoEndRow>MAXROW)
    {
        ErrorMessage(STR_PASTE_FULL);
        return sal_False;
    }

    pDoc->ExtendMergeSel( nStartCol,nStartRow, nUndoEndCol,nUndoEndRow, aFilteredMark, sal_False );

        //  Test auf Zellschutz

    ScEditableTester aTester( pDoc, nStartTab, nStartCol,nStartRow, nUndoEndCol,nUndoEndRow );
    if (!aTester.IsEditable())
    {
        ErrorMessage(aTester.GetMessageId());
        return sal_False;
    }

        //! Test auf Ueberlappung
        //! nur wirkliche Schnittmenge testen !!!!!!!

    //  pDoc->HasCommonAttr( StartCol,nStartRow, nUndoEndCol,nUndoEndRow, nStartTab,
    //                          pClipDoc, nClipStartX, nClipStartY );

    ScDocFunc& rDocFunc = pDocSh->GetDocFunc();
    if ( bRecord )
    {
        String aUndo = ScGlobal::GetRscString( pClipDoc->IsCutMode() ? STR_UNDO_MOVE : STR_UNDO_COPY );
        pUndoMgr->EnterListAction( aUndo, aUndo );
    }

    if (bClipOver)
        if (lcl_SelHasAttrib( pDoc, nStartCol,nStartRow, nUndoEndCol,nUndoEndRow, aFilteredMark, HASATTR_OVERLAPPED ))
        {       // "Cell merge not possible if cells already merged"
            ScDocAttrIterator aIter( pDoc, nStartTab, nStartCol, nStartRow, nUndoEndCol, nUndoEndRow );
            const ScPatternAttr* pPattern = NULL;
            const ScMergeAttr* pMergeFlag = NULL;
            const ScMergeFlagAttr* pMergeFlagAttr = NULL;
            SCCOL nCol = -1;
            SCROW nRow1 = -1;
            SCROW nRow2 = -1;
            while ( ( pPattern = aIter.GetNext( nCol, nRow1, nRow2 ) ) != NULL )
            {
                pMergeFlag = (const ScMergeAttr*) &pPattern->GetItem(ATTR_MERGE);
                pMergeFlagAttr = (const ScMergeFlagAttr*) &pPattern->GetItem(ATTR_MERGE_FLAG);
                if( ( pMergeFlag && pMergeFlag->IsMerged() ) || ( pMergeFlagAttr && pMergeFlagAttr->IsOverlapped() ) )
                {
                    ScRange aRange(nCol, nRow1, nStartTab);
                    pDoc->ExtendOverlapped(aRange);
                    pDoc->ExtendMerge(aRange, sal_True, sal_True);
                    rDocFunc.UnmergeCells(aRange, bRecord, sal_True);
                }
            }
        }

    if ( !bCutMode )
    {
        ScChangeTrack* pChangeTrack = pDoc->GetChangeTrack();
        if ( pChangeTrack )
            pChangeTrack->ResetLastCut();   // kein CutMode mehr
    }

    sal_Bool bColInfo = ( nStartRow==0 && nEndRow==MAXROW );
    sal_Bool bRowInfo = ( nStartCol==0 && nEndCol==MAXCOL );

    ScDocument* pUndoDoc    = NULL;
    ScDocument* pRefUndoDoc = NULL;
    ScDocument* pRedoDoc    = NULL;
    ScRefUndoData* pUndoData = NULL;

    if ( bRecord )
    {
        pUndoDoc = new ScDocument( SCDOCMODE_UNDO );
        pUndoDoc->InitUndoSelected( pDoc, aFilteredMark, bColInfo, bRowInfo );

        // all sheets - CopyToDocument skips those that don't exist in pUndoDoc
        SCTAB nTabCount = pDoc->GetTableCount();
        pDoc->CopyToDocument( nStartCol, nStartRow, 0, nUndoEndCol, nUndoEndRow, nTabCount-1,
                                nUndoFlags, sal_False, pUndoDoc );

        if ( bCutMode )
        {
            pRefUndoDoc = new ScDocument( SCDOCMODE_UNDO );
            pRefUndoDoc->InitUndo( pDoc, 0, nTabCount-1, sal_False, sal_False );

            pUndoData = new ScRefUndoData( pDoc );
        }
    }

    sal_uInt16 nExtFlags = 0;
    pDocSh->UpdatePaintExt( nExtFlags, nStartCol, nStartRow, nStartTab,
                                       nEndCol,   nEndRow,   nEndTab );     // content before the change

    if (GetViewData()->IsActive())
    {
        DoneBlockMode();
        InitOwnBlockMode();
    }
    rMark.SetMarkArea( aUserRange );
    MarkDataChanged();

    HideCursor();                           // Cursor aendert sich !

        //
        //  Aus Clipboard kopieren,
        //  wenn gerechnet werden soll, Originaldaten merken
        //

    ScDocument* pMixDoc = NULL;
    if ( bSkipEmpty || nFunction )
    {
        if ( nFlags & IDF_CONTENTS )
        {
            pMixDoc = new ScDocument( SCDOCMODE_UNDO );
            pMixDoc->InitUndo( pDoc, nStartTab, nEndTab );
            pDoc->CopyToDocument( nStartCol, nStartRow, nStartTab, nEndCol, nEndRow, nEndTab,
                                    IDF_CONTENTS, sal_False, pMixDoc );
        }
    }

    /*  Make draw layer and start drawing undo.
        - Needed before AdjustBlockHeight to track moved drawing objects.
        - Needed before pDoc->CopyFromClip to track inserted note caption objects.
     */
    if ( bPasteDraw )
        pDocSh->MakeDrawLayer();
    if ( bRecord )
        pDoc->BeginDrawUndo();

    sal_uInt16 nNoObjFlags = nFlags & ~IDF_OBJECTS;
    if (!bAsLink)
    {
        //  copy normally (original range)
        pDoc->CopyFromClip( aUserRange, aFilteredMark, nNoObjFlags,
                pRefUndoDoc, pClipDoc, sal_True, sal_False, bIncludeFiltered,
                bSkipEmpty, (bMarkIsFiltered ? &aRangeList : NULL) );

        // bei Transpose Referenzen per Hand anpassen
        if ( bTranspose && bCutMode && (nFlags & IDF_CONTENTS) )
            pDoc->UpdateTranspose( aUserRange.aStart, pOrigClipDoc, aFilteredMark, pRefUndoDoc );
    }
    else if (!bTranspose)
    {
        //  copy with bAsLink=TRUE
        pDoc->CopyFromClip( aUserRange, aFilteredMark, nNoObjFlags, pRefUndoDoc, pClipDoc,
                                sal_True, sal_True, bIncludeFiltered, bSkipEmpty );
    }
    else
    {
        //  alle Inhalte kopieren (im TransClipDoc stehen nur Formeln)
        pDoc->CopyFromClip( aUserRange, aFilteredMark, nContFlags, pRefUndoDoc, pClipDoc );
    }

    // skipped rows and merged cells don't mix
    if ( !bIncludeFiltered && pClipDoc->HasClipFilteredRows() )
        rDocFunc.UnmergeCells( aUserRange, sal_False, sal_True );

    pDoc->ExtendMergeSel( nStartCol, nStartRow, nEndCol, nEndRow, aFilteredMark, sal_True );    // Refresh
                                                                                    // und Bereich neu

    if ( pMixDoc )              // Rechenfunktionen mit Original-Daten auszufuehren ?
    {
        pDoc->MixDocument( aUserRange, nFunction, bSkipEmpty, pMixDoc );
    }
    delete pMixDoc;

    AdjustBlockHeight();            // update row heights before pasting objects

    ::std::vector< ::rtl::OUString > aExcludedChartNames;
    SdrPage* pPage = NULL;

    if ( nFlags & IDF_OBJECTS )
    {
        ScDrawView* pScDrawView = GetScDrawView();
        SdrModel* pModel = ( pScDrawView ? pScDrawView->GetModel() : NULL );
        pPage = ( pModel ? pModel->GetPage( static_cast< sal_uInt16 >( nStartTab ) ) : NULL );
        if ( pPage )
        {
            ScChartHelper::GetChartNames( aExcludedChartNames, pPage );
        }

        //  Paste the drawing objects after the row heights have been updated.

        pDoc->CopyFromClip( aUserRange, aFilteredMark, IDF_OBJECTS, pRefUndoDoc, pClipDoc,
                                sal_True, sal_False, bIncludeFiltered );
    }

    //
    //
    //

    pDocSh->UpdatePaintExt( nExtFlags, nStartCol, nStartRow, nStartTab,
                                       nEndCol,   nEndRow,   nEndTab );     // content after the change


        //  ggf. Autofilter-Koepfe loeschen
    if (bCutMode)
        if (pDoc->RefreshAutoFilter( nClipStartX,nClipStartY, nClipStartX+nClipSizeX,
                                        nClipStartY+nClipSizeY, nStartTab ))
            pDocSh->PostPaint( nClipStartX,nClipStartY,nStartTab,
                                nClipStartX+nClipSizeX,nClipStartY,nStartTab,
                                PAINT_GRID );

    ShowCursor();                           // Cursor aendert sich !

    //!     Block-Bereich bei RefUndoDoc weglassen !!!

    if ( bRecord )
    {
        // Redo-Daten werden erst beim ersten Undo kopiert
        // ohne RefUndoDoc muss das Redo-Doc noch nicht angelegt werden

        if (pRefUndoDoc)
        {
            pRedoDoc = new ScDocument( SCDOCMODE_UNDO );
            pRedoDoc->InitUndo( pDoc, nStartTab, nEndTab, bColInfo, bRowInfo );

            //      angepasste Referenzen ins Redo-Doc

            SCTAB nTabCount = pDoc->GetTableCount();
            pRedoDoc->AddUndoTab( 0, nTabCount-1 );
            pDoc->CopyUpdated( pRefUndoDoc, pRedoDoc );

            //      alte Referenzen ins Undo-Doc

            //! Tabellen selektieren ?
            pUndoDoc->AddUndoTab( 0, nTabCount-1 );
            pRefUndoDoc->DeleteArea( nStartCol, nStartRow, nEndCol, nEndRow, aFilteredMark, IDF_ALL );
            pRefUndoDoc->CopyToDocument( 0,0,0, MAXCOL,MAXROW,nTabCount-1,
                                            IDF_FORMULA, sal_False, pUndoDoc );
            delete pRefUndoDoc;
        }

        //  DeleteUnchanged for pUndoData is in ScUndoPaste ctor,
        //  UndoData for redo is made during first undo

        ScUndoPasteOptions aOptions;            // store options for repeat
        aOptions.nFunction  = nFunction;
        aOptions.bSkipEmpty = bSkipEmpty;
        aOptions.bTranspose = bTranspose;
        aOptions.bAsLink    = bAsLink;
        aOptions.eMoveMode  = eMoveMode;

        SfxUndoAction* pUndo = new ScUndoPaste( pDocSh,
                                nStartCol, nStartRow, nStartTab,
                                nUndoEndCol, nUndoEndRow, nEndTab, aFilteredMark,
                                pUndoDoc, pRedoDoc, nFlags | nUndoFlags,
                                pUndoData, NULL, NULL, NULL,
                                sal_False, &aOptions );     // sal_False = Redo data not yet copied

        if ( bInsertCells )
        {
            //  Merge the paste undo action into the insert action.
            //  Use ScUndoWrapper so the ScUndoPaste pointer can be stored in the insert action.

            pUndoMgr->AddUndoAction( new ScUndoWrapper( pUndo ), sal_True );
        }
        else
            pUndoMgr->AddUndoAction( pUndo );
        pUndoMgr->LeaveListAction();
    }

    sal_uInt16 nPaint = PAINT_GRID;
    if (bColInfo)
    {
        nPaint |= PAINT_TOP;
        nUndoEndCol = MAXCOL;               // nur zum Zeichnen !
    }
    if (bRowInfo)
    {
        nPaint |= PAINT_LEFT;
        nUndoEndRow = MAXROW;               // nur zum Zeichnen !
    }
    pDocSh->PostPaint( nStartCol, nStartRow, nStartTab,
                        nUndoEndCol, nUndoEndRow, nEndTab, nPaint, nExtFlags );
    // AdjustBlockHeight has already been called above

    aModificator.SetDocumentModified();
    PostPasteFromClip(aUserRange, rMark);

    if ( nFlags & IDF_OBJECTS )
    {
        ScModelObj* pModelObj = ( pDocSh ? ScModelObj::getImplementation( pDocSh->GetModel() ) : NULL );
        if ( pDoc && pPage && pModelObj )
        {
            bool bSameDoc = ( rClipParam.getSourceDocID() == pDoc->GetDocumentID() );
            const ScRangeListVector& rProtectedChartRangesVector( rClipParam.maProtectedChartRangesVector );
            ScChartHelper::CreateProtectedChartListenersAndNotify( pDoc, pPage, pModelObj, nStartTab,
                rProtectedChartRangesVector, aExcludedChartNames, bSameDoc );
        }
    }

    return sal_True;
}

bool ScViewFunc::PasteMultiRangesFromClip(
    sal_uInt16 nFlags, ScDocument* pClipDoc, sal_uInt16 nFunction,
    bool bSkipEmpty, bool bTranspose, bool bAsLink, bool bAllowDialogs,
    InsCellCmd eMoveMode, sal_uInt16 /*nContFlags*/, sal_uInt16 nUndoFlags)
{
    ScViewData& rViewData = *GetViewData();
    ScDocument* pDoc = rViewData.GetDocument();
    ScDocShell* pDocSh = rViewData.GetDocShell();
    ScMarkData aMark(rViewData.GetMarkData());
    const ScAddress& rCurPos = rViewData.GetCurPos();
    ScClipParam& rClipParam = pClipDoc->GetClipParam();
    SCCOL nColSize = rClipParam.getPasteColSize();
    SCROW nRowSize = rClipParam.getPasteRowSize();

    if (bTranspose)
    {
        if (static_cast<SCROW>(rCurPos.Col()) + nRowSize-1 > static_cast<SCROW>(MAXCOL))
        {
            ErrorMessage(STR_PASTE_FULL);
            return false;
        }

        ::std::auto_ptr<ScDocument> pTransClip(new ScDocument(SCDOCMODE_CLIP));
        pClipDoc->TransposeClip(pTransClip.get(), nFlags, bAsLink);
        pClipDoc = pTransClip.release();
        SCCOL nTempColSize = nColSize;
        nColSize = static_cast<SCCOL>(nRowSize);
        nRowSize = static_cast<SCROW>(nTempColSize);
    }

    if (!ValidCol(rCurPos.Col()+nColSize-1) || !ValidRow(rCurPos.Row()+nRowSize-1))
    {
        ErrorMessage(STR_PASTE_FULL);
        return false;
    }

    // Determine the first and last selected sheet numbers.
    SCTAB nTab1 = aMark.GetFirstSelected();
    SCTAB nTab2 = nTab1;
    for (SCTAB i = nTab1+1; i <= MAXTAB; ++i)
        if (aMark.GetTableSelect(i))
            nTab2 = i;

    ScDocShellModificator aModificator(*pDocSh);

    // For multi-selection paste, we don't support cell duplication for larger
    // destination range.  In case the destination is marked, we reset it to
    // the clip size.
    ScRange aMarkedRange(rCurPos.Col(), rCurPos.Row(), nTab1,
                         rCurPos.Col()+nColSize-1, rCurPos.Row()+nRowSize-1, nTab2);

    // Extend the marked range to account for filtered rows in the destination
    // area.
    if (ScViewUtil::HasFiltered(aMarkedRange, pDoc))
    {
        if (!ScViewUtil::FitToUnfilteredRows(aMarkedRange, pDoc, nRowSize))
            return false;
    }

    bool bAskIfNotEmpty =
        bAllowDialogs && (nFlags & IDF_CONTENTS) &&
        nFunction == PASTE_NOFUNC && SC_MOD()->GetInputOptions().GetReplaceCellsWarn();

    if (bAskIfNotEmpty)
    {
        if (!lcl_checkDestRangeForOverwrite(aMarkedRange, pDoc, aMark, rViewData.GetDialogParent()))
            return false;
    }

    aMark.SetMarkArea(aMarkedRange);
    MarkRange(aMarkedRange);

    bool bInsertCells = (eMoveMode != INS_NONE);
    if (bInsertCells)
    {
        if (!InsertCells(eMoveMode, pDoc->IsUndoEnabled(), true))
            return false;
    }

    ::std::auto_ptr<ScDocument> pUndoDoc;
    if (pDoc->IsUndoEnabled())
    {
        pUndoDoc.reset(new ScDocument(SCDOCMODE_UNDO));
        pUndoDoc->InitUndoSelected(pDoc, aMark, false, false);
        pDoc->CopyToDocument(aMarkedRange, nUndoFlags, false, pUndoDoc.get(), &aMark, true);
    }

    ::std::auto_ptr<ScDocument> pMixDoc;
    if ( bSkipEmpty || nFunction )
    {
        if ( nFlags & IDF_CONTENTS )
        {
            pMixDoc.reset(new ScDocument(SCDOCMODE_UNDO));
            pMixDoc->InitUndoSelected(pDoc, aMark, false, false);
            pDoc->CopyToDocument(aMarkedRange, IDF_CONTENTS, false, pMixDoc.get(), &aMark, true);
        }
    }

    /*  Make draw layer and start drawing undo.
        - Needed before AdjustBlockHeight to track moved drawing objects.
        - Needed before pDoc->CopyFromClip to track inserted note caption objects.
     */
    if (nFlags & IDF_OBJECTS)
        pDocSh->MakeDrawLayer();
    if (pDoc->IsUndoEnabled())
        pDoc->BeginDrawUndo();

    CursorSwitcher aCursorSwitch(this);
    sal_uInt16 nNoObjFlags = nFlags & ~IDF_OBJECTS;
    pDoc->CopyMultiRangeFromClip(rCurPos, aMark, nNoObjFlags, pClipDoc,
                                 true, bAsLink, false, bSkipEmpty);

    if (pMixDoc.get())
        pDoc->MixDocument(aMarkedRange, nFunction, bSkipEmpty, pMixDoc.get());

    AdjustBlockHeight();            // update row heights before pasting objects

    if (nFlags & IDF_OBJECTS)
    {
        //  Paste the drawing objects after the row heights have been updated.
        pDoc->CopyMultiRangeFromClip(rCurPos, aMark, IDF_OBJECTS, pClipDoc,
                                     true, false, false, true);
    }

    pDocSh->PostPaint(
        aMarkedRange.aStart.Col(), aMarkedRange.aStart.Row(), nTab1,
        aMarkedRange.aEnd.Col(), aMarkedRange.aEnd.Row(), nTab1, PAINT_GRID);

    if (pDoc->IsUndoEnabled())
    {
        ::svl::IUndoManager* pUndoMgr = pDocSh->GetUndoManager();
        String aUndo = ScGlobal::GetRscString(
            pClipDoc->IsCutMode() ? STR_UNDO_CUT : STR_UNDO_COPY);
        pUndoMgr->EnterListAction(aUndo, aUndo);

        ScUndoPasteOptions aOptions;            // store options for repeat
        aOptions.nFunction  = nFunction;
        aOptions.bSkipEmpty = bSkipEmpty;
        aOptions.bTranspose = bTranspose;
        aOptions.bAsLink    = bAsLink;
        aOptions.eMoveMode  = eMoveMode;

        ScUndoPaste* pUndo = new ScUndoPaste(pDocSh,
            aMarkedRange.aStart.Col(),
            aMarkedRange.aStart.Row(),
            aMarkedRange.aStart.Tab(),
            aMarkedRange.aEnd.Col(),
            aMarkedRange.aEnd.Row(),
            aMarkedRange.aEnd.Tab(),
            aMark, pUndoDoc.release(), NULL, nFlags|nUndoFlags, NULL, NULL, NULL, NULL, false, &aOptions);

        if (bInsertCells)
            pUndoMgr->AddUndoAction(new ScUndoWrapper(pUndo), true);
        else
            pUndoMgr->AddUndoAction(pUndo, false);

        pUndoMgr->LeaveListAction();
    }
    aModificator.SetDocumentModified();
    PostPasteFromClip(aMarkedRange, aMark);
    return true;
}

void ScViewFunc::PostPasteFromClip(const ScRange& rPasteRange, const ScMarkData& rMark)
{
    ScViewData* pViewData = GetViewData();
    ScDocShell* pDocSh = pViewData->GetDocShell();
    ScDocument* pDoc = pViewData->GetDocument();
    pDocSh->UpdateOle(pViewData);

    SelectionChanged();

    // #i97876# Spreadsheet data changes are not notified
    ScModelObj* pModelObj = ScModelObj::getImplementation( pDocSh->GetModel() );
    if ( pModelObj && pModelObj->HasChangesListeners() )
    {
        ScRangeList aChangeRanges;
        SCTAB nTabCount = pDoc->GetTableCount();
        for ( SCTAB i = 0; i < nTabCount; ++i )
        {
            if ( rMark.GetTableSelect( i ) )
            {
                ScRange aChangeRange(rPasteRange);
                aChangeRange.aStart.SetTab( i );
                aChangeRange.aEnd.SetTab( i );
                aChangeRanges.Append( aChangeRange );
            }
        }
        pModelObj->NotifyChanges( ::rtl::OUString( RTL_CONSTASCII_USTRINGPARAM( "cell-change" ) ), aChangeRanges );
    }
}


//----------------------------------------------------------------------------
//      D R A G   A N D   D R O P
//
//  innerhalb des Dokuments

sal_Bool ScViewFunc::MoveBlockTo( const ScRange& rSource, const ScAddress& rDestPos,
                                sal_Bool bCut, sal_Bool bRecord, sal_Bool bPaint, sal_Bool bApi )
{
    ScDocShell* pDocSh = GetViewData()->GetDocShell();
    HideAllCursors();       // wegen zusammengefassten

    sal_Bool bSuccess = sal_True;
    SCTAB nDestTab = rDestPos.Tab();
    const ScMarkData& rMark = GetViewData()->GetMarkData();
    if ( rSource.aStart.Tab() == nDestTab && rSource.aEnd.Tab() == nDestTab && rMark.GetSelectCount() > 1 )
    {
        //  moving within one table and several tables selected -> apply to all selected tables

        if ( bRecord )
        {
            String aUndo = ScGlobal::GetRscString( bCut ? STR_UNDO_MOVE : STR_UNDO_COPY );
            pDocSh->GetUndoManager()->EnterListAction( aUndo, aUndo );
        }

        //  collect ranges of consecutive selected tables

        ScRange aLocalSource = rSource;
        ScAddress aLocalDest = rDestPos;
        SCTAB nTabCount = pDocSh->GetDocument()->GetTableCount();
        SCTAB nStartTab = 0;
        while ( nStartTab < nTabCount && bSuccess )
        {
            while ( nStartTab < nTabCount && !rMark.GetTableSelect(nStartTab) )
                ++nStartTab;
            if ( nStartTab < nTabCount )
            {
                SCTAB nEndTab = nStartTab;
                while ( nEndTab+1 < nTabCount && rMark.GetTableSelect(nEndTab+1) )
                    ++nEndTab;

                aLocalSource.aStart.SetTab( nStartTab );
                aLocalSource.aEnd.SetTab( nEndTab );
                aLocalDest.SetTab( nStartTab );

                bSuccess = pDocSh->GetDocFunc().MoveBlock(
                                aLocalSource, aLocalDest, bCut, bRecord, bPaint, bApi );

                nStartTab = nEndTab + 1;
            }
        }

        if ( bRecord )
            pDocSh->GetUndoManager()->LeaveListAction();
    }
    else
    {
        //  move the block as specified
        bSuccess = pDocSh->GetDocFunc().MoveBlock(
                                rSource, rDestPos, bCut, bRecord, bPaint, bApi );
    }

    ShowAllCursors();
    if (bSuccess)
    {
        //  Zielbereich markieren
        ScAddress aDestEnd(
                    rDestPos.Col() + rSource.aEnd.Col() - rSource.aStart.Col(),
                    rDestPos.Row() + rSource.aEnd.Row() - rSource.aStart.Row(),
                    nDestTab );

        sal_Bool bIncludeFiltered = bCut;
        if ( !bIncludeFiltered )
        {
            // find number of non-filtered rows
            SCROW nPastedCount = pDocSh->GetDocument()->CountNonFilteredRows(
                rSource.aStart.Row(), rSource.aEnd.Row(), rSource.aStart.Tab());

            if ( nPastedCount == 0 )
                nPastedCount = 1;
            aDestEnd.SetRow( rDestPos.Row() + nPastedCount - 1 );
        }

        MarkRange( ScRange( rDestPos, aDestEnd ), sal_False );          //! sal_False ???

        pDocSh->UpdateOle(GetViewData());
        SelectionChanged();
    }
    return bSuccess;
}

//  Link innerhalb des Dokuments

sal_Bool ScViewFunc::LinkBlock( const ScRange& rSource, const ScAddress& rDestPos, sal_Bool bApi )
{
    //  Test auf Ueberlappung

    if ( rSource.aStart.Tab() == rDestPos.Tab() )
    {
        SCCOL nDestEndCol = rDestPos.Col() + ( rSource.aEnd.Col() - rSource.aStart.Col() );
        SCROW nDestEndRow = rDestPos.Row() + ( rSource.aEnd.Row() - rSource.aStart.Row() );

        if ( rSource.aStart.Col() <= nDestEndCol && rDestPos.Col() <= rSource.aEnd.Col() &&
             rSource.aStart.Row() <= nDestEndRow && rDestPos.Row() <= rSource.aEnd.Row() )
        {
            if (!bApi)
                ErrorMessage( STR_ERR_LINKOVERLAP );
            return sal_False;
        }
    }

    //  Ausfuehren per Paste

    ScDocument* pDoc = GetViewData()->GetDocument();
    ScDocument* pClipDoc = new ScDocument( SCDOCMODE_CLIP );
    pDoc->CopyTabToClip( rSource.aStart.Col(), rSource.aStart.Row(),
                            rSource.aEnd.Col(), rSource.aEnd.Row(),
                            rSource.aStart.Tab(), pClipDoc );

    //  Zielbereich markieren (Cursor setzen, keine Markierung)

    if ( GetViewData()->GetTabNo() != rDestPos.Tab() )
        SetTabNo( rDestPos.Tab() );

    MoveCursorAbs( rDestPos.Col(), rDestPos.Row(), SC_FOLLOW_NONE, sal_False, sal_False );

    //  Paste

    PasteFromClip( IDF_ALL, pClipDoc, PASTE_NOFUNC, sal_False, sal_False, sal_True );       // als Link

    delete pClipDoc;

    return sal_True;
}



<|MERGE_RESOLUTION|>--- conflicted
+++ resolved
@@ -1009,13 +1009,8 @@
     ScDocument* pDoc = GetViewData()->GetDocument();
     ScDocShell* pDocSh = GetViewData()->GetDocShell();
     ScMarkData& rMark = GetViewData()->GetMarkData();
-<<<<<<< HEAD
-    SfxUndoManager* pUndoMgr = pDocSh->GetUndoManager();
+    ::svl::IUndoManager* pUndoMgr = pDocSh->GetUndoManager();
     const sal_Bool bRecord(pDoc->IsUndoEnabled());
-=======
-    ::svl::IUndoManager* pUndoMgr = pDocSh->GetUndoManager();
-    const BOOL bRecord(pDoc->IsUndoEnabled());
->>>>>>> 0ceb085e
 
     ScDocShellModificator aModificator( *pDocSh );
 
