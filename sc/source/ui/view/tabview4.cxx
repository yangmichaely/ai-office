--- conflicted
+++ resolved
@@ -68,7 +68,7 @@
 
 void ScTabView::ShowRefTip()
 {
-    sal_Bool bDone = sal_False;
+    sal_Bool bDone = false;
     if ( aViewData.GetRefType() == SC_REFTYPE_REF && Help::IsQuickHelpEnabled() )
     {
         SCCOL nStartX = aViewData.GetRefStartX();
@@ -130,7 +130,7 @@
 {
     if (aViewData.IsRefMode())
     {
-        aViewData.SetRefMode( sal_False, SC_REFTYPE_NONE );
+        aViewData.SetRefMode( false, SC_REFTYPE_NONE );
 
         HideTip();
         UpdateShrinkOverlay();
@@ -150,7 +150,7 @@
         }
 
         pSelEngine->Reset();
-        pSelEngine->SetAddMode( sal_False );        //! sollte das nicht bei Reset passieren?
+        pSelEngine->SetAddMode( false );        //! sollte das nicht bei Reset passieren?
 
         ScSplitPos eOld = pSelEngine->GetWhich();
         ScSplitPos eNew = aViewData.GetActivePart();
@@ -179,7 +179,7 @@
         SC_MOD()->AddRefEntry();
 
     sal_Bool bWasRef = aViewData.IsRefMode();
-    aViewData.SetRefMode( sal_False, SC_REFTYPE_NONE );
+    aViewData.SetRefMode( false, SC_REFTYPE_NONE );
 
     HideTip();
     UpdateShrinkOverlay();
@@ -334,20 +334,7 @@
     }
 }
 
-<<<<<<< HEAD
-void ScTabView::SetScrollBar( ScrollBar& rScroll, long nRangeMax, long nVisible, long nPos, BOOL bLayoutRTL )
-=======
-//UNUSED2008-05  void ScTabView::EndSelection()
-//UNUSED2008-05  {
-//UNUSED2008-05      ScModule* pScMod = SC_MOD();
-//UNUSED2008-05      sal_Bool bRefMode = pScMod->IsFormulaMode();
-//UNUSED2008-05      if ( bRefMode )
-//UNUSED2008-05          pScMod->EndReference();
-//UNUSED2008-05  }
-
-// static
 void ScTabView::SetScrollBar( ScrollBar& rScroll, long nRangeMax, long nVisible, long nPos, sal_Bool bLayoutRTL )
->>>>>>> ce6308e4
 {
     if ( nVisible == 0 )
         nVisible = 1;       // #i59893# don't use visible size 0
@@ -370,12 +357,7 @@
     }
 }
 
-<<<<<<< HEAD
-long ScTabView::GetScrollBarPos( ScrollBar& rScroll, BOOL bLayoutRTL )
-=======
-// static
 long ScTabView::GetScrollBarPos( ScrollBar& rScroll, sal_Bool bLayoutRTL )
->>>>>>> ce6308e4
 {
     if ( bLayoutRTL )
         return -rScroll.GetThumbPos() - rScroll.GetVisibleSize();
@@ -443,7 +425,7 @@
 
     nVisYB = aViewData.VisibleCellsY( SC_SPLIT_BOTTOM );
     long nMaxYB = lcl_GetScrollRange( nUsedY, aViewData.GetPosY(SC_SPLIT_BOTTOM), nVisYB, MAXROW, nStartY );
-    SetScrollBar( aVScrollBottom, nMaxYB, nVisYB, aViewData.GetPosY( SC_SPLIT_BOTTOM ) - nStartY, sal_False );
+    SetScrollBar( aVScrollBottom, nMaxYB, nVisYB, aViewData.GetPosY( SC_SPLIT_BOTTOM ) - nStartY, false );
 
     if (bRight)
     {
@@ -456,7 +438,7 @@
     {
         nVisYT = aViewData.VisibleCellsY( SC_SPLIT_TOP );
         long nMaxYT = lcl_GetScrollRange( nUsedY, aViewData.GetPosY(SC_SPLIT_TOP), nVisYT, MAXROW, 0 );
-        SetScrollBar( aVScrollTop, nMaxYT, nVisYT, aViewData.GetPosY( SC_SPLIT_TOP ), sal_False );
+        SetScrollBar( aVScrollTop, nMaxYT, nVisYT, aViewData.GetPosY( SC_SPLIT_TOP ), false );
     }
 
     //      Bereich testen
