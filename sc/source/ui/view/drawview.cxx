/*************************************************************************
 *
 * DO NOT ALTER OR REMOVE COPYRIGHT NOTICES OR THIS FILE HEADER.
 *
 * Copyright 2000, 2010 Oracle and/or its affiliates.
 *
 * OpenOffice.org - a multi-platform office productivity suite
 *
 * This file is part of OpenOffice.org.
 *
 * OpenOffice.org is free software: you can redistribute it and/or modify
 * it under the terms of the GNU Lesser General Public License version 3
 * only, as published by the Free Software Foundation.
 *
 * OpenOffice.org is distributed in the hope that it will be useful,
 * but WITHOUT ANY WARRANTY; without even the implied warranty of
 * MERCHANTABILITY or FITNESS FOR A PARTICULAR PURPOSE.  See the
 * GNU Lesser General Public License version 3 for more details
 * (a copy is included in the LICENSE file that accompanied this code).
 *
 * You should have received a copy of the GNU Lesser General Public License
 * version 3 along with OpenOffice.org.  If not, see
 * <http://www.openoffice.org/license.html>
 * for a copy of the LGPLv3 License.
 *
 ************************************************************************/

// MARKER(update_precomp.py): autogen include statement, do not remove
#include "precompiled_sc.hxx"

// INCLUDE ---------------------------------------------------------------

#include <com/sun/star/embed/EmbedStates.hpp>

#include <svx/svditer.hxx>
#include <svx/svdograf.hxx>
#include <svx/svdomedia.hxx>
#include <svx/svdogrp.hxx>
#include <svx/svdoole2.hxx>
#include <svx/svdouno.hxx>
#include <svx/svdpage.hxx>
#include <svx/svdundo.hxx>
#include <svx/svdocapt.hxx>
#include <editeng/outlobj.hxx>
#include <editeng/writingmodeitem.hxx>
#include <svx/sdrpaintwindow.hxx>
#include <sfx2/bindings.hxx>
#include <sfx2/viewfrm.hxx>

#include "drawview.hxx"
#include "global.hxx"
#include "viewdata.hxx"
#include "document.hxx"
#include "drawutil.hxx"
#include "futext.hxx"
#include "globstr.hrc"
#include "tabvwsh.hxx"
#include "client.hxx"
#include "scmod.hxx"
#include "drwlayer.hxx"
#include "docsh.hxx"
#include "viewuno.hxx"
#include "userdat.hxx"
#include "postit.hxx"
#include "undocell.hxx"

#include "sc.hrc"

using namespace com::sun::star;

// -----------------------------------------------------------------------

#define SC_HANDLESIZE_BIG       9
#define SC_HANDLESIZE_SMALL     7

// -----------------------------------------------------------------------

#ifdef _MSC_VER
#pragma optimize ( "", off )
#endif


void ScDrawView::Construct()
{
    EnableExtendedKeyInputDispatcher(sal_False);
    EnableExtendedMouseEventDispatcher(sal_False);
    EnableExtendedCommandEventDispatcher(sal_False);

    SetFrameDragSingles(sal_True);
//  SetSolidMarkHdl(sal_True);              // einstellbar -> UpdateUserViewOptions

    SetMinMoveDistancePixel( 2 );
    SetHitTolerancePixel( 2 );

    if (pViewData)
    {
        SCTAB nViewTab = pViewData->GetTabNo();
        ShowSdrPage(GetModel()->GetPage(nViewTab));

        sal_Bool bEx = pViewData->GetViewShell()->IsDrawSelMode();
        sal_Bool bProt = pDoc->IsTabProtected( nViewTab ) ||
                     pViewData->GetSfxDocShell()->IsReadOnly();

        SdrLayer* pLayer;
        SdrLayerAdmin& rAdmin = GetModel()->GetLayerAdmin();
        pLayer = rAdmin.GetLayerPerID(SC_LAYER_BACK);
        if (pLayer)
            SetLayerLocked( pLayer->GetName(), bProt || !bEx );
        pLayer = rAdmin.GetLayerPerID(SC_LAYER_INTERN);
        if (pLayer)
            SetLayerLocked( pLayer->GetName(), sal_True );
        pLayer = rAdmin.GetLayerPerID(SC_LAYER_FRONT);
        if (pLayer)
        {
            SetLayerLocked( pLayer->GetName(), bProt );
            SetActiveLayer( pLayer->GetName() );        // FRONT als aktiven Layer setzen
        }
        pLayer = rAdmin.GetLayerPerID(SC_LAYER_CONTROLS);
        if (pLayer)
            SetLayerLocked( pLayer->GetName(), bProt );
        pLayer = rAdmin.GetLayerPerID(SC_LAYER_HIDDEN);
        if (pLayer)
        {
            SetLayerLocked( pLayer->GetName(), bProt );
            SetLayerVisible( pLayer->GetName(), sal_False);
        }

        SetSwapAsynchron(sal_True);
    }
    else
    {
        ShowSdrPage(GetModel()->GetPage(nTab));
    }

    UpdateUserViewOptions();
    RecalcScale();
    UpdateWorkArea();

    bInConstruct = sal_False;
}

void ScDrawView::ImplClearCalcDropMarker()
{
    if(pDropMarker)
    {
        delete pDropMarker;
        pDropMarker = 0L;
    }
}

__EXPORT ScDrawView::~ScDrawView()
{
    ImplClearCalcDropMarker();
}

void ScDrawView::AddCustomHdl()
{
    sal_Bool bNegativePage = pDoc->IsNegativePage( nTab );

    const SdrMarkList &rMrkList = GetMarkedObjectList();
    sal_uInt32 nCount = rMrkList.GetMarkCount();
    for(sal_uInt32 nPos=0; nPos<nCount; nPos++ )
    {
        const SdrObject* pObj = rMrkList.GetMark(nPos)->GetMarkedSdrObj();
        if(ScDrawLayer::GetAnchor(pObj) == SCA_CELL)
        {
            const sal_Int32 nDelta = 1;

            Rectangle aBoundRect = pObj->GetCurrentBoundRect();
            Point aPos;
            if (bNegativePage)
            {
                aPos = aBoundRect.TopRight();
                aPos.X() = -aPos.X();           // so the loop below is the same
            }
            else
                aPos = aBoundRect.TopLeft();
            long nPosX = (long) (aPos.X() / HMM_PER_TWIPS) + nDelta;
            long nPosY = (long) (aPos.Y() / HMM_PER_TWIPS) + nDelta;

            SCCOL nCol;
            sal_Int32 nWidth = 0;

            for(nCol=0; nCol<=MAXCOL && nWidth<=nPosX; nCol++)
                nWidth += pDoc->GetColWidth(nCol,nTab);

            if(nCol > 0)
                --nCol;

            SCROW nRow = nPosY <= 0 ? 0 : pDoc->GetRowForHeight( nTab,
                    (sal_uLong) nPosY);
            if(nRow > 0)
                --nRow;

            ScTabView* pView = pViewData->GetView();
            ScAddress aScAddress(nCol, nRow, nTab);
            pView->CreateAnchorHandles(aHdl, aScAddress);
        }
    }
}

void ScDrawView::InvalidateAttribs()
{
    if (!pViewData) return;
    SfxBindings& rBindings = pViewData->GetBindings();

        // echte Statuswerte:
    rBindings.InvalidateAll( sal_True );
}

void ScDrawView::InvalidateDrawTextAttrs()
{
    if (!pViewData) return;
    SfxBindings& rBindings = pViewData->GetBindings();

    //  cjk/ctl font items have no configured slots,
    //  need no invalidate

    rBindings.Invalidate( SID_ATTR_CHAR_FONT );
    rBindings.Invalidate( SID_ATTR_CHAR_FONTHEIGHT );
    rBindings.Invalidate( SID_ATTR_CHAR_WEIGHT );
    rBindings.Invalidate( SID_ATTR_CHAR_POSTURE );
    rBindings.Invalidate( SID_ATTR_CHAR_UNDERLINE );
    rBindings.Invalidate( SID_ULINE_VAL_NONE );
    rBindings.Invalidate( SID_ULINE_VAL_SINGLE );
    rBindings.Invalidate( SID_ULINE_VAL_DOUBLE );
    rBindings.Invalidate( SID_ULINE_VAL_DOTTED );
    rBindings.Invalidate( SID_ATTR_CHAR_OVERLINE );
    rBindings.Invalidate( SID_ATTR_CHAR_COLOR );
    rBindings.Invalidate( SID_ALIGNLEFT );
    rBindings.Invalidate( SID_ALIGNCENTERHOR );
    rBindings.Invalidate( SID_ALIGNRIGHT );
    rBindings.Invalidate( SID_ALIGNBLOCK );
    rBindings.Invalidate( SID_ATTR_PARA_LINESPACE_10 );
    rBindings.Invalidate( SID_ATTR_PARA_LINESPACE_15 );
    rBindings.Invalidate( SID_ATTR_PARA_LINESPACE_20 );
    rBindings.Invalidate( SID_SET_SUPER_SCRIPT );
    rBindings.Invalidate( SID_SET_SUB_SCRIPT );
    rBindings.Invalidate( SID_TEXTDIRECTION_LEFT_TO_RIGHT );
    rBindings.Invalidate( SID_TEXTDIRECTION_TOP_TO_BOTTOM );
    rBindings.Invalidate( SID_ATTR_PARA_LEFT_TO_RIGHT );
    rBindings.Invalidate( SID_ATTR_PARA_RIGHT_TO_LEFT );
    // pseudo slots for Format menu
    rBindings.Invalidate( SID_ALIGN_ANY_LEFT );
    rBindings.Invalidate( SID_ALIGN_ANY_HCENTER );
    rBindings.Invalidate( SID_ALIGN_ANY_RIGHT );
    rBindings.Invalidate( SID_ALIGN_ANY_JUSTIFIED );
}

//void ScDrawView::DrawMarks( OutputDevice* pOut ) const
//{
//  DBG_ASSERT(pOut, "ScDrawView::DrawMarks: No OutputDevice (!)");
//  SdrPaintWindow* pPaintWindow = FindPaintWindow(*pOut);
//
//  if(pPaintWindow)
//  {
//      if(pPaintWindow->isXorVisible())
//      {
//          ToggleShownXor(pOut, 0L);
//      }
//  }
//}

void ScDrawView::SetMarkedToLayer( sal_uInt8 nLayerNo )
{
    if (AreObjectsMarked())
    {
        //  #i11702# use SdrUndoObjectLayerChange for undo
        //  STR_UNDO_SELATTR is "Attributes" - should use a different text later
        BegUndo( ScGlobal::GetRscString( STR_UNDO_SELATTR ) );

        const SdrMarkList& rMark = GetMarkedObjectList();
        sal_uLong nCount = rMark.GetMarkCount();
        for (sal_uLong i=0; i<nCount; i++)
        {
            SdrObject* pObj = rMark.GetMark(i)->GetMarkedSdrObj();
            if ( !pObj->ISA(SdrUnoObj) && (pObj->GetLayer() != SC_LAYER_INTERN) )
            {
                AddUndo( new SdrUndoObjectLayerChange( *pObj, pObj->GetLayer(), (SdrLayerID)nLayerNo) );
                pObj->SetLayer( nLayerNo );
            }
        }

        EndUndo();

        //  repaint is done in SetLayer

        pViewData->GetDocShell()->SetDrawModified();

        //  #84073# check mark list now instead of later in a timer
        CheckMarked();
        MarkListHasChanged();
    }
}

bool ScDrawView::HasMarkedControl() const
{
    SdrObjListIter aIter( GetMarkedObjectList() );
    for( SdrObject* pObj = aIter.Next(); pObj; pObj = aIter.Next() )
        if( pObj->ISA( SdrUnoObj ) )
            return true;
    return false;
}

bool ScDrawView::HasMarkedInternal() const
{
    // internal objects should not be inside a group, but who knows...
    SdrObjListIter aIter( GetMarkedObjectList() );
    for( SdrObject* pObj = aIter.Next(); pObj; pObj = aIter.Next() )
        if( pObj->GetLayer() == SC_LAYER_INTERN )
            return true;
    return false;
}

void ScDrawView::UpdateWorkArea()
{
    SdrPage* pPage = GetModel()->GetPage(static_cast<sal_uInt16>(nTab));
    if (pPage)
    {
        Point aPos;
        Size aPageSize( pPage->GetSize() );
        Rectangle aNewArea( aPos, aPageSize );
        if ( aPageSize.Width() < 0 )
        {
            //  RTL: from max.negative (left) to zero (right)
            aNewArea.Right() = 0;
            aNewArea.Left() = aPageSize.Width() + 1;
        }
        SetWorkArea( aNewArea );
    }
    else
    {
        DBG_ERROR("Page nicht gefunden");
    }
}

void ScDrawView::DoCut()
{
    DoCopy();
    BegUndo( ScGlobal::GetRscString( STR_UNDO_CUT ) );
    DeleteMarked();     // auf dieser View - von der 505f Umstellung nicht betroffen
    EndUndo();
}

void ScDrawView::GetScale( Fraction& rFractX, Fraction& rFractY ) const
{
    rFractX = aScaleX;
    rFractY = aScaleY;
}

void ScDrawView::RecalcScale()
{
    double nPPTX;
    double nPPTY;
    Fraction aZoomX(1,1);
    Fraction aZoomY(1,1);

    if (pViewData)
    {
        nTab = pViewData->GetTabNo();
        nPPTX = pViewData->GetPPTX();
        nPPTY = pViewData->GetPPTY();
        aZoomX = pViewData->GetZoomX();
        aZoomY = pViewData->GetZoomY();
    }
    else
    {
        Point aLogic = pDev->LogicToPixel( Point(1000,1000), MAP_TWIP );
        nPPTX = aLogic.X() / 1000.0;
        nPPTY = aLogic.Y() / 1000.0;
                                            //! Zoom uebergeben ???
    }

    SCCOL nEndCol = 0;
    SCROW nEndRow = 0;
    pDoc->GetTableArea( nTab, nEndCol, nEndRow );
    if (nEndCol<20)
        nEndCol = 20;
    if (nEndRow<20)
        nEndRow = 1000;

    ScDrawUtil::CalcScale( pDoc, nTab, 0,0, nEndCol,nEndRow, pDev,aZoomX,aZoomY,nPPTX,nPPTY,
                            aScaleX,aScaleY );
}

void ScDrawView::DoConnect(SdrOle2Obj* pOleObj)
{
    if ( pViewData )
        pViewData->GetViewShell()->ConnectObject( pOleObj );
}

void ScDrawView::MarkListHasChanged()
{
    FmFormView::MarkListHasChanged();

    UpdateBrowser();

    ScTabViewShell* pViewSh = pViewData->GetViewShell();

    // #i110829# remove the cell selection only if drawing objects are selected
    if ( !bInConstruct && GetMarkedObjectList().GetMarkCount() )
    {
        pViewSh->Unmark();      // remove cell selection

        //  #65379# end cell edit mode if drawing objects are selected
        SC_MOD()->InputEnterHandler();
    }

    //  IP deaktivieren

    ScModule* pScMod = SC_MOD();
    bool bUnoRefDialog = pScMod->IsRefDialogOpen() && pScMod->GetCurRefDlgId() == WID_SIMPLE_REF;

    ScClient* pClient = (ScClient*) pViewSh->GetIPClient();
    if ( pClient && pClient->IsObjectInPlaceActive() && !bUnoRefDialog )
    {
        //  #41730# beim ViewShell::Activate aus dem Reset2Open nicht die Handles anzeigen
        //HMHbDisableHdl = sal_True;
        pClient->DeactivateObject();
        //HMHbDisableHdl = sal_False;
        //  Image-Ole wieder durch Grafik ersetzen passiert jetzt in ScClient::UIActivate
    }

    //  Ole-Objekt selektiert?

    SdrOle2Obj* pOle2Obj = NULL;
    SdrGrafObj* pGrafObj = NULL;
    SdrMediaObj* pMediaObj = NULL;

    const SdrMarkList& rMarkList = GetMarkedObjectList();
    sal_uLong nMarkCount = rMarkList.GetMarkCount();

    if ( nMarkCount == 0 && !pViewData->GetViewShell()->IsDrawSelMode() && !bInConstruct )
    {
        //  relock layers that may have been unlocked before
        LockBackgroundLayer();
        LockInternalLayer();
    }

    sal_Bool bSubShellSet = sal_False;
    if (nMarkCount == 1)
    {
        SdrObject* pObj = rMarkList.GetMark(0)->GetMarkedSdrObj();
        if (pObj->GetObjIdentifier() == OBJ_OLE2)
        {
            pOle2Obj = (SdrOle2Obj*) pObj;
            if (!pDoc->IsChart(pObj) )
                pViewSh->SetOleObjectShell(sal_True);
            else
                pViewSh->SetChartShell(sal_True);
            bSubShellSet = sal_True;
        }
        else if (pObj->GetObjIdentifier() == OBJ_GRAF)
        {
            pGrafObj = (SdrGrafObj*) pObj;
            pViewSh->SetGraphicShell(sal_True);
            bSubShellSet = sal_True;
        }
        else if (pObj->GetObjIdentifier() == OBJ_MEDIA)
        {
            pMediaObj = (SdrMediaObj*) pObj;
            pViewSh->SetMediaShell(sal_True);
            bSubShellSet = sal_True;
        }
        else if (pObj->GetObjIdentifier() != OBJ_TEXT   // Verhindern, das beim Anlegen
                    || !pViewSh->IsDrawTextShell())     // eines TextObjekts auf die
        {                                               // DrawShell umgeschaltet wird.
            pViewSh->SetDrawShell(sal_True);                //@#70206#
        }
    }

    if ( nMarkCount && !bSubShellSet )
    {
        sal_Bool bOnlyControls = sal_True;
        sal_Bool bOnlyGraf     = sal_True;
        for (sal_uLong i=0; i<nMarkCount; i++)
        {
            SdrObject* pObj = rMarkList.GetMark(i)->GetMarkedSdrObj();
            if ( pObj->ISA( SdrObjGroup ) )
            {
                const SdrObjList *pLst = ((SdrObjGroup*)pObj)->GetSubList();
                sal_uLong nListCount = pLst->GetObjCount();
                if ( nListCount == 0 )
                {
                    //  #104156# An empty group (may occur during Undo) is no control or graphics object.
                    //  Creating the form shell during undo would lead to problems with the undo manager.
                    bOnlyControls = sal_False;
                    bOnlyGraf = sal_False;
                }
                for ( sal_uInt16 j = 0; j < nListCount; ++j )
                {
                    SdrObject *pSubObj = pLst->GetObj( j );

                    if (!pSubObj->ISA(SdrUnoObj))
                        bOnlyControls = sal_False;
                    if (pSubObj->GetObjIdentifier() != OBJ_GRAF)
                        bOnlyGraf = sal_False;

                    if ( !bOnlyControls && !bOnlyGraf ) break;
                }
            }
            else
            {
                if (!pObj->ISA(SdrUnoObj))
                    bOnlyControls = sal_False;
                if (pObj->GetObjIdentifier() != OBJ_GRAF)
                    bOnlyGraf = sal_False;
            }

            if ( !bOnlyControls && !bOnlyGraf ) break;
        }

        if(bOnlyControls)
        {
            pViewSh->SetDrawFormShell(sal_True);            // jetzt UNO-Controls
        }
        else if(bOnlyGraf)
        {
            pViewSh->SetGraphicShell(sal_True);
        }
        else if(nMarkCount>1)
        {
            pViewSh->SetDrawShell(sal_True);
        }
    }



    //  Verben anpassen

    SfxViewFrame* pViewFrame = pViewSh->GetViewFrame();
<<<<<<< HEAD
    sal_Bool bOle = pViewSh->GetViewFrame()->GetFrame().IsInPlace();
=======
    BOOL bOle = pViewSh->GetViewFrame()->GetFrame().IsInPlace();
    uno::Sequence< embed::VerbDescriptor > aVerbs;
>>>>>>> 6f68642b
    if ( pOle2Obj && !bOle )
    {
        uno::Reference < embed::XEmbeddedObject > xObj = pOle2Obj->GetObjRef();
        DBG_ASSERT( xObj.is(), "SdrOle2Obj ohne ObjRef" );
        if (xObj.is())
            aVerbs = xObj->getSupportedVerbs();
    }
    pViewSh->SetVerbs( aVerbs );

    //  Image-Map Editor

    if ( pOle2Obj )
        UpdateIMap( pOle2Obj );
    else if ( pGrafObj )
        UpdateIMap( pGrafObj );

    InvalidateAttribs();                // nach dem IMap-Editor Update
    InvalidateDrawTextAttrs();

    for(sal_uInt32 a(0L); a < PaintWindowCount(); a++)
    {
        SdrPaintWindow* pPaintWindow = GetPaintWindow(a);
        OutputDevice& rOutDev = pPaintWindow->GetOutputDevice();

        if(OUTDEV_WINDOW == rOutDev.GetOutDevType())
        {
            ((Window&)rOutDev).Update();
        }
    }

    //  uno object for view returns drawing objects as selection,
    //  so it must notify its SelectionChangeListeners

    if (pViewFrame)
    {
        SfxFrame& rFrame = pViewFrame->GetFrame();
        uno::Reference<frame::XController> xController = rFrame.GetController();
        if (xController.is())
        {
            ScTabViewObj* pImp = ScTabViewObj::getImplementation( xController );
            if (pImp)
                pImp->SelectionChanged();
        }
    }

    //  update selection transfer object

    pViewSh->CheckSelectionTransfer();

}

void __EXPORT ScDrawView::ModelHasChanged()
{
    SdrObject* pEditObj = GetTextEditObject();
    if ( pEditObj && !pEditObj->IsInserted() && pViewData )
    {
        //  #111700# SdrObjEditView::ModelHasChanged will end text edit in this case,
        //  so make sure the EditEngine's undo manager is no longer used.
        pViewData->GetViewShell()->SetDrawTextUndo(NULL);
        SetCreateMode();    // don't leave FuText in a funny state
    }

    FmFormView::ModelHasChanged();
}

void __EXPORT ScDrawView::UpdateUserViewOptions()
{
    if (pViewData)
    {
        const ScViewOptions&    rOpt = pViewData->GetOptions();
        const ScGridOptions&    rGrid = rOpt.GetGridOptions();

        sal_Bool bBigHdl = rOpt.GetOption( VOPT_BIGHANDLES );

        SetDragStripes( rOpt.GetOption( VOPT_HELPLINES ) );
        SetSolidMarkHdl( rOpt.GetOption( VOPT_SOLIDHANDLES ) );
        SetMarkHdlSizePixel( bBigHdl ? SC_HANDLESIZE_BIG : SC_HANDLESIZE_SMALL );

        SetGridVisible( rGrid.GetGridVisible() );
        SetSnapEnabled( rGrid.GetUseGridSnap() );
        SetGridSnap( rGrid.GetUseGridSnap() );

        //  Snap from grid options is no longer used
//      SetSnapGrid( Size( rGrid.GetFldSnapX(), rGrid.GetFldSnapY() ) );

        Fraction aFractX( rGrid.GetFldDrawX(), rGrid.GetFldDivisionX() + 1 );
        Fraction aFractY( rGrid.GetFldDrawY(), rGrid.GetFldDivisionY() + 1 );
        SetSnapGridWidth( aFractX, aFractY );

        SetGridCoarse( Size( rGrid.GetFldDrawX(), rGrid.GetFldDrawY() ) );
        SetGridFine( Size( rGrid.GetFldDrawX() / (rGrid.GetFldDivisionX() + 1),
                           rGrid.GetFldDrawY() / (rGrid.GetFldDivisionY() + 1) ) );
    }
}

#ifdef _MSC_VER
#pragma optimize ( "", on )
#endif

sal_Bool ScDrawView::SelectObject( const String& rName )
{
    UnmarkAll();

    SCTAB nObjectTab = 0;
    SdrObject* pFound = NULL;

    SfxObjectShell* pShell = pDoc->GetDocumentShell();
    if (pShell)
    {
        SdrModel* pDrawLayer = GetModel();
        SCTAB nTabCount = pDoc->GetTableCount();
        for (SCTAB i=0; i<nTabCount && !pFound; i++)
        {
            SdrPage* pPage = pDrawLayer->GetPage(static_cast<sal_uInt16>(i));
            DBG_ASSERT(pPage,"Page ?");
            if (pPage)
            {
                SdrObjListIter aIter( *pPage, IM_DEEPWITHGROUPS );
                SdrObject* pObject = aIter.Next();
                while (pObject && !pFound)
                {
                    if ( ScDrawLayer::GetVisibleName( pObject ) == rName )
                    {
                        pFound = pObject;
                        nObjectTab = i;
                    }
                    pObject = aIter.Next();
                }
            }
        }
    }

    if ( pFound )
    {
        ScTabView* pView = pViewData->GetView();
        if ( nObjectTab != nTab )                               // Tabelle umschalten
            pView->SetTabNo( nObjectTab );

        DBG_ASSERT( nTab == nObjectTab, "Tabellen umschalten hat nicht geklappt" );

        pView->ScrollToObject( pFound );

        /*  #61585# To select an object on the background layer, the layer has to
            be unlocked even if exclusive drawing selection mode is not active
            (this is reversed in MarkListHasChanged when nothing is selected) */
        if ( pFound->GetLayer() == SC_LAYER_BACK &&
                !pViewData->GetViewShell()->IsDrawSelMode() &&
                !pDoc->IsTabProtected( nTab ) &&
                !pViewData->GetSfxDocShell()->IsReadOnly() )
        {
            UnlockBackgroundLayer();
        }

        SdrPageView* pPV = GetSdrPageView();
        MarkObj( pFound, pPV );
    }

    return ( pFound != NULL );
}

//UNUSED2008-05  String ScDrawView::GetSelectedChartName() const
//UNUSED2008-05  {
//UNUSED2008-05      //  used for modifying a chart's data area - PersistName must always be used
//UNUSED2008-05      //  (as in ScDocument::FindChartData and UpdateChartArea)
//UNUSED2008-05
//UNUSED2008-05      const SdrMarkList& rMarkList = GetMarkedObjectList();
//UNUSED2008-05      if (rMarkList.GetMarkCount() == 1)
//UNUSED2008-05      {
//UNUSED2008-05          SdrObject* pObj = rMarkList.GetMark(0)->GetMarkedSdrObj();
//UNUSED2008-05          if (pObj->GetObjIdentifier() == OBJ_OLE2)
//UNUSED2008-05              if ( pDoc->IsChart(pObj) )
//UNUSED2008-05                  return static_cast<SdrOle2Obj*>(pObj)->GetPersistName();
//UNUSED2008-05      }
//UNUSED2008-05
//UNUSED2008-05      return EMPTY_STRING;        // nichts gefunden
//UNUSED2008-05  }

FASTBOOL ScDrawView::InsertObjectSafe(SdrObject* pObj, SdrPageView& rPV, sal_uLong nOptions)
{
    //  Markierung nicht aendern, wenn Ole-Objekt aktiv
    //  (bei Drop aus Ole-Objekt wuerde sonst mitten im ExecuteDrag deaktiviert!)

    if (pViewData)
    {
        SfxInPlaceClient* pClient = pViewData->GetViewShell()->GetIPClient();
        if ( pClient && pClient->IsObjectInPlaceActive() )
            nOptions |= SDRINSERT_DONTMARK;
    }

    return InsertObjectAtView( pObj, rPV, nOptions );
}

SdrObject* ScDrawView::GetMarkedNoteCaption( ScDrawObjData** ppCaptData )
{
    const SdrMarkList& rMarkList = GetMarkedObjectList();
    if( pViewData && (rMarkList.GetMarkCount() == 1) )
    {
        SdrObject* pObj = rMarkList.GetMark( 0 )->GetMarkedSdrObj();
        if( ScDrawObjData* pCaptData = ScDrawLayer::GetNoteCaptionData( pObj, pViewData->GetTabNo() ) )
        {
            if( ppCaptData ) *ppCaptData = pCaptData;
            return pObj;
        }
    }
    return 0;
}

void ScDrawView::LockCalcLayer( SdrLayerID nLayer, bool bLock )
{
    SdrLayer* pLockLayer = GetModel()->GetLayerAdmin().GetLayerPerID( nLayer );
    if( pLockLayer && (IsLayerLocked( pLockLayer->GetName() ) != bLock) )
        SetLayerLocked( pLockLayer->GetName(), bLock );
}

void __EXPORT ScDrawView::MakeVisible( const Rectangle& rRect, Window& rWin )
{
    //! rWin richtig auswerten
    //! ggf Zoom aendern

    if ( pViewData && pViewData->GetActiveWin() == &rWin )
        pViewData->GetView()->MakeVisible( rRect );
}

void ScDrawView::DeleteMarked()
{
    // try to delete a note caption object with its cell note in the Calc document
    ScDrawObjData* pCaptData = 0;
    if( SdrObject* pCaptObj = GetMarkedNoteCaption( &pCaptData ) )
    {
        (void)pCaptObj; // prevent 'unused variable' compiler warning in pro builds
        ScDrawLayer* pDrawLayer = pDoc->GetDrawLayer();
        ScDocShell* pDocShell = pViewData ? pViewData->GetDocShell() : 0;
        SfxUndoManager* pUndoMgr = pDocShell ? pDocShell->GetUndoManager() : 0;
        bool bUndo = pDrawLayer && pDocShell && pUndoMgr && pDoc->IsUndoEnabled();

        // remove the cell note from document, we are its owner now
        ScPostIt* pNote = pDoc->ReleaseNote( pCaptData->maStart );
        DBG_ASSERT( pNote, "ScDrawView::DeleteMarked - cell note missing in document" );
        if( pNote )
        {
            // rescue note data for undo (with pointer to caption object)
            ScNoteData aNoteData = pNote->GetNoteData();
            DBG_ASSERT( aNoteData.mpCaption == pCaptObj, "ScDrawView::DeleteMarked - caption object does not match" );
            // collect the drawing undo action created while deleting the note
            if( bUndo )
                pDrawLayer->BeginCalcUndo();
            // delete the note (already removed from document above)
            delete pNote;
            // add the undo action for the note
            if( bUndo )
                pUndoMgr->AddUndoAction( new ScUndoReplaceNote( *pDocShell, pCaptData->maStart, aNoteData, false, pDrawLayer->GetCalcUndo() ) );
            // repaint the cell to get rid of the note marker
            if( pDocShell )
                pDocShell->PostPaintCell( pCaptData->maStart );
            // done, return now to skip call of FmFormView::DeleteMarked()
            return;
        }
    }

    FmFormView::DeleteMarked();
}

SdrEndTextEditKind ScDrawView::ScEndTextEdit()
{
    sal_Bool bIsTextEdit = IsTextEdit();
    SdrEndTextEditKind eKind = SdrEndTextEdit();

    if ( bIsTextEdit && pViewData )
        pViewData->GetViewShell()->SetDrawTextUndo(NULL);   // "normaler" Undo-Manager

    return eKind;
}

void ScDrawView::MarkDropObj( SdrObject* pObj )
{
    if ( pDropMarkObj != pObj )
    {
        pDropMarkObj = pObj;
        ImplClearCalcDropMarker();

        if(pDropMarkObj)
        {
            pDropMarker = new SdrDropMarkerOverlay(*this, *pDropMarkObj);
        }
    }
}

//UNUSED2009-05 void ScDrawView::CaptionTextDirection( sal_uInt16 nSlot )
//UNUSED2009-05 {
//UNUSED2009-05     if(nSlot != SID_TEXTDIRECTION_LEFT_TO_RIGHT && nSlot != SID_TEXTDIRECTION_TOP_TO_BOTTOM)
//UNUSED2009-05         return;
//UNUSED2009-05
//UNUSED2009-05     SdrObject* pObject  = GetTextEditObject();
//UNUSED2009-05     if ( ScDrawLayer::IsNoteCaption( pObject ) )
//UNUSED2009-05     {
//UNUSED2009-05         if( SdrCaptionObj* pCaption = dynamic_cast< SdrCaptionObj* >( pObject ) )
//UNUSED2009-05         {
//UNUSED2009-05             SfxItemSet aAttr(pCaption->GetMergedItemSet());
//UNUSED2009-05             aAttr.Put( SvxWritingModeItem(
//UNUSED2009-05                 nSlot == SID_TEXTDIRECTION_LEFT_TO_RIGHT ?
//UNUSED2009-05                     com::sun::star::text::WritingMode_LR_TB : com::sun::star::text::WritingMode_TB_RL,
//UNUSED2009-05                     SDRATTR_TEXTDIRECTION ) );
//UNUSED2009-05             pCaption->SetMergedItemSet(aAttr);
//UNUSED2009-05             FuPoor* pPoor = pViewData->GetView()->GetDrawFuncPtr();
//UNUSED2009-05             if ( pPoor )
//UNUSED2009-05             {
//UNUSED2009-05                 FuText* pText = static_cast<FuText*>(pPoor);
//UNUSED2009-05                 pText->StopEditMode(sal_True);
//UNUSED2009-05             }
//UNUSED2009-05         }
//UNUSED2009-05     }
//UNUSED2009-05 }<|MERGE_RESOLUTION|>--- conflicted
+++ resolved
@@ -529,12 +529,8 @@
     //  Verben anpassen
 
     SfxViewFrame* pViewFrame = pViewSh->GetViewFrame();
-<<<<<<< HEAD
     sal_Bool bOle = pViewSh->GetViewFrame()->GetFrame().IsInPlace();
-=======
-    BOOL bOle = pViewSh->GetViewFrame()->GetFrame().IsInPlace();
     uno::Sequence< embed::VerbDescriptor > aVerbs;
->>>>>>> 6f68642b
     if ( pOle2Obj && !bOle )
     {
         uno::Reference < embed::XEmbeddedObject > xObj = pOle2Obj->GetObjRef();
