/* -*- Mode: C++; tab-width: 4; indent-tabs-mode: nil; c-basic-offset: 4 -*- */
/*************************************************************************
 *
 * DO NOT ALTER OR REMOVE COPYRIGHT NOTICES OR THIS FILE HEADER.
 *
 * Copyright 2000, 2010 Oracle and/or its affiliates.
 *
 * OpenOffice.org - a multi-platform office productivity suite
 *
 * This file is part of OpenOffice.org.
 *
 * OpenOffice.org is free software: you can redistribute it and/or modify
 * it under the terms of the GNU Lesser General Public License version 3
 * only, as published by the Free Software Foundation.
 *
 * OpenOffice.org is distributed in the hope that it will be useful,
 * but WITHOUT ANY WARRANTY; without even the implied warranty of
 * MERCHANTABILITY or FITNESS FOR A PARTICULAR PURPOSE.  See the
 * GNU Lesser General Public License version 3 for more details
 * (a copy is included in the LICENSE file that accompanied this code).
 *
 * You should have received a copy of the GNU Lesser General Public License
 * version 3 along with OpenOffice.org.  If not, see
 * <http://www.openoffice.org/license.html>
 * for a copy of the LGPLv3 License.
 *
 ************************************************************************/

// MARKER(update_precomp.py): autogen include statement, do not remove
#include "precompiled_sc.hxx"



//------------------------------------------------------------------

// TOOLS
#define _BIGINT_HXX
#define _SFXMULTISEL_HXX
#define _STACK_HXX
#define _QUEUE_HXX
#define _DYNARR_HXX
#define _TREELIST_HXX
#define _CACHESTR_HXX
#define _NEW_HXX
#define _DYNARY_HXX
#define _SVMEMPOOL_HXX
#define _CACHESTR_HXX
#define _SV_MULTISEL_HXX

//SV
#define _CONFIG_HXX
#define _CURSOR_HXX
#define _FONTDLG_HXX
#define _PRVWIN_HXX
#define _HELP_HXX
#define _MDIWIN_HXX
#define _SPIN_HXX
#define _FILDLG_HXX
#define _COLDLG_HXX
#define _SOUND_HXX


#define SI_NOITEMS
#define _SI_NOSBXCONTROLS
#define _SI_NOOTHERFORMS
#define _SI_NOCONTROL
#define _SI_NOSBXCONTROLS
#define _SIDLL_HXX

// SFX
#define _SFXAPPWIN_HXX
#define _SFX_SAVEOPT_HXX
#define _SFXPRNMON_HXX
#define _INTRO_HXX
#define _SFXMSGDESCR_HXX
#define _SFXMSGPOOL_HXX
#define _SFXFILEDLG_HXX
#define _PASSWD_HXX
#define _SFXTBXCTRL_HXX
#define _SFXSTBITEM_HXX
#define _SFXMNUITEM_HXX
#define _SFXIMGMGR_HXX
#define _SFXTBXMGR_HXX
#define _SFXSTBMGR_HXX
#define _SFX_MINFITEM_HXX
#define _SFXEVENT_HXX

// INCLUDE ---------------------------------------------------------------

#include <svx/svdundo.hxx>

#include "undodraw.hxx"
#include "docsh.hxx"


// -----------------------------------------------------------------------

TYPEINIT1(ScUndoDraw, SfxUndoAction);

// -----------------------------------------------------------------------

ScUndoDraw::ScUndoDraw( SfxUndoAction* pUndo, ScDocShell* pDocSh ) :
    pDrawUndo( pUndo ),
    pDocShell( pDocSh )
{
}

ScUndoDraw::~ScUndoDraw()
{
    delete pDrawUndo;
}

void ScUndoDraw::ForgetDrawUndo()
{
    pDrawUndo = NULL;   // nicht loeschen (Draw-Undo muss dann von aussen gemerkt werden)
}

String ScUndoDraw::GetComment() const
{
    if (pDrawUndo)
        return pDrawUndo->GetComment();
    else
        return String();
}

String ScUndoDraw::GetRepeatComment(SfxRepeatTarget& rTarget) const
{
    if (pDrawUndo)
        return pDrawUndo->GetRepeatComment(rTarget);
    else
        return String();
}

<<<<<<< HEAD
USHORT ScUndoDraw::GetId() const
=======
sal_uInt16 __EXPORT ScUndoDraw::GetId() const
>>>>>>> ce6308e4
{
    if (pDrawUndo)
        return pDrawUndo->GetId();
    else
        return 0;
}

<<<<<<< HEAD
BOOL ScUndoDraw::IsLinked()
=======
sal_Bool __EXPORT ScUndoDraw::IsLinked()
>>>>>>> ce6308e4
{
    if (pDrawUndo)
        return pDrawUndo->IsLinked();
    else
        return sal_False;
}

<<<<<<< HEAD
void ScUndoDraw::SetLinked( BOOL bIsLinked )
=======
void __EXPORT ScUndoDraw::SetLinked( sal_Bool bIsLinked )
>>>>>>> ce6308e4
{
    if (pDrawUndo)
        pDrawUndo->SetLinked(bIsLinked);
}

<<<<<<< HEAD
BOOL  ScUndoDraw::Merge( SfxUndoAction* pNextAction )
=======
sal_Bool  __EXPORT ScUndoDraw::Merge( SfxUndoAction* pNextAction )
>>>>>>> ce6308e4
{
    if (pDrawUndo)
        return pDrawUndo->Merge(pNextAction);
    else
        return sal_False;
}

void ScUndoDraw::Undo()
{
    if (pDrawUndo)
    {
        pDrawUndo->Undo();
        pDocShell->SetDrawModified();
    }
}

void ScUndoDraw::Redo()
{
    if (pDrawUndo)
    {
        pDrawUndo->Redo();
        pDocShell->SetDrawModified();
    }
}

void ScUndoDraw::Repeat(SfxRepeatTarget& rTarget)
{
    if (pDrawUndo)
        pDrawUndo->Repeat(rTarget);
}

<<<<<<< HEAD
BOOL ScUndoDraw::CanRepeat(SfxRepeatTarget& rTarget) const
=======
sal_Bool __EXPORT ScUndoDraw::CanRepeat(SfxRepeatTarget& rTarget) const
>>>>>>> ce6308e4
{
    if (pDrawUndo)
        return pDrawUndo->CanRepeat(rTarget);
    else
        return sal_False;
}



/* vim:set shiftwidth=4 softtabstop=4 expandtab: */<|MERGE_RESOLUTION|>--- conflicted
+++ resolved
@@ -131,11 +131,7 @@
         return String();
 }
 
-<<<<<<< HEAD
-USHORT ScUndoDraw::GetId() const
-=======
-sal_uInt16 __EXPORT ScUndoDraw::GetId() const
->>>>>>> ce6308e4
+sal_uInt16 ScUndoDraw::GetId() const
 {
     if (pDrawUndo)
         return pDrawUndo->GetId();
@@ -143,38 +139,26 @@
         return 0;
 }
 
-<<<<<<< HEAD
-BOOL ScUndoDraw::IsLinked()
-=======
-sal_Bool __EXPORT ScUndoDraw::IsLinked()
->>>>>>> ce6308e4
+sal_Bool ScUndoDraw::IsLinked()
 {
     if (pDrawUndo)
         return pDrawUndo->IsLinked();
     else
-        return sal_False;
+        return false;
 }
 
-<<<<<<< HEAD
-void ScUndoDraw::SetLinked( BOOL bIsLinked )
-=======
-void __EXPORT ScUndoDraw::SetLinked( sal_Bool bIsLinked )
->>>>>>> ce6308e4
+void ScUndoDraw::SetLinked( sal_Bool bIsLinked )
 {
     if (pDrawUndo)
         pDrawUndo->SetLinked(bIsLinked);
 }
 
-<<<<<<< HEAD
-BOOL  ScUndoDraw::Merge( SfxUndoAction* pNextAction )
-=======
-sal_Bool  __EXPORT ScUndoDraw::Merge( SfxUndoAction* pNextAction )
->>>>>>> ce6308e4
+sal_Bool  ScUndoDraw::Merge( SfxUndoAction* pNextAction )
 {
     if (pDrawUndo)
         return pDrawUndo->Merge(pNextAction);
     else
-        return sal_False;
+        return false;
 }
 
 void ScUndoDraw::Undo()
@@ -201,16 +185,12 @@
         pDrawUndo->Repeat(rTarget);
 }
 
-<<<<<<< HEAD
-BOOL ScUndoDraw::CanRepeat(SfxRepeatTarget& rTarget) const
-=======
-sal_Bool __EXPORT ScUndoDraw::CanRepeat(SfxRepeatTarget& rTarget) const
->>>>>>> ce6308e4
+sal_Bool ScUndoDraw::CanRepeat(SfxRepeatTarget& rTarget) const
 {
     if (pDrawUndo)
         return pDrawUndo->CanRepeat(rTarget);
     else
-        return sal_False;
+        return false;
 }
 
 
