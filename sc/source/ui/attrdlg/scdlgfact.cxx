/* -*- Mode: C++; tab-width: 4; indent-tabs-mode: nil; c-basic-offset: 4 -*- */
/*************************************************************************
 *
 * DO NOT ALTER OR REMOVE COPYRIGHT NOTICES OR THIS FILE HEADER.
 *
 * Copyright 2000, 2010 Oracle and/or its affiliates.
 *
 * OpenOffice.org - a multi-platform office productivity suite
 *
 * This file is part of OpenOffice.org.
 *
 * OpenOffice.org is free software: you can redistribute it and/or modify
 * it under the terms of the GNU Lesser General Public License version 3
 * only, as published by the Free Software Foundation.
 *
 * OpenOffice.org is distributed in the hope that it will be useful,
 * but WITHOUT ANY WARRANTY; without even the implied warranty of
 * MERCHANTABILITY or FITNESS FOR A PARTICULAR PURPOSE.  See the
 * GNU Lesser General Public License version 3 for more details
 * (a copy is included in the LICENSE file that accompanied this code).
 *
 * You should have received a copy of the GNU Lesser General Public License
 * version 3 along with OpenOffice.org.  If not, see
 * <http://www.openoffice.org/license.html>
 * for a copy of the LGPLv3 License.
 *
 ************************************************************************/

// MARKER(update_precomp.py): autogen include statement, do not remove
#include "precompiled_sc.hxx"

#if ! ENABLE_LAYOUT_EXPERIMENTAL
#undef ENABLE_LAYOUT
#endif

#undef SC_DLLIMPLEMENTATION

#include "scdlgfact.hxx"

#include "sc.hrc"
#include "scuiasciiopt.hxx" //add for ScImportAsciiDlg
#include "scuiautofmt.hxx" //add for ScAutoFormatDlg
#include "corodlg.hxx" //add for ScColRowLabelDlg
#include "crdlg.hxx" //add for ScColOrRowDlg
#include "dapidata.hxx" //add for ScDataPilotDatabaseDlg
#include "dapitype.hxx" //add for ScDataPilotSourceTypeDlg, ScDataPilotServiceDlg
#include "delcldlg.hxx" //add for ScDeleteCellDlg
#include "delcodlg.hxx" //add for ScDeleteContentsDlg
#include "filldlg.hxx" //add for ScFillSeriesDlg
#include "groupdlg.hxx" //add for ScGroupDlg
#include "inscldlg.hxx" //add for ScInsertCellDlg
#include "inscodlg.hxx" //add for ScInsertContentsDlg
#include "instbdlg.hxx" //add for ScInsertTableDlg
#include "lbseldlg.hxx" //add for ScSelEntryDlg
#include "linkarea.hxx" //add for ScLinkedAreaDlg
#include "mtrindlg.hxx" //add for ScMetricInputDlg
#include "mvtabdlg.hxx" //add for ScMoveTableDlg
#include "namecrea.hxx" //add for ScNameCreateDlg
#include "namepast.hxx" //add for ScNamePasteDlg
#include "pfiltdlg.hxx" //add for ScPivotFilterDlg
#include "pvfundlg.hxx" //add for ScDPFunctionDlg
#include "dpgroupdlg.hxx"
#include "scendlg.hxx" //add for ScNewScenarioDlg
#include "shtabdlg.hxx" //add for ScShowTabDlg
#include "strindlg.hxx" //add for ScStringInputDlg
#include "tabbgcolordlg.hxx"//add for ScTabBgColorDlg
#include "scuiimoptdlg.hxx" //add for ScImportOptionsDlg
#include "attrdlg.hxx" //add for ScAttrDlg
#include "hfedtdlg.hxx" //add for ScHFEditDlg
#include "styledlg.hxx" //add for ScStyleDlg
#include "subtdlg.hxx" //add for ScSubTotalDlg
#include "textdlgs.hxx" //add for ScCharDlg, ScParagraphDlg
#include "validate.hxx" //add for ScValidationDlg
#include "validate.hrc" //add for ScValidationDlg
#include "sortdlg.hxx" //add for ScSortDlg
#include "textimportoptions.hxx"
#include "opredlin.hxx" //add for  ScRedlineOptionsTabPage
#include "tpcalc.hxx" //add for ScTpCalcOptions
#include "tpprint.hxx" //add for ScTpPrintOptions
#include "tpstat.hxx" //add for ScDocStatPage
#include "tpusrlst.hxx" //add for ScTpUserLists
#include "tpview.hxx" //add for ScTpContentOptions
#include "tpformula.hxx"
<<<<<<< HEAD
#include "tpcompatibility.hxx"
=======
//for dataform
#include "datafdlg.hxx" //add for ScDataFormDlg
>>>>>>> 167c1f3a

// ause
#include "editutil.hxx"
#include <sfx2/layout.hxx>

IMPL_ABSTDLG_BASE(VclAbstractDialog_Impl); //add for ScColOrRowDlg
IMPL_ABSTDLG_BASE(AbstractScImportAsciiDlg_Impl);//add for ScImportAsciiDlg
IMPL_ABSTDLG_BASE(AbstractScAutoFormatDlg_Impl); //add for ScAutoFormatDlg
IMPL_ABSTDLG_BASE(AbstractScColRowLabelDlg_Impl); //add for ScColRowLabelDlg
IMPL_ABSTDLG_BASE(AbstractScDataPilotDatabaseDlg_Impl); //add for ScDataPilotDatabaseDlg
IMPL_ABSTDLG_BASE(AbstractScDataPilotSourceTypeDlg_Impl); //add for ScDataPilotSourceTypeDlg
IMPL_ABSTDLG_BASE(AbstractScDataPilotServiceDlg_Impl); //add for ScDataPilotServiceDlg
IMPL_ABSTDLG_BASE(AbstractScDeleteCellDlg_Impl); //add for ScDeleteCellDlg
//for dataform
IMPL_ABSTDLG_BASE(AbstractScDataFormDlg_Impl); //add for ScDataFormDlg
IMPL_ABSTDLG_BASE(AbstractScDeleteContentsDlg_Impl); //add for ScDeleteContentsDlg
IMPL_ABSTDLG_BASE(AbstractScFillSeriesDlg_Impl); //add for ScFillSeriesDlg
IMPL_ABSTDLG_BASE(AbstractScGroupDlg_Impl); //add for ScGroupDlg
IMPL_ABSTDLG_BASE(AbstractScInsertCellDlg_Impl); //add for ScInsertCellDlg
IMPL_ABSTDLG_BASE(AbstractScInsertContentsDlg_Impl); //add for ScInsertContentsDlg
IMPL_ABSTDLG_BASE(AbstractScInsertTableDlg_Impl); //add for ScInsertTableDlg
IMPL_ABSTDLG_BASE(AbstractScSelEntryDlg_Impl); //add for ScSelEntryDlg
IMPL_ABSTDLG2_BASE(AbstractScLinkedAreaDlg_Impl); //add for ScLinkedAreaDlg
IMPL_ABSTDLG_BASE(AbstractScMetricInputDlg_Impl); //add for ScMetricInputDlg
IMPL_ABSTDLG_BASE(AbstractScMoveTableDlg_Impl); //add for ScMoveTableDlg
IMPL_ABSTDLG_BASE(AbstractScNameCreateDlg_Impl); //add for ScNameCreateDlg
IMPL_ABSTDLG_BASE(AbstractScNamePasteDlg_Impl); //add for ScNamePasteDlg
IMPL_ABSTDLG_BASE(AbstractScPivotFilterDlg_Impl); //add for ScPivotFilterDlg
IMPL_ABSTDLG_BASE(AbstractScDPFunctionDlg_Impl); //add for ScDPFunctionDlg
IMPL_ABSTDLG_BASE(AbstractScDPSubtotalDlg_Impl); //add for ScDPSubtotalDlg
IMPL_ABSTDLG_BASE(AbstractScDPNumGroupDlg_Impl);
IMPL_ABSTDLG_BASE(AbstractScDPDateGroupDlg_Impl);
IMPL_ABSTDLG_BASE(AbstractScDPShowDetailDlg_Impl); //add for ScDPShowDetailDlg
IMPL_ABSTDLG_BASE(AbstractScNewScenarioDlg_Impl); //add for ScNewScenarioDlg
IMPL_ABSTDLG_BASE(AbstractScShowTabDlg_Impl); //add for ScShowTabDlg
IMPL_ABSTDLG_BASE(AbstractScStringInputDlg_Impl); //add for ScStringInputDlg
IMPL_ABSTDLG_BASE(AbstractScTabBgColorDlg_Impl); //add for ScTabBgColorDlg
IMPL_ABSTDLG_BASE(AbstractScImportOptionsDlg_Impl); //add for ScImportOptionsDlg
IMPL_ABSTDLG_BASE(AbstractScTextImportOptionsDlg_Impl);
IMPL_ABSTDLG_BASE(AbstractTabDialog_Impl); //add for ScAttrDlg, ScHFEditDlg, ScStyleDlg, ScSubTotalDlg,ScCharDlg, ScParagraphDlg, ScValidationDlg, ScSortDlg

// AbstractTabDialog_Impl begin
void AbstractTabDialog_Impl::SetCurPageId( USHORT nId )
{
    pDlg->SetCurPageId( nId );
}

const SfxItemSet* AbstractTabDialog_Impl::GetOutputItemSet() const
{
    return pDlg->GetOutputItemSet();
}

const USHORT* AbstractTabDialog_Impl::GetInputRanges(const SfxItemPool& pItem )
{
    return pDlg->GetInputRanges( pItem );
}

void AbstractTabDialog_Impl::SetInputSet( const SfxItemSet* pInSet )
{
     pDlg->SetInputSet( pInSet );
}
//From class Window.
void AbstractTabDialog_Impl::SetText( const XubString& rStr )
{
    pDlg->SetText( rStr );
}
String AbstractTabDialog_Impl::GetText() const
{
    return pDlg->GetText();
}

#if ENABLE_LAYOUT
namespace layout
{
IMPL_ABSTDLG_BASE(AbstractTabDialog_Impl); //add for ScAttrDlg, ScHFEditDlg, ScStyleDlg, ScSubTotalDlg,ScCharDlg, ScParagraphDlg, ScValidationDlg, ScSortDlg

// AbstractTabDialog_Impl begin
void AbstractTabDialog_Impl::SetCurPageId( USHORT nId )
{
    pDlg->SetCurPageId( nId );
}

const SfxItemSet* AbstractTabDialog_Impl::GetOutputItemSet() const
{
    return pDlg->GetOutputItemSet();
}

const USHORT* AbstractTabDialog_Impl::GetInputRanges(const SfxItemPool& pItem )
{
    return pDlg->GetInputRanges( pItem );
}

void AbstractTabDialog_Impl::SetInputSet( const SfxItemSet* pInSet )
{
     pDlg->SetInputSet( pInSet );
}
//From class Window.
void AbstractTabDialog_Impl::SetText( const XubString& rStr )
{
    pDlg->SetText( rStr );
}
String AbstractTabDialog_Impl::GetText() const
{
    return pDlg->GetText();
}
}
#endif /* ENABLE_LAYOUT */

//add for AbstractTabDialog_Impl end
// AbstractScImportAsciiDlg_Impl begin
void AbstractScImportAsciiDlg_Impl::GetOptions( ScAsciiOptions& rOpt )
{
    pDlg->GetOptions( rOpt );
}

void AbstractScImportAsciiDlg_Impl::SetTextToColumnsMode()
{
    pDlg->SetTextToColumnsMode();
}

void AbstractScImportAsciiDlg_Impl::SaveParameters()
{
    pDlg->SaveParameters();
}

// AbstractScImportAsciiDlg_Impl end

//AbstractScAutoFormatDlg_Impl begin
USHORT AbstractScAutoFormatDlg_Impl::GetIndex() const
{
    return pDlg->GetIndex();
}

String AbstractScAutoFormatDlg_Impl::GetCurrFormatName()
{
    return pDlg->GetCurrFormatName();
}

//AbstractScAutoFormatDlg_Impl end



//AbstractScColRowLabelDlg_Impl begin
BOOL  AbstractScColRowLabelDlg_Impl::IsCol()
{
    return  pDlg->IsCol();
}
BOOL AbstractScColRowLabelDlg_Impl::IsRow()
{
    return pDlg->IsRow();
}

//AbstractScColRowLabelDlg_Impl end


//AbstractScDataPilotDatabaseDlg_Impl begin


void AbstractScDataPilotDatabaseDlg_Impl::GetValues( ScImportSourceDesc& rDesc )
{
    pDlg->GetValues(rDesc);
}

//AbstractScDataPilotDatabaseDlg_Impl end

//AbstractScDataPilotSourceTypeDlg_Impl begin

BOOL AbstractScDataPilotSourceTypeDlg_Impl::IsDatabase() const
{
    return pDlg->IsDatabase();
}

BOOL AbstractScDataPilotSourceTypeDlg_Impl::IsExternal() const
{
    return pDlg->IsExternal();
}

//AbstractScDataPilotSourceTypeDlg_Impl end


// AbstractScDataPilotServiceDlg_Impl begin
String AbstractScDataPilotServiceDlg_Impl::GetServiceName() const
{
    return pDlg->GetServiceName();
}

String AbstractScDataPilotServiceDlg_Impl::GetParSource() const
{
    return pDlg->GetParSource();
}
String AbstractScDataPilotServiceDlg_Impl::GetParName() const
{
    return pDlg->GetParName();
}
String AbstractScDataPilotServiceDlg_Impl::GetParUser() const
{
    return pDlg->GetParUser();
}
String AbstractScDataPilotServiceDlg_Impl::GetParPass() const
{
    return pDlg->GetParPass();
}

//AbstractScDataPilotServiceDlg_Impl end

//AbstractScDeleteCellDlg_Impl begin
DelCellCmd AbstractScDeleteCellDlg_Impl::GetDelCellCmd() const  //add for ScDeleteCellDlg
{
    return pDlg->GetDelCellCmd();
}
//AbstractScDeleteCellDlg_Impl end

//add for AbstractScDeleteContentsDlg_Impl begin
void AbstractScDeleteContentsDlg_Impl::DisableObjects()
{
    pDlg->DisableObjects();
}
USHORT   AbstractScDeleteContentsDlg_Impl::GetDelContentsCmdBits() const
{
    return pDlg->GetDelContentsCmdBits();
}
//add for AbstractScDeleteContentsDlg_Impl end

//add for AbstractScFillSeriesDlg_Impl begin
FillDir AbstractScFillSeriesDlg_Impl::GetFillDir() const
{
    return pDlg->GetFillDir();
}

FillCmd AbstractScFillSeriesDlg_Impl::GetFillCmd() const
{
    return pDlg->GetFillCmd();
}

FillDateCmd AbstractScFillSeriesDlg_Impl::GetFillDateCmd() const
{
    return pDlg->GetFillDateCmd();
}

double  AbstractScFillSeriesDlg_Impl::GetStart() const
{
    return pDlg->GetStart();
}
double  AbstractScFillSeriesDlg_Impl::GetStep() const
{
    return pDlg->GetStep();
}
double  AbstractScFillSeriesDlg_Impl::GetMax() const
{
    return pDlg->GetMax();
}
String  AbstractScFillSeriesDlg_Impl::GetStartStr() const
{
    return pDlg->GetStartStr();
}
void    AbstractScFillSeriesDlg_Impl::SetEdStartValEnabled(BOOL bFlag)
{
    pDlg->SetEdStartValEnabled(bFlag);
}
//add for AbstractScFillSeriesDlg_Impl end

//add for AbstractScGroupDlg_Impl begin
BOOL AbstractScGroupDlg_Impl::GetColsChecked() const
{
    return pDlg->GetColsChecked();
}
//add for AbstractScGroupDlg_Impl end


//add for AbstractScInsertCellDlg_Impl begin
InsCellCmd  AbstractScInsertCellDlg_Impl::GetInsCellCmd() const
{
    return pDlg->GetInsCellCmd();
}

//add for AbstractScInsertCellDlg_Impl end


//add for AbstractScInsertContentsDlg_Impl begin
USHORT AbstractScInsertContentsDlg_Impl::GetInsContentsCmdBits() const
{
    return pDlg->GetInsContentsCmdBits();
}


USHORT  AbstractScInsertContentsDlg_Impl::GetFormulaCmdBits() const
{
    return pDlg->GetFormulaCmdBits();
}
BOOL    AbstractScInsertContentsDlg_Impl::IsSkipEmptyCells() const
{
    return pDlg->IsSkipEmptyCells();
}
BOOL    AbstractScInsertContentsDlg_Impl::IsLink() const
{
    return pDlg->IsLink();
}
void    AbstractScInsertContentsDlg_Impl::SetFillMode( BOOL bSet )
{
    pDlg->SetFillMode( bSet );
}

void    AbstractScInsertContentsDlg_Impl::SetOtherDoc( BOOL bSet )
{
    pDlg->SetOtherDoc( bSet );
}

BOOL    AbstractScInsertContentsDlg_Impl::IsTranspose() const
{
    return pDlg->IsTranspose();
}
void    AbstractScInsertContentsDlg_Impl::SetChangeTrack( BOOL bSet )
{
    pDlg->SetChangeTrack( bSet );
}
void    AbstractScInsertContentsDlg_Impl::SetCellShiftDisabled( int nDisable )
{
    pDlg->SetCellShiftDisabled( nDisable );
}

InsCellCmd  AbstractScInsertContentsDlg_Impl::GetMoveMode()
{
    return pDlg->GetMoveMode();
}
//add for AbstractScInsertContentsDlg_Impl end


//add for AbstractScInsertTableDlg_Impl begin
BOOL AbstractScInsertTableDlg_Impl::GetTablesFromFile()
{
    return pDlg->GetTablesFromFile();
}

BOOL    AbstractScInsertTableDlg_Impl::GetTablesAsLink()
{
    return pDlg->GetTablesAsLink();
}
const String*   AbstractScInsertTableDlg_Impl::GetFirstTable( USHORT* pN )
{
    return pDlg->GetFirstTable( pN );
}
ScDocShell*     AbstractScInsertTableDlg_Impl::GetDocShellTables()
{
    return pDlg->GetDocShellTables();
}
BOOL    AbstractScInsertTableDlg_Impl::IsTableBefore()
{
    return pDlg->IsTableBefore();
}
USHORT  AbstractScInsertTableDlg_Impl::GetTableCount()
{
    return pDlg->GetTableCount();
}
const String*   AbstractScInsertTableDlg_Impl::GetNextTable( USHORT* pN )
{
    return pDlg->GetNextTable( pN );
}
//add for AbstractScInsertTableDlg_Impl end

//add for AbstractScSelEntryDlg_Impl begin
String AbstractScSelEntryDlg_Impl::GetSelectEntry() const
{
    return pDlg->GetSelectEntry();
}
//add for AbstractScSelEntryDlg_Impl end

//add for AbstractScLinkedAreaDlg_Impl begin
void AbstractScLinkedAreaDlg_Impl::InitFromOldLink( const String& rFile, const String& rFilter,
                                        const String& rOptions, const String& rSource,
                                        ULONG nRefresh )
{
    pDlg->InitFromOldLink( rFile, rFilter, rOptions, rSource, nRefresh);
}

String  AbstractScLinkedAreaDlg_Impl::GetURL()
{
    return pDlg->GetURL();
}
String  AbstractScLinkedAreaDlg_Impl::GetFilter()
{
    return pDlg->GetFilter();
}
String  AbstractScLinkedAreaDlg_Impl::GetOptions()
{
    return pDlg->GetOptions();
}
String  AbstractScLinkedAreaDlg_Impl::GetSource()
{
    return pDlg->GetSource();
}
ULONG   AbstractScLinkedAreaDlg_Impl::GetRefresh()
{
    return pDlg->GetRefresh();
}
//add for AbstractScLinkedAreaDlg_Impl end


//add for AbstractScMetricInputDlg_Impl begin
long AbstractScMetricInputDlg_Impl::GetInputValue( FieldUnit eUnit ) const
{

    return pDlg->GetInputValue( eUnit );
}
//add for AbstractScMetricInputDlg_Impl end

//add for AbstractScMoveTableDlg_Impl begin
USHORT AbstractScMoveTableDlg_Impl::GetSelectedDocument() const //add for ScMoveTableDlg
{
    return pDlg->GetSelectedDocument();
}

USHORT  AbstractScMoveTableDlg_Impl::GetSelectedTable() const
{
    return pDlg->GetSelectedTable();
}
BOOL    AbstractScMoveTableDlg_Impl::GetCopyTable() const
{
    return pDlg->GetCopyTable();
}
void    AbstractScMoveTableDlg_Impl::SetCopyTable(BOOL bFla)
{
    return pDlg->SetCopyTable( bFla );
}
void    AbstractScMoveTableDlg_Impl::EnableCopyTable(BOOL bFlag)
{
    return pDlg->EnableCopyTable( bFlag);
}
//add for AbstractScMoveTableDlg_Impl end

//add for AbstractScNameCreateDlg_Impl begin
USHORT AbstractScNameCreateDlg_Impl::GetFlags() const  //add for ScNameCreateDlg
{
    return pDlg->GetFlags();
}
//add for AbstractScNameCreateDlg_Impl end

//add for AbstractScNamePasteDlg_Impl begin
String AbstractScNamePasteDlg_Impl::GetSelectedName() const  //add for ScNamePasteDlg
{
    return pDlg->GetSelectedName();
}

//add for AbstractScNamePasteDlg_Impl end

//add for AbstractScPivotFilterDlg_Impl begin
const ScQueryItem&   AbstractScPivotFilterDlg_Impl::GetOutputItem()  //add for ScPivotFilterDlg
{
    return pDlg->GetOutputItem();
}
//add for AbstractScPivotFilterDlg_Impl end

//add for AbstractScDPFunctionDlg_Impl begin
USHORT AbstractScDPFunctionDlg_Impl::GetFuncMask() const //add for ScDPFunctionDlg
{
     return pDlg->GetFuncMask();
}
::com::sun::star::sheet::DataPilotFieldReference AbstractScDPFunctionDlg_Impl::GetFieldRef() const
{
    return pDlg->GetFieldRef();
}
//add for AbstractScDPFunctionDlg_Impl end

//add for AbstractScDPSubtotalDlg_Impl begin
USHORT AbstractScDPSubtotalDlg_Impl::GetFuncMask() const //add for ScDPSubtotalDlg
{
     return pDlg->GetFuncMask();
}
void AbstractScDPSubtotalDlg_Impl::FillLabelData( ScDPLabelData& rLabelData ) const
{
    pDlg->FillLabelData( rLabelData );
}
//add for AbstractScDPSubtotalDlg_Impl end

ScDPNumGroupInfo AbstractScDPNumGroupDlg_Impl::GetGroupInfo() const
{
    return pDlg->GetGroupInfo();
}

ScDPNumGroupInfo AbstractScDPDateGroupDlg_Impl::GetGroupInfo() const
{
    return pDlg->GetGroupInfo();
}

sal_Int32 AbstractScDPDateGroupDlg_Impl::GetDatePart() const
{
    return pDlg->GetDatePart();
}

//add for AbstractScDPShowDetailDlg_Impl begin
String AbstractScDPShowDetailDlg_Impl::GetDimensionName() const
{
     return pDlg->GetDimensionName();
}
//add for AbstractScDPShowDetailDlg_Impl end

//add for AbstractScNewScenarioDlg_Impl begin
void AbstractScNewScenarioDlg_Impl::SetScenarioData( const String& rName, const String& rComment,
                            const Color& rColor, USHORT nFlags )
{
    pDlg->SetScenarioData(rName,rComment, rColor,nFlags);
}

void AbstractScNewScenarioDlg_Impl::GetScenarioData( String& rName, String& rComment,
                            Color& rColor, USHORT& rFlags ) const
{
    pDlg->GetScenarioData( rName,rComment,rColor,rFlags);
}

//add for AbstractScNewScenarioDlg_Impl end

//add for  AbstractScShowTabDlg_Impl begin
void AbstractScShowTabDlg_Impl::Insert( const String& rString, BOOL bSelected )  //add for ScShowTabDlg
{
    pDlg->Insert( rString, bSelected);
}

USHORT  AbstractScShowTabDlg_Impl::GetSelectEntryCount() const
{
    return pDlg->GetSelectEntryCount();
}
void    AbstractScShowTabDlg_Impl::SetDescription(
                const String& rTitle, const String& rFixedText,
                ULONG nDlgHelpId, ULONG nLbHelpId )
{
    pDlg->SetDescription( rTitle, rFixedText,nDlgHelpId, nLbHelpId );
}
USHORT  AbstractScShowTabDlg_Impl::GetSelectEntryPos(USHORT nPos) const
{
    return pDlg->GetSelectEntryPos( nPos);
}
String   AbstractScShowTabDlg_Impl::GetSelectEntry(USHORT nPos) const
{
        return pDlg->GetSelectEntry(nPos);
}
//add for AbstractScShowTabDlg_Impl end

//add for AbstractScStringInputDlg_Impl begin
void AbstractScStringInputDlg_Impl::GetInputString( String& rString ) const  //add for ScStringInputDlg
{
    pDlg->GetInputString( rString );
}
//add for AbstractScStringInputDlg_Impl end

//add for AbstractScTabBgColorDlg_Impl begin
void AbstractScTabBgColorDlg_Impl::GetSelectedColor( Color& rColor ) const  //add for ScTabBgColorDlg
{
    pDlg->GetSelectedColor( rColor );
}
//add for AbstractScTabBgColorDlg_Impl end


//add for AbstractScImportOptionsDlg_Impl begin
void AbstractScImportOptionsDlg_Impl::GetImportOptions( ScImportOptions& rOptions ) const  //add for ScImportOptionsDlg
{
    pDlg->GetImportOptions(rOptions);
}
// add for AbstractScImportOptionsDlg_Impl end

//add for AbstractScLangChooserDlg_Impl begin
LanguageType AbstractScTextImportOptionsDlg_Impl::GetLanguageType() const
{
    return pDlg->getLanguageType();
}

bool AbstractScTextImportOptionsDlg_Impl::IsDateConversionSet() const
{
    return pDlg->isDateConversionSet();
}

//add for AbstractScLangChooserDlg_Impl end

// =========================Factories  for createdialog ===================

//add for ScImportAsciiDlg begin
AbstractScImportAsciiDlg * ScAbstractDialogFactory_Impl::CreateScImportAsciiDlg ( Window* pParent, String aDatName,
                                                    SvStream* pInStream, int nId, sal_Unicode cSep )
{
    ScImportAsciiDlg* pDlg=NULL;
    switch ( nId )
    {
        case RID_SCDLG_ASCII :
            pDlg = new ScImportAsciiDlg( pParent, aDatName,pInStream, cSep );
            break;
        default:
            break;
    }

    if ( pDlg )
        return new AbstractScImportAsciiDlg_Impl( pDlg );
    return 0;
}
// ScImportAsciiDlg end

AbstractScTextImportOptionsDlg * ScAbstractDialogFactory_Impl::CreateScTextImportOptionsDlg( Window* pParent, int nId )
{
    ScTextImportOptionsDlg* pDlg = NULL;
    switch (nId)
    {
        case RID_SCDLG_TEXT_IMPORT_OPTIONS:
            pDlg = new ScTextImportOptionsDlg(pParent);
        break;
        default:
            ;
    }

    return pDlg ? new AbstractScTextImportOptionsDlg_Impl(pDlg) : NULL;
}

//add for ScAutoFormatDlg begin

AbstractScAutoFormatDlg * ScAbstractDialogFactory_Impl::CreateScAutoFormatDlg( Window*                  pParent, //add for ScAutoFormatDlg
                                                                ScAutoFormat*               pAutoFormat,
                                                                const ScAutoFormatData*    pSelFormatData,
                                                                ScDocument*                pDoc,
                                                                int nId)
{
    ScAutoFormatDlg* pDlg=NULL;
    switch ( nId )
    {
        case RID_SCDLG_AUTOFORMAT :
            pDlg = new ScAutoFormatDlg( pParent, pAutoFormat,pSelFormatData, pDoc );
            break;
        default:
            break;
    }

    if ( pDlg )
        return new AbstractScAutoFormatDlg_Impl( pDlg );
    return 0;
}
//add for ScAutoFormatDlg end

//add for ScColRowLabelDlg begin

AbstractScColRowLabelDlg *  ScAbstractDialogFactory_Impl::CreateScColRowLabelDlg(Window* pParent, //add for ScColRowLabelDlg
                                                                int nId,
                                                                BOOL bCol ,
                                                                BOOL bRow)
{
    ScColRowLabelDlg* pDlg=NULL;
    switch ( nId )
    {
        case RID_SCDLG_CHARTCOLROW :
            pDlg = new ScColRowLabelDlg( pParent, bCol,bRow );
            break;
        default:
            break;
    }

    if ( pDlg )
        return new AbstractScColRowLabelDlg_Impl( pDlg );
    return 0;
}
//add for ScColRowLabelDlg end


//add for ScColOrRowDlg begin

VclAbstractDialog *  ScAbstractDialogFactory_Impl::CreateScColOrRowDlg(Window*          pParent,
                                                    const String&   rStrTitle,
                                                    const String&   rStrLabel,
                                                    int nId,
                                                    BOOL                bColDefault)
{
    Dialog * pDlg=NULL;
    switch ( nId )
    {
        case RID_SCDLG_COLORROW :
            pDlg = new ScColOrRowDlg( pParent, rStrTitle,rStrLabel,bColDefault );
            break;
        default:
            break;
    }

    if ( pDlg )
        return new VclAbstractDialog_Impl( pDlg );
    return 0;
}
//add for ScColOrRowDlg end

//add for ScSortWarningDlg begin
VclAbstractDialog * ScAbstractDialogFactory_Impl::CreateScSortWarningDlg( Window* pParent, const String& rExtendText,
                                                                          const String& rCurrentText, int nId )
{
    Dialog * pDlg=NULL;
    switch ( nId )
    {
    case RID_SCDLG_SORT_WARNING:
        pDlg = new ScSortWarningDlg( pParent, rExtendText, rCurrentText );
        break;
    default:
        break;
    }
    if( pDlg )
        return new VclAbstractDialog_Impl( pDlg );
    return 0;
}
//add for ScSortWarningDlg end

//add for ScDataPilotDatabaseDlg begin

AbstractScDataPilotDatabaseDlg *  ScAbstractDialogFactory_Impl::CreateScDataPilotDatabaseDlg (Window* pParent ,
                                                                                              int nId )  //add for ScDataPilotDatabaseDlg
{
    ScDataPilotDatabaseDlg * pDlg=NULL;
    switch ( nId )
    {
        case RID_SCDLG_DAPIDATA :
            pDlg = new ScDataPilotDatabaseDlg( pParent );
            break;
        default:
            break;
    }

    if ( pDlg )
        return new AbstractScDataPilotDatabaseDlg_Impl( pDlg );
    return 0;
}
//add for ScDataPilotDatabaseDlg end

//add for ScDataPilotSourceTypeDlg begin
AbstractScDataPilotSourceTypeDlg* ScAbstractDialogFactory_Impl::CreateScDataPilotSourceTypeDlg( Window* pParent,
                                                                                               BOOL bEnableExternal,
                                                                                               int nId )
{
    ScDataPilotSourceTypeDlg * pDlg=NULL;
    switch ( nId )
    {
        case RID_SCDLG_DAPITYPE :
            pDlg = new ScDataPilotSourceTypeDlg( pParent, bEnableExternal );
            break;
        default:
            break;
    }

    if ( pDlg )
        return new AbstractScDataPilotSourceTypeDlg_Impl( pDlg );
    return 0;
}

// add for ScDataPilotSourceTypeDlg end


//add for ScDataPilotServiceDlg begin
AbstractScDataPilotServiceDlg* ScAbstractDialogFactory_Impl::CreateScDataPilotServiceDlg( Window* pParent,
                                                                        const com::sun::star::uno::Sequence<rtl::OUString>& rServices,
                                                            int nId )
{
    ScDataPilotServiceDlg * pDlg=NULL;
    switch ( nId )
    {
        case RID_SCDLG_DAPISERVICE :
            pDlg = new ScDataPilotServiceDlg( pParent, rServices );
            break;
        default:
            break;
    }

    if ( pDlg )
        return new AbstractScDataPilotServiceDlg_Impl( pDlg );
    return 0;
}

// add for ScDataPilotServiceDlg end

//add for ScDeleteCellDlg begin
AbstractScDeleteCellDlg* ScAbstractDialogFactory_Impl::CreateScDeleteCellDlg( Window* pParent, int nId,
                                                                             BOOL bDisallowCellMove )
{
    ScDeleteCellDlg * pDlg=NULL;
    switch ( nId )
    {
        case RID_SCDLG_DELCELL :
            pDlg = new ScDeleteCellDlg( pParent, bDisallowCellMove );
            break;
        default:
            break;
    }

    if ( pDlg )
        return new AbstractScDeleteCellDlg_Impl( pDlg );
    return 0;
}

//add for ScDeleteCellDlg  end

//add for ScDataFormDlg begin
AbstractScDataFormDlg* ScAbstractDialogFactory_Impl::CreateScDataFormDlg( Window* pParent, int nId, ScTabViewShell* pTabViewShell )
{
    ScDataFormDlg * pDlg=NULL;
    switch ( nId )
    {
        case RID_SCDLG_DATAFORM :
            pDlg = new ScDataFormDlg( pParent, pTabViewShell);
            break;
        default:
            break;
    }

    if ( pDlg )
        return new AbstractScDataFormDlg_Impl( pDlg );
    return 0;
}

//add for ScDataFormDlg  end

//add for ScDeleteContentsDlg begin
AbstractScDeleteContentsDlg* ScAbstractDialogFactory_Impl::CreateScDeleteContentsDlg(Window* pParent,int nId, //add for ScDeleteContentsDlg
                                                                 USHORT  nCheckDefaults )
{
    ScDeleteContentsDlg * pDlg=NULL;
    switch ( nId )
    {
        case RID_SCDLG_DELCONT :
            pDlg = new ScDeleteContentsDlg( pParent, nCheckDefaults );
            break;
        default:
            break;
    }

    if ( pDlg )
        return new AbstractScDeleteContentsDlg_Impl( pDlg );
    return 0;
}

//add for ScDeleteContentsDlg  end

//add for ScFillSeriesDlg begin
AbstractScFillSeriesDlg* ScAbstractDialogFactory_Impl::CreateScFillSeriesDlg( Window*       pParent, //add for ScFillSeriesDlg
                                                            ScDocument& rDocument,
                                                            FillDir     eFillDir,
                                                            FillCmd     eFillCmd,
                                                            FillDateCmd eFillDateCmd,
                                                            String          aStartStr,
                                                            double          fStep,
                                                            double          fMax,
                                                            USHORT          nPossDir,
                                                            int nId)
{
    ScFillSeriesDlg * pDlg=NULL;
    switch ( nId )
    {
        case RID_SCDLG_FILLSERIES :
            pDlg = new ScFillSeriesDlg( pParent, rDocument,eFillDir, eFillCmd,eFillDateCmd, aStartStr,fStep,fMax,nPossDir);
            break;
        default:
            break;
    }

    if ( pDlg )
        return new AbstractScFillSeriesDlg_Impl( pDlg );
    return 0;
}

//add for ScFillSeriesDlg  end

//add for ScGroupDlg begin
AbstractScGroupDlg* ScAbstractDialogFactory_Impl::CreateAbstractScGroupDlg( Window* pParent,
                                                            USHORT  nResId,
                                                            int nId,
                                                            BOOL    bUnGroup ,
                                                            BOOL    bRows   )
{
    ScGroupDlg * pDlg=NULL;
    switch ( nId )
    {
        case RID_SCDLG_GRP_KILL :
        case RID_SCDLG_GRP_MAKE :
            pDlg = new ScGroupDlg( pParent, nResId,bUnGroup, bRows);
            break;
        default:
            break;
    }

    if ( pDlg )
        return new AbstractScGroupDlg_Impl( pDlg );
    return 0;
}

//add for ScGroupDlg  end


//add for ScInsertCellDlg begin
AbstractScInsertCellDlg * ScAbstractDialogFactory_Impl::CreateScInsertCellDlg( Window* pParent, //add for ScInsertCellDlg
                                                                int nId,
                                                            BOOL bDisallowCellMove )
{
    ScInsertCellDlg * pDlg=NULL;
    switch ( nId )
    {
        case RID_SCDLG_INSCELL :
            pDlg = new ScInsertCellDlg( pParent, bDisallowCellMove);
            break;
        default:
            break;
    }

    if ( pDlg )
        return new AbstractScInsertCellDlg_Impl( pDlg );
    return 0;
}

//add for ScInsertCellDlg end

//add for ScInsertContentsDlg begin
AbstractScInsertContentsDlg * ScAbstractDialogFactory_Impl::CreateScInsertContentsDlg( Window*      pParent,
                                                                                    int nId,
                                                                                    USHORT          nCheckDefaults,
                                                                                    const String*   pStrTitle )
{
    ScInsertContentsDlg * pDlg=NULL;
    switch ( nId )
    {
        case RID_SCDLG_INSCONT :
            pDlg = new ScInsertContentsDlg( pParent, nCheckDefaults,pStrTitle );
            break;
        default:
            break;
    }

    if ( pDlg )
        return new AbstractScInsertContentsDlg_Impl( pDlg );
    return 0;
}
//add for ScInsertContentsDlg end

//add for ScInsertTableDlg begin
AbstractScInsertTableDlg * ScAbstractDialogFactory_Impl::CreateScInsertTableDlg ( Window* pParent, ScViewData& rViewData,
                                                                SCTAB nTabCount, bool bFromFile, int nId)
{
    ScInsertTableDlg * pDlg=NULL;
    switch ( nId )
    {
        case RID_SCDLG_INSERT_TABLE :
            pDlg = new ScInsertTableDlg( pParent, rViewData,nTabCount, bFromFile );
            break;
        default:
            break;
    }

    if ( pDlg )
        return new AbstractScInsertTableDlg_Impl( pDlg );
    return 0;
}
//add for ScInsertTableDlg end

// add for ScSelEntryDlg begin
AbstractScSelEntryDlg * ScAbstractDialogFactory_Impl::CreateScSelEntryDlg ( Window* pParent,
                                                            USHORT  nResId,
                                                        const String& aTitle,
                                                        const String& aLbTitle,
                                                                List&   aEntryList,
                                                            int nId )
{
    ScSelEntryDlg * pDlg=NULL;
    switch ( nId )
    {
        case RID_SCDLG_SELECTDB :
            pDlg = new ScSelEntryDlg( pParent, nResId,aTitle, aLbTitle, aEntryList );
            break;
        default:
            break;
    }

    if ( pDlg )
        return new AbstractScSelEntryDlg_Impl( pDlg );
    return 0;
}
// add for ScSelEntryDlg end

//add for ScLinkedAreaDlg begin
AbstractScLinkedAreaDlg * ScAbstractDialogFactory_Impl::CreateScLinkedAreaDlg (  Window* pParent,
                                                                int nId)
{
    ScLinkedAreaDlg * pDlg=NULL;
    switch ( nId )
    {
        case RID_SCDLG_LINKAREA :
            pDlg = new ScLinkedAreaDlg( pParent );
            break;
        default:
            break;
    }

    if ( pDlg )
        return new AbstractScLinkedAreaDlg_Impl( pDlg );
    return 0;
}
//add for ScLinkedAreaDlg end

//add for ScMetricInputDlg begin
AbstractScMetricInputDlg * ScAbstractDialogFactory_Impl::CreateScMetricInputDlg (  Window*      pParent,
                                                                USHORT      nResId,     // Ableitung fuer jeden Dialog!
                                                                long            nCurrent,
                                                                long            nDefault,
                                                                int nId ,
                                                                FieldUnit       eFUnit,
                                                                USHORT      nDecimals,
                                                                long            nMaximum ,
                                                                long            nMinimum,
                                                                long            nFirst,
                                                                long          nLast )
{
    ScMetricInputDlg * pDlg=NULL;
    switch ( nId )
    {
        case RID_SCDLG_ROW_MAN :
        case RID_SCDLG_ROW_OPT :
        case RID_SCDLG_COL_MAN :
        case RID_SCDLG_COL_OPT :
            pDlg = new ScMetricInputDlg( pParent , nResId,nCurrent ,nDefault, eFUnit,
                                        nDecimals, nMaximum , nMinimum , nFirst, nLast);
            break;
        default:
            break;
    }

    if ( pDlg )
        return new AbstractScMetricInputDlg_Impl( pDlg );
    return 0;
}
//add for ScMetricInputDlg end


//add for  ScMoveTableDlg  begin
AbstractScMoveTableDlg * ScAbstractDialogFactory_Impl::CreateScMoveTableDlg(  Window* pParent, int nId )
{
    ScMoveTableDlg * pDlg=NULL;
    switch ( nId )
    {
        case RID_SCDLG_MOVETAB :
            pDlg = new ScMoveTableDlg( pParent );
            break;
        default:
            break;
    }

    if ( pDlg )
        return new AbstractScMoveTableDlg_Impl( pDlg );
    return 0;
}
//add for  ScMoveTableDlg  end


//add for ScNameCreateDlg begin
AbstractScNameCreateDlg * ScAbstractDialogFactory_Impl::CreateScNameCreateDlg ( Window * pParent, USHORT nFlags, int nId )
{
    ScNameCreateDlg * pDlg=NULL;
    switch ( nId )
    {
        case RID_SCDLG_NAMES_CREATE :
            pDlg = new ScNameCreateDlg( pParent, nFlags );
            break;
        default:
            break;
    }

    if ( pDlg )
        return new AbstractScNameCreateDlg_Impl( pDlg );
    return 0;
}
//add for ScNameCreateDlg end


//add for ScNamePasteDlg begin
 AbstractScNamePasteDlg * ScAbstractDialogFactory_Impl::CreateScNamePasteDlg ( Window * pParent, const ScRangeName* pList,
                                                            int nId , BOOL bInsList )
{
    ScNamePasteDlg * pDlg=NULL;
    switch ( nId )
    {
        case RID_SCDLG_NAMES_PASTE :
            pDlg = new ScNamePasteDlg( pParent, pList, bInsList );
            break;
        default:
            break;
    }

    if ( pDlg )
        return new AbstractScNamePasteDlg_Impl( pDlg );
    return 0;
}
//add for ScNamePasteDlg end

//add for ScPivotFilterDlg begin
AbstractScPivotFilterDlg * ScAbstractDialogFactory_Impl::CreateScPivotFilterDlg ( Window* pParent,
                                                                const SfxItemSet&   rArgSet, USHORT nSourceTab , int nId )
{
    ScPivotFilterDlg * pDlg=NULL;
    switch ( nId )
    {
        case RID_SCDLG_PIVOTFILTER :
            pDlg = new ScPivotFilterDlg( pParent, rArgSet, nSourceTab );
            break;
        default:
            break;
    }

    if ( pDlg )
        return new AbstractScPivotFilterDlg_Impl( pDlg );
    return 0;
}
//add for ScPivotFilterDlg end


//add for ScDPFunctionDlg begin
AbstractScDPFunctionDlg * ScAbstractDialogFactory_Impl::CreateScDPFunctionDlg ( Window* pParent,
                                                                int nId,
                                                                const ScDPLabelDataVec& rLabelVec,
                                                                const ScDPLabelData& rLabelData,
                                                                const ScDPFuncData& rFuncData )
{
    ScDPFunctionDlg * pDlg=NULL;
    switch ( nId )
    {
        case RID_SCDLG_DPDATAFIELD :
            pDlg = new ScDPFunctionDlg( pParent, rLabelVec, rLabelData, rFuncData );
            break;
        default:
            break;
    }

    if ( pDlg )
        return new AbstractScDPFunctionDlg_Impl( pDlg );
    return 0;
}
//add for ScDPFunctionDlg end

//add for ScDPSubtotalDlg begin
AbstractScDPSubtotalDlg * ScAbstractDialogFactory_Impl::CreateScDPSubtotalDlg ( Window* pParent,
                                                                int nId,
                                                                ScDPObject& rDPObj,
                                                                const ScDPLabelData& rLabelData,
                                                                const ScDPFuncData& rFuncData,
                                                                const ScDPNameVec& rDataFields,
                                                                bool bEnableLayout )
{
    ScDPSubtotalDlg * pDlg=NULL;
    switch ( nId )
    {
        case RID_SCDLG_PIVOTSUBT :
            pDlg = new ScDPSubtotalDlg( pParent, rDPObj, rLabelData, rFuncData, rDataFields, bEnableLayout );
            break;
        default:
            break;
    }

    if ( pDlg )
        return new AbstractScDPSubtotalDlg_Impl( pDlg );
    return 0;
}
//add for ScDPSubtotalDlg end

AbstractScDPNumGroupDlg * ScAbstractDialogFactory_Impl::CreateScDPNumGroupDlg(
        Window* pParent, int nId, const ScDPNumGroupInfo& rInfo )
{
    if( nId == RID_SCDLG_DPNUMGROUP )
        return new AbstractScDPNumGroupDlg_Impl( new ScDPNumGroupDlg( pParent, rInfo ) );
    return 0;
}

AbstractScDPDateGroupDlg * ScAbstractDialogFactory_Impl::CreateScDPDateGroupDlg(
        Window* pParent, int nId,
        const ScDPNumGroupInfo& rInfo, sal_Int32 nDatePart, const Date& rNullDate )
{
    if( nId == RID_SCDLG_DPDATEGROUP )
        return new AbstractScDPDateGroupDlg_Impl( new ScDPDateGroupDlg( pParent, rInfo, nDatePart, rNullDate ) );
    return 0;
}

//add for ScDPShowDetailDlg begin
AbstractScDPShowDetailDlg * ScAbstractDialogFactory_Impl::CreateScDPShowDetailDlg (
        Window* pParent, int nId, ScDPObject& rDPObj, USHORT nOrient )
{
    if( nId == RID_SCDLG_DPSHOWDETAIL )
        return new AbstractScDPShowDetailDlg_Impl( new ScDPShowDetailDlg( pParent, rDPObj, nOrient ) );
    return 0;
}
//add for ScDPShowDetailDlg end

//add for ScNewScenarioDlg begin
AbstractScNewScenarioDlg * ScAbstractDialogFactory_Impl::CreateScNewScenarioDlg ( Window* pParent, const String& rName,
                                                                int nId,
                                                                BOOL bEdit , BOOL bSheetProtected )
{
    ScNewScenarioDlg * pDlg=NULL;
    switch ( nId )
    {
        case RID_SCDLG_NEWSCENARIO :
            pDlg = new ScNewScenarioDlg( pParent, rName, bEdit,bSheetProtected );
            break;
        default:
            break;
    }

    if ( pDlg )
        return new AbstractScNewScenarioDlg_Impl( pDlg );
    return 0;
}
//add for ScNewScenarioDlg end

//add for ScShowTabDlg begin
AbstractScShowTabDlg * ScAbstractDialogFactory_Impl::CreateScShowTabDlg ( Window* pParent, int nId )
{
    ScShowTabDlg * pDlg=NULL;
    switch ( nId )
    {
        case RID_SCDLG_SHOW_TAB :
            pDlg = new ScShowTabDlg( pParent);
            break;
        default:
            break;
    }

    if ( pDlg )
        return new AbstractScShowTabDlg_Impl( pDlg );
    return 0;
}

//add for ScShowTabDlg end


//add for ScStringInputDlg begin
 AbstractScStringInputDlg * ScAbstractDialogFactory_Impl::CreateScStringInputDlg (  Window* pParent,
                                                                const String& rTitle,
                                                                const String& rEditTitle,
                                                                const String& rDefault,
                                                                ULONG nHelpId ,
                                                                int nId )
{
    ScStringInputDlg * pDlg=NULL;
    switch ( nId )
    {
        case RID_SCDLG_STRINPUT :
            pDlg = new ScStringInputDlg( pParent, rTitle, rEditTitle,rDefault, nHelpId );
            break;
        default:
            break;
    }

    if ( pDlg )
        return new AbstractScStringInputDlg_Impl( pDlg );
    return 0;
}
 //add for ScStringInputDlg end

//add for ScTabBgColorDlg begin
AbstractScTabBgColorDlg * ScAbstractDialogFactory_Impl::CreateScTabBgColorDlg (
                                                            Window* pParent,
                                                            const String& rTitle,
                                                            const String& rTabBgColorNoColorText,
                                                            const Color& rDefaultColor,
                                                            ULONG nHelpId ,
                                                            int nId )
{
ScTabBgColorDlg * pDlg=NULL;
switch ( nId )
{
    case RID_SCDLG_TAB_BG_COLOR :
        pDlg = new ScTabBgColorDlg( pParent, rTitle, rTabBgColorNoColorText, rDefaultColor, nHelpId );
        break;
    default:
        break;
}

if ( pDlg )
    return new AbstractScTabBgColorDlg_Impl( pDlg );
return 0;
}
//add for ScTabBgColorDlg end

//add for ScImportOptionsDlg begin
AbstractScImportOptionsDlg * ScAbstractDialogFactory_Impl::CreateScImportOptionsDlg ( Window*               pParent,
                                                                    int nId,
                                                                    BOOL                    bAscii,
                                                                    const ScImportOptions*  pOptions,
                                                                    const String*           pStrTitle,
                                                                    BOOL                    bMultiByte,
                                                                    BOOL                    bOnlyDbtoolsEncodings,
                                                                    BOOL                    bImport )
{
    ScImportOptionsDlg * pDlg=NULL;
    switch ( nId )
    {
        case RID_SCDLG_IMPORTOPT :
            pDlg = new ScImportOptionsDlg( pParent, bAscii, pOptions,pStrTitle, bMultiByte,bOnlyDbtoolsEncodings, bImport );
            break;
        default:
            break;
    }

    if ( pDlg )
        return new AbstractScImportOptionsDlg_Impl( pDlg );
    return 0;
}
//add for ScImportOptionsDlg end

#if ENABLE_LAYOUT && !LAYOUT_SFX_TABDIALOG_BROKEN
#define SfxTabDialog layout::SfxTabDialog
#define AbstractTabDialog_Impl layout::AbstractTabDialog_Impl
#endif /* ENABLE_LAYOUT */
//add for ScAttrDlg begin
SfxAbstractTabDialog * ScAbstractDialogFactory_Impl::CreateScAttrDlg( SfxViewFrame*  pFrame,
                                                                        Window*          pParent,
                                                                        const SfxItemSet* pCellAttrs,
                                                                        int nId)
{
    SfxTabDialog* pDlg=NULL;
    switch ( nId )
    {
        case RID_SCDLG_ATTR :
            pDlg = new ScAttrDlg( pFrame, pParent, pCellAttrs );
            break;
        default:
            break;
    }

    if ( pDlg )
        return new AbstractTabDialog_Impl( pDlg );
    return 0;

}
//add for ScAttrDlg end
#undef SfxTabDialog
#undef AbstractTabDialog_Impl

//add for ScHFEditDlg begin
SfxAbstractTabDialog * ScAbstractDialogFactory_Impl::CreateScHFEditDlg( SfxViewFrame*       pFrame,
                                                                        Window*         pParent,
                                                                        const SfxItemSet&   rCoreSet,
                                                                        const String&       rPageStyle,
                                                                        int nId,
                                                                        USHORT              nResId )
{
    SfxTabDialog* pDlg=NULL;
    switch ( nId )
    {
        case RID_SCDLG_HFEDIT :
            pDlg = new ScHFEditDlg( pFrame, pParent, rCoreSet,rPageStyle, nResId );
            break;
        default:
            break;
    }

    if ( pDlg )
        return new AbstractTabDialog_Impl( pDlg );
    return 0;
}
//add for ScHFEditDlg end

//add for ScStyleDlg begin
SfxAbstractTabDialog * ScAbstractDialogFactory_Impl::CreateScStyleDlg( Window*              pParent,
                                                                        SfxStyleSheetBase&  rStyleBase,
                                                                        USHORT              nRscId,
                                                                        int nId)
{
    SfxTabDialog* pDlg=NULL;
    switch ( nId )
    {
        case RID_SCDLG_STYLES_PAGE :
        case RID_SCDLG_STYLES_PAR :
            pDlg = new ScStyleDlg( pParent, rStyleBase, nRscId );
            break;
        default:
            break;
    }

    if ( pDlg )
        return new AbstractTabDialog_Impl( pDlg );
    return 0;
}
//add for ScStyleDlg end

//add for ScSubTotalDlg begin
SfxAbstractTabDialog * ScAbstractDialogFactory_Impl::CreateScSubTotalDlg( Window*               pParent,
                                                                        const SfxItemSet*   pArgSet,
                                                                        int nId)
{
    SfxTabDialog* pDlg=NULL;
    switch ( nId )
    {
        case RID_SCDLG_SUBTOTALS :
            pDlg = new ScSubTotalDlg( pParent, pArgSet );
            break;
        default:
            break;
    }

    if ( pDlg )
        return new AbstractTabDialog_Impl( pDlg );
    return 0;
}
//add for ScSubTotalDlg end

//add for ScCharDlg begin
SfxAbstractTabDialog * ScAbstractDialogFactory_Impl::CreateScCharDlg( Window* pParent, const SfxItemSet* pAttr,
                                                    const SfxObjectShell* pDocShell, int nId )
{
    SfxTabDialog* pDlg=NULL;
    switch ( nId )
    {
        case RID_SCDLG_CHAR :
            pDlg = new ScCharDlg( pParent, pAttr, pDocShell );
            break;
        default:
            break;
    }

    if ( pDlg )
        return new AbstractTabDialog_Impl( pDlg );
    return 0;
}
//add for ScCharDlg end

//add for ScParagraphDlg begin
SfxAbstractTabDialog * ScAbstractDialogFactory_Impl::CreateScParagraphDlg( Window* pParent, const SfxItemSet* pAttr ,
                                                                            int nId )
{
    SfxTabDialog* pDlg=NULL;
    switch ( nId )
    {
        case RID_SCDLG_PARAGRAPH :
            pDlg = new ScParagraphDlg( pParent, pAttr );
            break;
        default:
            break;
    }

    if ( pDlg )
        return new AbstractTabDialog_Impl( pDlg );
    return 0;
}
//add for ScParagraphDlg end

//add for ScValidationDlg begin
SfxAbstractTabDialog * ScAbstractDialogFactory_Impl::CreateScValidationDlg( Window* pParent,
//<!--Modified by PengYunQuan for Validity Cell Range Picker
//                                                      const SfxItemSet* pArgSet,int nId  )
                                                        const SfxItemSet* pArgSet,int nId, ScTabViewShell *pTabVwSh  )
//-->Modified by PengYunQuan for Validity Cell Range Picke
{
    SfxTabDialog* pDlg=NULL;
    switch ( nId )
    {
        case TAB_DLG_VALIDATION :
            //<!--Modified by PengYunQuan for Validity Cell Range Picker
            //pDlg = new ScValidationDlg( pParent, pArgSet );
            pDlg = new ScValidationDlg( pParent, pArgSet, pTabVwSh );
            //-->Modified by PengYunQuan for Validity Cell Range Picker
            break;
        default:
            break;
    }

    if ( pDlg )
        return new AbstractTabDialog_Impl( pDlg );
    return 0;
}
//add for ScValidationDlg end

#if ENABLE_LAYOUT && !LAYOUT_SFX_TABDIALOG_BROKEN
#define SfxTabDialog layout::SfxTabDialog
#define AbstractTabDialog_Impl layout::AbstractTabDialog_Impl
#endif /* ENABLE_LAYOUT */
//add for ScSortDlg begin
SfxAbstractTabDialog * ScAbstractDialogFactory_Impl::CreateScSortDlg( Window*            pParent,
                                                    const SfxItemSet* pArgSet,int nId )
{
    SfxTabDialog* pDlg=NULL;
    switch ( nId )
    {
        case RID_SCDLG_SORT :
            pDlg = new ScSortDlg( pParent, pArgSet );
            break;
        default:
            break;
    }

    if ( pDlg )
        return new AbstractTabDialog_Impl( pDlg );
    return 0;
}
#undef SfxTabDialog
#undef AbstractTabDialog_Impl

//add for ScSortDlg end
//------------------ Factories for TabPages--------------------
CreateTabPage ScAbstractDialogFactory_Impl::GetTabPageCreatorFunc( USHORT nId )
{
    switch ( nId )
    {
        case RID_SCPAGE_OPREDLINE :
            return ScRedlineOptionsTabPage::Create;
            //break;
        case    RID_SCPAGE_CALC :
            return ScTpCalcOptions::Create;
            //break;
        case RID_SCPAGE_FORMULA:
            return ScTpFormulaOptions::Create;
        case RID_SCPAGE_COMPATIBILITY:
            return ScTpCompatOptions::Create;
        case    RID_SCPAGE_PRINT :
            return ScTpPrintOptions::Create;
            //break;
        case    RID_SCPAGE_STAT :
            return ScDocStatPage::Create;
            //break;
        case RID_SCPAGE_USERLISTS :
             return ScTpUserLists::Create;
            //break;
        case RID_SCPAGE_CONTENT :
            return ScTpContentOptions::Create;
            //break;
        case RID_SCPAGE_LAYOUT :
            return ScTpLayoutOptions::Create;
            //break;

        default:
            break;
    }

    return 0;
}

GetTabPageRanges ScAbstractDialogFactory_Impl::GetTabPageRangesFunc( USHORT nId )
{
    switch ( nId )
    {
    case TP_VALIDATION_VALUES :
            return ScTPValidationValue::GetRanges;
            //break;
        default:
            break;
    }

    return 0;
}

void ScDPFunctionDlg_Dummy()
{
    // use ScDPListBoxWrapper to avoid warning (this isn't called)
    ListBox* pListBox = NULL;
    ScDPListBoxWrapper aWrapper( *pListBox );
}

/* vim:set shiftwidth=4 softtabstop=4 expandtab: */<|MERGE_RESOLUTION|>--- conflicted
+++ resolved
@@ -81,12 +81,8 @@
 #include "tpusrlst.hxx" //add for ScTpUserLists
 #include "tpview.hxx" //add for ScTpContentOptions
 #include "tpformula.hxx"
-<<<<<<< HEAD
+#include "datafdlg.hxx" //add for ScDataFormDlg
 #include "tpcompatibility.hxx"
-=======
-//for dataform
-#include "datafdlg.hxx" //add for ScDataFormDlg
->>>>>>> 167c1f3a
 
 // ause
 #include "editutil.hxx"
