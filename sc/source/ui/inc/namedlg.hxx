/* -*- Mode: C++; tab-width: 4; indent-tabs-mode: nil; c-basic-offset: 4 -*- */
/*************************************************************************
 *
 * DO NOT ALTER OR REMOVE COPYRIGHT NOTICES OR THIS FILE HEADER.
 *
 * Copyright 2000, 2010 Oracle and/or its affiliates.
 *
 * OpenOffice.org - a multi-platform office productivity suite
 *
 * This file is part of OpenOffice.org.
 *
 * OpenOffice.org is free software: you can redistribute it and/or modify
 * it under the terms of the GNU Lesser General Public License version 3
 * only, as published by the Free Software Foundation.
 *
 * OpenOffice.org is distributed in the hope that it will be useful,
 * but WITHOUT ANY WARRANTY; without even the implied warranty of
 * MERCHANTABILITY or FITNESS FOR A PARTICULAR PURPOSE.  See the
 * GNU Lesser General Public License version 3 for more details
 * (a copy is included in the LICENSE file that accompanied this code).
 *
 * You should have received a copy of the GNU Lesser General Public License
 * version 3 along with OpenOffice.org.  If not, see
 * <http://www.openoffice.org/license.html>
 * for a copy of the LGPLv3 License.
 *
 ************************************************************************/

#ifndef SC_NAMEDLG_HXX
#define SC_NAMEDLG_HXX

#include <vcl/morebtn.hxx>
#include <vcl/combobox.hxx>
#include <vcl/group.hxx>
#include <vcl/fixed.hxx>
#include <vcl/lstbox.hxx>
#include "rangenam.hxx"
#include "anyrefdg.hxx"

#include <boost/ptr_container/ptr_map.hpp>

class ScViewData;
class ScDocument;
struct ScNameDlgImpl;

//==================================================================

class ScNameDlg : public ScAnyRefDlg
{
private:
    typedef ::boost::ptr_map<SCTAB, ScRangeName> TabNameMapType;
    FixedText       maFtScope;
    ListBox         maLbScope;
    FixedLine       aFlName;
    ComboBox        aEdName;

    FixedLine       aFlAssign;
    formula::RefEdit        aEdAssign;
    formula::RefButton      aRbAssign;

    FixedLine       aFlType;
    CheckBox        aBtnPrintArea;
    CheckBox        aBtnColHeader;
    CheckBox        aBtnCriteria;
    CheckBox        aBtnRowHeader;

    OKButton        aBtnOk;
    CancelButton    aBtnCancel;
    HelpButton      aBtnHelp;
    PushButton      aBtnAdd;
    PushButton      aBtnRemove;
    MoreButton      aBtnMore;
    sal_Bool            bSaved;

    const String    aStrAdd;    // "Hinzufuegen"
    const String    aStrModify; // "Aendern"
    const String    errMsgInvalidSym;
    const ::rtl::OUString maGlobalNameStr;

    ScViewData*     pViewData;
    ScDocument*     pDoc;
    ScRangeName     maGlobalRangeName;
    ScRangeName::TabNameMap maTabRangeNames;
    ScRangeName*    mpCurRangeName;    //! range name set currently selected
    const ScAddress theCursorPos;
    Selection       theCurSel;

    ScNameDlgImpl*  mpImpl;

private:
    void Init();
    void UpdateChecks();
    void UpdateNames();
    void CalcCurTableAssign( String& aAssign, ScRangeData* pRangeData );

    void SaveControlStates();
    void RestoreControlStates();

    bool AddPushed();
    void RemovePushed();
    void OKPushed();
    void NameSelected();
    void ScopeChanged();
    void NameModified(Edit* pEd);

    // Handler:
    DECL_LINK( OkBtnHdl, void * );
    DECL_LINK( CancelBtnHdl, void * );
    DECL_LINK( AddBtnHdl, void * );
    DECL_LINK( RemoveBtnHdl, void * );
    DECL_LINK( EdModifyHdl, Edit * );
    DECL_LINK( NameSelectHdl, void * );
    DECL_LINK( AssignGetFocusHdl, void * );
    DECL_LINK( ScopeChangedHdl, ListBox* );

protected:
<<<<<<< HEAD
    virtual void    RefInputDone( BOOL bForced = FALSE );
=======

    virtual void    RefInputDone( sal_Bool bForced = false );
>>>>>>> 378c75a7

public:
                    ScNameDlg( SfxBindings* pB, SfxChildWindow* pCW, Window* pParent,
                               ScViewData*      ptrViewData,
                               const ScAddress& aCursorPos );
                    ~ScNameDlg();

    virtual void    SetReference( const ScRange& rRef, ScDocument* pDoc );
    virtual sal_Bool    IsRefInputMode() const;

    virtual void    SetActive();
    virtual sal_Bool    Close();

};



#endif // SC_NAMEDLG_HXX

/* vim:set shiftwidth=4 softtabstop=4 expandtab: */<|MERGE_RESOLUTION|>--- conflicted
+++ resolved
@@ -114,12 +114,7 @@
     DECL_LINK( ScopeChangedHdl, ListBox* );
 
 protected:
-<<<<<<< HEAD
-    virtual void    RefInputDone( BOOL bForced = FALSE );
-=======
-
-    virtual void    RefInputDone( sal_Bool bForced = false );
->>>>>>> 378c75a7
+    virtual void    RefInputDone( sal_Bool bForced = sal_False );
 
 public:
                     ScNameDlg( SfxBindings* pB, SfxChildWindow* pCW, Window* pParent,
