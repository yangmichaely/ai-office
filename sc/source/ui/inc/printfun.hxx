--- conflicted
+++ resolved
@@ -268,15 +268,8 @@
 
     void            ApplyPrintSettings();       // aus DoPrint() schon gerufen
     long            DoPrint( const MultiSelection& rPageRanges,
-<<<<<<< HEAD
-                                long nStartPage, long nDisplayStart, BOOL bDoPrint,
+                                long nStartPage, long nDisplayStart, sal_Bool bDoPrint,
                                 ScPreviewLocationData* pLocationData );
-=======
-                                /*long nStartPage, long nDisplayStart, sal_Bool bDoPrint,
-                                SfxProgress* pProgress, ScPreviewLocationData* pLocationData );*/
-                                long nStartPage, long nDisplayStart, sal_Bool bDoPrint = sal_True,
-                                SfxProgress* pProgress = NULL, ScPreviewLocationData* pLocationData = NULL);
->>>>>>> ce6308e4
 
                     //  Werte abfragen - sofort
 
