/* -*- Mode: C++; tab-width: 4; indent-tabs-mode: nil; c-basic-offset: 4 -*- */
/*************************************************************************
 *
 * DO NOT ALTER OR REMOVE COPYRIGHT NOTICES OR THIS FILE HEADER.
 *
 * Copyright 2000, 2010 Oracle and/or its affiliates.
 *
 * OpenOffice.org - a multi-platform office productivity suite
 *
 * This file is part of OpenOffice.org.
 *
 * OpenOffice.org is free software: you can redistribute it and/or modify
 * it under the terms of the GNU Lesser General Public License version 3
 * only, as published by the Free Software Foundation.
 *
 * OpenOffice.org is distributed in the hope that it will be useful,
 * but WITHOUT ANY WARRANTY; without even the implied warranty of
 * MERCHANTABILITY or FITNESS FOR A PARTICULAR PURPOSE.  See the
 * GNU Lesser General Public License version 3 for more details
 * (a copy is included in the LICENSE file that accompanied this code).
 *
 * You should have received a copy of the GNU Lesser General Public License
 * version 3 along with OpenOffice.org.  If not, see
 * <http://www.openoffice.org/license.html>
 * for a copy of the LGPLv3 License.
 *
 ************************************************************************/

#ifndef SC_LBSELDLG_HXX
#define SC_LBSELDLG_HXX


#include <vcl/fixed.hxx>
#include <vcl/lstbox.hxx>

#include <vcl/button.hxx>


#include <vcl/dialog.hxx>

//------------------------------------------------------------------------

class ScSelEntryDlg : public ModalDialog
{
private:
    FixedLine       aFlLbTitle;
    ListBox         aLb;
    OKButton        aBtnOk;
    CancelButton    aBtnCancel;
    HelpButton      aBtnHelp;

    DECL_LINK( DblClkHdl, void * );

public:
            ScSelEntryDlg(      Window* pParent,
                                sal_uInt16  nResId,
                          const String& aTitle,
                          const String& aLbTitle,
                                List&   aEntryList );
            ~ScSelEntryDlg();

    String GetSelectEntry() const;
<<<<<<< HEAD
=======
//UNUSED2008-05  sal_uInt16 GetSelectEntryPos() const;
>>>>>>> ce6308e4
};


#endif // SC_LBSELDLG_HXX


/* vim:set shiftwidth=4 softtabstop=4 expandtab: */<|MERGE_RESOLUTION|>--- conflicted
+++ resolved
@@ -60,10 +60,6 @@
             ~ScSelEntryDlg();
 
     String GetSelectEntry() const;
-<<<<<<< HEAD
-=======
-//UNUSED2008-05  sal_uInt16 GetSelectEntryPos() const;
->>>>>>> ce6308e4
 };
 
 
