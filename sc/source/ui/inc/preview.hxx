/*************************************************************************
 *
 * DO NOT ALTER OR REMOVE COPYRIGHT NOTICES OR THIS FILE HEADER.
 *
 * Copyright 2000, 2010 Oracle and/or its affiliates.
 *
 * OpenOffice.org - a multi-platform office productivity suite
 *
 * This file is part of OpenOffice.org.
 *
 * OpenOffice.org is free software: you can redistribute it and/or modify
 * it under the terms of the GNU Lesser General Public License version 3
 * only, as published by the Free Software Foundation.
 *
 * OpenOffice.org is distributed in the hope that it will be useful,
 * but WITHOUT ANY WARRANTY; without even the implied warranty of
 * MERCHANTABILITY or FITNESS FOR A PARTICULAR PURPOSE.  See the
 * GNU Lesser General Public License version 3 for more details
 * (a copy is included in the LICENSE file that accompanied this code).
 *
 * You should have received a copy of the GNU Lesser General Public License
 * version 3 along with OpenOffice.org.  If not, see
 * <http://www.openoffice.org/license.html>
 * for a copy of the LGPLv3 License.
 *
 ************************************************************************/
#ifndef SC_PREVIEW_HXX
#define SC_PREVIEW_HXX


#include <vcl/window.hxx>
#include "printfun.hxx"     // ScPrintState

class ScDocShell;
class ScPreviewShell;
class FmFormView;

class ScPreview : public Window
{
private:
                                        // eingestellt:
    long            nPageNo;            // Seite im Dokument
    sal_uInt16          nZoom;              // eingestellter Zoom
    Point           aOffset;            // positiv

                                        // berechnet:
    sal_Bool            bValid;             // folgende Werte gueltig
    SCTAB           nTabCount;
    SCTAB           nTabsTested;        // fuer wieviele Tabellen ist nPages gueltig?
    long            nPages[MAXTABCOUNT];
    long            nFirstAttr[MAXTABCOUNT];
    SCTAB           nTab;               // Tabelle
    long            nTabPage;           // Seite von Tabelle
    long            nTabStart;          // erste Seite der Tabelle (wirklich)
    long            nDisplayStart;      // dito, relativ zum Anfang der Zaehlung
    Date            aDate;
    Time            aTime;
    long            nTotalPages;
    Size            aPageSize;          // fuer GetOptimalZoom
    sal_Bool            bStateValid;
    sal_Bool            bLocationValid;
    ScPrintState    aState;
    ScPreviewLocationData* pLocationData;   // stores table layout for accessibility API
    FmFormView*     pDrawView;

                                        // intern:
<<<<<<< HEAD
    bool            bInPaint;
    bool            bInSetZoom;
    BOOL            bInGetState;
=======
    sal_Bool            bInPaint;
    sal_Bool            bInGetState;
>>>>>>> ce6308e4
    ScDocShell*     pDocShell;
    ScPreviewShell* pViewShell;

    sal_Bool            bLeftRulerMove;
    sal_Bool            bRightRulerMove;
    sal_Bool            bTopRulerMove;
    sal_Bool            bBottomRulerMove;
    sal_Bool            bHeaderRulerMove;
    sal_Bool            bFooterRulerMove;

    sal_Bool            bLeftRulerChange;
    sal_Bool            bRightRulerChange;
    sal_Bool            bTopRulerChange;
    sal_Bool            bBottomRulerChange;
    sal_Bool            bHeaderRulerChange;
    sal_Bool            bFooterRulerChange;
    sal_Bool            bPageMargin;
    sal_Bool            bColRulerMove;
    ScRange         aPageArea;
    long            nRight[ MAXCOL+1 ];
    long            nLeftPosition;
    long            mnScale;
    SCCOL           nColNumberButttonDown;
    Point           aButtonDownChangePoint;
    Point           aButtonDownPt;
    Point           aButtonUpPt;
    long            nHeaderHeight;
    long            nFooterHeight;

    void    TestLastPage();
    void    CalcPages( SCTAB nToWhichTab );
    void    RecalcPages();
    void    UpdateDrawView();
    void    DoPrint( ScPreviewLocationData* pFillLocation );

    void    InvalidateLocationData( sal_uLong nId );

    using Window::SetZoom;

protected:
    virtual void   Paint( const Rectangle& rRect );
    virtual void   Command( const CommandEvent& rCEvt );
    virtual void   KeyInput( const KeyEvent& rKEvt );
    virtual void   MouseMove( const MouseEvent& rMEvt );
    virtual void   MouseButtonDown( const MouseEvent& rMEvt );
    virtual void   MouseButtonUp( const MouseEvent& rMEvt );

    virtual void   GetFocus();
    virtual void   LoseFocus();

    virtual ::com::sun::star::uno::Reference< ::com::sun::star::accessibility::XAccessible > CreateAccessible();

public:
            ScPreview( Window* pParent, ScDocShell* pDocSh, ScPreviewShell* pViewSh );
            ~ScPreview();

    virtual void DataChanged( const DataChangedEvent& rDCEvt );

    void    DataChanged(sal_Bool bNewTime = sal_False);             // statt Invalidate rufen
    void    DoInvalidate();

    void    SetXOffset( long nX );
    void    SetYOffset( long nY );
    void    SetZoom(sal_uInt16 nNewZoom);
    void    SetPageNo( long nPage );

    sal_Bool    GetPageMargins()const { return bPageMargin; }
    void    SetPageMargins( sal_Bool bVal )  { bPageMargin = bVal; }
    void    DrawInvert( long nDragPos, sal_uInt16 nFlags );
    void    DragMove( long nDragMovePos, sal_uInt16 nFlags );


    const ScPreviewLocationData& GetLocationData();

    String  GetPosString();

    long    GetPageNo() const   { return nPageNo; }
    sal_uInt16  GetZoom() const     { return nZoom; }
    Point   GetOffset() const   { return aOffset; }

    SCTAB   GetTab()            { if (!bValid) { CalcPages(0); RecalcPages(); } return nTab; }
    long    GetTotalPages()     { if (!bValid) { CalcPages(0); RecalcPages(); } return nTotalPages; }

    sal_Bool    AllTested() const   { return bValid && nTabsTested >= nTabCount; }

    sal_uInt16  GetOptimalZoom(sal_Bool bWidthOnly);
    long    GetFirstPage(SCTAB nTab);

    void    CalcAll()           { CalcPages(MAXTAB); }
    void    SetInGetState(sal_Bool bSet) { bInGetState = bSet; }

    DECL_STATIC_LINK( ScPreview, InvalidateHdl, void* );
    static void StaticInvalidate();

    FmFormView* GetDrawView() { return pDrawView; }
};



#endif<|MERGE_RESOLUTION|>--- conflicted
+++ resolved
@@ -64,14 +64,9 @@
     FmFormView*     pDrawView;
 
                                         // intern:
-<<<<<<< HEAD
     bool            bInPaint;
     bool            bInSetZoom;
-    BOOL            bInGetState;
-=======
-    sal_Bool            bInPaint;
-    sal_Bool            bInGetState;
->>>>>>> ce6308e4
+    sal_Bool        bInGetState;
     ScDocShell*     pDocShell;
     ScPreviewShell* pViewShell;
 
