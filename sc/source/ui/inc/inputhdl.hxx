--- conflicted
+++ resolved
@@ -126,7 +126,6 @@
 private:
     void            UpdateActiveView();
     void            SyncViews( EditView* pSourceView = NULL );
-<<<<<<< HEAD
     /**
      * @param cTyped typed character. If 0, look at existing document content
      *               for text or number.
@@ -135,9 +134,6 @@
      * @return true if the new edit mode has been started.
      */
     bool            StartTable( sal_Unicode cTyped, bool bFromCommand, bool bInputActivated );
-=======
-    sal_Bool            StartTable( sal_Unicode cTyped, sal_Bool bFromCommand );
->>>>>>> ce6308e4
     void            RemoveSelection();
     void            UpdateFormulaMode();
     void            InvalidateAttribs();
@@ -184,7 +180,7 @@
 
     sal_Bool            GetTextAndFields( ScEditEngineDefaulter& rDestEngine );
 
-    sal_Bool            KeyInput( const KeyEvent& rKEvt, sal_Bool bStartEdit = sal_False );
+    sal_Bool            KeyInput( const KeyEvent& rKEvt, sal_Bool bStartEdit = false );
     void            EnterHandler( sal_uInt8 nBlockMode = 0 );
     void            CancelHandler();
     void            SetReference( const ScRange& rRef, ScDocument* pDoc );
@@ -196,17 +192,12 @@
     void            ClearText();
 
     void            InputSelection( EditView* pView );
-    void            InputChanged( EditView* pView, sal_Bool bFromNotify = sal_False );
+    void            InputChanged( EditView* pView, sal_Bool bFromNotify = false );
 
     void            ViewShellGone(ScTabViewShell* pViewSh);
     void            SetRefViewShell(ScTabViewShell* pRefVsh) {pRefViewSh=pRefVsh;}
 
-<<<<<<< HEAD
-    void            NotifyChange( const ScInputHdlState* pState, BOOL bForce = FALSE,
-=======
-
-    void            NotifyChange( const ScInputHdlState* pState, sal_Bool bForce = sal_False,
->>>>>>> ce6308e4
+    void            NotifyChange( const ScInputHdlState* pState, sal_Bool bForce = false,
                                     ScTabViewShell* pSourceSh = NULL,
                                     sal_Bool bStopEditing = sal_True);
     void            UpdateCellAdjust( SvxCellHorJustify eJust );
@@ -226,8 +217,8 @@
     EditView*       GetTableView()      { return pTableView; }
     EditView*       GetTopView()        { return pTopView; }
 
-    sal_Bool            DataChanging( sal_Unicode cTyped = 0, sal_Bool bFromCommand = sal_False );
-    void            DataChanged( sal_Bool bFromTopNotify = sal_False );
+    sal_Bool            DataChanging( sal_Unicode cTyped = 0, sal_Bool bFromCommand = false );
+    void            DataChanged( sal_Bool bFromTopNotify = false );
 
     sal_Bool            TakesReturn() const     { return ( nTipVisible != 0 ); }
 
@@ -260,7 +251,7 @@
 
     void            ForgetLastPattern();
 
-    void            UpdateSpellSettings( sal_Bool bFromStartTab = sal_False );
+    void            UpdateSpellSettings( sal_Bool bFromStartTab = false );
 
     void            FormulaPreview();
 
