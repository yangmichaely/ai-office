/* -*- Mode: C++; tab-width: 4; indent-tabs-mode: nil; c-basic-offset: 4 -*- */
/*************************************************************************
 *
 * DO NOT ALTER OR REMOVE COPYRIGHT NOTICES OR THIS FILE HEADER.
 *
 * Copyright 2000, 2010 Oracle and/or its affiliates.
 *
 * OpenOffice.org - a multi-platform office productivity suite
 *
 * This file is part of OpenOffice.org.
 *
 * OpenOffice.org is free software: you can redistribute it and/or modify
 * it under the terms of the GNU Lesser General Public License version 3
 * only, as published by the Free Software Foundation.
 *
 * OpenOffice.org is distributed in the hope that it will be useful,
 * but WITHOUT ANY WARRANTY; without even the implied warranty of
 * MERCHANTABILITY or FITNESS FOR A PARTICULAR PURPOSE.  See the
 * GNU Lesser General Public License version 3 for more details
 * (a copy is included in the LICENSE file that accompanied this code).
 *
 * You should have received a copy of the GNU Lesser General Public License
 * version 3 along with OpenOffice.org.  If not, see
 * <http://www.openoffice.org/license.html>
 * for a copy of the LGPLv3 License.
 *
 ************************************************************************/

#ifndef SC_DOCFUNC_HXX
#define SC_DOCFUNC_HXX

#include <tools/link.hxx>
#include "global.hxx"
#include "formula/grammar.hxx"
#include "tabbgcolor.hxx"
#include "token.hxx"

#include <vector>

class ScEditEngineDefaulter;
class SdrUndoAction;
class ScAddress;
class ScDocShell;
class ScMarkData;
class ScPatternAttr;
class ScRange;
class ScRangeList;
class ScRangeName;
class ScBaseCell;
class ScTokenArray;
struct ScTabOpParam;
class ScTableProtection;
struct ScCellMergeOption;

// ---------------------------------------------------------------------------

class ScDocFunc
{
private:
    ScDocShell&        rDocShell;

    sal_Bool            AdjustRowHeight( const ScRange& rRange, sal_Bool bPaint = sal_True );
    void            CreateOneName( ScRangeName& rList,
                                    SCCOL nPosX, SCROW nPosY, SCTAB nTab,
                                    SCCOL nX1, SCROW nY1, SCCOL nX2, SCROW nY2,
                                    sal_Bool& rCancel, sal_Bool bApi );
    void            NotifyInputHandler( const ScAddress& rPos );

public:
                    ScDocFunc( ScDocShell& rDocSh ): rDocShell(rDocSh) {}
                    ~ScDocFunc() {}

    DECL_LINK( NotifyDrawUndo, SdrUndoAction* );

<<<<<<< HEAD
    BOOL            DetectiveAddPred(const ScAddress& rPos);
    BOOL            DetectiveDelPred(const ScAddress& rPos);
    BOOL            DetectiveAddSucc(const ScAddress& rPos);
    BOOL            DetectiveDelSucc(const ScAddress& rPos);
    BOOL            DetectiveAddError(const ScAddress& rPos);
    BOOL            DetectiveMarkInvalid(SCTAB nTab);
    BOOL            DetectiveDelAll(SCTAB nTab);
    BOOL            DetectiveRefresh(BOOL bAutomatic = FALSE);
    void            DetectiveCollectAllPreds(const ScRangeList& rSrcRanges, ::std::vector<ScTokenRef>& rRefTokens);
    void            DetectiveCollectAllSuccs(const ScRangeList& rSrcRanges, ::std::vector<ScTokenRef>& rRefTokens);

    BOOL            DeleteContents( const ScMarkData& rMark, USHORT nFlags,
                                    BOOL bRecord, BOOL bApi );

    BOOL            TransliterateText( const ScMarkData& rMark, sal_Int32 nType,
                                    BOOL bRecord, BOOL bApi );

    BOOL            SetNormalString( const ScAddress& rPos, const String& rText, BOOL bApi );
    BOOL            PutCell( const ScAddress& rPos, ScBaseCell* pNewCell, BOOL bApi );
    BOOL            PutData( const ScAddress& rPos, ScEditEngineDefaulter& rEngine,
                                BOOL bInterpret, BOOL bApi );
    BOOL            SetCellText( const ScAddress& rPos, const String& rText,
                                    BOOL bInterpret, BOOL bEnglish, BOOL bApi,
=======
    sal_Bool            DetectiveAddPred(const ScAddress& rPos);
    sal_Bool            DetectiveDelPred(const ScAddress& rPos);
    sal_Bool            DetectiveAddSucc(const ScAddress& rPos);
    sal_Bool            DetectiveDelSucc(const ScAddress& rPos);
    sal_Bool            DetectiveAddError(const ScAddress& rPos);
    sal_Bool            DetectiveMarkInvalid(SCTAB nTab);
    sal_Bool            DetectiveDelAll(SCTAB nTab);
    sal_Bool            DetectiveRefresh(sal_Bool bAutomatic = sal_False);

    sal_Bool            DeleteContents( const ScMarkData& rMark, sal_uInt16 nFlags,
                                    sal_Bool bRecord, sal_Bool bApi );

    sal_Bool            TransliterateText( const ScMarkData& rMark, sal_Int32 nType,
                                    sal_Bool bRecord, sal_Bool bApi );

    sal_Bool            SetNormalString( const ScAddress& rPos, const String& rText, sal_Bool bApi );
    sal_Bool            PutCell( const ScAddress& rPos, ScBaseCell* pNewCell, sal_Bool bApi );
    sal_Bool            PutData( const ScAddress& rPos, ScEditEngineDefaulter& rEngine,
                                sal_Bool bInterpret, sal_Bool bApi );
    sal_Bool            SetCellText( const ScAddress& rPos, const String& rText,
                                    sal_Bool bInterpret, sal_Bool bEnglish, sal_Bool bApi,
>>>>>>> ce6308e4
                                    const String& rFormulaNmsp,
                                    const formula::FormulaGrammar::Grammar eGrammar );

                    // creates a new cell for use with PutCell
    ScBaseCell*     InterpretEnglishString( const ScAddress& rPos, const String& rText,
                        const String& rFormulaNmsp, const formula::FormulaGrammar::Grammar eGrammar,
                        short* pRetFormatType = NULL );

    bool            ShowNote( const ScAddress& rPos, bool bShow = true );
    inline bool     HideNote( const ScAddress& rPos ) { return ShowNote( rPos, false ); }

    bool            SetNoteText( const ScAddress& rPos, const String& rNoteText, sal_Bool bApi );
    bool            ReplaceNote( const ScAddress& rPos, const String& rNoteText, const String* pAuthor, const String* pDate, sal_Bool bApi );

    sal_Bool            ApplyAttributes( const ScMarkData& rMark, const ScPatternAttr& rPattern,
                                    sal_Bool bRecord, sal_Bool bApi );
    sal_Bool            ApplyStyle( const ScMarkData& rMark, const String& rStyleName,
                                    sal_Bool bRecord, sal_Bool bApi );

    sal_Bool            InsertCells( const ScRange& rRange,const ScMarkData* pTabMark,
                                 InsCellCmd eCmd, sal_Bool bRecord, sal_Bool bApi,
                                    sal_Bool bPartOfPaste = sal_False );
    sal_Bool            DeleteCells( const ScRange& rRange, const ScMarkData* pTabMark,
                                 DelCellCmd eCmd, sal_Bool bRecord, sal_Bool bApi );

    sal_Bool            MoveBlock( const ScRange& rSource, const ScAddress& rDestPos,
                                sal_Bool bCut, sal_Bool bRecord, sal_Bool bPaint, sal_Bool bApi );

    sal_Bool            InsertTable( SCTAB nTab, const String& rName, sal_Bool bRecord, sal_Bool bApi );
    sal_Bool            RenameTable( SCTAB nTab, const String& rName, sal_Bool bRecord, sal_Bool bApi );
    sal_Bool            DeleteTable( SCTAB nTab, sal_Bool bRecord, sal_Bool bApi );

    bool            SetTabBgColor( SCTAB nTab, const Color& rColor, bool bRecord, bool bApi );
    bool            SetTabBgColor( ScUndoTabColorInfo::List& rUndoTabColorList, bool bRecord, bool bApi );

    sal_Bool            SetTableVisible( SCTAB nTab, sal_Bool bVisible, sal_Bool bApi );

    sal_Bool            SetLayoutRTL( SCTAB nTab, sal_Bool bRTL, sal_Bool bApi );

<<<<<<< HEAD
    SC_DLLPUBLIC BOOL            SetWidthOrHeight( BOOL bWidth, SCCOLROW nRangeCnt, SCCOLROW* pRanges,
                                    SCTAB nTab, ScSizeMode eMode, USHORT nSizeTwips,
                                    BOOL bRecord, BOOL bApi );
=======
//UNUSED2009-05 sal_Bool            SetGrammar( formula::FormulaGrammar::Grammar eGrammar );

    SC_DLLPUBLIC sal_Bool           SetWidthOrHeight( sal_Bool bWidth, SCCOLROW nRangeCnt, SCCOLROW* pRanges,
                                    SCTAB nTab, ScSizeMode eMode, sal_uInt16 nSizeTwips,
                                    sal_Bool bRecord, sal_Bool bApi );
>>>>>>> ce6308e4

    sal_Bool            InsertPageBreak( sal_Bool bColumn, const ScAddress& rPos,
                                    sal_Bool bRecord, sal_Bool bSetModified, sal_Bool bApi );
    sal_Bool            RemovePageBreak( sal_Bool bColumn, const ScAddress& rPos,
                                    sal_Bool bRecord, sal_Bool bSetModified, sal_Bool bApi );

    void            ProtectSheet( SCTAB nTab, const ScTableProtection& rProtect );

    sal_Bool            Protect( SCTAB nTab, const String& rPassword, sal_Bool bApi );
    sal_Bool            Unprotect( SCTAB nTab, const String& rPassword, sal_Bool bApi );

    sal_Bool            ClearItems( const ScMarkData& rMark, const sal_uInt16* pWhich, sal_Bool bApi );
    sal_Bool            ChangeIndent( const ScMarkData& rMark, sal_Bool bIncrement, sal_Bool bApi );
    sal_Bool            AutoFormat( const ScRange& rRange, const ScMarkData* pTabMark,
                                    sal_uInt16 nFormatNo, sal_Bool bRecord, sal_Bool bApi );

    sal_Bool            EnterMatrix( const ScRange& rRange, const ScMarkData* pTabMark,
                                    const ScTokenArray* pTokenArray,
                                    const String& rString, sal_Bool bApi, sal_Bool bEnglish,
                                    const String& rFormulaNmsp,
                                    const formula::FormulaGrammar::Grammar );

    sal_Bool            TabOp( const ScRange& rRange, const ScMarkData* pTabMark,
                            const ScTabOpParam& rParam, sal_Bool bRecord, sal_Bool bApi );

<<<<<<< HEAD
    BOOL            FillSimple( const ScRange& rRange, const ScMarkData* pTabMark,
                                FillDir eDir, BOOL bRecord, BOOL bApi );
    BOOL            FillSeries( const ScRange& rRange, const ScMarkData* pTabMark,
                                FillDir    eDir, FillCmd eCmd, FillDateCmd    eDateCmd,
=======
    sal_Bool            FillSimple( const ScRange& rRange, const ScMarkData* pTabMark,
                                FillDir eDir, sal_Bool bRecord, sal_Bool bApi );
    sal_Bool            FillSeries( const ScRange& rRange, const ScMarkData* pTabMark,
                                FillDir eDir, FillCmd eCmd, FillDateCmd eDateCmd,
>>>>>>> ce6308e4
                                double fStart, double fStep, double fMax,
                                sal_Bool bRecord, sal_Bool bApi );
                    // FillAuto: rRange wird von Source-Range auf Dest-Range angepasst
<<<<<<< HEAD
    SC_DLLPUBLIC    BOOL            FillAuto( ScRange& rRange, const ScMarkData* pTabMark, FillDir eDir, FillCmd eCmd, FillDateCmd  eDateCmd, ULONG nCount, double fStep, double fMax, BOOL bRecord, BOOL bApi );

    BOOL            FillAuto( ScRange& rRange, const ScMarkData* pTabMark,
                                FillDir eDir, ULONG nCount, BOOL bRecord, BOOL bApi );
=======
    sal_Bool            FillAuto( ScRange& rRange, const ScMarkData* pTabMark,
                                FillDir eDir, sal_uLong nCount, sal_Bool bRecord, sal_Bool bApi );
>>>>>>> ce6308e4

    sal_Bool            ResizeMatrix( const ScRange& rOldRange, const ScAddress& rNewEnd, sal_Bool bApi );

<<<<<<< HEAD
    BOOL            MergeCells( const ScCellMergeOption& rOption, BOOL bContents,
                                BOOL bRecord, BOOL bApi );
    BOOL            UnmergeCells( const ScRange& rRange, BOOL bRecord, BOOL bApi );
    bool            UnmergeCells( const ScCellMergeOption& rOption, BOOL bRecord, BOOL bApi );

    bool            SetNewRangeNames( ScRangeName* pNewRanges, bool bModifyDoc = true );     // takes ownership of pNewRanges
    bool            ModifyRangeNames( const ScRangeName& rNewRanges );
=======
    sal_Bool            MergeCells( const ScRange& rRange, sal_Bool bContents,
                                sal_Bool bRecord, sal_Bool bApi );
    sal_Bool            UnmergeCells( const ScRange& rRange, sal_Bool bRecord, sal_Bool bApi );

    sal_Bool            SetNewRangeNames( ScRangeName* pNewRanges, sal_Bool bApi );     // takes ownership of pNewRanges
    sal_Bool            ModifyRangeNames( const ScRangeName& rNewRanges, sal_Bool bApi );
>>>>>>> ce6308e4

    sal_Bool            CreateNames( const ScRange& rRange, sal_uInt16 nFlags, sal_Bool bApi );
    sal_Bool            InsertNameList( const ScAddress& rStartPos, sal_Bool bApi );

    sal_Bool            InsertAreaLink( const String& rFile, const String& rFilter,
                                    const String& rOptions, const String& rSource,
                                    const ScRange& rDestRange, sal_uLong nRefresh,
                                    sal_Bool bFitBlock, sal_Bool bApi );
};



#endif

/* vim:set shiftwidth=4 softtabstop=4 expandtab: */<|MERGE_RESOLUTION|>--- conflicted
+++ resolved
@@ -59,7 +59,7 @@
 private:
     ScDocShell&        rDocShell;
 
-    sal_Bool            AdjustRowHeight( const ScRange& rRange, sal_Bool bPaint = sal_True );
+    sal_Bool            AdjustRowHeight( const ScRange& rRange, sal_Bool bPaint = true );
     void            CreateOneName( ScRangeName& rList,
                                     SCCOL nPosX, SCROW nPosY, SCTAB nTab,
                                     SCCOL nX1, SCROW nY1, SCCOL nX2, SCROW nY2,
@@ -72,31 +72,6 @@
 
     DECL_LINK( NotifyDrawUndo, SdrUndoAction* );
 
-<<<<<<< HEAD
-    BOOL            DetectiveAddPred(const ScAddress& rPos);
-    BOOL            DetectiveDelPred(const ScAddress& rPos);
-    BOOL            DetectiveAddSucc(const ScAddress& rPos);
-    BOOL            DetectiveDelSucc(const ScAddress& rPos);
-    BOOL            DetectiveAddError(const ScAddress& rPos);
-    BOOL            DetectiveMarkInvalid(SCTAB nTab);
-    BOOL            DetectiveDelAll(SCTAB nTab);
-    BOOL            DetectiveRefresh(BOOL bAutomatic = FALSE);
-    void            DetectiveCollectAllPreds(const ScRangeList& rSrcRanges, ::std::vector<ScTokenRef>& rRefTokens);
-    void            DetectiveCollectAllSuccs(const ScRangeList& rSrcRanges, ::std::vector<ScTokenRef>& rRefTokens);
-
-    BOOL            DeleteContents( const ScMarkData& rMark, USHORT nFlags,
-                                    BOOL bRecord, BOOL bApi );
-
-    BOOL            TransliterateText( const ScMarkData& rMark, sal_Int32 nType,
-                                    BOOL bRecord, BOOL bApi );
-
-    BOOL            SetNormalString( const ScAddress& rPos, const String& rText, BOOL bApi );
-    BOOL            PutCell( const ScAddress& rPos, ScBaseCell* pNewCell, BOOL bApi );
-    BOOL            PutData( const ScAddress& rPos, ScEditEngineDefaulter& rEngine,
-                                BOOL bInterpret, BOOL bApi );
-    BOOL            SetCellText( const ScAddress& rPos, const String& rText,
-                                    BOOL bInterpret, BOOL bEnglish, BOOL bApi,
-=======
     sal_Bool            DetectiveAddPred(const ScAddress& rPos);
     sal_Bool            DetectiveDelPred(const ScAddress& rPos);
     sal_Bool            DetectiveAddSucc(const ScAddress& rPos);
@@ -104,7 +79,9 @@
     sal_Bool            DetectiveAddError(const ScAddress& rPos);
     sal_Bool            DetectiveMarkInvalid(SCTAB nTab);
     sal_Bool            DetectiveDelAll(SCTAB nTab);
-    sal_Bool            DetectiveRefresh(sal_Bool bAutomatic = sal_False);
+    sal_Bool            DetectiveRefresh(sal_Bool bAutomatic = false);
+    void            DetectiveCollectAllPreds(const ScRangeList& rSrcRanges, ::std::vector<ScTokenRef>& rRefTokens);
+    void            DetectiveCollectAllSuccs(const ScRangeList& rSrcRanges, ::std::vector<ScTokenRef>& rRefTokens);
 
     sal_Bool            DeleteContents( const ScMarkData& rMark, sal_uInt16 nFlags,
                                     sal_Bool bRecord, sal_Bool bApi );
@@ -118,14 +95,12 @@
                                 sal_Bool bInterpret, sal_Bool bApi );
     sal_Bool            SetCellText( const ScAddress& rPos, const String& rText,
                                     sal_Bool bInterpret, sal_Bool bEnglish, sal_Bool bApi,
->>>>>>> ce6308e4
                                     const String& rFormulaNmsp,
                                     const formula::FormulaGrammar::Grammar eGrammar );
 
                     // creates a new cell for use with PutCell
     ScBaseCell*     InterpretEnglishString( const ScAddress& rPos, const String& rText,
-                        const String& rFormulaNmsp, const formula::FormulaGrammar::Grammar eGrammar,
-                        short* pRetFormatType = NULL );
+                        const String& rFormulaNmsp, const formula::FormulaGrammar::Grammar eGrammar );
 
     bool            ShowNote( const ScAddress& rPos, bool bShow = true );
     inline bool     HideNote( const ScAddress& rPos ) { return ShowNote( rPos, false ); }
@@ -140,7 +115,7 @@
 
     sal_Bool            InsertCells( const ScRange& rRange,const ScMarkData* pTabMark,
                                  InsCellCmd eCmd, sal_Bool bRecord, sal_Bool bApi,
-                                    sal_Bool bPartOfPaste = sal_False );
+                                    sal_Bool bPartOfPaste = false );
     sal_Bool            DeleteCells( const ScRange& rRange, const ScMarkData* pTabMark,
                                  DelCellCmd eCmd, sal_Bool bRecord, sal_Bool bApi );
 
@@ -158,17 +133,9 @@
 
     sal_Bool            SetLayoutRTL( SCTAB nTab, sal_Bool bRTL, sal_Bool bApi );
 
-<<<<<<< HEAD
-    SC_DLLPUBLIC BOOL            SetWidthOrHeight( BOOL bWidth, SCCOLROW nRangeCnt, SCCOLROW* pRanges,
-                                    SCTAB nTab, ScSizeMode eMode, USHORT nSizeTwips,
-                                    BOOL bRecord, BOOL bApi );
-=======
-//UNUSED2009-05 sal_Bool            SetGrammar( formula::FormulaGrammar::Grammar eGrammar );
-
-    SC_DLLPUBLIC sal_Bool           SetWidthOrHeight( sal_Bool bWidth, SCCOLROW nRangeCnt, SCCOLROW* pRanges,
+    SC_DLLPUBLIC sal_Bool            SetWidthOrHeight( sal_Bool bWidth, SCCOLROW nRangeCnt, SCCOLROW* pRanges,
                                     SCTAB nTab, ScSizeMode eMode, sal_uInt16 nSizeTwips,
                                     sal_Bool bRecord, sal_Bool bApi );
->>>>>>> ce6308e4
 
     sal_Bool            InsertPageBreak( sal_Bool bColumn, const ScAddress& rPos,
                                     sal_Bool bRecord, sal_Bool bSetModified, sal_Bool bApi );
@@ -194,48 +161,27 @@
     sal_Bool            TabOp( const ScRange& rRange, const ScMarkData* pTabMark,
                             const ScTabOpParam& rParam, sal_Bool bRecord, sal_Bool bApi );
 
-<<<<<<< HEAD
-    BOOL            FillSimple( const ScRange& rRange, const ScMarkData* pTabMark,
-                                FillDir eDir, BOOL bRecord, BOOL bApi );
-    BOOL            FillSeries( const ScRange& rRange, const ScMarkData* pTabMark,
-                                FillDir    eDir, FillCmd eCmd, FillDateCmd    eDateCmd,
-=======
     sal_Bool            FillSimple( const ScRange& rRange, const ScMarkData* pTabMark,
                                 FillDir eDir, sal_Bool bRecord, sal_Bool bApi );
     sal_Bool            FillSeries( const ScRange& rRange, const ScMarkData* pTabMark,
-                                FillDir eDir, FillCmd eCmd, FillDateCmd eDateCmd,
->>>>>>> ce6308e4
+                                FillDir    eDir, FillCmd eCmd, FillDateCmd    eDateCmd,
                                 double fStart, double fStep, double fMax,
                                 sal_Bool bRecord, sal_Bool bApi );
                     // FillAuto: rRange wird von Source-Range auf Dest-Range angepasst
-<<<<<<< HEAD
-    SC_DLLPUBLIC    BOOL            FillAuto( ScRange& rRange, const ScMarkData* pTabMark, FillDir eDir, FillCmd eCmd, FillDateCmd  eDateCmd, ULONG nCount, double fStep, double fMax, BOOL bRecord, BOOL bApi );
+    SC_DLLPUBLIC    sal_Bool            FillAuto( ScRange& rRange, const ScMarkData* pTabMark, FillDir eDir, FillCmd eCmd, FillDateCmd  eDateCmd, sal_uLong nCount, double fStep, double fMax, sal_Bool bRecord, sal_Bool bApi );
 
-    BOOL            FillAuto( ScRange& rRange, const ScMarkData* pTabMark,
-                                FillDir eDir, ULONG nCount, BOOL bRecord, BOOL bApi );
-=======
     sal_Bool            FillAuto( ScRange& rRange, const ScMarkData* pTabMark,
                                 FillDir eDir, sal_uLong nCount, sal_Bool bRecord, sal_Bool bApi );
->>>>>>> ce6308e4
 
     sal_Bool            ResizeMatrix( const ScRange& rOldRange, const ScAddress& rNewEnd, sal_Bool bApi );
 
-<<<<<<< HEAD
-    BOOL            MergeCells( const ScCellMergeOption& rOption, BOOL bContents,
-                                BOOL bRecord, BOOL bApi );
-    BOOL            UnmergeCells( const ScRange& rRange, BOOL bRecord, BOOL bApi );
-    bool            UnmergeCells( const ScCellMergeOption& rOption, BOOL bRecord, BOOL bApi );
+    sal_Bool            MergeCells( const ScCellMergeOption& rOption, sal_Bool bContents,
+                                sal_Bool bRecord, sal_Bool bApi );
+    sal_Bool            UnmergeCells( const ScRange& rRange, sal_Bool bRecord, sal_Bool bApi );
+    bool            UnmergeCells( const ScCellMergeOption& rOption, sal_Bool bRecord, sal_Bool bApi );
 
     bool            SetNewRangeNames( ScRangeName* pNewRanges, bool bModifyDoc = true );     // takes ownership of pNewRanges
     bool            ModifyRangeNames( const ScRangeName& rNewRanges );
-=======
-    sal_Bool            MergeCells( const ScRange& rRange, sal_Bool bContents,
-                                sal_Bool bRecord, sal_Bool bApi );
-    sal_Bool            UnmergeCells( const ScRange& rRange, sal_Bool bRecord, sal_Bool bApi );
-
-    sal_Bool            SetNewRangeNames( ScRangeName* pNewRanges, sal_Bool bApi );     // takes ownership of pNewRanges
-    sal_Bool            ModifyRangeNames( const ScRangeName& rNewRanges, sal_Bool bApi );
->>>>>>> ce6308e4
 
     sal_Bool            CreateNames( const ScRange& rRange, sal_uInt16 nFlags, sal_Bool bApi );
     sal_Bool            InsertNameList( const ScAddress& rStartPos, sal_Bool bApi );
