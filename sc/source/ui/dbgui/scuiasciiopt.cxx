--- conflicted
+++ resolved
@@ -322,9 +322,8 @@
     if( ePreselectUnicode == RTL_TEXTENCODING_DONTKNOW && mpDatStream )
     {
         Seek( 0 );
-<<<<<<< HEAD
         mpDatStream->StartReadingUnicodeText( RTL_TEXTENCODING_DONTKNOW );
-        ULONG nUniPos = mpDatStream->Tell();
+        sal_uLong nUniPos = mpDatStream->Tell();
         switch (nUniPos)
         {
             case 2:
@@ -335,7 +334,7 @@
                 break;
             case 0:
                 {
-                    UINT16 n;
+                    sal_uInt16 n;
                     *mpDatStream >> n;
                     // Assume that normal ASCII/ANSI/ISO/etc. text doesn't start with
                     // control characters except CR,LF,TAB
@@ -352,28 +351,6 @@
                         }
                     }
                     mpDatStream->Seek(0);
-=======
-        mpDatStream->StartReadingUnicodeText();
-        sal_uLong nUniPos = mpDatStream->Tell();
-        if ( nUniPos > 0 )
-            bPreselectUnicode = sal_True;   // read 0xfeff/0xfffe
-        else
-        {
-            sal_uInt16 n;
-            *mpDatStream >> n;
-            // Assume that normal ASCII/ANSI/ISO/etc. text doesn't start with
-            // control characters except CR,LF,TAB
-            if ( (n & 0xff00) < 0x2000 )
-            {
-                switch ( n & 0xff00 )
-                {
-                    case 0x0900 :
-                    case 0x0a00 :
-                    case 0x0d00 :
-                    break;
-                    default:
-                        bPreselectUnicode = sal_True;
->>>>>>> d0ce561b
                 }
                 break;
             default:
@@ -410,13 +387,8 @@
     aLbCharSet.SelectTextEncoding( ePreselectUnicode == RTL_TEXTENCODING_DONTKNOW ?
             gsl_getSystemTextEncoding() : ePreselectUnicode );
 
-<<<<<<< HEAD
     if( nCharSet >= 0 && ePreselectUnicode == RTL_TEXTENCODING_DONTKNOW )
-        aLbCharSet.SelectEntryPos( static_cast<USHORT>(nCharSet) );
-=======
-    if( nCharSet >= 0 )
         aLbCharSet.SelectEntryPos( static_cast<sal_uInt16>(nCharSet) );
->>>>>>> d0ce561b
 
     SetSelectedCharSet();
     aLbCharSet.SetSelectHdl( LINK( this, ScImportAsciiDlg, CharSetHdl ) );
