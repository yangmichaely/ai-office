--- conflicted
+++ resolved
@@ -214,13 +214,9 @@
         aCbFixed.SetClickHdl( LINK( this, ScImportOptionsDlg, FixedWidthHdl ) );
         aCbFixed.Check( sal_False );
         aCbShown.Show();
-<<<<<<< HEAD
-        aCbShown.Check( TRUE );
+        aCbShown.Check( sal_True );
         aCbQuoteAll.Show();
         aCbQuoteAll.Check( sal_False );
-=======
-        aCbShown.Check( sal_True );
->>>>>>> d0ce561b
     }
     else
     {
