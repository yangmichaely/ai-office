/* -*- Mode: C++; tab-width: 4; indent-tabs-mode: nil; c-basic-offset: 4 -*- */
/*
 * Version: MPL 1.1 / GPLv3+ / LGPLv3+
 *
 * The contents of this file are subject to the Mozilla Public License Version
 * 1.1 (the "License"); you may not use this file except in compliance with
 * the License or as specified alternatively below. You may obtain a copy of
 * the License at http://www.mozilla.org/MPL/
 *
 * Software distributed under the License is distributed on an "AS IS" basis,
 * WITHOUT WARRANTY OF ANY KIND, either express or implied. See the License
 * for the specific language governing rights and limitations under the
 * License.
 *
 * Major Contributor(s):
 * Copyright (C) 2012 Markus Mohrhard <markus.mohrhard@googlemail.com> (initial developer)
 *
 * All Rights Reserved.
 *
 * For minor contributions see the git repository.
 *
 * Alternatively, the contents of this file may be used under the terms of
 * either the GNU General Public License Version 3 or later (the "GPLv3+"), or
 * the GNU Lesser General Public License Version 3 or later (the "LGPLv3+"),
 * in which case the provisions of the GPLv3+ or the LGPLv3+ are applicable
 * instead of those above.
 */

#include "condformatmgr.hxx"
#include "condformatmgr.hrc"
#include "scresid.hxx"
#include "globstr.hrc"
#include "condformatdlg.hxx"
#include "vcl/msgbox.hxx"

#define ITEMID_RANGE 1
#define ITEMID_CONDITION 2


ScCondFormatManagerWindow::ScCondFormatManagerWindow(Window* pParent, ScDocument* pDoc, ScConditionalFormatList* pFormatList, const ScAddress& rPos):
    SvTabListBox(pParent, WB_SORT | WB_HSCROLL | WB_CLIPCHILDREN | WB_TABSTOP),
    maHeaderBar( pParent, WB_BUTTONSTYLE | WB_BOTTOMBORDER ),
    mpDoc(pDoc),
    mpFormatList(pFormatList),
    mrPos(rPos)
{
    Size aBoxSize( pParent->GetOutputSizePixel() );

    maHeaderBar.SetPosSizePixel( Point(0, 0), Size( aBoxSize.Width(), 16 ) );

    String aConditionStr(ScGlobal::GetRscString(STR_HEADER_COND));
    String aRangeStr(ScGlobal::GetRscString(STR_HEADER_RANGE));

    long nTabSize = aBoxSize.Width()/2;
    maHeaderBar.InsertItem( ITEMID_RANGE, aRangeStr, nTabSize, HIB_LEFT| HIB_VCENTER );
    maHeaderBar.InsertItem( ITEMID_CONDITION, aConditionStr, nTabSize, HIB_LEFT| HIB_VCENTER );

    static long nTabs[] = {2, 0, nTabSize };
    Size aHeadSize( maHeaderBar.GetSizePixel() );

    //pParent->SetFocusControl( this );
    SetPosSizePixel( Point( 0, aHeadSize.Height() ), Size( aBoxSize.Width(), aBoxSize.Height() - aHeadSize.Height() ) );
    SetTabs( &nTabs[0], MAP_PIXEL );

    maHeaderBar.SetEndDragHdl( LINK(this, ScCondFormatManagerWindow, HeaderEndDragHdl ) );
    HeaderEndDragHdl(NULL);

    Init();
    Show();
    maHeaderBar.Show();
    SetSelectionMode(MULTIPLE_SELECTION);
}

String ScCondFormatManagerWindow::createEntryString(const ScConditionalFormat& rFormat)
{
    ScRangeList aRange = rFormat.GetRange();
    String aStr;
    aRange.Format(aStr, SCA_VALID, mpDoc, mpDoc->GetAddressConvention());
    aStr += '\t';
    aStr += ScCondFormatHelper::GetExpression(rFormat, aRange.GetTopLeftCorner());
    return aStr;
}

void ScCondFormatManagerWindow::Init()
{
    SetUpdateMode(false);

    for(ScConditionalFormatList::iterator itr = mpFormatList->begin(); itr != mpFormatList->end(); ++itr)
    {
        SvLBoxEntry* pEntry = InsertEntryToColumn( createEntryString(*itr), LIST_APPEND, 0xffff );
        maMapLBoxEntryToCondIndex.insert(std::pair<SvLBoxEntry*,sal_Int32>(pEntry,itr->GetKey()));
    }
    SetUpdateMode(true);
}

void ScCondFormatManagerWindow::DeleteSelection()
{
    if(GetSelectionCount())
    {
        for(SvLBoxEntry* pEntry = FirstSelected(); pEntry != NULL; pEntry = NextSelected(pEntry))
        {
            sal_Int32 nIndex = maMapLBoxEntryToCondIndex.find(pEntry)->second;
            mpFormatList->erase(nIndex);
        }
        RemoveSelection();
    }
}

ScConditionalFormat* ScCondFormatManagerWindow::GetSelection()
{
    SvLBoxEntry* pEntry = FirstSelected();
    if(!pEntry)
        return NULL;

    sal_Int32 nIndex = maMapLBoxEntryToCondIndex.find(pEntry)->second;
    return mpFormatList->GetFormat(nIndex);
}

void ScCondFormatManagerWindow::Update()
{
    Clear();
    maMapLBoxEntryToCondIndex.clear();
    Init();
}

IMPL_LINK_NOARG(ScCondFormatManagerWindow, HeaderEndDragHdl)
{
    long aTableSize = maHeaderBar.GetSizePixel().Width();
    long aItemRangeSize = maHeaderBar.GetItemSize(ITEMID_RANGE);

    //calculate column size based on user input and minimum size
    long aItemCondSize = aTableSize - aItemRangeSize;

    Size aSz;
    aSz.Width() = aItemRangeSize;
    SetTab( ITEMID_RANGE, PixelToLogic( aSz, MapMode(MAP_APPFONT) ).Width(), MAP_APPFONT );
    maHeaderBar.SetItemSize(ITEMID_RANGE, aItemRangeSize);
    aSz.Width() += aItemCondSize;
    SetTab( ITEMID_CONDITION, PixelToLogic( aSz, MapMode(MAP_APPFONT) ).Width(), MAP_APPFONT );
    maHeaderBar.SetItemSize(ITEMID_CONDITION, aItemCondSize);

    return 0;
}

ScCondFormatManagerCtrl::ScCondFormatManagerCtrl(Window* pParent, ScDocument* pDoc, ScConditionalFormatList* pFormatList, const ScAddress& rPos):
    Control(pParent, ScResId(CTRL_TABLE)),
    maWdManager(this, pDoc, pFormatList, rPos)
{
}

ScConditionalFormat* ScCondFormatManagerCtrl::GetSelection()
{
    return maWdManager.GetSelection();
}

void ScCondFormatManagerCtrl::DeleteSelection()
{
    maWdManager.DeleteSelection();
}

void ScCondFormatManagerCtrl::Update()
{
    maWdManager.Update();
}

ScCondFormatManagerDlg::ScCondFormatManagerDlg(Window* pParent, ScDocument* pDoc, const ScConditionalFormatList* pFormatList, const ScAddress& rPos):
    ModalDialog(pParent, ScResId(RID_SCDLG_COND_FORMAT_MANAGER)),
    maBtnAdd(this, ScResId(BTN_ADD)),
    maBtnRemove(this, ScResId(BTN_REMOVE)),
    maBtnEdit(this, ScResId(BTN_EDIT)),
    maBtnOk(this, ScResId(BTN_OK)),
    maBtnCancel(this, ScResId(BTN_CANCEL)),
    maFlLine(this, ScResId(FL_LINE)),
    mpFormatList( pFormatList ? new ScConditionalFormatList(*pFormatList) : NULL),
    maCtrlManager(this, pDoc, mpFormatList, rPos),
    mpDoc(pDoc),
    maPos(rPos),
    mbModified(false)
{
    FreeResource();

    maBtnRemove.SetClickHdl(LINK(this, ScCondFormatManagerDlg, RemoveBtnHdl));
    maBtnEdit.SetClickHdl(LINK(this, ScCondFormatManagerDlg, EditBtnHdl));
<<<<<<< HEAD
    maCtrlManager.GetListControl().SetDoubleClickHdl(LINK(this, ScCondFormatManagerDlg, EditBtnHdl));
    maBtnAdd.Hide();
=======
    maBtnAdd.SetClickHdl(LINK(this, ScCondFormatManagerDlg, AddBtnHdl));
    maCtrlManager.GetListControl().SetDoubleClickHdl(LINK(this, ScCondFormatManagerDlg, EditBtnHdl));

    maBtnAdd.Disable();
    maBtnEdit.Disable();
>>>>>>> e74fc93e
}

ScCondFormatManagerDlg::~ScCondFormatManagerDlg()
{
    delete mpFormatList;
}

ScConditionalFormatList* ScCondFormatManagerDlg::GetConditionalFormatList()
{
    ScConditionalFormatList* pList = mpFormatList;
    mpFormatList = NULL;
    return pList;
}

bool ScCondFormatManagerDlg::CondFormatsChanged()
{
    return mbModified;
}

IMPL_LINK_NOARG(ScCondFormatManagerDlg, RemoveBtnHdl)
{
    maCtrlManager.DeleteSelection();
    mbModified = true;
    return 0;
}

IMPL_LINK_NOARG(ScCondFormatManagerDlg, EditBtnHdl)
{
    ScConditionalFormat* pFormat = maCtrlManager.GetSelection();

    if(!pFormat)
        return 0;

<<<<<<< HEAD
    ScCondFormatDlg* pDlg = new ScCondFormatDlg(this, mpDoc, pFormat, pFormat->GetRange(),
                                                pFormat->GetRange().GetTopLeftCorner());
=======
    boost::scoped_ptr<ScCondFormatDlg> pDlg;//(new ScCondFormatDlg(this, mpDoc, pFormat, pFormat->GetRange(),
                                              //  pFormat->GetRange().GetTopLeftCorner(), condformat::dialog::NONE));
>>>>>>> e74fc93e
    if(pDlg->Execute() == RET_OK)
    {
        sal_Int32 nKey = pFormat->GetKey();
        mpFormatList->erase(nKey);
        ScConditionalFormat* pNewFormat = pDlg->GetConditionalFormat();
        pNewFormat->SetKey(nKey);
        mpFormatList->InsertNew(pNewFormat);
        maCtrlManager.Update();
    }

    mbModified = true;

    return 0;
}

namespace {

sal_uInt32 FindKey(ScConditionalFormatList* pFormatList)
{
    sal_uInt32 nKey = 0;
    for(ScConditionalFormatList::const_iterator itr = pFormatList->begin(), itrEnd = pFormatList->end();
            itr != itrEnd; ++itr)
    {
        if(itr->GetKey() > nKey)
            nKey = itr->GetKey();
    }

    return nKey + 1;
}

}

IMPL_LINK_NOARG(ScCondFormatManagerDlg, AddBtnHdl)
{
    boost::scoped_ptr<ScCondFormatDlg> pDlg;//(new ScCondFormatDlg(this, mpDoc, NULL, ScRangeList(),
                                              //  maPos, condformat::dialog::CONDITION));
    if(pDlg->Execute() == RET_OK)
    {
        ScConditionalFormat* pNewFormat = pDlg->GetConditionalFormat();
        if(!pNewFormat)
            return 0;

        mpFormatList->InsertNew(pNewFormat);
        pNewFormat->SetKey(FindKey(mpFormatList));
        maCtrlManager.Update();

        mbModified = true;
    }

    return 0;
}


/* vim:set shiftwidth=4 softtabstop=4 expandtab: */<|MERGE_RESOLUTION|>--- conflicted
+++ resolved
@@ -181,16 +181,11 @@
 
     maBtnRemove.SetClickHdl(LINK(this, ScCondFormatManagerDlg, RemoveBtnHdl));
     maBtnEdit.SetClickHdl(LINK(this, ScCondFormatManagerDlg, EditBtnHdl));
-<<<<<<< HEAD
-    maCtrlManager.GetListControl().SetDoubleClickHdl(LINK(this, ScCondFormatManagerDlg, EditBtnHdl));
-    maBtnAdd.Hide();
-=======
     maBtnAdd.SetClickHdl(LINK(this, ScCondFormatManagerDlg, AddBtnHdl));
     maCtrlManager.GetListControl().SetDoubleClickHdl(LINK(this, ScCondFormatManagerDlg, EditBtnHdl));
 
     maBtnAdd.Disable();
     maBtnEdit.Disable();
->>>>>>> e74fc93e
 }
 
 ScCondFormatManagerDlg::~ScCondFormatManagerDlg()
@@ -224,13 +219,8 @@
     if(!pFormat)
         return 0;
 
-<<<<<<< HEAD
-    ScCondFormatDlg* pDlg = new ScCondFormatDlg(this, mpDoc, pFormat, pFormat->GetRange(),
-                                                pFormat->GetRange().GetTopLeftCorner());
-=======
     boost::scoped_ptr<ScCondFormatDlg> pDlg;//(new ScCondFormatDlg(this, mpDoc, pFormat, pFormat->GetRange(),
                                               //  pFormat->GetRange().GetTopLeftCorner(), condformat::dialog::NONE));
->>>>>>> e74fc93e
     if(pDlg->Execute() == RET_OK)
     {
         sal_Int32 nKey = pFormat->GetKey();
