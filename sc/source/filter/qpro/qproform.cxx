/* -*- Mode: C++; tab-width: 4; indent-tabs-mode: nil; c-basic-offset: 4 -*- */
/*************************************************************************
 *
 * DO NOT ALTER OR REMOVE COPYRIGHT NOTICES OR THIS FILE HEADER.
 *
 * Copyright 2000, 2010 Oracle and/or its affiliates.
 *
 * OpenOffice.org - a multi-platform office productivity suite
 *
 * This file is part of OpenOffice.org.
 *
 * OpenOffice.org is free software: you can redistribute it and/or modify
 * it under the terms of the GNU Lesser General Public License version 3
 * only, as published by the Free Software Foundation.
 *
 * OpenOffice.org is distributed in the hope that it will be useful,
 * but WITHOUT ANY WARRANTY; without even the implied warranty of
 * MERCHANTABILITY or FITNESS FOR A PARTICULAR PURPOSE.  See the
 * GNU Lesser General Public License version 3 for more details
 * (a copy is included in the LICENSE file that accompanied this code).
 *
 * You should have received a copy of the GNU Lesser General Public License
 * version 3 along with OpenOffice.org.  If not, see
 * <http://www.openoffice.org/license.html>
 * for a copy of the LGPLv3 License.
 *
 ************************************************************************/

// MARKER(update_precomp.py): autogen include statement, do not remove
#include "precompiled_sc.hxx"

#include <sal/config.h>
#include <sal/macros.h>
#include "qpro.hxx"

#include "qproform.hxx"
#include "formel.hxx"
#include "compiler.hxx"
#include <tokstack.hxx>
#include "ftools.hxx"

void QProToSc::ReadSRD( ScSingleRefData& rSRD, sal_Int8 nPage, sal_Int8 nCol, sal_uInt16 nRelBit )
{
    sal_uInt16 nTmp = nRelBit & 0x1fff;
    rSRD.InitAddress( ScAddress( nCol, (~nTmp + 1), 0 ) );
    if( nRelBit & 0x4000 )
    {
        rSRD.nRelCol = nCol;
        rSRD.SetColRel( sal_True );
    }
    else
    {
        rSRD.nCol = nCol;
        rSRD.SetColRel( sal_False );
    }
    if( nRelBit & 0x2000 )
    {
        rSRD.nRelRow = (~nTmp + 1);
        rSRD.nRelRow = (sal_Int16)(nTmp << 3);
        rSRD.nRelRow /= 8;
        rSRD.SetRowRel( sal_True );
    }
    else
    {
        rSRD.nRow = nTmp;
        rSRD.SetRowRel( sal_False );
    }
    if( nRelBit & 0x8000 )
    {
        rSRD.nRelTab = nPage;
        rSRD.SetTabRel( sal_True );
        // absolute tab needed in caller for comparison in case of DoubleRef
        rSRD.nTab = aEingPos.Tab() + nPage;
    }
    else
    {
        rSRD.nTab = nPage;
        rSRD.SetTabRel( sal_False );
    }
    if (rSRD.nTab != aEingPos.Tab())
        rSRD.SetFlag3D( sal_True);
}

QProToSc::QProToSc( SvStream& rStream, const ScAddress& rRefPos ) :
    ConverterBase( 128 ),
    maIn( rStream )
{
    aEingPos = rRefPos;
}

void QProToSc::DoFunc( DefTokenId eOc, sal_uInt16 nArgs, const sal_Char* pExtString )
{
    TokenId  eParam[ nBufSize ];
    sal_Int32    nCount;
    TokenId  nPush, nPush1;

    sal_Bool bAddIn = sal_False;
    sal_Bool bNeg = sal_False;

    if( eOc == ocNoName )
    {
        bAddIn = sal_True;
        if( pExtString )
        {
            ByteString s;
            s = pExtString;
            s.Insert( "QPRO_", 0 );
            nPush = aPool.Store( eOc, String( s, maIn.GetStreamCharSet() ) );
            aPool << nPush;
        }
        else
            aPool << ocNoName;
    }

    if( nArgs < nBufSize )
    {
        for( nCount = 0; nCount < nArgs ; nCount++ )
            aStack >> eParam[ nCount ];
    }
    else
        return;

    switch( eOc )
    {
        case ocIndex:
            nPush = eParam[ 0 ];
            eParam[ 0 ] = eParam[ 1 ];
            eParam[ 1 ] = nPush;
            IncToken( eParam[ 0 ] );
            IncToken( eParam[ 1 ] );
            break;

        case ocIRR:
            nPush = eParam[ 0 ];
            eParam[ 0 ] = eParam[ 1 ];
            eParam[ 1 ] = nPush;
            break;

        case ocGetYear:
            nPush = aPool.Store( 1900.0 );
            aPool << ocOpen;
            break;

        default:
            break;
    }

    if( !bAddIn )
        aPool << eOc;

    aPool << ocOpen;

    if( nArgs> 0 )
    {
<<<<<<< HEAD
        INT16 nLast = nArgs- 1;
=======
        sal_Int16 nNull = -1;
        sal_Int16 nLast = nArgs- 1;
>>>>>>> ce6308e4

        if( eOc == ocZGZ )
            aPool << eParam[ 2 ] << ocSep << eParam[ 1 ] << ocSep << eParam[ 0 ];
        if( eOc == ocZinsZ )
            aPool << eParam[ 3 ] << ocSep << eParam[ 2 ] << ocSep << eParam[ 1 ] << ocSep << eParam[ 0 ];
        else
        {
            INT16 nNull = -1;
            aPool << eParam[ nLast ];
            for( nCount = nLast - 1 ; nCount >= 0 ; nCount-- )
            {
                if( nCount != nNull )
                    aPool << ocSep << eParam[ nCount ];
            }
        }
    }

    if( eOc == ocGetYear )
        aPool << ocClose << ocSub << nPush;
    else if( eOc == ocFixed )
        aPool << ocSep << ocTrue << ocOpen << ocClose;

    aPool << ocClose;
    aPool >> aStack;

    if( bNeg )
    {
        aPool << ocOpen << ocSub << aStack << ocClose;
        aPool >> aStack;
    }
}

void QProToSc::IncToken( TokenId &rParam )
{
    aPool << ocOpen << rParam << mnAddToken;
    rParam = aPool.Store();
}

#define SAFEDEC_OR_RET(nRef, amt, ret) \
do { \
    if (nRef < amt)\
        return ret; \
    nRef-=amt; \
} while(0)

ConvErr QProToSc::Convert( const ScTokenArray*& pArray, sal_uInt16 /*nLen*/, const FORMULA_TYPE /*eFT*/ )
{
    sal_uInt8 nFmla[ nBufSize ], i, nArg, nArgArray[ nBufSize ];
    sal_Int8 nCol, nPage;
    sal_uInt16 nInt, nIntCount = 0, nStringCount = 0, nFloatCount = 0, nDLLCount = 0, nIntArray[ nBufSize ], nArgCount = 0;
    String sStringArray[ nBufSize ];
    sal_uInt16 nDummy, nDLLId, nDLLArray[ nBufSize ];
    sal_uInt16 nNote, nRef, nRelBits;
    TokenId nPush;
    ScComplexRefData aCRD;
    ScSingleRefData aSRD;
    FUNC_TYPE eType;
    DefTokenId eOc;
    double nFloatArray[ nBufSize ], nFloat;
    const sal_Char* pExtString = 0;

    aCRD.InitFlags();
    aSRD.InitFlags();
    maIn >> nRef;

    if( nRef < nBufSize )
    {
        for( i=0; i < nRef; i++)
        {
            maIn >> nFmla[i];

            if( nFmla[ i ] == 0x05 )
            {
                maIn >> nInt;
                nIntArray[ nIntCount ] = nInt;
        SAFEDEC_OR_RET(nRef, 2, ConvErrCount);
                nIntCount++;
            }

            if( nFmla[ i ] == 0x00 )
            {
                maIn >> nFloat;
                nFloatArray[ nFloatCount ] = nFloat;
        SAFEDEC_OR_RET(nRef, 8, ConvErrCount);
                nFloatCount++;
            }

            if( nFmla[ i ] == 0x1a )
            {
                maIn >> nArg >> nDummy >> nDLLId;
                nArgArray[ nArgCount ] = nArg;
                nDLLArray[ nDLLCount ] = nDLLId;
        SAFEDEC_OR_RET(nRef, 5, ConvErrCount);
                nDLLCount++;
                nArgCount++;
            }
            if( nFmla[ i ] == 0x06 )
            {
                String aTmp( ScfTools::ReadCString( maIn ), maIn.GetStreamCharSet() );
                sStringArray[ nStringCount ] = aTmp;
                nStringCount++;
        SAFEDEC_OR_RET(nRef, aTmp.Len() + 1, ConvErrCount);
            }
        }
    }
    else
        return ConvErrCount;

    i = 0, nIntCount = 0, nFloatCount = 0, nDLLCount = 0, nArgCount = 0, nStringCount =0;

    while( i < nRef && ( nFmla[ i ] != 0x03 ) )
    {
        eType = IndexToType( nFmla[ i ] );
        eOc = IndexToToken( nFmla[ i ] );
        if( eOc == ocNoName )
            pExtString = getString( nFmla[ i ] );

        switch( eType )
        {
            case FT_NotImpl:
                DoFunc( ocNoName, 0, pExtString );
                break;

            case FT_FuncFix0:
                DoFunc( eOc, 0, NULL );
                break;

            case FT_FuncFix1:
                DoFunc( eOc, 1, NULL );
                break;

            case FT_FuncFix2:
                DoFunc( eOc, 2, NULL );
                break;

            case FT_FuncFix3:
                DoFunc( eOc, 3, NULL );
                break;

            case FT_FuncFix4:
                DoFunc( eOc, 4, NULL );
                break;

            case FT_FuncFix5:
                DoFunc( eOc, 5, NULL );
                break;

            case FT_FuncFix6:
                DoFunc( eOc, 6, NULL );
                break;

            case FT_DLL:{
                eOc = IndexToDLLId( nDLLArray[ nDLLCount ] );
                sal_uInt8 nPar = nArgArray[ nArgCount ];
                DoFunc( eOc, nPar, NULL );
                nDLLCount++;
                nArgCount++;
                }
                break;

            case FT_Cref : // Single cell reference
                maIn >> nNote >> nCol >> nPage >> nRelBits;
                ReadSRD( aSRD, nPage, nCol, nRelBits );
                aStack << aPool.Store( aSRD );
                break;

            case FT_Range: // Block reference
                maIn >> nNote >> nCol >> nPage >> nRelBits;
                ReadSRD( aCRD.Ref1, nPage, nCol, nRelBits );
                maIn >> nCol >> nPage >> nRelBits;
                ReadSRD( aCRD.Ref2, nPage, nCol, nRelBits );
                // Sheet name of second corner is not displayed if identical
                if (aCRD.Ref1.IsFlag3D() && aCRD.Ref1.nTab == aCRD.Ref2.nTab &&
                        aCRD.Ref1.IsTabRel() == aCRD.Ref2.IsTabRel())
                    aCRD.Ref2.SetFlag3D( sal_False);
                aStack << aPool.Store( aCRD );
                break;

            case FT_FuncVar:{ // Sum of a sequence of numbers
                sal_uInt8 nArgs;
                i++;
                nArgs = nFmla[ i ];
                DoFunc( eOc, nArgs, NULL );
                }
                break;

            case FT_Op: // operators
                aStack >> nPush;
                aPool << aStack << eOc << nPush;
                aPool >> aStack;
                break;

            case FT_Braces:
                aPool << ocOpen << aStack << ocClose;
                aPool >> aStack;
                break;

            case FT_ConstInt:{
                sal_uInt16 nVal;
                nVal = nIntArray[ nIntCount ];
                aStack << aPool.Store( ( double ) nVal );
                nIntCount++;
                }
                break;

            case FT_ConstFloat:{
                double nVal;
                nVal = nFloatArray[ nFloatCount ];
                aStack << aPool.Store( nVal );
                nFloatCount++;
                }
                break;

            case FT_ConstString:{
                String aLabel;
                aLabel = sStringArray[ nStringCount ];
                aStack << aPool.Store( aLabel );
                nStringCount++;
                }
                break;

            case FT_Neg:
                aPool <<  ocNegSub << aStack;
                aPool >> aStack;
                break;

            case FT_NOP:    // indicates invalid opcode.
            case FT_Return: // indicates end of formula
                break;
        }
        i++;
    }
    pArray = aPool[ aStack.Get() ];
    return ConvOK;
}

static const struct
{
    DefTokenId nToken;
    FUNC_TYPE   nType;
} aFuncMap[] = {
    { ocPush, FT_ConstFloat },
    { ocPush, FT_Cref },
    { ocPush, FT_Range },
    { ocPush, FT_Return },
    { ocPush, FT_Braces },
    { ocPush, FT_ConstInt },
    { ocPush, FT_ConstString },
    { ocPush, FT_NOP },
    { ocNegSub, FT_Neg },                       // 0x08
    { ocAdd, FT_Op },
    { ocSub, FT_Op },
    { ocMul, FT_Op },
    { ocDiv, FT_Op },
    { ocPow, FT_Op },
    { ocEqual, FT_Op },
    { ocNotEqual, FT_Op },
    { ocLessEqual, FT_Op },                     // 0x10
    { ocGreaterEqual, FT_Op },
    { ocLess, FT_Op },
    { ocGreater, FT_Op },
    { ocAnd, FT_Op },
    { ocOr, FT_Op },
    { ocNot, FT_FuncFix1 },
    { ocPush, FT_NOP },     // Unary plus
    { ocAddress, FT_FuncFix4 }, // Address of
    { ocNoName, FT_NotImpl }, // Halt function
    { ocNoName, FT_DLL }, // DLL function
    { ocNoName, FT_NOP }, // Extended operands
    { ocNoName, FT_NOP }, // Extended operands
    { ocNoName, FT_NOP }, // Reserved
    { ocNoName, FT_NOP }, // Reserved
    { ocNotAvail, FT_FuncFix0 }, // NA
    { ocNoName, FT_FuncFix0 }, // Error         // 0x20
    { ocAbs, FT_FuncFix1 },
    { ocInt, FT_FuncFix1 },
    { ocSqrt, FT_FuncFix1 },
    { ocLog10, FT_FuncFix1 },
    { ocLn, FT_FuncFix1 },
    { ocPi, FT_FuncFix0 },
    { ocSin, FT_FuncFix1 },
    { ocCos, FT_FuncFix1 },
    { ocTan, FT_FuncFix1 },
    { ocArcTan2, FT_FuncFix2 },
    { ocArcTan, FT_FuncFix1 },
    { ocArcSin, FT_FuncFix1 },
    { ocArcCos, FT_FuncFix1 },
    { ocExp, FT_FuncFix1 },
    { ocMod, FT_FuncFix2 },
    { ocChose, FT_FuncVar },                    // 0x30
    { ocIsNA, FT_FuncFix1 },
    { ocIsError, FT_FuncFix1 },
    { ocFalse, FT_FuncFix0 },
    { ocTrue, FT_FuncFix0 },
    { ocRandom, FT_FuncFix0 },
    { ocGetDate, FT_FuncFix3 },
    { ocGetActTime, FT_FuncFix0 },
    { ocNoName, FT_NotImpl },    // QPro Pmt
    { ocNoName, FT_NotImpl },    // QPro Pv
    { ocNoName, FT_NotImpl },    // QPro Fv
    { ocIf, FT_FuncFix3 },
    { ocGetDay, FT_FuncFix1 },
    { ocGetMonth, FT_FuncFix1 },
    { ocGetYear, FT_FuncFix1 },
    { ocRound, FT_FuncFix2 },
    { ocGetTime, FT_FuncFix3 },                  // 0x40
    { ocGetHour, FT_FuncFix1 },
    { ocGetMin, FT_FuncFix1 },
    { ocGetSec, FT_FuncFix1 },
    { ocIsValue, FT_FuncFix1 },
    { ocIsString, FT_FuncFix1 },
    { ocLen, FT_FuncFix1 },
    { ocValue, FT_FuncFix1 },
    { ocFixed, FT_FuncFix2 },
    { ocMid, FT_FuncFix3 },
    { ocChar, FT_FuncFix1 },
    { ocCode, FT_FuncFix1 },
    { ocFind, FT_FuncFix3 },
    { ocGetDateValue, FT_FuncFix1 },
    { ocGetTimeValue, FT_FuncFix1 },
    { ocNoName, FT_NotImpl },
    { ocSum, FT_FuncVar },                     // 0x50
    { ocAverage, FT_FuncVar },
    { ocCount, FT_FuncVar },
    { ocMin, FT_FuncVar },
    { ocMax, FT_FuncVar },
    { ocVLookup, FT_FuncFix3 },
    { ocNPV, FT_FuncFix2 },
    { ocVar, FT_FuncVar },
    { ocNormDist, FT_FuncVar },
    { ocIRR, FT_FuncFix2 },
    { ocHLookup, FT_FuncFix3 },
    { ocDBSum, FT_FuncFix3 },
    { ocDBAverage, FT_FuncFix3 },
    { ocDBCount, FT_FuncFix3 },
    { ocDBMin, FT_FuncFix3 },
    { ocDBMax, FT_FuncFix3 },
    { ocDBVar, FT_FuncFix3 },                 // 0x60
    { ocDBStdDev, FT_FuncFix3 },
    { ocNoName, FT_NotImpl },
    { ocColumns, FT_FuncFix1 },
    { ocRows, FT_FuncFix1 },
    { ocRept, FT_FuncFix2 },
    { ocUpper, FT_FuncFix1 },
    { ocLower, FT_FuncFix1 },
    { ocLeft, FT_FuncFix2 },
    { ocRight, FT_FuncFix2 },
    { ocReplace, FT_FuncFix4 },
    { ocPropper, FT_FuncFix1 },
    { ocCell, FT_FuncFix2 },
    { ocTrim, FT_FuncFix1 },
    { ocClean, FT_FuncFix1 },
    { ocNoName, FT_NotImpl },
    { ocNoName, FT_NotImpl },               // 0x70
    { ocExact, FT_FuncFix2 },
    { ocNoName, FT_NotImpl }, // Call()
    { ocIndirect, FT_FuncFix1 },
    { ocZGZ, FT_FuncFix3 }, // Interest
    { ocNoName, FT_NotImpl },
    { ocNoName, FT_NotImpl },
    { ocLIA, FT_FuncFix3 },
    { ocDIA, FT_FuncFix4 },
    { ocGDA, FT_FuncFix4 },
    { ocStDevP, FT_FuncVar },
    { ocVarP, FT_FuncVar },
    { ocDBStdDevP, FT_FuncVar },
    { ocDBVarP, FT_FuncVar },
    { ocBW, FT_FuncFix3 },  // QPro Pval
    { ocRMZ, FT_FuncFix5 }, // QPro Paymt
    { ocZW, FT_FuncFix3 },  // QPro Fval   // 0x80
    { ocZZR, FT_FuncFix5 },
    { ocZins, FT_FuncFix5 },
    { ocZinsZ, FT_FuncFix4 },
    { ocKapz, FT_FuncFix6 },
    { ocSumProduct, FT_FuncFix2 },
    { ocNoName, FT_NotImpl },
    { ocNoName, FT_NotImpl },
    { ocNoName, FT_NotImpl },
    { ocNoName, FT_NotImpl },
    { ocDeg, FT_FuncFix1 },
    { ocRad, FT_FuncFix1 },
    { ocNoName, FT_NotImpl },
    { ocNoName, FT_NotImpl },
    { ocGetActDate, FT_FuncFix0 },
    { ocNPV, FT_FuncFix2 },
    { ocNoName, FT_NotImpl },                // 0x90
    { ocNoName, FT_NotImpl },
    { ocNoName, FT_NOP },
    { ocNoName, FT_NOP }, // 147
    { ocNoName, FT_NOP }, // 148
    { ocNoName, FT_NOP }, // 149
    { ocNoName, FT_NOP }, // 150
    { ocNoName, FT_NOP }, // 151
    { ocNoName, FT_NOP }, // 152
    { ocNoName, FT_NOP }, // 153
    { ocTable, FT_FuncFix1 },
    { ocNoName, FT_NOP }, // 155 - opcodes do not represent any function.
    { ocNoName, FT_NOP }, // 156
    { ocIndex,  FT_FuncFix4 },
    { ocNoName, FT_NotImpl },
    { ocNoName, FT_NotImpl }, // Gives the property of the particular object
    { ocNoName, FT_NotImpl },  // Dynamic Data Exchange Link // 0x100
    { ocNoName, FT_NotImpl }   // gives properties of DOS menus
};

const int nIndexCount = SAL_N_ELEMENTS(aFuncMap);

DefTokenId QProToSc::IndexToToken( sal_uInt16 nIndex )
{
    if( nIndex < nIndexCount )
        return aFuncMap[ nIndex ].nToken;
    return ocNoName;
}

FUNC_TYPE QProToSc::IndexToType( sal_uInt8 nIndex )
{
    if( nIndex < nIndexCount )
        return aFuncMap[ nIndex ].nType;
    return FT_NotImpl;
}

DefTokenId QProToSc::IndexToDLLId( sal_uInt16 nIndex )
{
    DefTokenId eId;
    switch( nIndex )
    {
        case 0x0001:
            eId = ocAveDev;
            break;

        case 0x0024:
            eId = ocGCD;
            break;

        case 0x0025:
            eId = ocLCM;
            break;

        case 0x0027:
            eId = ocCeil;
            break;

        case 0x0028:
            eId = ocEven;
            break;

        case 0x0022:
            eId = ocFact;
            break;

        case 0x002a:
            eId = ocFloor;
            break;

        case 0x002d:
            eId = ocOdd;
            break;

        case 0x0006:
            eId = ocBetaDist;
            break;

        case 0x0008:
            eId = ocBetaInv;
            break;

        case 0x0010:
            eId = ocCovar;
            break;

        case 0x000b:
            eId = ocChiInv;
            break;

        case 0x003d:
            eId = ocLaufz;
            break;

        case 0x0019:
            eId = ocFInv;
            break;

        case 0x001a:
            eId = ocFisher;
            break;

        case 0x001b:
            eId = ocFisherInv;
            break;

        case 0x0030:
            eId = ocMedian;
            break;

        default:
            eId = ocNoName;
            break;
    }
    return eId;
}

const sal_Char* QProToSc::getString( sal_uInt8 nIndex )
{
    const sal_Char* pExtString = 0;
    switch( nIndex )
    {
        case 57:
            pExtString = "Pv";
            break;

        case 58:
            pExtString = "Fv";
            break;

        case 98:
            pExtString = "Index2D";
            break;

        case 111:
            pExtString = "S";
            break;

        case 112:
            pExtString = "N";
            break;

        case 114:
            pExtString = "CALL";
            break;

        case 117:
            pExtString = "TERM";
            break;

        case 118:
            pExtString = "CTERM";
            break;

        case 134:
            pExtString = "MEMAVAIL";
            break;

        case 135:
            pExtString = "MEMEMSAVAIL";
            break;

        case 136:
            pExtString = "FILEEXISTS";
            break;

        case 137:
            pExtString = "CURVALUE";
            break;

        case 140:
            pExtString = "HEX";
            break;

        case 141:
            pExtString = "NUM";
            break;

        case 145:
            pExtString = "VERSION";
            break;

        case 157:
            pExtString = "INDEX3D";
            break;

        case 158:
            pExtString = "CELLINDEX3D";
            break;

        case 159:
            pExtString = "PROPERTY";
            break;

        case 160:
            pExtString = "DDE";
            break;

        case 161:
            pExtString = "COMMAND";
            break;

        default:
            pExtString = NULL;
            break;
    }
    return pExtString;
}

/* vim:set shiftwidth=4 softtabstop=4 expandtab: */<|MERGE_RESOLUTION|>--- conflicted
+++ resolved
@@ -51,7 +51,7 @@
     else
     {
         rSRD.nCol = nCol;
-        rSRD.SetColRel( sal_False );
+        rSRD.SetColRel( false );
     }
     if( nRelBit & 0x2000 )
     {
@@ -63,7 +63,7 @@
     else
     {
         rSRD.nRow = nTmp;
-        rSRD.SetRowRel( sal_False );
+        rSRD.SetRowRel( false );
     }
     if( nRelBit & 0x8000 )
     {
@@ -75,7 +75,7 @@
     else
     {
         rSRD.nTab = nPage;
-        rSRD.SetTabRel( sal_False );
+        rSRD.SetTabRel( false );
     }
     if (rSRD.nTab != aEingPos.Tab())
         rSRD.SetFlag3D( sal_True);
@@ -94,8 +94,8 @@
     sal_Int32    nCount;
     TokenId  nPush, nPush1;
 
-    sal_Bool bAddIn = sal_False;
-    sal_Bool bNeg = sal_False;
+    sal_Bool bAddIn = false;
+    sal_Bool bNeg = false;
 
     if( eOc == ocNoName )
     {
@@ -152,12 +152,7 @@
 
     if( nArgs> 0 )
     {
-<<<<<<< HEAD
         INT16 nLast = nArgs- 1;
-=======
-        sal_Int16 nNull = -1;
-        sal_Int16 nLast = nArgs- 1;
->>>>>>> ce6308e4
 
         if( eOc == ocZGZ )
             aPool << eParam[ 2 ] << ocSep << eParam[ 1 ] << ocSep << eParam[ 0 ];
@@ -332,7 +327,7 @@
                 // Sheet name of second corner is not displayed if identical
                 if (aCRD.Ref1.IsFlag3D() && aCRD.Ref1.nTab == aCRD.Ref2.nTab &&
                         aCRD.Ref1.IsTabRel() == aCRD.Ref2.IsTabRel())
-                    aCRD.Ref2.SetFlag3D( sal_False);
+                    aCRD.Ref2.SetFlag3D( false);
                 aStack << aPool.Store( aCRD );
                 break;
 
