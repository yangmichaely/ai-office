--- conflicted
+++ resolved
@@ -57,13 +57,8 @@
     XclAddress aXclPos;
     sal_uInt16  nXF = 0, nFormLen;
     double  fCurVal;
-<<<<<<< HEAD
-    BYTE    nFlag0;
-    BOOL    bShrFmla;
-=======
-    sal_uInt8   nAttr0, nFlag0;
+    sal_uInt8   nFlag0;
     sal_Bool    bShrFmla;
->>>>>>> ce6308e4
 
     aIn >> aXclPos;
 
@@ -77,12 +72,7 @@
         aIn.Ignore( 1 );
         aIn >> nDummy;
         nFormLen = nDummy;
-<<<<<<< HEAD
-        bShrFmla = FALSE;
-=======
-        bShrFmla = sal_False;
-        nAttr0 = 0x01;  // Always calculate
->>>>>>> ce6308e4
+        bShrFmla = false;
     }
     else
     {//                     BIFF5
@@ -119,7 +109,7 @@
 
     nLastXF = nXF;
 
-    Formula( aXclPos, nXF, nFormLen, fCurVal, sal_False );
+    Formula( aXclPos, nXF, nFormLen, fCurVal, false );
 }
 
 
@@ -211,8 +201,8 @@
     sal_Int16           nINT16;
     double          fDouble;
     String          aString;
-    sal_Bool            bError = sal_False;
-    sal_Bool            bArrayFormula = sal_False;
+    sal_Bool            bError = false;
+    sal_Bool            bArrayFormula = false;
     TokenId         nMerk0;
     const sal_Bool      bRangeName = eFT == FT_RangeName;
     const sal_Bool      bSharedFormula = eFT == FT_SharedFormula;
@@ -222,7 +212,7 @@
     ScComplexRefData        aCRD;
     ExtensionTypeVec    aExtensions;
 
-    bExternName = sal_False;
+    bExternName = false;
 
     if( eStatus != ConvOK )
     {
@@ -749,7 +739,7 @@
                 {   // in aktuellem Workbook
                     aSRD.nTab = static_cast<SCTAB>(nTabFirst);
                     aSRD.SetFlag3D( sal_True );
-                    aSRD.SetTabRel( sal_False );
+                    aSRD.SetTabRel( false );
 
                     ExcRelToScRel( nRow, nCol, aSRD, bRangeName );
 
@@ -819,9 +809,9 @@
                     rR1.nTab = static_cast<SCTAB>(nTabFirst);
                     rR2.nTab = static_cast<SCTAB>(nTabLast);
                     rR1.SetFlag3D( sal_True );
-                    rR1.SetTabRel( sal_False );
+                    rR1.SetTabRel( false );
                     rR2.SetFlag3D( nTabFirst != nTabLast );
-                    rR2.SetTabRel( sal_False );
+                    rR2.SetTabRel( false );
 
                     ExcRelToScRel( nRowFirst, nColFirst, aCRD.Ref1, bRangeName );
                     ExcRelToScRel( nRowLast, nColLast, aCRD.Ref2, bRangeName );
@@ -906,8 +896,8 @@
     sal_Size        nIgnore;
     sal_uInt16          nUINT16;
     sal_uInt8           nByte;
-    sal_Bool            bError = sal_False;
-    sal_Bool            bArrayFormula = sal_False;
+    sal_Bool            bError = false;
+    sal_Bool            bArrayFormula = false;
     const sal_Bool      bRangeName = eFT == FT_RangeName;
     const sal_Bool      bSharedFormula = eFT == FT_SharedFormula;
     const sal_Bool      bRNorSF = bRangeName || bSharedFormula;
@@ -916,7 +906,7 @@
     ScComplexRefData    aCRD;
     aCRD.Ref1.nTab = aCRD.Ref2.nTab = aEingPos.Tab();
 
-    bExternName = sal_False;
+    bExternName = false;
 
     if( eStatus != ConvOK )
     {
@@ -1214,7 +1204,7 @@
                     sal_Bool b3D = ( static_cast<SCTAB>(nTabFirst) != aEingPos.Tab() ) || bRangeName;
                     aSRD.nTab = static_cast<SCTAB>(nTabFirst);
                     aSRD.SetFlag3D( b3D );
-                    aSRD.SetTabRel( sal_False );
+                    aSRD.SetTabRel( false );
 
                     ExcRelToScRel( nRow, nCol, aSRD, bRangeName );
 
@@ -1226,13 +1216,8 @@
                         aCRD.Ref2.nTab = static_cast<SCTAB>(nTabLast);
                         b3D = ( static_cast<SCTAB>(nTabLast) != aEingPos.Tab() );
                         aCRD.Ref2.SetFlag3D( b3D );
-<<<<<<< HEAD
-                        aCRD.Ref2.SetTabRel( FALSE );
+                        aCRD.Ref2.SetTabRel( false );
                         rRangeList.Append( aCRD, nTab );
-=======
-                        aCRD.Ref2.SetTabRel( sal_False );
-                        rRangeList.Append( aCRD );
->>>>>>> ce6308e4
                     }
                     else
                         rRangeList.Append( aSRD, nTab );
@@ -1278,9 +1263,9 @@
                     rR1.nTab = static_cast<SCTAB>(nTabFirst);
                     rR2.nTab = static_cast<SCTAB>(nTabLast);
                     rR1.SetFlag3D( ( static_cast<SCTAB>(nTabFirst) != aEingPos.Tab() ) || bRangeName );
-                    rR1.SetTabRel( sal_False );
+                    rR1.SetTabRel( false );
                     rR2.SetFlag3D( ( static_cast<SCTAB>(nTabLast) != aEingPos.Tab() ) || bRangeName );
-                    rR2.SetTabRel( sal_False );
+                    rR2.SetTabRel( false );
 
                     ExcRelToScRel( nRowFirst, nColFirst, aCRD.Ref1, bRangeName );
                     ExcRelToScRel( nRowLast, nColLast, aCRD.Ref2, bRangeName );
@@ -1339,7 +1324,7 @@
 {
     DBG_ASSERT_BIFF( GetBiff() == EXC_BIFF5 );
     if( GetBiff() != EXC_BIFF5 )
-        return sal_False;
+        return false;
 
     sal_uInt8 nOp;
     sal_uInt16 nRow1, nRow2;
@@ -1646,7 +1631,7 @@
         }
         else
         {//                                                         abs Col
-            rSRD.SetColRel( sal_False );
+            rSRD.SetColRel( false );
             rSRD.nCol = static_cast<SCCOL>(nCol);
         }
 
@@ -1663,7 +1648,7 @@
         }
         else
         {//                                                         abs Row
-            rSRD.SetRowRel( sal_False );
+            rSRD.SetRowRel( false );
             rSRD.nRow = static_cast<SCROW>(nRow & nRowMask);
         }
 
@@ -1745,7 +1730,7 @@
     sal_Bool            bRet = sal_True;
 
     if( nFormulaLen == 0 )
-        bRet = sal_False;
+        bRet = false;
     else
     {
         aIn.PushPosition();
@@ -1764,7 +1749,7 @@
             bRet = sal_True;
         }
         else
-            bRet = sal_False;
+            bRet = false;
 
         aIn.PopPosition();
     }
@@ -1781,57 +1766,6 @@
 }
 
 
-<<<<<<< HEAD
-=======
-#if 0
-sal_Bool ExcelToSc::SetCurVal( ScFormulaCell &rCell, double &rfCurVal )
-{
-    sal_uInt16  nInd;
-    sal_uInt8   nType;
-    sal_uInt8   nVal;
-    sal_Bool    bString = sal_False;
-
-#ifdef OSL_BIGENDIAN
-    // Code fuer alle anstaendigen Prozessoren
-    nType = *( ( ( sal_uInt8 * ) &rfCurVal ) + 7 );
-    nVal = *( ( ( sal_uInt8 * ) &rfCurVal ) + 5 );
-    nInd = *( ( sal_uInt16 * ) &rfCurVal );
-#else
-    // fuer Schund-Prozessoren
-    nType = *( ( sal_uInt8 * ) &rfCurVal );
-    nVal = *( ( ( sal_uInt8 * ) &rfCurVal ) + 2 );
-    nInd = *( ( ( sal_uInt16 * ) &rfCurVal ) + 3 );
-#endif
-
-    if( ( sal_uInt16 ) ~nInd )
-        // Wert ist Float
-        rCell.SetHybridDouble( rfCurVal );
-    else
-    {
-        switch( nType )
-        {
-            case 0:     // String
-                bString = sal_True;
-                break;
-            case 1:     // Bool
-                if( nVal )
-                    rfCurVal = 1.0;
-                else
-                    rfCurVal = 0.0;
-                rCell.SetHybridDouble( rfCurVal );
-                break;
-            case 2:     // Error
-                rCell.SetErrCode( XclTools::GetScErrorCode( nVal ) );
-                break;
-        }
-    }
-
-    return bString;
-}
-#endif
-
-
->>>>>>> ce6308e4
 void ExcelToSc::SetError( ScFormulaCell &rCell, const ConvErr eErr )
 {
     sal_uInt16  nInd;
