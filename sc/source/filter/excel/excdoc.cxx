--- conflicted
+++ resolved
@@ -203,10 +203,6 @@
     UINT16  nExcTabCount    = rTabInfo.GetXclTabCount();
     UINT16  nCodenames      = static_cast< UINT16 >( GetExtDocOptions().GetCodeNameCount() );
 
-<<<<<<< HEAD
-=======
-    rR.pObjRecs = NULL;             // per sheet
-
     sal_uInt16 nWriteProtHash = 0;
     if( SfxObjectShell* pDocShell = GetDocShell() )
     {
@@ -222,7 +218,6 @@
     // TODO: correct codepage for BIFF5?
     sal_uInt16 nCodePage = XclTools::GetXclCodePage( (GetBiff() <= EXC_BIFF5) ? RTL_TEXTENCODING_MS_1252 : RTL_TEXTENCODING_UNICODE );
 
->>>>>>> f9f4f18d
     if( GetBiff() <= EXC_BIFF5 )
     {
         Add( new XclExpEmptyRecord( EXC_ID_INTERFACEHDR ) );
