--- conflicted
+++ resolved
@@ -956,49 +956,6 @@
         XclTools::GetXclRotation( static_cast< sal_Int32 >( fAngle * 100.0 + 0.5 ) );
 }
 
-<<<<<<< HEAD
-=======
-void XclChPropSetHelper::ReadLegendProperties( XclChLegend& rLegend, const ScfPropertySet& rPropSet )
-{
-    namespace cssc = ::com::sun::star::chart2;
-    namespace cssd = ::com::sun::star::drawing;
-
-    // read the properties
-    bool bShow;
-    cssc::LegendPosition eApiPos;
-    cssc::LegendExpansion eApiExpand;
-    Any aRelPosAny;
-    maLegendHlp.ReadFromPropertySet( rPropSet );
-    maLegendHlp >> bShow >> eApiPos >> eApiExpand >> aRelPosAny;
-    DBG_ASSERT( bShow, "XclChPropSetHelper::ReadLegendProperties - legend must be visible" );
-
-    // legend position
-    switch( eApiPos )
-    {
-        case cssc::LegendPosition_LINE_START:   rLegend.mnDockMode = EXC_CHLEGEND_LEFT;     break;
-        case cssc::LegendPosition_LINE_END:     rLegend.mnDockMode = EXC_CHLEGEND_RIGHT;    break;
-        case cssc::LegendPosition_PAGE_START:   rLegend.mnDockMode = EXC_CHLEGEND_TOP;      break;
-        case cssc::LegendPosition_PAGE_END:     rLegend.mnDockMode = EXC_CHLEGEND_BOTTOM;   break;
-        default:                                rLegend.mnDockMode = EXC_CHLEGEND_NOTDOCKED;
-    }
-    // legend expansion
-    ::set_flag( rLegend.mnFlags, EXC_CHLEGEND_STACKED, eApiExpand != cssc::LegendExpansion_WIDE );
-    // legend position
-    if( rLegend.mnDockMode == EXC_CHLEGEND_NOTDOCKED )
-    {
-        cssc::RelativePosition aRelPos;
-        if( aRelPosAny >>= aRelPos )
-        {
-            rLegend.maRect.mnX = limit_cast< sal_Int32 >( aRelPos.Primary * EXC_CHART_UNIT, 0, EXC_CHART_UNIT );
-            rLegend.maRect.mnY = limit_cast< sal_Int32 >( aRelPos.Secondary * EXC_CHART_UNIT, 0, EXC_CHART_UNIT );
-        }
-        else
-            rLegend.mnDockMode = EXC_CHLEGEND_LEFT;
-    }
-    ::set_flag( rLegend.mnFlags, EXC_CHLEGEND_DOCKED, rLegend.mnDockMode != EXC_CHLEGEND_NOTDOCKED );
-}
-
->>>>>>> f2cf0b3f
 // write properties -----------------------------------------------------------
 
 void XclChPropSetHelper::WriteLineProperties(
@@ -1209,54 +1166,6 @@
     }
 }
 
-<<<<<<< HEAD
-=======
-void XclChPropSetHelper::WriteLegendProperties(
-        ScfPropertySet& rPropSet, const XclChLegend& rLegend )
-{
-    namespace cssc = ::com::sun::star::chart2;
-    namespace cssd = ::com::sun::star::drawing;
-
-    // legend position
-    cssc::LegendPosition eApiPos = cssc::LegendPosition_CUSTOM;
-    switch( rLegend.mnDockMode )
-    {
-        case EXC_CHLEGEND_LEFT:     eApiPos = cssc::LegendPosition_LINE_START;  break;
-        case EXC_CHLEGEND_RIGHT:    eApiPos = cssc::LegendPosition_LINE_END;    break;
-        case EXC_CHLEGEND_TOP:      eApiPos = cssc::LegendPosition_PAGE_START;  break;
-        case EXC_CHLEGEND_BOTTOM:   eApiPos = cssc::LegendPosition_PAGE_END;    break;
-    }
-    // legend expansion
-    cssc::LegendExpansion eApiExpand = ::get_flagvalue(
-        rLegend.mnFlags, EXC_CHLEGEND_STACKED, cssc::LegendExpansion_HIGH, cssc::LegendExpansion_WIDE );
-    // legend position
-    Any aRelPosAny;
-    if( eApiPos == cssc::LegendPosition_CUSTOM )
-    {
-        // #i71697# it is not possible to set the size directly, do some magic here
-        double fRatio = ((rLegend.maRect.mnWidth > 0) && (rLegend.maRect.mnHeight > 0)) ?
-            (static_cast< double >( rLegend.maRect.mnWidth ) / rLegend.maRect.mnHeight) : 1.0;
-        if( fRatio > 1.5 )
-            eApiExpand = cssc::LegendExpansion_WIDE;
-        else if( fRatio < 0.75 )
-            eApiExpand = cssc::LegendExpansion_HIGH;
-        else
-            eApiExpand = cssc::LegendExpansion_BALANCED;
-        // set position
-        cssc::RelativePosition aRelPos;
-        aRelPos.Primary = static_cast< double >( rLegend.maRect.mnX ) / EXC_CHART_UNIT;
-        aRelPos.Secondary = static_cast< double >( rLegend.maRect.mnY ) / EXC_CHART_UNIT;
-        aRelPos.Anchor = cssd::Alignment_TOP_LEFT;
-        aRelPosAny <<= aRelPos;
-    }
-
-    // write the properties
-    maLegendHlp.InitializeWrite();
-    maLegendHlp << true << eApiPos << eApiExpand << aRelPosAny;
-    maLegendHlp.WriteToPropertySet( rPropSet );
-}
-
->>>>>>> f2cf0b3f
 // private --------------------------------------------------------------------
 
 ScfPropSetHelper& XclChPropSetHelper::GetLineHelper( XclChPropertyMode ePropMode )
