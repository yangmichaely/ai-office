/* -*- Mode: C++; tab-width: 4; indent-tabs-mode: nil; c-basic-offset: 4 -*- */
/*************************************************************************
 *
 * DO NOT ALTER OR REMOVE COPYRIGHT NOTICES OR THIS FILE HEADER.
 *
 * Copyright 2000, 2010 Oracle and/or its affiliates.
 *
 * OpenOffice.org - a multi-platform office productivity suite
 *
 * This file is part of OpenOffice.org.
 *
 * OpenOffice.org is free software: you can redistribute it and/or modify
 * it under the terms of the GNU Lesser General Public License version 3
 * only, as published by the Free Software Foundation.
 *
 * OpenOffice.org is distributed in the hope that it will be useful,
 * but WITHOUT ANY WARRANTY; without even the implied warranty of
 * MERCHANTABILITY or FITNESS FOR A PARTICULAR PURPOSE.  See the
 * GNU Lesser General Public License version 3 for more details
 * (a copy is included in the LICENSE file that accompanied this code).
 *
 * You should have received a copy of the GNU Lesser General Public License
 * version 3 along with OpenOffice.org.  If not, see
 * <http://www.openoffice.org/license.html>
 * for a copy of the LGPLv3 License.
 *
 ************************************************************************/

// MARKER(update_precomp.py): autogen include statement, do not remove
#include "precompiled_sc.hxx"



//------------------------------------------------------------------------

#include "excrecds.hxx"

#include <map>
#include <filter/msfilter/countryid.hxx>

#include "scitems.hxx"
#include <editeng/eeitem.hxx>

#include <sfx2/objsh.hxx>

#include <editeng/editdata.hxx>
#include <editeng/editeng.hxx>
#include <editeng/editobj.hxx>
#include <editeng/editstat.hxx>

#include <editeng/flditem.hxx>
#include <editeng/flstitem.hxx>

#include <svx/algitem.hxx>
#include <editeng/boxitem.hxx>
#include <editeng/brshitem.hxx>
#include <svx/pageitem.hxx>
#include <editeng/paperinf.hxx>
#include <editeng/sizeitem.hxx>
#include <editeng/ulspitem.hxx>
#include <editeng/fhgtitem.hxx>
#include <editeng/escpitem.hxx>
#include <svl/intitem.hxx>
#include <svl/zforlist.hxx>
#include <svl/zformat.hxx>
#include <svtools/ctrltool.hxx>

#define _SVSTDARR_USHORTS
#include <svl/svstdarr.hxx>

#include <string.h>

#include "global.hxx"
#include "globstr.hrc"
#include "docpool.hxx"
#include "patattr.hxx"
#include "cell.hxx"
#include "document.hxx"
#include "scextopt.hxx"
#include "patattr.hxx"
#include "attrib.hxx"
#include "progress.hxx"
#include "dociter.hxx"
#include "rangenam.hxx"
#include "dbcolect.hxx"
#include "stlsheet.hxx"
#include "stlpool.hxx"
#include "editutil.hxx"
#include "formula/errorcodes.hxx"

#include "excdoc.hxx"
#include "xeescher.hxx"
#include "xeformula.hxx"
#include "xelink.hxx"
#include "xename.hxx"
#include "xecontent.hxx"

#include "xcl97rec.hxx"

using namespace ::oox;

using ::com::sun::star::uno::Sequence;
using ::rtl::OString;

//--------------------------------------------------------- class ExcDummy_00 -
const sal_uInt8     ExcDummy_00::pMyData[] = {
    0x5c, 0x00, 0x20, 0x00, 0x04, 'C',  'a',  'l',  'c',    // WRITEACCESS
    0x20, 0x20, 0x20, 0x20, 0x20, 0x20, 0x20, 0x20, 0x20,
    0x20, 0x20, 0x20, 0x20, 0x20, 0x20, 0x20, 0x20, 0x20,
    0x20, 0x20, 0x20, 0x20, 0x20, 0x20, 0x20, 0x20, 0x20
};
const sal_Size ExcDummy_00::nMyLen = sizeof( ExcDummy_00::pMyData );

//-------------------------------------------------------- class ExcDummy_04x -
const sal_uInt8     ExcDummy_040::pMyData[] = {
    0x40, 0x00, 0x02, 0x00, 0x00, 0x00,                     // BACKUP
    0x8d, 0x00, 0x02, 0x00, 0x00, 0x00,                     // HIDEOBJ
};
const sal_Size ExcDummy_040::nMyLen = sizeof( ExcDummy_040::pMyData );

const sal_uInt8     ExcDummy_041::pMyData[] = {
    0x0e, 0x00, 0x02, 0x00, 0x01, 0x00,                     // PRECISION
    0xda, 0x00, 0x02, 0x00, 0x00, 0x00                      // BOOKBOOL
};
const sal_Size ExcDummy_041::nMyLen = sizeof( ExcDummy_041::pMyData );

//-------------------------------------------------------- class ExcDummy_02a -
const sal_uInt8      ExcDummy_02a::pMyData[] = {
    0x0d, 0x00, 0x02, 0x00, 0x01, 0x00,                     // CALCMODE
    0x0c, 0x00, 0x02, 0x00, 0x64, 0x00,                     // CALCCOUNT
    0x0f, 0x00, 0x02, 0x00, 0x01, 0x00,                     // REFMODE
    0x11, 0x00, 0x02, 0x00, 0x00, 0x00,                     // ITERATION
    0x10, 0x00, 0x08, 0x00, 0xfc, 0xa9, 0xf1, 0xd2, 0x4d,   // DELTA
    0x62, 0x50, 0x3f,
    0x5f, 0x00, 0x02, 0x00, 0x01, 0x00                      // SAVERECALC
};
const sal_Size ExcDummy_02a::nMyLen = sizeof( ExcDummy_02a::pMyData );

//----------------------------------------------------------- class ExcRecord -

void ExcRecord::Save( XclExpStream& rStrm )
{
    SetRecHeader( GetNum(), GetLen() );
    XclExpRecord::Save( rStrm );
}

void ExcRecord::SaveCont( XclExpStream& /*rStrm*/ )
{
}

void ExcRecord::WriteBody( XclExpStream& rStrm )
{
    SaveCont( rStrm );
}

void ExcRecord::SaveXml( XclExpXmlStream& /*rStrm*/ )
{
}


//--------------------------------------------------------- class ExcEmptyRec -

void ExcEmptyRec::Save( XclExpStream& /*rStrm*/ )
{
}


sal_uInt16 ExcEmptyRec::GetNum() const
{
    return 0;
}


sal_Size ExcEmptyRec::GetLen() const
{
    return 0;
}



//------------------------------------------------------- class ExcRecordList -

ExcRecordList::~ExcRecordList()
{
    for( ExcRecord* pRec = First(); pRec; pRec = Next() )
        delete pRec;
}


void ExcRecordList::Save( XclExpStream& rStrm )
{
    for( ExcRecord* pRec = First(); pRec; pRec = Next() )
        pRec->Save( rStrm );
}



//--------------------------------------------------------- class ExcDummyRec -

void ExcDummyRec::Save( XclExpStream& rStrm )
{
    rStrm.Write( GetData(), GetLen() );        // raw write mode
}


sal_uInt16 ExcDummyRec::GetNum( void ) const
{
    return 0x0000;
}



//------------------------------------------------------- class ExcBoolRecord -

void ExcBoolRecord::SaveCont( XclExpStream& rStrm )
{
    rStrm << (sal_uInt16)(bVal ? 0x0001 : 0x0000);
}


sal_Size ExcBoolRecord::GetLen( void ) const
{
    return 2;
}




//--------------------------------------------------------- class ExcBof_Base -

ExcBof_Base::ExcBof_Base() :
    nRupBuild( 0x096C ),    // copied from Excel
    nRupYear( 0x07C9 )      // copied from Excel
{
}



//-------------------------------------------------------------- class ExcBof -

ExcBof::ExcBof( void )
{
    nDocType = 0x0010;
    nVers = 0x0500;
}


void ExcBof::SaveCont( XclExpStream& rStrm )
{
    rStrm << nVers << nDocType << nRupBuild << nRupYear;
}


sal_uInt16 ExcBof::GetNum( void ) const
{
    return 0x0809;
}


sal_Size ExcBof::GetLen( void ) const
{
    return 8;
}



//------------------------------------------------------------- class ExcBofW -

ExcBofW::ExcBofW( void )
{
    nDocType = 0x0005;
    nVers = 0x0500;
}


void ExcBofW::SaveCont( XclExpStream& rStrm )
{
    rStrm << nVers << nDocType << nRupBuild << nRupYear;
}



sal_uInt16 ExcBofW::GetNum( void ) const
{
    return 0x0809;
}



sal_Size ExcBofW::GetLen( void ) const
{
    return 8;
}



//-------------------------------------------------------------- class ExcEof -

sal_uInt16 ExcEof::GetNum( void ) const
{
    return 0x000A;
}


sal_Size ExcEof::GetLen( void ) const
{
    return 0;
}



//--------------------------------------------------------- class ExcDummy_00 -

sal_Size ExcDummy_00::GetLen( void ) const
{
    return nMyLen;
}


const sal_uInt8* ExcDummy_00::GetData( void ) const
{
    return pMyData;
}



//-------------------------------------------------------- class ExcDummy_04x -

sal_Size ExcDummy_040::GetLen( void ) const
{
    return nMyLen;
}


const sal_uInt8* ExcDummy_040::GetData( void ) const
{
    return pMyData;
}




sal_Size ExcDummy_041::GetLen( void ) const
{
    return nMyLen;
}


const sal_uInt8* ExcDummy_041::GetData( void ) const
{
    return pMyData;
}



//------------------------------------------------------------- class Exc1904 -

Exc1904::Exc1904( ScDocument& rDoc )
{
    Date* pDate = rDoc.GetFormatTable()->GetNullDate();
<<<<<<< HEAD
    bVal = pDate ? (*pDate == Date( 1, 1, 1904 )) : FALSE;
    bDateCompatibility = pDate ? !( *pDate == Date( 30, 12, 1899 )) : FALSE;
=======
    bVal = pDate ? (*pDate == Date( 1, 1, 1904 )) : sal_False;
>>>>>>> ce6308e4
}


sal_uInt16 Exc1904::GetNum( void ) const
{
    return 0x0022;
}


void Exc1904::SaveXml( XclExpXmlStream& rStrm )
{
    bool bISOIEC = ( rStrm.getVersion() == oox::core::ISOIEC_29500_2008 );

    if( bISOIEC )
    {
        rStrm.WriteAttributes(
            XML_dateCompatibility, XclXmlUtils::ToPsz( bDateCompatibility ),
            FSEND );
    }

    if( !bISOIEC || bDateCompatibility )
    {
        rStrm.WriteAttributes(
            XML_date1904, XclXmlUtils::ToPsz( bVal ),
            FSEND );
    }
}



//------------------------------------------------------ class ExcBundlesheet -

ExcBundlesheetBase::ExcBundlesheetBase( RootData& rRootData, SCTAB nTabNum ) :
    nStrPos( STREAM_SEEK_TO_END ),
    nOwnPos( STREAM_SEEK_TO_END ),
    nGrbit( rRootData.pER->GetTabInfo().IsVisibleTab( nTabNum ) ? 0x0000 : 0x0001 ),
    nTab( nTabNum )
{
}


ExcBundlesheetBase::ExcBundlesheetBase() :
    nStrPos( STREAM_SEEK_TO_END ),
    nOwnPos( STREAM_SEEK_TO_END ),
    nGrbit( 0x0000 ),
    nTab( SCTAB_GLOBAL )
{
}


void ExcBundlesheetBase::UpdateStreamPos( XclExpStream& rStrm )
{
    rStrm.SetSvStreamPos( nOwnPos );
    rStrm.DisableEncryption();
    rStrm << static_cast<sal_uInt32>(nStrPos);
    rStrm.EnableEncryption();
}


sal_uInt16 ExcBundlesheetBase::GetNum( void ) const
{
    return 0x0085;
}




ExcBundlesheet::ExcBundlesheet( RootData& rRootData, SCTAB _nTab ) :
    ExcBundlesheetBase( rRootData, _nTab )
{
    String sTabName = rRootData.pER->GetTabInfo().GetScTabName( _nTab );
    DBG_ASSERT( sTabName.Len() < 256, "ExcBundlesheet::ExcBundlesheet - table name too long" );
    aName = ByteString( sTabName, rRootData.pER->GetTextEncoding() );
}


void ExcBundlesheet::SaveCont( XclExpStream& rStrm )
{
    nOwnPos = rStrm.GetSvStreamPos();
    rStrm   << (sal_uInt32) 0x00000000              // dummy (stream position of the sheet)
            << nGrbit;
    rStrm.WriteByteString( aName );             // 8 bit length, max 255 chars
}


sal_Size ExcBundlesheet::GetLen() const
{
    return 7 + Min( aName.Len(), (xub_StrLen) 255 );
}


//--------------------------------------------------------- class ExcDummy_02 -

sal_Size ExcDummy_02a::GetLen( void ) const
{
    return nMyLen;
}

const sal_uInt8* ExcDummy_02a::GetData( void ) const
{
    return pMyData;
}
//--------------------------------------------------------- class ExcDummy_02 -

XclExpCountry::XclExpCountry( const XclExpRoot& rRoot ) :
    XclExpRecord( EXC_ID_COUNTRY, 4 )
{
    /*  #i31530# set document country as UI country too -
        needed for correct behaviour of number formats. */
    mnUICountry = mnDocCountry = static_cast< sal_uInt16 >(
        ::msfilter::ConvertLanguageToCountry( rRoot.GetDocLanguage() ) );
}

void XclExpCountry::WriteBody( XclExpStream& rStrm )
{
    rStrm << mnUICountry << mnDocCountry;
}

// XclExpWsbool ===============================================================

XclExpWsbool::XclExpWsbool( bool bFitToPages, SCTAB nScTab, XclExpFilterManager* pManager )
    : XclExpUInt16Record( EXC_ID_WSBOOL, EXC_WSBOOL_DEFAULTFLAGS )
    , mnScTab( nScTab )
    , mpManager( pManager )
{
    if( bFitToPages )
        SetValue( GetValue() | EXC_WSBOOL_FITTOPAGE );
}

void XclExpWsbool::SaveXml( XclExpXmlStream& rStrm )
{
    sax_fastparser::FSHelperPtr& rWorksheet = rStrm.GetCurrentStream();
    rWorksheet->startElement( XML_sheetPr,
            // OOXTODO: XML_syncHorizontal,
            // OOXTODO: XML_syncVertical,
            // OOXTODO: XML_syncRef,
            // OOXTODO: XML_transitionEvaluation,
            // OOXTODO: XML_transitionEntry,
            // OOXTODO: XML_published,
            // OOXTODO: XML_codeName,
            XML_filterMode, mpManager ? XclXmlUtils::ToPsz( mpManager->HasFilterMode( mnScTab ) ) : NULL,
            // OOXTODO: XML_enableFormatConditionsCalculation,
            FSEND );
    // OOXTODO: elements XML_tabColor, XML_outlinePr
    rWorksheet->singleElement( XML_pageSetUpPr,
            // OOXTODO: XML_autoPageBreaks,
            XML_fitToPage,  XclXmlUtils::ToPsz( GetValue() & EXC_WSBOOL_FITTOPAGE ),
            FSEND );
    rWorksheet->endElement( XML_sheetPr );
}


// XclExpWindowProtection ===============================================================

XclExpWindowProtection::XclExpWindowProtection(bool bValue) :
    XclExpBoolRecord(EXC_ID_WINDOWPROTECT, bValue)
{
}

void XclExpWindowProtection::SaveXml( XclExpXmlStream& rStrm )
{
    rStrm.WriteAttributes(
            XML_lockWindows, XclXmlUtils::ToPsz( GetBool() ),
            FSEND );
}

// XclExpDocProtection ===============================================================

XclExpProtection::XclExpProtection(bool bValue) :
    XclExpBoolRecord(EXC_ID_PROTECT, bValue)
{
}

// ============================================================================

XclExpPassHash::XclExpPassHash(const Sequence<sal_Int8>& aHash) :
    XclExpRecord(EXC_ID_PASSWORD, 2),
    mnHash(0x0000)
{
    if (aHash.getLength() >= 2)
    {
        mnHash  = ((aHash[0] << 8) & 0xFFFF);
        mnHash |= (aHash[1] & 0xFF);
    }
}

XclExpPassHash::~XclExpPassHash()
{
}

void XclExpPassHash::WriteBody(XclExpStream& rStrm)
{
    rStrm << mnHash;
}

// ============================================================================

XclExpFiltermode::XclExpFiltermode() :
    XclExpEmptyRecord( EXC_ID_FILTERMODE )
{
}

// ----------------------------------------------------------------------------

XclExpAutofilterinfo::XclExpAutofilterinfo( const ScAddress& rStartPos, SCCOL nScCol ) :
    XclExpUInt16Record( EXC_ID_AUTOFILTERINFO, static_cast< sal_uInt16 >( nScCol ) ),
    maStartPos( rStartPos )
{
}

// ----------------------------------------------------------------------------

ExcFilterCondition::ExcFilterCondition() :
        nType( EXC_AFTYPE_NOTUSED ),
        nOper( EXC_AFOPER_EQUAL ),
        fVal( 0.0 ),
        pText( NULL )
{
}

ExcFilterCondition::~ExcFilterCondition()
{
    if( pText )
        delete pText;
}

sal_Size ExcFilterCondition::GetTextBytes() const
{
    return pText ? (1 + pText->GetBufferSize()) : 0;
}

void ExcFilterCondition::SetCondition( sal_uInt8 nTp, sal_uInt8 nOp, double fV, String* pT )
{
    nType = nTp;
    nOper = nOp;
    fVal = fV;

    delete pText;
    pText = pT ? new XclExpString( *pT, EXC_STR_8BITLENGTH ) : NULL;
}

void ExcFilterCondition::Save( XclExpStream& rStrm )
{
    rStrm << nType << nOper;
    switch( nType )
    {
        case EXC_AFTYPE_DOUBLE:
            rStrm << fVal;
        break;
        case EXC_AFTYPE_STRING:
            DBG_ASSERT( pText, "ExcFilterCondition::Save() -- pText is NULL!" );
            rStrm << (sal_uInt32)0 << (sal_uInt8) pText->Len() << (sal_uInt16)0 << (sal_uInt8)0;
        break;
        case EXC_AFTYPE_BOOLERR:
            rStrm << (sal_uInt8)0 << (sal_uInt8)((fVal != 0) ? 1 : 0) << (sal_uInt32)0 << (sal_uInt16)0;
        break;
        default:
            rStrm << (sal_uInt32)0 << (sal_uInt32)0;
    }
}

static const char* lcl_GetOperator( sal_uInt8 nOper )
{
    switch( nOper )
    {
        case EXC_AFOPER_EQUAL:          return "equal";
        case EXC_AFOPER_GREATER:        return "greaterThan";
        case EXC_AFOPER_GREATEREQUAL:   return "greaterThanOrEqual";
        case EXC_AFOPER_LESS:           return "lessThan";
        case EXC_AFOPER_LESSEQUAL:      return "lessThanOrEqual";
        case EXC_AFOPER_NOTEQUAL:       return "notEqual";
        case EXC_AFOPER_NONE:
        default:                        return "**none**";
    }
}

static OString lcl_GetValue( sal_uInt8 nType, double fVal, XclExpString* pStr )
{
    switch( nType )
    {
        case EXC_AFTYPE_STRING:     return XclXmlUtils::ToOString( *pStr );
        case EXC_AFTYPE_DOUBLE:     return OString::valueOf( fVal );
        case EXC_AFTYPE_BOOLERR:    return OString::valueOf( (sal_Int32) ( fVal != 0 ? 1 : 0 ) );
        default:                    return OString();
    }
}

void ExcFilterCondition::SaveXml( XclExpXmlStream& rStrm )
{
    if( IsEmpty() )
        return;

    rStrm.GetCurrentStream()->singleElement( XML_customFilter,
            XML_operator,   lcl_GetOperator( nOper ),
            XML_val,        lcl_GetValue( nType, fVal, pText ).getStr(),
            FSEND );
}

void ExcFilterCondition::SaveText( XclExpStream& rStrm )
{
    if( nType == EXC_AFTYPE_STRING )
    {
        DBG_ASSERT( pText, "ExcFilterCondition::SaveText() -- pText is NULL!" );
        pText->WriteFlagField( rStrm );
        pText->WriteBuffer( rStrm );
    }
}

// ----------------------------------------------------------------------------

XclExpAutofilter::XclExpAutofilter( const XclExpRoot& rRoot, sal_uInt16 nC ) :
    XclExpRecord( EXC_ID_AUTOFILTER, 24 ),
    XclExpRoot( rRoot ),
    nCol( nC ),
    nFlags( 0 )
{
}

sal_Bool XclExpAutofilter::AddCondition( ScQueryConnect eConn, sal_uInt8 nType, sal_uInt8 nOp,
                                    double fVal, String* pText, sal_Bool bSimple )
{
    if( !aCond[ 1 ].IsEmpty() )
        return sal_False;

    sal_uInt16 nInd = aCond[ 0 ].IsEmpty() ? 0 : 1;

    if( nInd == 1 )
        nFlags |= (eConn == SC_OR) ? EXC_AFFLAG_OR : EXC_AFFLAG_AND;
    if( bSimple )
        nFlags |= (nInd == 0) ? EXC_AFFLAG_SIMPLE1 : EXC_AFFLAG_SIMPLE2;

    aCond[ nInd ].SetCondition( nType, nOp, fVal, pText );

    AddRecSize( aCond[ nInd ].GetTextBytes() );

    return sal_True;
}

sal_Bool XclExpAutofilter::AddEntry( const ScQueryEntry& rEntry )
{
    sal_Bool    bConflict = sal_False;
    String  sText;

    if( rEntry.pStr )
    {
        sText.Assign( *rEntry.pStr );
        switch( rEntry.eOp )
        {
            case SC_CONTAINS:
            case SC_DOES_NOT_CONTAIN:
            {
                sText.InsertAscii( "*" , 0 );
                sText.AppendAscii( "*" );
            }
            break;
            case SC_BEGINS_WITH:
            case SC_DOES_NOT_BEGIN_WITH:
                sText.AppendAscii( "*" );
            break;
            case SC_ENDS_WITH:
            case SC_DOES_NOT_END_WITH:
                sText.InsertAscii( "*" , 0 );
            break;
            default:
            {
                //nothing
            }
        }
    }

    sal_Bool bLen = sText.Len() > 0;

    // empty/nonempty fields
    if( !bLen && (rEntry.nVal == SC_EMPTYFIELDS) )
        bConflict = !AddCondition( rEntry.eConnect, EXC_AFTYPE_EMPTY, EXC_AFOPER_NONE, 0.0, NULL, sal_True );
    else if( !bLen && (rEntry.nVal == SC_NONEMPTYFIELDS) )
        bConflict = !AddCondition( rEntry.eConnect, EXC_AFTYPE_NOTEMPTY, EXC_AFOPER_NONE, 0.0, NULL, sal_True );
    // other conditions
    else
    {
        double  fVal    = 0.0;
        sal_uInt32  nIndex  = 0;
        sal_Bool    bIsNum  = bLen ? GetFormatter().IsNumberFormat( sText, nIndex, fVal ) : sal_True;
        String* pText   = bIsNum ? NULL : &sText;

        // top10 flags
        sal_uInt16 nNewFlags = 0x0000;
        switch( rEntry.eOp )
        {
            case SC_TOPVAL:
                nNewFlags = (EXC_AFFLAG_TOP10 | EXC_AFFLAG_TOP10TOP);
            break;
            case SC_BOTVAL:
                nNewFlags = EXC_AFFLAG_TOP10;
            break;
            case SC_TOPPERC:
                nNewFlags = (EXC_AFFLAG_TOP10 | EXC_AFFLAG_TOP10TOP | EXC_AFFLAG_TOP10PERC);
            break;
            case SC_BOTPERC:
                nNewFlags = (EXC_AFFLAG_TOP10 | EXC_AFFLAG_TOP10PERC);
            break;
            default:;
        }
        sal_Bool bNewTop10 = ::get_flag( nNewFlags, EXC_AFFLAG_TOP10 );

        bConflict = HasTop10() && bNewTop10;
        if( !bConflict )
        {
            if( bNewTop10 )
            {
                if( fVal < 0 )      fVal = 0;
                if( fVal >= 501 )   fVal = 500;
                nFlags |= (nNewFlags | (sal_uInt16)(fVal) << 7);
            }
            // normal condition
            else
            {
                sal_uInt8 nType = bIsNum ? EXC_AFTYPE_DOUBLE : EXC_AFTYPE_STRING;
                sal_uInt8 nOper = EXC_AFOPER_NONE;

                switch( rEntry.eOp )
                {
                    case SC_EQUAL:          nOper = EXC_AFOPER_EQUAL;           break;
                    case SC_LESS:           nOper = EXC_AFOPER_LESS;            break;
                    case SC_GREATER:        nOper = EXC_AFOPER_GREATER;         break;
                    case SC_LESS_EQUAL:     nOper = EXC_AFOPER_LESSEQUAL;       break;
                    case SC_GREATER_EQUAL:  nOper = EXC_AFOPER_GREATEREQUAL;    break;
                    case SC_NOT_EQUAL:      nOper = EXC_AFOPER_NOTEQUAL;        break;
                    case SC_CONTAINS:
                    case SC_BEGINS_WITH:
                    case SC_ENDS_WITH:
                                            nOper = EXC_AFOPER_EQUAL;           break;
                    case SC_DOES_NOT_CONTAIN:
                    case SC_DOES_NOT_BEGIN_WITH:
                    case SC_DOES_NOT_END_WITH:
                                            nOper = EXC_AFOPER_NOTEQUAL;        break;
                    default:;
                }
                bConflict = !AddCondition( rEntry.eConnect, nType, nOper, fVal, pText );
            }
        }
    }
    return bConflict;
}

void XclExpAutofilter::WriteBody( XclExpStream& rStrm )
{
    rStrm << nCol << nFlags;
    aCond[ 0 ].Save( rStrm );
    aCond[ 1 ].Save( rStrm );
    aCond[ 0 ].SaveText( rStrm );
    aCond[ 1 ].SaveText( rStrm );
}

void XclExpAutofilter::SaveXml( XclExpXmlStream& rStrm )
{
    if( !HasCondition() )
        return;

    sax_fastparser::FSHelperPtr& rWorksheet = rStrm.GetCurrentStream();

    rWorksheet->startElement( XML_filterColumn,
            XML_colId,          OString::valueOf( (sal_Int32) nCol ).getStr(),
            // OOXTODO: XML_hiddenButton,   AutoFilter12 fHideArrow?
            // OOXTODO: XML_showButton,
            FSEND );

    if( HasTop10() )
    {
        rWorksheet->singleElement( XML_top10,
                XML_top,        XclXmlUtils::ToPsz( get_flag( nFlags, EXC_AFFLAG_TOP10TOP ) ),
                XML_percent,    XclXmlUtils::ToPsz( get_flag( nFlags, EXC_AFFLAG_TOP10PERC ) ),
                XML_val,        OString::valueOf( (sal_Int32) (nFlags >> 7 ) ).getStr(),
                // OOXTODO: XML_filterVal,
                FSEND );
    }

    rWorksheet->startElement( XML_customFilters,
            XML_and,    XclXmlUtils::ToPsz( (nFlags & EXC_AFFLAG_ANDORMASK) == EXC_AFFLAG_AND ),
            FSEND );
    aCond[ 0 ].SaveXml( rStrm );
    aCond[ 1 ].SaveXml( rStrm );
    rWorksheet->endElement( XML_customFilters );
    // OOXTODO: XLM_colorFilter, XML_dynamicFilter,
    // XML_extLst, XML_filters, XML_iconFilter, XML_top10
    rWorksheet->endElement( XML_filterColumn );
}

// ----------------------------------------------------------------------------

ExcAutoFilterRecs::ExcAutoFilterRecs( const XclExpRoot& rRoot, SCTAB nTab ) :
    XclExpRoot( rRoot ),
    pFilterMode( NULL ),
    pFilterInfo( NULL )
    , mbAutoFilter (false)
{
    ScDBCollection& rDBColl = GetDatabaseRanges();
    XclExpNameManager& rNameMgr = GetNameManager();

    // search for first DB-range with filter
    sal_uInt16      nIndex  = 0;
    sal_Bool        bFound  = sal_False;
    sal_Bool        bAdvanced = sal_False;
    ScDBData*   pData   = NULL;
    ScRange     aAdvRange;
    while( (nIndex < rDBColl.GetCount()) && !bFound )
    {
        pData = rDBColl[ nIndex ];
        if( pData )
        {
            ScRange aRange;
            pData->GetArea( aRange );
            bAdvanced = pData->GetAdvancedQuerySource( aAdvRange );
            bFound = (aRange.aStart.Tab() == nTab) &&
                (pData->HasQueryParam() || pData->HasAutoFilter() || bAdvanced);
        }
        if( !bFound )
            nIndex++;
    }

    if( pData && bFound )
    {
        ScQueryParam    aParam;
        pData->GetQueryParam( aParam );

        ScRange aRange( aParam.nCol1, aParam.nRow1, aParam.nTab,
                        aParam.nCol2, aParam.nRow2, aParam.nTab );
        SCCOL   nColCnt = aParam.nCol2 - aParam.nCol1 + 1;

        maRef = aRange;

        // #i2394# built-in defined names must be sorted by containing sheet name
        rNameMgr.InsertBuiltInName( EXC_BUILTIN_FILTERDATABASE, aRange );

        // advanced filter
        if( bAdvanced )
        {
            // filter criteria, excel allows only same table
            if( aAdvRange.aStart.Tab() == nTab )
                rNameMgr.InsertBuiltInName( EXC_BUILTIN_CRITERIA, aAdvRange );

            // filter destination range, excel allows only same table
            if( !aParam.bInplace )
            {
                ScRange aDestRange( aParam.nDestCol, aParam.nDestRow, aParam.nDestTab );
                aDestRange.aEnd.IncCol( nColCnt - 1 );
                if( aDestRange.aStart.Tab() == nTab )
                    rNameMgr.InsertBuiltInName( EXC_BUILTIN_EXTRACT, aDestRange );
            }

            pFilterMode = new XclExpFiltermode;
        }
        // AutoFilter
        else
        {
            sal_Bool    bConflict   = sal_False;
            sal_Bool    bContLoop   = sal_True;
            sal_Bool    bHasOr      = sal_False;
            SCCOLROW nFirstField = aParam.GetEntry( 0 ).nField;

            // create AUTOFILTER records for filtered columns
            for( SCSIZE nEntry = 0; !bConflict && bContLoop && (nEntry < aParam.GetEntryCount()); nEntry++ )
            {
                const ScQueryEntry& rEntry  = aParam.GetEntry( nEntry );

                bContLoop = rEntry.bDoQuery;
                if( bContLoop )
                {
                    XclExpAutofilter* pFilter = GetByCol( static_cast<SCCOL>(rEntry.nField) - aRange.aStart.Col() );

                    if( nEntry > 0 )
                        bHasOr |= (rEntry.eConnect == SC_OR);

                    bConflict = (nEntry > 1) && bHasOr;
                    if( !bConflict )
                        bConflict = (nEntry == 1) && (rEntry.eConnect == SC_OR) &&
                                    (nFirstField != rEntry.nField);
                    if( !bConflict )
                        bConflict = pFilter->AddEntry( rEntry );
                }
            }

            // additional tests for conflicts
            for( size_t nPos = 0, nSize = maFilterList.GetSize(); !bConflict && (nPos < nSize); ++nPos )
            {
                XclExpAutofilterRef xFilter = maFilterList.GetRecord( nPos );
                bConflict = xFilter->HasCondition() && xFilter->HasTop10();
            }

            if( bConflict )
                maFilterList.RemoveAllRecords();

            if( !maFilterList.IsEmpty() )
                pFilterMode = new XclExpFiltermode;
            pFilterInfo = new XclExpAutofilterinfo( aRange.aStart, nColCnt );

            if (maFilterList.IsEmpty () && !bConflict)
                mbAutoFilter = true;
        }
    }
}

ExcAutoFilterRecs::~ExcAutoFilterRecs()
{
    delete pFilterMode;
    delete pFilterInfo;
}

XclExpAutofilter* ExcAutoFilterRecs::GetByCol( SCCOL nCol )
{
    XclExpAutofilterRef xFilter;
    for( size_t nPos = 0, nSize = maFilterList.GetSize(); nPos < nSize; ++nPos )
    {
        xFilter = maFilterList.GetRecord( nPos );
        if( xFilter->GetCol() == static_cast<sal_uInt16>(nCol) )
            return xFilter.get();
    }
    xFilter.reset( new XclExpAutofilter( GetRoot(), static_cast<sal_uInt16>(nCol) ) );
    maFilterList.AppendRecord( xFilter );
    return xFilter.get();
}

sal_Bool ExcAutoFilterRecs::IsFiltered( SCCOL nCol )
{
    for( size_t nPos = 0, nSize = maFilterList.GetSize(); nPos < nSize; ++nPos )
        if( maFilterList.GetRecord( nPos )->GetCol() == static_cast<sal_uInt16>(nCol) )
            return sal_True;
    return sal_False;
}

void ExcAutoFilterRecs::AddObjRecs()
{
    if( pFilterInfo )
    {
        ScAddress aAddr( pFilterInfo->GetStartPos() );
        for( SCCOL nObj = 0, nCount = pFilterInfo->GetColCount(); nObj < nCount; nObj++ )
        {
            XclObj* pObjRec = new XclObjDropDown( GetObjectManager(), aAddr, IsFiltered( nObj ) );
            GetObjectManager().AddObj( pObjRec );
            aAddr.IncCol( 1 );
        }
    }
}

void ExcAutoFilterRecs::Save( XclExpStream& rStrm )
{
    if( pFilterMode )
        pFilterMode->Save( rStrm );
    if( pFilterInfo )
        pFilterInfo->Save( rStrm );
    maFilterList.Save( rStrm );
}

void ExcAutoFilterRecs::SaveXml( XclExpXmlStream& rStrm )
{
    if( maFilterList.IsEmpty() && !mbAutoFilter )
        return;

    sax_fastparser::FSHelperPtr& rWorksheet = rStrm.GetCurrentStream();
    rWorksheet->startElement( XML_autoFilter,
            XML_ref,    XclXmlUtils::ToOString( maRef ).getStr(),
            FSEND );
    // OOXTODO: XML_extLst, XML_sortState
    if( !maFilterList.IsEmpty() )
        maFilterList.SaveXml( rStrm );
    rWorksheet->endElement( XML_autoFilter );
}

bool ExcAutoFilterRecs::HasFilterMode() const
{
    return pFilterMode != NULL;
}

// ----------------------------------------------------------------------------

XclExpFilterManager::XclExpFilterManager( const XclExpRoot& rRoot ) :
    XclExpRoot( rRoot )
{
}

void XclExpFilterManager::InitTabFilter( SCTAB nScTab )
{
    maFilterMap[ nScTab ].reset( new ExcAutoFilterRecs( GetRoot(), nScTab ) );
}

XclExpRecordRef XclExpFilterManager::CreateRecord( SCTAB nScTab )
{
    XclExpTabFilterRef xRec;
    XclExpTabFilterMap::iterator aIt = maFilterMap.find( nScTab );
    if( aIt != maFilterMap.end() )
    {
        xRec = aIt->second;
        xRec->AddObjRecs();
    }
    return xRec;
}

bool XclExpFilterManager::HasFilterMode( SCTAB nScTab )
{
    XclExpTabFilterRef xRec;
    XclExpTabFilterMap::iterator aIt = maFilterMap.find( nScTab );
    if( aIt != maFilterMap.end() )
    {
        return aIt->second->HasFilterMode();
    }
    return false;
}

// ============================================================================

/* vim:set shiftwidth=4 softtabstop=4 expandtab: */<|MERGE_RESOLUTION|>--- conflicted
+++ resolved
@@ -358,12 +358,8 @@
 Exc1904::Exc1904( ScDocument& rDoc )
 {
     Date* pDate = rDoc.GetFormatTable()->GetNullDate();
-<<<<<<< HEAD
-    bVal = pDate ? (*pDate == Date( 1, 1, 1904 )) : FALSE;
-    bDateCompatibility = pDate ? !( *pDate == Date( 30, 12, 1899 )) : FALSE;
-=======
-    bVal = pDate ? (*pDate == Date( 1, 1, 1904 )) : sal_False;
->>>>>>> ce6308e4
+    bVal = pDate ? (*pDate == Date( 1, 1, 1904 )) : false;
+    bDateCompatibility = pDate ? !( *pDate == Date( 30, 12, 1899 )) : false;
 }
 
 
@@ -686,7 +682,7 @@
                                     double fVal, String* pText, sal_Bool bSimple )
 {
     if( !aCond[ 1 ].IsEmpty() )
-        return sal_False;
+        return false;
 
     sal_uInt16 nInd = aCond[ 0 ].IsEmpty() ? 0 : 1;
 
@@ -704,7 +700,7 @@
 
 sal_Bool XclExpAutofilter::AddEntry( const ScQueryEntry& rEntry )
 {
-    sal_Bool    bConflict = sal_False;
+    sal_Bool    bConflict = false;
     String  sText;
 
     if( rEntry.pStr )
@@ -865,8 +861,8 @@
 
     // search for first DB-range with filter
     sal_uInt16      nIndex  = 0;
-    sal_Bool        bFound  = sal_False;
-    sal_Bool        bAdvanced = sal_False;
+    sal_Bool        bFound  = false;
+    sal_Bool        bAdvanced = false;
     ScDBData*   pData   = NULL;
     ScRange     aAdvRange;
     while( (nIndex < rDBColl.GetCount()) && !bFound )
@@ -919,9 +915,9 @@
         // AutoFilter
         else
         {
-            sal_Bool    bConflict   = sal_False;
+            sal_Bool    bConflict   = false;
             sal_Bool    bContLoop   = sal_True;
-            sal_Bool    bHasOr      = sal_False;
+            sal_Bool    bHasOr      = false;
             SCCOLROW nFirstField = aParam.GetEntry( 0 ).nField;
 
             // create AUTOFILTER records for filtered columns
@@ -991,7 +987,7 @@
     for( size_t nPos = 0, nSize = maFilterList.GetSize(); nPos < nSize; ++nPos )
         if( maFilterList.GetRecord( nPos )->GetCol() == static_cast<sal_uInt16>(nCol) )
             return sal_True;
-    return sal_False;
+    return false;
 }
 
 void ExcAutoFilterRecs::AddObjRecs()
