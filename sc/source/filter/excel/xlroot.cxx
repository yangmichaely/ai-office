/* -*- Mode: C++; tab-width: 4; indent-tabs-mode: nil; c-basic-offset: 4 -*- */
/*************************************************************************
 *
 * DO NOT ALTER OR REMOVE COPYRIGHT NOTICES OR THIS FILE HEADER.
 *
 * Copyright 2000, 2010 Oracle and/or its affiliates.
 *
 * OpenOffice.org - a multi-platform office productivity suite
 *
 * This file is part of OpenOffice.org.
 *
 * OpenOffice.org is free software: you can redistribute it and/or modify
 * it under the terms of the GNU Lesser General Public License version 3
 * only, as published by the Free Software Foundation.
 *
 * OpenOffice.org is distributed in the hope that it will be useful,
 * but WITHOUT ANY WARRANTY; without even the implied warranty of
 * MERCHANTABILITY or FITNESS FOR A PARTICULAR PURPOSE.  See the
 * GNU Lesser General Public License version 3 for more details
 * (a copy is included in the LICENSE file that accompanied this code).
 *
 * You should have received a copy of the GNU Lesser General Public License
 * version 3 along with OpenOffice.org.  If not, see
 * <http://www.openoffice.org/license.html>
 * for a copy of the LGPLv3 License.
 *
 ************************************************************************/

// MARKER(update_precomp.py): autogen include statement, do not remove
#include "precompiled_sc.hxx"
#include "xlroot.hxx"
#include <com/sun/star/awt/XDevice.hpp>
#include <com/sun/star/frame/XFrame.hpp>
#include <com/sun/star/frame/XFramesSupplier.hpp>
#include <com/sun/star/i18n/ScriptType.hpp>
#include <comphelper/processfactory.hxx>
#include <vcl/svapp.hxx>
#include <svl/stritem.hxx>
#include <svl/languageoptions.hxx>
#include <sfx2/objsh.hxx>
#include <sfx2/printer.hxx>
#include <sfx2/docfile.hxx>
#include <vcl/font.hxx>
#include <editeng/editstat.hxx>
#include "scitems.hxx"
#include <editeng/eeitem.hxx>
#include "document.hxx"
#include "docpool.hxx"
#include "docuno.hxx"
#include "editutil.hxx"
#include "drwlayer.hxx"
#include "scextopt.hxx"
#include "patattr.hxx"
#include "fapihelper.hxx"
#include "xlconst.hxx"
#include "xlstyle.hxx"
#include "xlchart.hxx"
#include "xltracer.hxx"
#include <unotools/useroptions.hxx>
#include "root.hxx"

namespace ApiScriptType = ::com::sun::star::i18n::ScriptType;

using ::rtl::OUString;
using ::com::sun::star::uno::Exception;
using ::com::sun::star::uno::Reference;
using ::com::sun::star::uno::UNO_QUERY_THROW;
using ::com::sun::star::uno::UNO_SET_THROW;
using ::com::sun::star::awt::XDevice;
using ::com::sun::star::awt::DeviceInfo;
using ::com::sun::star::frame::XFrame;
using ::com::sun::star::frame::XFramesSupplier;
using ::com::sun::star::lang::XMultiServiceFactory;

using namespace ::com::sun::star;

// Global data ================================================================

#ifdef DBG_UTIL
XclDebugObjCounter::~XclDebugObjCounter()
{
    DBG_ASSERT( mnObjCnt == 0, "XclDebugObjCounter::~XclDebugObjCounter - wrong root object count" );
}
#endif

// ----------------------------------------------------------------------------

XclRootData::XclRootData( XclBiff eBiff, SfxMedium& rMedium,
        SotStorageRef xRootStrg, ScDocument& rDoc, rtl_TextEncoding eTextEnc, bool bExport ) :
    meBiff( eBiff ),
    meOutput( EXC_OUTPUT_BINARY ),
    mrMedium( rMedium ),
    mxRootStrg( xRootStrg ),
    mrDoc( rDoc ),
    maDefPassword( CREATE_STRING( "VelvetSweatshop" ) ),
    meTextEnc( eTextEnc ),
    meSysLang( Application::GetSettings().GetLanguage() ),
    meDocLang( Application::GetSettings().GetLanguage() ),
    meUILang( Application::GetSettings().GetUILanguage() ),
    mnDefApiScript( ApiScriptType::LATIN ),
    maScMaxPos( MAXCOL, MAXROW, MAXTAB ),
    maXclMaxPos( EXC_MAXCOL2, EXC_MAXROW2, EXC_MAXTAB2 ),
    maMaxPos( EXC_MAXCOL2, EXC_MAXROW2, EXC_MAXTAB2 ),
    mxFontPropSetHlp( new XclFontPropSetHelper ),
    mxChPropSetHlp( new XclChPropSetHelper ),
    mxRD( new RootData ),//!
    mfScreenPixelX( 50.0 ),
    mfScreenPixelY( 50.0 ),
    mnCharWidth( 110 ),
    mnScTab( 0 ),
    mbExport( bExport )
{
 maUserName = SvtUserOptions().GetLastName();
    if( maUserName.Len() == 0 )
        maUserName = CREATE_STRING( "Calc" );

    switch( ScGlobal::GetDefaultScriptType() )
    {
        case SCRIPTTYPE_LATIN:      mnDefApiScript = ApiScriptType::LATIN;      break;
        case SCRIPTTYPE_ASIAN:      mnDefApiScript = ApiScriptType::ASIAN;      break;
        case SCRIPTTYPE_COMPLEX:    mnDefApiScript = ApiScriptType::COMPLEX;    break;
        default:    DBG_ERRORFILE( "XclRootData::XclRootData - unknown script type" );
    }

    // maximum cell position
    switch( meBiff )
    {
        case EXC_BIFF2: maXclMaxPos.Set( EXC_MAXCOL2, EXC_MAXROW2, EXC_MAXTAB2 );   break;
        case EXC_BIFF3: maXclMaxPos.Set( EXC_MAXCOL3, EXC_MAXROW3, EXC_MAXTAB3 );   break;
        case EXC_BIFF4: maXclMaxPos.Set( EXC_MAXCOL4, EXC_MAXROW4, EXC_MAXTAB4 );   break;
        case EXC_BIFF5: maXclMaxPos.Set( EXC_MAXCOL5, EXC_MAXROW5, EXC_MAXTAB5 );   break;
        case EXC_BIFF8: maXclMaxPos.Set( EXC_MAXCOL8, EXC_MAXROW8, EXC_MAXTAB8 );   break;
        default:        DBG_ERROR_BIFF();
    }
    maMaxPos.SetCol( ::std::min( maScMaxPos.Col(), maXclMaxPos.Col() ) );
    maMaxPos.SetRow( ::std::min( maScMaxPos.Row(), maXclMaxPos.Row() ) );
    maMaxPos.SetTab( ::std::min( maScMaxPos.Tab(), maXclMaxPos.Tab() ) );

    // document URL and path
    if( const SfxItemSet* pItemSet = mrMedium.GetItemSet() )
        if( const SfxStringItem* pItem = static_cast< const SfxStringItem* >( pItemSet->GetItem( SID_FILE_NAME ) ) )
            maDocUrl = pItem->GetValue();
    maBasePath = maDocUrl.Copy( 0, maDocUrl.SearchBackward( '/' ) + 1 );

    // extended document options - always own object, try to copy existing data from document
    if( const ScExtDocOptions* pOldDocOpt = mrDoc.GetExtDocOptions() )
        mxExtDocOpt.reset( new ScExtDocOptions( *pOldDocOpt ) );
    else
        mxExtDocOpt.reset( new ScExtDocOptions );

    // screen pixel size
    try
    {
        Reference< XMultiServiceFactory > xFactory( ::comphelper::getProcessServiceFactory(), UNO_SET_THROW );
        Reference< XFramesSupplier > xFramesSupp( xFactory->createInstance( CREATE_OUSTRING( "com.sun.star.frame.Desktop" ) ), UNO_QUERY_THROW );
        Reference< XFrame > xFrame( xFramesSupp->getActiveFrame(), UNO_SET_THROW );
        Reference< XDevice > xDevice( xFrame->getContainerWindow(), UNO_QUERY_THROW );
        DeviceInfo aDeviceInfo = xDevice->getInfo();
        mfScreenPixelX = (aDeviceInfo.PixelPerMeterX > 0) ? (100000.0 / aDeviceInfo.PixelPerMeterX) : 50.0;
        mfScreenPixelY = (aDeviceInfo.PixelPerMeterY > 0) ? (100000.0 / aDeviceInfo.PixelPerMeterY) : 50.0;
    }
    catch( Exception& )
    {
        OSL_ENSURE( false, "XclRootData::XclRootData - cannot get output device info" );
    }
}

XclRootData::~XclRootData()
{
}

// ----------------------------------------------------------------------------

XclRoot::XclRoot( XclRootData& rRootData ) :
    mrData( rRootData )
{
#ifdef DBG_UTIL
    ++mrData.mnObjCnt;
#endif

    // filter tracer
    // do not use CREATE_OUSTRING for conditional expression
    mrData.mxTracer.reset( new XclTracer( GetDocUrl(), IsExport() ?
                                                OUString(RTL_CONSTASCII_USTRINGPARAM("Office.Tracing/Export/Excel"))
                                              : OUString(RTL_CONSTASCII_USTRINGPARAM("Office.Tracing/Import/Excel" )) ) );
}

XclRoot::XclRoot( const XclRoot& rRoot ) :
    mrData( rRoot.mrData )
{
#ifdef DBG_UTIL
    ++mrData.mnObjCnt;
#endif
}

XclRoot::~XclRoot()
{
#ifdef DBG_UTIL
    --mrData.mnObjCnt;
#endif
}

XclRoot& XclRoot::operator=( const XclRoot& rRoot )
{
    (void)rRoot;    // avoid compiler warning
    // allowed for assignment in derived classes - but test if the same root data is used
    DBG_ASSERT( &mrData == &rRoot.mrData, "XclRoot::operator= - incompatible root data" );
    return *this;
}

void XclRoot::SetTextEncoding( rtl_TextEncoding eTextEnc )
{
    if( eTextEnc != RTL_TEXTENCODING_DONTKNOW )
        mrData.meTextEnc = eTextEnc;
}

void XclRoot::SetCharWidth( const XclFontData& rFontData )
{
    mrData.mnCharWidth = 0;
    if( OutputDevice* pPrinter = GetPrinter() )
    {
        Font aFont( rFontData.maName, Size( 0, rFontData.mnHeight ) );
        aFont.SetFamily( rFontData.GetScFamily( GetTextEncoding() ) );
        aFont.SetCharSet( rFontData.GetFontEncoding() );
        aFont.SetWeight( rFontData.GetScWeight() );
        pPrinter->SetFont( aFont );
        mrData.mnCharWidth = pPrinter->GetTextWidth( String( '0' ) );
    }
    if( mrData.mnCharWidth <= 0 )
    {
        // #i48717# Win98 with HP LaserJet returns 0
        DBG_ERRORFILE( "XclRoot::SetCharWidth - invalid character width (no printer?)" );
        mrData.mnCharWidth = 11 * rFontData.mnHeight / 20;
    }
}

sal_Int32 XclRoot::GetHmmFromPixelX( double fPixelX ) const
{
    return static_cast< sal_Int32 >( fPixelX * mrData.mfScreenPixelX + 0.5 );
}

sal_Int32 XclRoot::GetHmmFromPixelY( double fPixelY ) const
{
    return static_cast< sal_Int32 >( fPixelY * mrData.mfScreenPixelY + 0.5 );
}

<<<<<<< HEAD
double XclRoot::GetPixelXFromHmm( sal_Int32 nX ) const
{
    return static_cast< double >( (nX - 0.5) / mrData.mfScreenPixelX );
}

double XclRoot::GetPixelYFromHmm( sal_Int32 nY ) const
{
    return static_cast< double >( (nY - 0.5) / mrData.mfScreenPixelY );
}


String XclRoot::RequestPassword( ::comphelper::IDocPasswordVerifier& rVerifier ) const
=======
uno::Sequence< beans::NamedValue > XclRoot::RequestEncryptionData( ::comphelper::IDocPasswordVerifier& rVerifier ) const
>>>>>>> ce6308e4
{
    ::std::vector< OUString > aDefaultPasswords;
    aDefaultPasswords.push_back( mrData.maDefPassword );
    return ScfApiHelper::QueryEncryptionDataForMedium( mrData.mrMedium, rVerifier, &aDefaultPasswords );
}

bool XclRoot::HasVbaStorage() const
{
    SotStorageRef xRootStrg = GetRootStorage();
    return xRootStrg.Is() && xRootStrg->IsContained( EXC_STORAGE_VBA_PROJECT );
}

SotStorageRef XclRoot::OpenStorage( SotStorageRef xStrg, const String& rStrgName ) const
{
    return mrData.mbExport ?
        ScfTools::OpenStorageWrite( xStrg, rStrgName ) :
        ScfTools::OpenStorageRead( xStrg, rStrgName );
}

SotStorageRef XclRoot::OpenStorage( const String& rStrgName ) const
{
    return OpenStorage( GetRootStorage(), rStrgName );
}

SotStorageStreamRef XclRoot::OpenStream( SotStorageRef xStrg, const String& rStrmName ) const
{
    return mrData.mbExport ?
        ScfTools::OpenStorageStreamWrite( xStrg, rStrmName ) :
        ScfTools::OpenStorageStreamRead( xStrg, rStrmName );
}

SotStorageStreamRef XclRoot::OpenStream( const String& rStrmName ) const
{
    return OpenStream( GetRootStorage(), rStrmName );
}

SfxObjectShell* XclRoot::GetDocShell() const
{
    return GetDoc().GetDocumentShell();
}

ScModelObj* XclRoot::GetDocModelObj() const
{
    SfxObjectShell* pDocShell = GetDocShell();
    return pDocShell ? ScModelObj::getImplementation( pDocShell->GetModel() ) : 0;
}

OutputDevice* XclRoot::GetPrinter() const
{
    return GetDoc().GetRefDevice();
}

ScStyleSheetPool& XclRoot::GetStyleSheetPool() const
{
    return *GetDoc().GetStyleSheetPool();
}

ScRangeName& XclRoot::GetNamedRanges() const
{
    return *GetDoc().GetRangeName();
}

ScDBCollection& XclRoot::GetDatabaseRanges() const
{
    return *GetDoc().GetDBCollection();
}

SdrPage* XclRoot::GetSdrPage( SCTAB nScTab ) const
{
    return ((nScTab >= 0) && GetDoc().GetDrawLayer()) ?
        GetDoc().GetDrawLayer()->GetPage( static_cast< sal_uInt16 >( nScTab ) ) : 0;
}

SvNumberFormatter& XclRoot::GetFormatter() const
{
    return *GetDoc().GetFormatTable();
}

DateTime XclRoot::GetNullDate() const
{
    return *GetFormatter().GetNullDate();
}

sal_uInt16 XclRoot::GetBaseYear() const
{
    // return 1904 for 1904-01-01, and 1900 for 1899-12-30
    return (GetNullDate().GetYear() == 1904) ? 1904 : 1900;
}

double XclRoot::GetDoubleFromDateTime( const DateTime& rDateTime ) const
{
    double fValue = rDateTime - GetNullDate();
    // adjust dates before 1900-03-01 to get correct time values in the range [0.0,1.0)
    if( rDateTime < DateTime( Date( 1, 3, 1900 ) ) )
        fValue -= 1.0;
    return fValue;
}

DateTime XclRoot::GetDateTimeFromDouble( double fValue ) const
{
    DateTime aDateTime = GetNullDate() + fValue;
    // adjust dates before 1900-03-01 to get correct time values
    if( aDateTime < DateTime( Date( 1, 3, 1900 ) ) )
        aDateTime += 1L;
    return aDateTime;
}

ScEditEngineDefaulter& XclRoot::GetEditEngine() const
{
    if( !mrData.mxEditEngine.get() )
    {
        mrData.mxEditEngine.reset( new ScEditEngineDefaulter( GetDoc().GetEnginePool() ) );
        ScEditEngineDefaulter& rEE = *mrData.mxEditEngine;
        rEE.SetRefMapMode( MAP_100TH_MM );
        rEE.SetEditTextObjectPool( GetDoc().GetEditPool() );
        rEE.SetUpdateMode( sal_False );
        rEE.EnableUndo( sal_False );
        rEE.SetControlWord( rEE.GetControlWord() & ~EE_CNTRL_ALLOWBIGOBJS );
    }
    return *mrData.mxEditEngine;
}

ScHeaderEditEngine& XclRoot::GetHFEditEngine() const
{
    if( !mrData.mxHFEditEngine.get() )
    {
        mrData.mxHFEditEngine.reset( new ScHeaderEditEngine( EditEngine::CreatePool(), sal_True ) );
        ScHeaderEditEngine& rEE = *mrData.mxHFEditEngine;
        rEE.SetRefMapMode( MAP_TWIP );  // headers/footers use twips as default metric
        rEE.SetUpdateMode( sal_False );
        rEE.EnableUndo( sal_False );
        rEE.SetControlWord( rEE.GetControlWord() & ~EE_CNTRL_ALLOWBIGOBJS );

        // set Calc header/footer defaults
        SfxItemSet* pEditSet = new SfxItemSet( rEE.GetEmptyItemSet() );
        SfxItemSet aItemSet( *GetDoc().GetPool(), ATTR_PATTERN_START, ATTR_PATTERN_END );
        ScPatternAttr::FillToEditItemSet( *pEditSet, aItemSet );
        // FillToEditItemSet() adjusts font height to 1/100th mm, we need twips
        pEditSet->Put( aItemSet.Get( ATTR_FONT_HEIGHT ), EE_CHAR_FONTHEIGHT );
        pEditSet->Put( aItemSet.Get( ATTR_CJK_FONT_HEIGHT ), EE_CHAR_FONTHEIGHT_CJK );
        pEditSet->Put( aItemSet.Get( ATTR_CTL_FONT_HEIGHT ), EE_CHAR_FONTHEIGHT_CTL );
        rEE.SetDefaults( pEditSet );    // takes ownership
   }
    return *mrData.mxHFEditEngine;
}

EditEngine& XclRoot::GetDrawEditEngine() const
{
    if( !mrData.mxDrawEditEng.get() )
    {
        mrData.mxDrawEditEng.reset( new EditEngine( &GetDoc().GetDrawLayer()->GetItemPool() ) );
        EditEngine& rEE = *mrData.mxDrawEditEng;
        rEE.SetRefMapMode( MAP_100TH_MM );
        rEE.SetUpdateMode( sal_False );
        rEE.EnableUndo( sal_False );
        rEE.SetControlWord( rEE.GetControlWord() & ~EE_CNTRL_ALLOWBIGOBJS );
    }
    return *mrData.mxDrawEditEng;
}

XclFontPropSetHelper& XclRoot::GetFontPropSetHelper() const
{
    return *mrData.mxFontPropSetHlp;
}

XclChPropSetHelper& XclRoot::GetChartPropSetHelper() const
{
    return *mrData.mxChPropSetHlp;
}

ScExtDocOptions& XclRoot::GetExtDocOptions() const
{
    return *mrData.mxExtDocOpt;
}

XclTracer& XclRoot::GetTracer() const
{
    return *mrData.mxTracer;
}

// ============================================================================

/* vim:set shiftwidth=4 softtabstop=4 expandtab: */<|MERGE_RESOLUTION|>--- conflicted
+++ resolved
@@ -244,7 +244,6 @@
     return static_cast< sal_Int32 >( fPixelY * mrData.mfScreenPixelY + 0.5 );
 }
 
-<<<<<<< HEAD
 double XclRoot::GetPixelXFromHmm( sal_Int32 nX ) const
 {
     return static_cast< double >( (nX - 0.5) / mrData.mfScreenPixelX );
@@ -257,9 +256,6 @@
 
 
 String XclRoot::RequestPassword( ::comphelper::IDocPasswordVerifier& rVerifier ) const
-=======
-uno::Sequence< beans::NamedValue > XclRoot::RequestEncryptionData( ::comphelper::IDocPasswordVerifier& rVerifier ) const
->>>>>>> ce6308e4
 {
     ::std::vector< OUString > aDefaultPasswords;
     aDefaultPasswords.push_back( mrData.maDefPassword );
@@ -375,8 +371,8 @@
         ScEditEngineDefaulter& rEE = *mrData.mxEditEngine;
         rEE.SetRefMapMode( MAP_100TH_MM );
         rEE.SetEditTextObjectPool( GetDoc().GetEditPool() );
-        rEE.SetUpdateMode( sal_False );
-        rEE.EnableUndo( sal_False );
+        rEE.SetUpdateMode( false );
+        rEE.EnableUndo( false );
         rEE.SetControlWord( rEE.GetControlWord() & ~EE_CNTRL_ALLOWBIGOBJS );
     }
     return *mrData.mxEditEngine;
@@ -389,8 +385,8 @@
         mrData.mxHFEditEngine.reset( new ScHeaderEditEngine( EditEngine::CreatePool(), sal_True ) );
         ScHeaderEditEngine& rEE = *mrData.mxHFEditEngine;
         rEE.SetRefMapMode( MAP_TWIP );  // headers/footers use twips as default metric
-        rEE.SetUpdateMode( sal_False );
-        rEE.EnableUndo( sal_False );
+        rEE.SetUpdateMode( false );
+        rEE.EnableUndo( false );
         rEE.SetControlWord( rEE.GetControlWord() & ~EE_CNTRL_ALLOWBIGOBJS );
 
         // set Calc header/footer defaults
@@ -413,8 +409,8 @@
         mrData.mxDrawEditEng.reset( new EditEngine( &GetDoc().GetDrawLayer()->GetItemPool() ) );
         EditEngine& rEE = *mrData.mxDrawEditEng;
         rEE.SetRefMapMode( MAP_100TH_MM );
-        rEE.SetUpdateMode( sal_False );
-        rEE.EnableUndo( sal_False );
+        rEE.SetUpdateMode( false );
+        rEE.EnableUndo( false );
         rEE.SetControlWord( rEE.GetControlWord() & ~EE_CNTRL_ALLOWBIGOBJS );
     }
     return *mrData.mxDrawEditEng;
