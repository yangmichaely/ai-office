--- conflicted
+++ resolved
@@ -53,12 +53,6 @@
 #include <editeng/crsditem.hxx>
 #include <editeng/flditem.hxx>
 #include <svx/xflclit.hxx>
-<<<<<<< HEAD
-=======
-#include <filter/msfilter/svxmsbas.hxx>
-#include <oox/xls/excelvbaproject.hxx>
-#include <basic/basmgr.hxx>
->>>>>>> e0cef95b
 
 #include <vcl/graph.hxx>
 #include <vcl/bmpacc.hxx>
@@ -260,20 +254,15 @@
         SfxItemSet* pItemSet = rMedium.GetItemSet();
         if( pItemSet )
         {
-<<<<<<< HEAD
-            if( const SfxStringItem* pItem = static_cast< const SfxStringItem* >( pItemSet->GetItem( SID_FILE_NAME ) ) )
-                aMediaDesc[ MediaDescriptor::PROP_URL() ] <<= ::rtl::OUString( pItem->GetValue() );
-            if( const SfxStringItem* pItem = static_cast< const SfxStringItem* >( pItemSet->GetItem( SID_PASSWORD ) ) )
-                aMediaDesc[ MediaDescriptor::PROP_PASSWORD() ] <<= ::rtl::OUString( pItem->GetValue() );
-=======
-            SvxImportMSVBasic aBasicImport( *pShell, *xRootStrg, bLoadCode, bLoadStrg );
-            bool bAsComment = !bLoadExecutable;
-            aBasicImport.Import( EXC_STORAGE_VBA_PROJECT, EXC_STORAGE_VBA, bAsComment );
-
-            uno::Reference< sheet::XSpreadsheetDocument > xDocument( pShell->GetModel(), uno::UNO_QUERY );
-            ::oox::xls::ExcelVbaProject aVbaProject( ::comphelper::getProcessServiceFactory(), xDocument );
-            aVbaProject.createMissingModules();
->>>>>>> e0cef95b
+            SFX_ITEMSET_ARG( pItemSet, pFileNameItem, SfxStringItem, SID_FILE_NAME, sal_False );
+            if( pFileNameItem )
+                aMediaDesc[ MediaDescriptor::PROP_URL() ] <<= ::rtl::OUString( pFileNameItem->GetValue() );
+            SFX_ITEMSET_ARG( pItemSet, pPasswordItem, SfxStringItem, SID_PASSWORD, sal_False );
+            if( pPasswordItem )
+                aMediaDesc[ MediaDescriptor::PROP_PASSWORD() ] <<= ::rtl::OUString( pPasswordItem->GetValue() );
+            SFX_ITEMSET_ARG( pItemSet, pEncryptionDataItem, SfxUnoAnyItem, SID_ENCRYPTIONDATA, sal_False );
+            if( pEncryptionDataItem )
+                aMediaDesc[ MediaDescriptor::PROP_ENCRYPTIONDATA() ] = pEncryptionDataItem->GetValue();
         }
         aMediaDesc[ MediaDescriptor::PROP_INPUTSTREAM() ] <<= rMedium.GetInputStream();
         aMediaDesc[ MediaDescriptor::PROP_INTERACTIONHANDLER() ] <<= rMedium.GetInteractionHandler();
