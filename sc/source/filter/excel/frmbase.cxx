/* -*- Mode: C++; tab-width: 4; indent-tabs-mode: nil; c-basic-offset: 4 -*- */
/*************************************************************************
 *
 * DO NOT ALTER OR REMOVE COPYRIGHT NOTICES OR THIS FILE HEADER.
 *
 * Copyright 2000, 2010 Oracle and/or its affiliates.
 *
 * OpenOffice.org - a multi-platform office productivity suite
 *
 * This file is part of OpenOffice.org.
 *
 * OpenOffice.org is free software: you can redistribute it and/or modify
 * it under the terms of the GNU Lesser General Public License version 3
 * only, as published by the Free Software Foundation.
 *
 * OpenOffice.org is distributed in the hope that it will be useful,
 * but WITHOUT ANY WARRANTY; without even the implied warranty of
 * MERCHANTABILITY or FITNESS FOR A PARTICULAR PURPOSE.  See the
 * GNU Lesser General Public License version 3 for more details
 * (a copy is included in the LICENSE file that accompanied this code).
 *
 * You should have received a copy of the GNU Lesser General Public License
 * version 3 along with OpenOffice.org.  If not, see
 * <http://www.openoffice.org/license.html>
 * for a copy of the LGPLv3 License.
 *
 ************************************************************************/

// MARKER(update_precomp.py): autogen include statement, do not remove
#include "precompiled_sc.hxx"

#include "formel.hxx"

_ScRangeListTabs::_ScRangeListTabs()
{
<<<<<<< HEAD
=======
    ppTabLists = new _ScRangeList*[ MAXTAB + 1 ];

    for( sal_uInt16 n = 0 ; n <= MAXTAB ; n++ )
        ppTabLists[ n ] = NULL;

    bHasRanges = false;
    pAct = NULL;
    nAct = 0;
>>>>>>> 378c75a7
}

_ScRangeListTabs::~_ScRangeListTabs()
{
<<<<<<< HEAD
}


void _ScRangeListTabs::Append( ScSingleRefData a, SCTAB nTab, bool b )
=======
    if( bHasRanges )
    {
        for( sal_uInt16 n = 0 ; n <= MAXTAB ; n++ )
        {
            if( ppTabLists[ n ] )
                delete ppTabLists[ n ];
        }
    }

    delete[] ppTabLists;
}


void _ScRangeListTabs::Append( ScSingleRefData a, SCsTAB nTab, const sal_Bool b )
>>>>>>> 378c75a7
{
    if( b )
    {
        if( a.nTab > MAXTAB )
            a.nTab = MAXTAB;

        if( a.nCol > MAXCOL )
            a.nCol = MAXCOL;

        if( a.nRow > MAXROW )
            a.nRow = MAXROW;
    }
    else
    {
        DBG_ASSERT( ValidTab(a.nTab), "-_ScRangeListTabs::Append(): Luegen haben kurze Abstuerze!" );
    }

<<<<<<< HEAD
=======
    bHasRanges = sal_True;

>>>>>>> 378c75a7
    if( nTab == SCTAB_MAX)
        return;
    if( nTab < 0)
        nTab = a.nTab;

    if (nTab < 0 || MAXTAB < nTab)
        return;

    TabRangeType::iterator itr = maTabRanges.find(nTab);
    if (itr == maTabRanges.end())
    {
        // No entry for this table yet.  Insert a new one.
        std::pair<TabRangeType::iterator, bool> r =
            maTabRanges.insert(nTab, new RangeListType);

        if (!r.second)
            // Insertion failed.
            return;

        itr = r.first;
    }
    itr->second->push_back(ScRange(a.nCol,a.nRow,a.nTab));
}

<<<<<<< HEAD
void _ScRangeListTabs::Append( ScComplexRefData a, SCTAB nTab, bool b )
=======
void _ScRangeListTabs::Append( ScComplexRefData a, SCsTAB nTab, const sal_Bool b )
>>>>>>> 378c75a7
{
    if( b )
    {
        // ignore 3D ranges
        if( a.Ref1.nTab != a.Ref2.nTab )
            return;

        SCsTAB& rTab = a.Ref1.nTab;
        if( rTab > MAXTAB )
            rTab = MAXTAB;
        else if( rTab < 0 )
            rTab = 0;

        SCsCOL& rCol1 = a.Ref1.nCol;
        if( rCol1 > MAXCOL )
            rCol1 = MAXCOL;
        else if( rCol1 < 0 )
            rCol1 = 0;

        SCsROW& rRow1 = a.Ref1.nRow;
        if( rRow1 > MAXROW )
            rRow1 = MAXROW;
        else if( rRow1 < 0 )
            rRow1 = 0;

        SCsCOL& rCol2 = a.Ref2.nCol;
        if( rCol2 > MAXCOL )
            rCol2 = MAXCOL;
        else if( rCol2 < 0 )
            rCol2 = 0;

        SCsROW& rRow2 = a.Ref2.nRow;
        if( rRow2 > MAXROW )
            rRow2 = MAXROW;
        else if( rRow2 < 0 )
            rRow2 = 0;
    }
    else
    {
        DBG_ASSERT( ValidTab(a.Ref1.nTab),
            "-_ScRangeListTabs::Append(): Luegen haben kurze Abstuerze!" );
        DBG_ASSERT( a.Ref1.nTab == a.Ref2.nTab,
            "+_ScRangeListTabs::Append(): 3D-Ranges werden in SC nicht unterstuetzt!" );
    }

<<<<<<< HEAD
=======
    bHasRanges = sal_True;

>>>>>>> 378c75a7
    if( nTab == SCTAB_MAX)
        return;

    if( nTab < -1)
        nTab = a.Ref1.nTab;

    if (nTab < 0 || MAXTAB < nTab)
        return;

    TabRangeType::iterator itr = maTabRanges.find(nTab);
    if (itr == maTabRanges.end())
    {
        // No entry for this table yet.  Insert a new one.
        std::pair<TabRangeType::iterator, bool> r =
            maTabRanges.insert(nTab, new RangeListType);

        if (!r.second)
            // Insertion failed.
            return;

        itr = r.first;
    }
    itr->second->push_back(
        ScRange(a.Ref1.nCol,a.Ref1.nRow,a.Ref1.nTab,
                a.Ref2.nCol,a.Ref2.nRow,a.Ref2.nTab));
}

<<<<<<< HEAD
const ScRange* _ScRangeListTabs::First( SCTAB n )
=======
const ScRange* _ScRangeListTabs::First( const sal_uInt16 n )
>>>>>>> 378c75a7
{
    DBG_ASSERT( ValidTab(n), "-_ScRangeListTabs::First(): Und tschuessssssss!" );

    TabRangeType::iterator itr = maTabRanges.find(n);
    if (itr == maTabRanges.end())
        // No range list exists for this table.
        return NULL;

    const RangeListType& rList = *itr->second;
    maItrCur = rList.begin();
    maItrCurEnd = rList.end();
    return rList.empty() ? NULL : &(*maItrCur);
}

const ScRange* _ScRangeListTabs::Next ()
{
    ++maItrCur;
    if (maItrCur == maItrCurEnd)
        return NULL;

    return &(*maItrCur);
}

ConverterBase::ConverterBase( sal_uInt16 nNewBuffer ) :
    aEingPos( 0, 0, 0 ),
    eStatus( ConvOK ),
    nBufferSize( nNewBuffer )
{
    DBG_ASSERT( nNewBuffer > 0, "ConverterBase::ConverterBase - nNewBuffer == 0!" );
    pBuffer = new sal_Char[ nNewBuffer ];
}

ConverterBase::~ConverterBase()
{
    delete[] pBuffer;
}

void ConverterBase::Reset()
{
    eStatus = ConvOK;
    aPool.Reset();
    aStack.Reset();
}




ExcelConverterBase::ExcelConverterBase( sal_uInt16 nNewBuffer ) :
    ConverterBase( nNewBuffer )
{
}

ExcelConverterBase::~ExcelConverterBase()
{
}

void ExcelConverterBase::Reset( const ScAddress& rEingPos )
{
    ConverterBase::Reset();
    aEingPos = rEingPos;
}

void ExcelConverterBase::Reset()
{
    ConverterBase::Reset();
    aEingPos.Set( 0, 0, 0 );
}




LotusConverterBase::LotusConverterBase( SvStream &rStr, sal_uInt16 nNewBuffer ) :
    ConverterBase( nNewBuffer ),
    aIn( rStr ),
    nBytesLeft( 0 )
{
}

LotusConverterBase::~LotusConverterBase()
{
}

void LotusConverterBase::Reset( const ScAddress& rEingPos )
{
    ConverterBase::Reset();
    nBytesLeft = 0;
    aEingPos = rEingPos;
}

/* vim:set shiftwidth=4 softtabstop=4 expandtab: */<|MERGE_RESOLUTION|>--- conflicted
+++ resolved
@@ -33,42 +33,14 @@
 
 _ScRangeListTabs::_ScRangeListTabs()
 {
-<<<<<<< HEAD
-=======
-    ppTabLists = new _ScRangeList*[ MAXTAB + 1 ];
-
-    for( sal_uInt16 n = 0 ; n <= MAXTAB ; n++ )
-        ppTabLists[ n ] = NULL;
-
-    bHasRanges = false;
-    pAct = NULL;
-    nAct = 0;
->>>>>>> 378c75a7
 }
 
 _ScRangeListTabs::~_ScRangeListTabs()
 {
-<<<<<<< HEAD
-}
-
-
-void _ScRangeListTabs::Append( ScSingleRefData a, SCTAB nTab, bool b )
-=======
-    if( bHasRanges )
-    {
-        for( sal_uInt16 n = 0 ; n <= MAXTAB ; n++ )
-        {
-            if( ppTabLists[ n ] )
-                delete ppTabLists[ n ];
-        }
-    }
-
-    delete[] ppTabLists;
-}
-
-
-void _ScRangeListTabs::Append( ScSingleRefData a, SCsTAB nTab, const sal_Bool b )
->>>>>>> 378c75a7
+}
+
+
+void _ScRangeListTabs::Append( ScSingleRefData a, SCTAB nTab, const bool b )
 {
     if( b )
     {
@@ -86,11 +58,6 @@
         DBG_ASSERT( ValidTab(a.nTab), "-_ScRangeListTabs::Append(): Luegen haben kurze Abstuerze!" );
     }
 
-<<<<<<< HEAD
-=======
-    bHasRanges = sal_True;
-
->>>>>>> 378c75a7
     if( nTab == SCTAB_MAX)
         return;
     if( nTab < 0)
@@ -115,11 +82,7 @@
     itr->second->push_back(ScRange(a.nCol,a.nRow,a.nTab));
 }
 
-<<<<<<< HEAD
 void _ScRangeListTabs::Append( ScComplexRefData a, SCTAB nTab, bool b )
-=======
-void _ScRangeListTabs::Append( ScComplexRefData a, SCsTAB nTab, const sal_Bool b )
->>>>>>> 378c75a7
 {
     if( b )
     {
@@ -165,11 +128,6 @@
             "+_ScRangeListTabs::Append(): 3D-Ranges werden in SC nicht unterstuetzt!" );
     }
 
-<<<<<<< HEAD
-=======
-    bHasRanges = sal_True;
-
->>>>>>> 378c75a7
     if( nTab == SCTAB_MAX)
         return;
 
@@ -197,11 +155,7 @@
                 a.Ref2.nCol,a.Ref2.nRow,a.Ref2.nTab));
 }
 
-<<<<<<< HEAD
 const ScRange* _ScRangeListTabs::First( SCTAB n )
-=======
-const ScRange* _ScRangeListTabs::First( const sal_uInt16 n )
->>>>>>> 378c75a7
 {
     DBG_ASSERT( ValidTab(n), "-_ScRangeListTabs::First(): Und tschuessssssss!" );
 
