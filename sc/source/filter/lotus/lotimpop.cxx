/* -*- Mode: C++; tab-width: 4; indent-tabs-mode: nil; c-basic-offset: 4 -*- */
/*************************************************************************
 *
 * DO NOT ALTER OR REMOVE COPYRIGHT NOTICES OR THIS FILE HEADER.
 *
 * Copyright 2000, 2010 Oracle and/or its affiliates.
 *
 * OpenOffice.org - a multi-platform office productivity suite
 *
 * This file is part of OpenOffice.org.
 *
 * OpenOffice.org is free software: you can redistribute it and/or modify
 * it under the terms of the GNU Lesser General Public License version 3
 * only, as published by the Free Software Foundation.
 *
 * OpenOffice.org is distributed in the hope that it will be useful,
 * but WITHOUT ANY WARRANTY; without even the implied warranty of
 * MERCHANTABILITY or FITNESS FOR A PARTICULAR PURPOSE.  See the
 * GNU Lesser General Public License version 3 for more details
 * (a copy is included in the LICENSE file that accompanied this code).
 *
 * You should have received a copy of the GNU Lesser General Public License
 * version 3 along with OpenOffice.org.  If not, see
 * <http://www.openoffice.org/license.html>
 * for a copy of the LGPLv3 License.
 *
 ************************************************************************/

// MARKER(update_precomp.py): autogen include statement, do not remove
#include "precompiled_sc.hxx"
#include "lotimpop.hxx"
#include <osl/mutex.hxx>

#include "attrib.hxx"
#include "document.hxx"
#include "rangenam.hxx"
#include "cell.hxx"
#include "patattr.hxx"
#include "docpool.hxx"
#include "compiler.hxx"
#include "global.hxx"

#include "root.hxx"
#include "lotfntbf.hxx"
#include "lotform.hxx"
#include "tool.h"
#include "namebuff.hxx"
#include "lotrange.hxx"
#include "lotattr.hxx"


<<<<<<< HEAD
static osl::Mutex aLotImpSemaphore;
=======
static vos:: OMutex         aLotImpSemaphore;
>>>>>>> ce6308e4


ImportLotus::ImportLotus( SvStream& aStream, ScDocument* pDoc, CharSet eQ ) :
    ImportTyp( pDoc, eQ ),
    pIn( &aStream ),
    aConv( *pIn, eQ, sal_False )
{
    // good point to start locking of import lotus
    aLotImpSemaphore.acquire();

    pLotusRoot = new LOTUS_ROOT;
    pLotusRoot->pDoc = pDoc;
    pLotusRoot->pRangeNames = new LotusRangeList;
    pLotusRoot->pScRangeName = pDoc->GetRangeName();
    pLotusRoot->eCharsetQ = eQ;
    pLotusRoot->eFirstType = Lotus_X;
    pLotusRoot->eActType = Lotus_X;
    pLotusRoot->pRngNmBffWK3 = new RangeNameBufferWK3;
    pFontBuff = pLotusRoot->pFontBuff = new LotusFontBuffer;
    pLotusRoot->pAttrTable = new LotAttrTable;
}


ImportLotus::~ImportLotus()
{
    delete pLotusRoot->pRangeNames;
    delete pLotusRoot->pRngNmBffWK3;
    delete pFontBuff;
    delete pLotusRoot->pAttrTable;
    delete pLotusRoot;

#ifdef DBG_UTIL
    pLotusRoot = NULL;
#endif

    // no need 4 pLotusRoot anymore
    aLotImpSemaphore.release();
}


void ImportLotus::Bof( void )
{
    sal_uInt16  nFileCode, nFileSub, nSaveCnt;
    sal_uInt8   nMajorId, nMinorId, nFlags;

    Read( nFileCode );
    Read( nFileSub );
    Read( pLotusRoot->aActRange );
    Read( nSaveCnt );
    Read( nMajorId );
    Read( nMinorId );
    Skip( 1 );
    Read( nFlags );

    if( nFileSub == 0x0004 )
    {
        if( nFileCode == 0x1000 )
        {// <= WK3
            pLotusRoot->eFirstType = pLotusRoot->eActType = Lotus_WK3;
        }
        else if( nFileCode == 0x1002 )
        {// WK4
            pLotusRoot->eFirstType = pLotusRoot->eActType = Lotus_WK4;
        }
    }
}


sal_Bool ImportLotus::BofFm3( void )
{
    sal_uInt16  nFileCode, nFileSub;

    Read( nFileCode );
    Read( nFileSub );

    return ( nFileCode == 0x8007 && ( nFileSub == 0x0000 || nFileSub == 0x00001 ) );
}


void ImportLotus::Columnwidth( sal_uInt16 nRecLen )
{
    DBG_ASSERT( nRecLen >= 4, "*ImportLotus::Columnwidth(): Record zu kurz!" );

    sal_uInt8    nLTab, nWindow2;
    sal_uInt16  nCnt = ( nRecLen - 4 ) / 2;

    Read( nLTab );
    Read( nWindow2 );

    if( !pD->HasTable( static_cast<SCTAB> (nLTab) ) )
        pD->MakeTable( static_cast<SCTAB> (nLTab) );

    if( !nWindow2 )
    {
        Skip( 2 );

        sal_uInt8   nCol, nSpaces;

        while( nCnt )
        {
            Read( nCol );
            Read( nSpaces );
            // ACHTUNG: Korrekturfaktor nach 'Augenmass' ermittelt!
            pD->SetColWidth( static_cast<SCCOL> (nCol), static_cast<SCTAB> (nLTab), ( sal_uInt16 ) ( TWIPS_PER_CHAR * 1.28 * nSpaces ) );

            nCnt--;
        }
    }
}


void ImportLotus::Hiddencolumn( sal_uInt16 nRecLen )
{
    DBG_ASSERT( nRecLen >= 4, "*ImportLotus::Hiddencolumn(): Record zu kurz!" );

    sal_uInt8    nLTab, nWindow2;
    sal_uInt16  nCnt = ( nRecLen - 4 ) / 2;

    Read( nLTab );
    Read( nWindow2 );

    if( !nWindow2 )
    {
        Skip( 2 );

        sal_uInt8   nCol;

        while( nCnt )
        {
            Read( nCol );

            pD->SetColHidden(static_cast<SCCOL>(nCol), static_cast<SCCOL>(nCol), static_cast<SCTAB>(nLTab), true);
            nCnt--;
        }
    }
}


void ImportLotus::Userrange( void )
{
    sal_uInt16      nRangeType;
    ScRange     aScRange;
    sal_Char*   pBuffer = new sal_Char[ 32 ];

    Read( nRangeType );

    pIn->Read( pBuffer, 16 );
    pBuffer[ 16 ] = ( sal_Char ) 0x00;  // zur Sicherheit...
    String      aName( pBuffer, eQuellChar );

    Read( aScRange );

    pLotusRoot->pRngNmBffWK3->Add( aName, aScRange );
    delete[] pBuffer;
}


void ImportLotus::Errcell( void )
{
    ScAddress   aA;

    Read( aA );

    pD->PutCell( aA.Col(), aA.Row(), aA.Tab(), new ScStringCell( CREATE_STRING( "#ERR!" ) ), (sal_Bool)sal_True );
}


void ImportLotus::Nacell( void )
{
    ScAddress   aA;

    Read( aA );

    pD->PutCell( aA.Col(), aA.Row(), aA.Tab(), new ScStringCell( CREATE_STRING( "#NA!" ) ), (sal_Bool)sal_True );
}


void ImportLotus::Labelcell( void )
{
    ScAddress   aA;
    String      aLabel;
    sal_Char    cAlign;

    Read( aA );
    Read( cAlign );
    Read( aLabel );

//  aLabel.Convert( pLotusRoot->eCharsetQ );

    pD->PutCell( aA.Col(), aA.Row(), aA.Tab(), new ScStringCell( aLabel ), (sal_Bool)sal_True );
}


void ImportLotus::Numbercell( void )
    {
    ScAddress   aAddr;
    double      fVal;

    Read( aAddr );
    Read( fVal );

    pD->PutCell( aAddr.Col(), aAddr.Row(), aAddr.Tab(),
        new ScValueCell( fVal ), (sal_Bool)sal_True );
    }


void ImportLotus::Smallnumcell( void )
    {
    ScAddress   aAddr;
    sal_Int16       nVal;

    Read( aAddr );
    Read( nVal );

    pD->PutCell( aAddr.Col(), aAddr.Row(), aAddr.Tab(),
        new ScValueCell( SnumToDouble( nVal ) ), ( sal_Bool ) sal_True );
    }


ScFormulaCell *ImportLotus::Formulacell( sal_uInt16 n )
    {
    DBG_ASSERT( pIn, "-ImportLotus::Formulacell(): Null-Stream -> Rums!" );

    ScAddress           aAddr;

    Read( aAddr );
    Skip( 10 );

    n -= 14;

    const ScTokenArray* pErg;
    sal_Int32               nRest = n;

    aConv.Reset( aAddr );
    aConv.SetWK3();
    aConv.Convert( pErg, nRest );

    ScFormulaCell*      pZelle = new ScFormulaCell( pD, aAddr, pErg );

    pZelle->AddRecalcMode( RECALCMODE_ONLOAD_ONCE );

    pD->PutCell( aAddr.Col(), aAddr.Row(), aAddr.Tab(), pZelle, (sal_Bool)sal_True );

    return NULL;
    }


void ImportLotus::Read( String &r )
{
    ScfTools::AppendCString( *pIn, r, eQuellChar );
}


void ImportLotus::RowPresentation( sal_uInt16 nRecLen )
{
    DBG_ASSERT( nRecLen > 4, "*ImportLotus::RowPresentation(): Record zu kurz!" );

    sal_uInt8    nLTab, nFlags;
    sal_uInt16  nRow, nHeight;
    sal_uInt16  nCnt = ( nRecLen - 4 ) / 8;

    Read( nLTab );
    Skip( 1 );

    while( nCnt )
    {
        Read( nRow );
        Read( nHeight );
        Skip( 2 );
        Read( nFlags );
        Skip( 1 );

        if( nFlags & 0x02 )     // Fixed / Strech to fit fonts
        {   // fixed
            // Height in Lotus in 1/32 Points
            nHeight *= 20;  // -> 32 * TWIPS
            nHeight /= 32;  // -> TWIPS

            pD->SetRowFlags( static_cast<SCROW> (nRow), static_cast<SCTAB> (nLTab), pD->GetRowFlags( static_cast<SCROW> (nRow), static_cast<SCTAB> (nLTab) ) | CR_MANUALSIZE );

            pD->SetRowHeight( static_cast<SCROW> (nRow), static_cast<SCTAB> (nLTab), nHeight );
        }

        nCnt--;
    }
}


void ImportLotus::NamedSheet( void )
{
    sal_uInt16  nLTab;
    String  aName;

    Read( nLTab );
    Read( aName );

    if( pD->HasTable( static_cast<SCTAB> (nLTab) ) )
        pD->RenameTab( static_cast<SCTAB> (nLTab), aName );
    else
        pD->InsertTab( static_cast<SCTAB> (nLTab), aName );
}


void ImportLotus::Font_Face( void )
{
    sal_uInt8   nNum;
    String  aName;

    Read( nNum );

    // ACHTUNG: QUICK-HACK gegen unerklaerliche Loops
    if( nNum > 7 )
        return;
    // ACHTUNG

    Read( aName );

    pFontBuff->SetName( nNum, aName );
}


void ImportLotus::Font_Type( void )
{
    static const sal_uInt16 nAnz = 8;
    sal_uInt16              nCnt;
    sal_uInt16              nType;

    for( nCnt = 0 ; nCnt < nAnz ; nCnt++ )
    {
        Read( nType );
        pFontBuff->SetType( nCnt, nType );
    }
}


void ImportLotus::Font_Ysize( void )
{
    static const sal_uInt16 nAnz = 8;
    sal_uInt16              nCnt;
    sal_uInt16              nSize;

    for( nCnt = 0 ; nCnt < nAnz ; nCnt++ )
    {
        Read( nSize );
        pFontBuff->SetHeight( nCnt, nSize );
    }
}


void ImportLotus::_Row( const sal_uInt16 nRecLen )
    {
    DBG_ASSERT( nExtTab >= 0, "*ImportLotus::_Row(): Kann hier nicht sein!" );

    sal_uInt16          nRow;
    sal_uInt16          nHeight;
    sal_uInt16          nCntDwn = ( nRecLen - 4 ) / 5;
    SCCOL           nColCnt = 0;
    sal_uInt8           nRepeats;
    LotAttrWK3      aAttr;

    sal_Bool            bCenter = sal_False;
    SCCOL           nCenterStart = 0, nCenterEnd = 0;

    Read( nRow );
    Read( nHeight );

    nHeight &= 0x0FFF;
    nHeight *= 22;

    if( nHeight )
        pD->SetRowHeight( static_cast<SCROW> (nRow), static_cast<SCTAB> (nExtTab), nHeight );

    while( nCntDwn )
        {
        Read( aAttr );
        Read( nRepeats );

        if( aAttr.HasStyles() )
            pLotusRoot->pAttrTable->SetAttr(
                nColCnt, static_cast<SCCOL> ( nColCnt + nRepeats ), static_cast<SCROW> (nRow), aAttr );

        // hier und NICHT in class LotAttrTable, weil nur Attributiert wird,
        // wenn die anderen Attribute gesetzt sind
        //  -> bei Center-Attribute wird generell zentriert gesetzt
        if( aAttr.IsCentered() )
            {
            if( bCenter )
                {
                if( pD->HasData( nColCnt, static_cast<SCROW> (nRow), static_cast<SCTAB> (nExtTab) ) )
                    {// neue Center nach vorheriger Center
                    pD->DoMerge( static_cast<SCTAB> (nExtTab), nCenterStart, static_cast<SCROW> (nRow), nCenterEnd, static_cast<SCROW> (nRow) );
                    nCenterStart = nColCnt;
                    }
                }
            else
                {// ganz neue Center
                bCenter = sal_True;
                nCenterStart = nColCnt;
                }
            nCenterEnd = nColCnt + static_cast<SCCOL>(nRepeats);
            }
        else
            {
            if( bCenter )
                {// evtl. alte Center bemachen
                pD->DoMerge( static_cast<SCTAB> (nExtTab), nCenterStart, static_cast<SCROW> (nRow), nCenterEnd, static_cast<SCROW> (nRow) );
                bCenter = sal_False;
                }
            }

        nColCnt = nColCnt + static_cast<SCCOL>(nRepeats);
        nColCnt++;

        nCntDwn--;
        }

    if( bCenter )
        // evtl. alte Center bemachen
        pD->DoMerge( static_cast<SCTAB> (nExtTab), nCenterStart, static_cast<SCROW> (nRow), nCenterEnd, static_cast<SCROW> (nRow) );
    }


/* vim:set shiftwidth=4 softtabstop=4 expandtab: */<|MERGE_RESOLUTION|>--- conflicted
+++ resolved
@@ -49,17 +49,13 @@
 #include "lotattr.hxx"
 
 
-<<<<<<< HEAD
 static osl::Mutex aLotImpSemaphore;
-=======
-static vos:: OMutex         aLotImpSemaphore;
->>>>>>> ce6308e4
 
 
 ImportLotus::ImportLotus( SvStream& aStream, ScDocument* pDoc, CharSet eQ ) :
     ImportTyp( pDoc, eQ ),
     pIn( &aStream ),
-    aConv( *pIn, eQ, sal_False )
+    aConv( *pIn, eQ, false )
 {
     // good point to start locking of import lotus
     aLotImpSemaphore.acquire();
@@ -414,7 +410,7 @@
     sal_uInt8           nRepeats;
     LotAttrWK3      aAttr;
 
-    sal_Bool            bCenter = sal_False;
+    sal_Bool            bCenter = false;
     SCCOL           nCenterStart = 0, nCenterEnd = 0;
 
     Read( nRow );
@@ -460,7 +456,7 @@
             if( bCenter )
                 {// evtl. alte Center bemachen
                 pD->DoMerge( static_cast<SCTAB> (nExtTab), nCenterStart, static_cast<SCROW> (nRow), nCenterEnd, static_cast<SCROW> (nRow) );
-                bCenter = sal_False;
+                bCenter = false;
                 }
             }
 
