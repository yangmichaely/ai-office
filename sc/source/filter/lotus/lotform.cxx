--- conflicted
+++ resolved
@@ -59,8 +59,8 @@
     sal_Int32                       nLauf;
     TokenId                     nMerk0, nMerk1;
 
-    sal_Bool                        bAddIn = sal_False;
-    sal_Bool                        bNeg = sal_False;
+    sal_Bool                        bAddIn = false;
+    sal_Bool                        bNeg = false;
 
     DBG_ASSERT( nAnz < 128, "-LotusToSc::DoFunc(): Neee! -so viel kann ich nicht!" );
 
@@ -166,10 +166,6 @@
 
     if( nAnz > 0 )
     {
-<<<<<<< HEAD
-=======
-        sal_Int16 nNull = -1;   // gibt einen auszulassenden Parameter an
->>>>>>> ce6308e4
             // ACHTUNG: 0 ist der letzte Parameter, nAnz-1 der erste
 
         sal_Int16 nLast = nAnz - 1;
@@ -242,7 +238,7 @@
     }
     else
     {
-        rSRD.SetColRel( sal_False );
+        rSRD.SetColRel( false );
         rSRD.nCol = static_cast< SCsCOL >( nCol & 0x00FF );
     }
 
@@ -276,7 +272,7 @@
     }
     else
     {
-        rSRD.SetRowRel( sal_False );
+        rSRD.SetRowRel( false );
         switch( eTyp )
         {
             // 5432 1098 7654 3210
@@ -373,7 +369,7 @@
     LotusConverterBase( rStream, 128 )
 {
     eSrcChar = e;
-    bWK3 = sal_False;
+    bWK3 = false;
     bWK123 = b;
 }
 
@@ -426,7 +422,7 @@
         rR.SetTabRel( sal_True );
         rR.nTab = aEingPos.Tab();
         rR.nRelTab = 0;
-        rR.SetFlag3D( sal_False );
+        rR.SetFlag3D( false );
     }
 
     aCRD.Ref2 = rR;
