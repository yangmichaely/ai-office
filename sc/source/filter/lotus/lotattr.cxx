--- conflicted
+++ resolved
@@ -46,7 +46,6 @@
 #include "root.hxx"
 #include "scitems.hxx"
 
-<<<<<<< HEAD
 LotAttrCache::ENTRY::ENTRY (const ScPatternAttr &r)
     : pPattAttr(new ScPatternAttr(r))
 {
@@ -54,41 +53,10 @@
 
 LotAttrCache::ENTRY::ENTRY (ScPatternAttr* p)
     : pPattAttr(p)
-=======
-
-
-void LotAttrCache::LotusToScBorderLine( sal_uInt8 nLine, SvxBorderLine& aBL )
-{
-    static const sal_uInt16 pPara[ 4 ][ 3 ] =
-    {
-        { 0,0,0 },
-        { DEF_LINE_WIDTH_1, 0, 0 },
-        { DEF_LINE_WIDTH_2, 0, 0 },
-        { DEF_LINE_WIDTH_1, DEF_LINE_WIDTH_1, DEF_LINE_WIDTH_1 }
-    };
-
-    nLine &= 0x03;
-
-    if( nLine )
-    {
-        aBL.SetOutWidth( pPara[ nLine ][ 0 ] );
-        aBL.SetInWidth( pPara[ nLine ][ 1 ] );
-        aBL.SetDistance( pPara[ nLine ][ 2 ] );
-    }
-}
-
-
-const SvxColorItem& LotAttrCache::GetColorItem( const sal_uInt8 nLotIndex ) const
->>>>>>> ce6308e4
-{
-}
-
-<<<<<<< HEAD
+{
+}
+
 LotAttrCache::ENTRY::~ENTRY ()
-=======
-
-const Color& LotAttrCache::GetColor( const sal_uInt8 nLotIndex ) const
->>>>>>> ce6308e4
 {
     delete pPattAttr;
 }
@@ -121,19 +89,7 @@
 
 LotAttrCache::~LotAttrCache()
 {
-<<<<<<< HEAD
     for( UINT16 nCnt = 0 ; nCnt < 6 ; nCnt++ )
-=======
-    ENTRY*  pAkt = ( ENTRY* ) List::First();
-
-    while( pAkt )
-    {
-        delete pAkt;
-        pAkt = ( ENTRY* ) List::Next();
-    }
-
-    for( sal_uInt16 nCnt = 0 ; nCnt < 6 ; nCnt++ )
->>>>>>> ce6308e4
         delete ppColorItems[ nCnt ];
 
     delete pBlack;
@@ -145,13 +101,7 @@
 
 const ScPatternAttr& LotAttrCache::GetPattAttr( const LotAttrWK3& rAttr )
 {
-<<<<<<< HEAD
-    UINT32  nRefHash;
-=======
     sal_uInt32  nRefHash;
-    ENTRY*  pAkt = ( ENTRY* ) List::First();
-
->>>>>>> ce6308e4
     MakeHash( rAttr, nRefHash );
 
     boost::ptr_vector<ENTRY>::const_iterator iter = std::find_if(aEntries.begin(),aEntries.end(),
