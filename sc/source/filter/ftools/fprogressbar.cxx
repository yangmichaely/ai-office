--- conflicted
+++ resolved
@@ -226,19 +226,7 @@
         maProgress.ActivateSegment( nSegment );
 }
 
-<<<<<<< HEAD
-ScfStreamProgressBar::ScfStreamProgressBar( SvStream& rStrm, SfxObjectShell* pDocShell, USHORT nResId ) :
-=======
-// ============================================================================
-
-//UNUSED2008-05  ScfStreamProgressBar::ScfStreamProgressBar( SvStream& rStrm, SfxObjectShell* pDocShell, const String& rText ) :
-//UNUSED2008-05      mrStrm( rStrm )
-//UNUSED2008-05  {
-//UNUSED2008-05      Init( pDocShell, rText );
-//UNUSED2008-05  }
-
 ScfStreamProgressBar::ScfStreamProgressBar( SvStream& rStrm, SfxObjectShell* pDocShell, sal_uInt16 nResId ) :
->>>>>>> ce6308e4
     mrStrm( rStrm )
 {
     Init( pDocShell, ScGlobal::GetRscString( nResId ) );
