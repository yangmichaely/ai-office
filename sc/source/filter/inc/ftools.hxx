--- conflicted
+++ resolved
@@ -293,107 +293,10 @@
 typedef ::std::vector< sal_uInt16 >                 ScfUInt16Vec;
 typedef ::std::vector< sal_Int32 >                  ScfInt32Vec;
 typedef ::std::vector< sal_uInt32 >                 ScfUInt32Vec;
-<<<<<<< HEAD
 typedef ::std::vector< ::rtl::OUString >            ScfStringVec;
 
 // ----------------------------------------------------------------------------
 
-=======
-typedef ::std::vector< sal_Int64 >                  ScfInt64Vec;
-typedef ::std::vector< sal_uInt64 >                 ScfUInt64Vec;
-typedef ::std::vector< String >                     ScfStringVec;
-
-// ----------------------------------------------------------------------------
-
-/** Template for a list that owns the contained objects.
-    @descr  This list stores pointers to objects and deletes the objects itself
-    on destruction. The Clear() method deletes all objects too. */
-template< typename Type > class ScfDelList
-{
-public:
-    inline explicit     ScfDelList( sal_uInt16 nInitSize = 16, sal_uInt16 nResize = 16 ) :
-                            maList( nInitSize, nResize ) {}
-    /** Creates a deep copy of the passed list (copy-constructs all contained objects). */
-    inline explicit     ScfDelList( const ScfDelList& rSrc ) { *this = rSrc; }
-    virtual             ~ScfDelList();
-
-    /** Creates a deep copy of the passed list (copy-constructs all contained objects). */
-    ScfDelList&         operator=( const ScfDelList& rSrc );
-
-    inline void         Insert( Type* pObj, sal_uLong nIndex )      { if( pObj ) maList.Insert( pObj, nIndex ); }
-    inline void         Append( Type* pObj )                    { if( pObj ) maList.Insert( pObj, LIST_APPEND ); }
-    /** Removes the object without deletion. */
-    inline Type*        Remove( sal_uLong nIndex )                  { return static_cast< Type* >( maList.Remove( nIndex ) ); }
-    /** Removes and deletes the object. */
-    inline void         Delete( sal_uLong nIndex )                  { delete Remove( nIndex ); }
-    /** Exchanges the contained object with the passed, returns the old. */
-    inline Type*        Exchange( Type* pObj, sal_uLong nIndex )    { return static_cast< Type* >( maList.Replace( pObj, nIndex ) ); }
-    /** Replaces (deletes) the contained object. */
-    inline void         Replace( Type* pObj, sal_uLong nIndex )     { delete Exchange( pObj, nIndex ); }
-
-    void                Clear();
-    inline sal_uLong        Count() const                           { return maList.Count(); }
-    inline bool         Empty() const                           { return maList.Count() == 0; }
-
-    inline Type*        GetCurObject() const                    { return static_cast< Type* >( maList.GetCurObject() ); }
-    inline sal_uLong        GetCurPos() const                       { return maList.GetCurPos(); }
-    inline Type*        GetObject( sal_uInt32 nIndex ) const    { return static_cast< Type* >( maList.GetObject( nIndex ) ); }
-
-    inline Type*        First() const                           { return static_cast< Type* >( maList.First() ); }
-    inline Type*        Last() const                            { return static_cast< Type* >( maList.Last() ); }
-    inline Type*        Next() const                            { return static_cast< Type* >( maList.Next() ); }
-    inline Type*        Prev() const                            { return static_cast< Type* >( maList.Prev() ); }
-
-private:
-    mutable List        maList;     /// The base container object.
-};
-
-template< typename Type > ScfDelList< Type >& ScfDelList< Type >::operator=( const ScfDelList& rSrc )
-{
-    Clear();
-    for( const Type* pObj = rSrc.First(); pObj; pObj = rSrc.Next() )
-        Append( new Type( *pObj ) );
-    return *this;
-}
-
-template< typename Type > ScfDelList< Type >::~ScfDelList()
-{
-    Clear();
-}
-
-template< typename Type > void ScfDelList< Type >::Clear()
-{
-    for( Type* pObj = First(); pObj; pObj = Next() )
-        delete pObj;
-    maList.Clear();
-}
-
-// ----------------------------------------------------------------------------
-
-/** Template for a stack that owns the contained objects.
-    @descr  This stack stores pointers to objects and deletes the objects
-    itself on destruction. The Clear() method deletes all objects too.
-    The Pop() method removes the top object from stack without deletion. */
-template< typename Type >
-class ScfDelStack : private ScfDelList< Type >
-{
-public:
-    inline              ScfDelStack( sal_uInt16 nInitSize = 16, sal_uInt16 nResize = 16 ) :
-                            ScfDelList< Type >( nInitSize, nResize ) {}
-
-    inline void         Push( Type* pObj )      { Append( pObj ); }
-    /** Removes the top object without deletion. */
-    inline Type*        Pop()                   { return Remove( Count() - 1 ); }
-
-    inline Type*        Top() const             { return GetObject( Count() - 1 ); }
-
-    using               ScfDelList< Type >::Clear;
-    using               ScfDelList< Type >::Count;
-    using               ScfDelList< Type >::Empty;
-};
-
-// ----------------------------------------------------------------------------
->>>>>>> ce6308e4
 class ScFormatFilterPluginImpl : public ScFormatFilterPlugin {
   public:
     ScFormatFilterPluginImpl();
@@ -410,7 +313,7 @@
                  const CharSet eSrc = RTL_TEXTENCODING_DONTKNOW, sal_uInt32 nDifOption = SC_DIFOPT_EXCEL );
     virtual FltError ScImportRTF( SvStream&, const String& rBaseURL, ScDocument*, ScRange& rRange );
     virtual FltError ScImportHTML( SvStream&, const String& rBaseURL, ScDocument*, ScRange& rRange,
-                                   double nOutputFactor = 1.0, sal_Bool bCalcWidthHeight = sal_True,
+                                   double nOutputFactor = 1.0, sal_Bool bCalcWidthHeight = true,
                                    SvNumberFormatter* pFormatter = NULL, bool bConvertDate = true );
 
     virtual ScEEAbsImport *CreateRTFImport( ScDocument* pDoc, const ScRange& rRange );
