/*************************************************************************
 *
 * DO NOT ALTER OR REMOVE COPYRIGHT NOTICES OR THIS FILE HEADER.
 *
 * Copyright 2000, 2010 Oracle and/or its affiliates.
 *
 * OpenOffice.org - a multi-platform office productivity suite
 *
 * This file is part of OpenOffice.org.
 *
 * OpenOffice.org is free software: you can redistribute it and/or modify
 * it under the terms of the GNU Lesser General Public License version 3
 * only, as published by the Free Software Foundation.
 *
 * OpenOffice.org is distributed in the hope that it will be useful,
 * but WITHOUT ANY WARRANTY; without even the implied warranty of
 * MERCHANTABILITY or FITNESS FOR A PARTICULAR PURPOSE.  See the
 * GNU Lesser General Public License version 3 for more details
 * (a copy is included in the LICENSE file that accompanied this code).
 *
 * You should have received a copy of the GNU Lesser General Public License
 * version 3 along with OpenOffice.org.  If not, see
 * <http://www.openoffice.org/license.html>
 * for a copy of the LGPLv3 License.
 *
 ************************************************************************/

#ifndef SC_XICHART_HXX
#define SC_XICHART_HXX

#include <vector>
#include <map>
#include <set>
#include <list>

#include <svl/itemset.hxx>

#include "rangelst.hxx"
#include "token.hxx"
#include "xlchart.hxx"
#include "xlstyle.hxx"
#include "xiescher.hxx"
#include "xistring.hxx"

namespace com { namespace sun { namespace star {
    namespace awt
    {
        struct Rectangle;
    }
    namespace frame
    {
        class XModel;
    }
    namespace drawing
    {
        class XShape;
    }
    namespace chart2
    {
        struct ScaleData;
        class XChartDocument;
        class XDiagram;
        class XCoordinateSystem;
        class XChartType;
        class XDataSeries;
        class XRegressionCurve;
        class XAxis;
        class XLegend;
        class XTitle;
        class XFormattedString;
        namespace data
        {
            class XDataProvider;
            class XDataSequence;
            class XLabeledDataSequence;
        }
    }
} } }

struct XclObjLineData;
struct XclObjFillData;

// Common =====================================================================

class ScfProgressBar;
struct XclImpChRootData;
class XclImpChChart;
class ScTokenArray;

/** Base class for complex chart classes, provides access to other components of the chart. */
class XclImpChRoot : public XclImpRoot
{
public:
    typedef ::com::sun::star::uno::Reference< ::com::sun::star::chart2::XChartDocument > XChartDocRef;

public:
    explicit            XclImpChRoot( const XclImpRoot& rRoot, XclImpChChart& rChartData );
    virtual             ~XclImpChRoot();

    /** Returns this root instance - for code readability in derived classes. */
    inline const XclImpChRoot& GetChRoot() const { return *this; }
    /** Returns a reference to the parent chart data object. */
    XclImpChChart&      GetChartData() const;
    /** Returns chart type info for a unique chart type identifier. */
    const XclChTypeInfo& GetChartTypeInfo( XclChTypeId eType ) const;
    /** Returns the first fitting chart type info for an Excel chart type record identifier. */
    const XclChTypeInfo& GetChartTypeInfo( sal_uInt16 nRecId ) const;
    /** Returns an info struct about auto formatting for the passed object type. */
    const XclChFormatInfo& GetFormatInfo( XclChObjectType eObjType ) const;

    /** Returns the default text color for charts. */
    Color               GetFontAutoColor() const;
    /** Returns the automatic line color of linear series. */
    Color               GetSeriesLineAutoColor( sal_uInt16 nFormatIdx ) const;
    /** Returns the automatic fill color of filled series. */
    Color               GetSeriesFillAutoColor( sal_uInt16 nFormatIdx ) const;

    /** Starts the API chart document conversion. Must be called once before all API conversion. */
    void                InitConversion( XChartDocRef xChartDoc, const Rectangle& rChartRect ) const;
    /** Finishes the API chart document conversion. Must be called once after all API conversion. */
    void                FinishConversion( XclImpDffConverter& rDffConv ) const;

    /** Returns the data provider for the chart document. */
    ::com::sun::star::uno::Reference< ::com::sun::star::chart2::data::XDataProvider >
                        GetDataProvider() const;
    /** Returns the drawing shape interface of the specified title object. */
    ::com::sun::star::uno::Reference< ::com::sun::star::drawing::XShape >
                        GetTitleShape( const XclChTextKey& rTitleKey ) const;

    /** Converts the passed horizontal coordinate from Excel chart units into 1/100 mm. */
    sal_Int32           CalcHmmFromChartX( sal_Int32 nPosX ) const;
    /** Converts the passed vertical coordinate from Excel chart units into 1/100 mm. */
    sal_Int32           CalcHmmFromChartY( sal_Int32 nPosY ) const;
    /** Converts the passed rectangle from Excel chart units into 1/100 mm. */
    ::com::sun::star::awt::Rectangle CalcHmmFromChartRect( const XclChRectangle& rRect ) const;

    /** Converts the passed horizontal coordinate from Excel chart units into a relative position. */
    double              CalcRelativeFromChartX( sal_Int32 nPosX ) const;
    /** Converts the passed vertical coordinate from Excel chart units into a relative position. */
    double              CalcRelativeFromChartY( sal_Int32 nPosY ) const;

    /** Writes all line properties to the passed property set. */
    void                ConvertLineFormat(
                            ScfPropertySet& rPropSet,
                            const XclChLineFormat& rLineFmt,
                            XclChPropertyMode ePropMode ) const;
    /** Writes solid area properties to the passed property set. */
    void                ConvertAreaFormat(
                            ScfPropertySet& rPropSet,
                            const XclChAreaFormat& rAreaFmt,
                            XclChPropertyMode ePropMode ) const;
    /** Writes gradient or bitmap area properties to the passed property set. */
    void                ConvertEscherFormat(
                            ScfPropertySet& rPropSet,
                            const XclChEscherFormat& rEscherFmt,
                            const XclChPicFormat& rPicFmt,
                            XclChPropertyMode ePropMode ) const;
    /** Writes font properties to the passed property set. */
    void                ConvertFont(
                            ScfPropertySet& rPropSet,
                            sal_uInt16 nFontIdx,
                            const Color* pFontColor = 0 ) const;

    /** Writes the pie rotation property for the passed angle. */
    static void         ConvertPieRotation(
                            ScfPropertySet& rPropSet,
                            sal_uInt16 nAngle );

private:
    typedef ScfRef< XclImpChRootData > XclImpChRootDataRef;
    XclImpChRootDataRef mxChData;           /// Reference to the root data object.
};

// ----------------------------------------------------------------------------

/** Base class for chart record groups. Provides helper functions to read sub records.

    A chart record group consists of a header record, followed by a CHBEGIN
    record, followed by group sub records, and finished with a CHEND record.
 */
class XclImpChGroupBase
{
public:
    virtual             ~XclImpChGroupBase();

    /** Reads the entire record group.
        @descr  First calls ReadHeaderRecord() to read the contents of the
            header record. Then tries to read the sub records. If next record
            is a CHBEGIN record, ReadSubRecord() is called for each following
            record until a CHEND record is found. */
    void                ReadRecordGroup( XclImpStream& rStrm );

    /** Helper to skip a CHBEGIN/CHEND block, includes nested blocks. */
    static void         SkipBlock( XclImpStream& rStrm );

    /** Derived classes implement to read the group header record. */
    virtual void        ReadHeaderRecord( XclImpStream& rStrm ) = 0;
    /** Derived classes implement to read a record from the group. */
    virtual void        ReadSubRecord( XclImpStream& rStrm ) = 0;
};

// Frame formatting ===========================================================

class XclImpChFramePos
{
public:
    /** Reads the CHFRAMEPOS record (frame position and size). */
    void                ReadChFramePos( XclImpStream& rStrm );

    /** Returns read-only access to the imported frame position data. */
    inline const XclChFramePos& GetFramePosData() const { return maData; }

private:
    XclChFramePos       maData;             /// Position of the frame.
};

typedef ScfRef< XclImpChFramePos > XclImpChFramePosRef;

// ----------------------------------------------------------------------------

/** The CHLINEFORMAT record containing line formatting data. */
class XclImpChLineFormat
{
public:
    /** Creates a new line format object with automatic formatting. */
    inline explicit     XclImpChLineFormat() {}
    /** Creates a new line format object with the passed formatting. */
    inline explicit     XclImpChLineFormat( const XclChLineFormat& rLineFmt ) : maData( rLineFmt ) {}

    /** Reads the CHLINEFORMAT record (basic line properties). */
    void                ReadChLineFormat( XclImpStream& rStrm );

    /** Returns true, if the line format is set to automatic. */
    inline bool         IsAuto() const { return ::get_flag( maData.mnFlags, EXC_CHLINEFORMAT_AUTO ); }
    /** Returns true, if the line style is set to something visible. */
    inline bool         HasLine() const { return IsAuto() || (maData.mnPattern != EXC_CHLINEFORMAT_NONE); }
    /** Returns the line width of this line format (returns 'single', if the line is invisible). */
    inline sal_Int16    GetWeight() const { return (IsAuto() || !HasLine()) ? EXC_CHLINEFORMAT_SINGLE : maData.mnWeight; }
    /** Returns true, if the "show axis" flag is set. */
    inline bool         IsShowAxis() const { return ::get_flag( maData.mnFlags, EXC_CHLINEFORMAT_SHOWAXIS ); }

    /** Converts and writes the contained data to the passed property set. */
    void                Convert( const XclImpChRoot& rRoot,
                            ScfPropertySet& rPropSet, XclChObjectType eObjType,
                            sal_uInt16 nFormatIdx = EXC_CHDATAFORMAT_UNKNOWN ) const;

private:
    XclChLineFormat     maData;             /// Contents of the CHLINEFORMAT record.
};

typedef ScfRef< XclImpChLineFormat > XclImpChLineFormatRef;

// ----------------------------------------------------------------------------

/** The CHAREAFORMAT record containing simple area formatting data (solid or patterns). */
class XclImpChAreaFormat
{
public:
    /** Creates a new area format object with automatic formatting. */
    inline explicit     XclImpChAreaFormat() {}
    /** Creates a new area format object with the passed formatting. */
    inline explicit     XclImpChAreaFormat( const XclChAreaFormat& rAreaFmt ) : maData( rAreaFmt ) {}

    /** Reads the CHAREAFORMAT record (basic fill properties, e.g. transparent or colored). */
    void                ReadChAreaFormat( XclImpStream& rStrm );

    /** Returns true, if the area format is set to automatic. */
    inline bool         IsAuto() const { return ::get_flag( maData.mnFlags, EXC_CHAREAFORMAT_AUTO ); }
    /** Returns true, if the area style is set to something visible. */
    inline bool         HasArea() const { return IsAuto() || (maData.mnPattern != EXC_PATT_NONE); }

    /** Converts and writes the contained data to the passed property set. */
    void                Convert( const XclImpChRoot& rRoot,
                            ScfPropertySet& rPropSet, XclChObjectType eObjType,
                            sal_uInt16 nFormatIdx = EXC_CHDATAFORMAT_UNKNOWN ) const;

private:
    XclChAreaFormat     maData;             /// Contents of the CHAREAFORMAT record.
};

typedef ScfRef< XclImpChAreaFormat > XclImpChAreaFormatRef;

// ----------------------------------------------------------------------------

/** The CHESCHERFORMAT record containing complex area formatting data (bitmaps, hatches). */
class XclImpChEscherFormat : public XclImpChGroupBase
{
public:
    explicit            XclImpChEscherFormat( const XclImpRoot& rRoot );

    /** Reads the CHESCHERFORMAT record (complex fill data) (called by base class). */
    virtual void        ReadHeaderRecord( XclImpStream& rStrm );
    /** Reads a record from the CHESCHERFORMAT group (called by base class). */
    virtual void        ReadSubRecord( XclImpStream& rStrm );

    /** Converts and writes the contained data to the passed property set. */
    void                Convert( const XclImpChRoot& rRoot,
                            ScfPropertySet& rPropSet, XclChObjectType eObjType ) const;

private:
    XclChEscherFormat   maData;             /// Fill properties for complex areas (CHESCHERFORMAT record).
    XclChPicFormat      maPicFmt;           /// Image options, e.g. stretched, stacked (CHPICFORMAT record).
};

typedef ScfRef< XclImpChEscherFormat > XclImpChEscherFormatRef;

// ----------------------------------------------------------------------------

/** Base class for record groups containing frame formatting.

    Frame formatting can be part of several record groups, e.g. CHFRAME,
    CHDATAFORMAT, CHDROPBAR. It consists of CHLINEFORMAT, CHAREAFORMAT, and
    CHESCHERFORMAT group.
 */
class XclImpChFrameBase : public XclImpChGroupBase
{
public:
    /** Creates a new frame object without internal formatting objects. */
    inline explicit     XclImpChFrameBase() {}
    /** Creates a new frame object with specific default formatting. */
    explicit            XclImpChFrameBase( const XclChFormatInfo& rFmtInfo );

    /** Reads a frame formatting record (called by base class). */
    virtual void        ReadSubRecord( XclImpStream& rStrm );

    /** Returns true, if the line format is set to automatic. */
    inline bool         IsAutoLine() const { return !mxLineFmt || mxLineFmt->IsAuto(); }
    /** Returns true, if the line style is set to something visible. */
    inline bool         HasLine() const { return IsAutoLine() || mxLineFmt->HasLine(); }
    /** Returns the line weight used for this frame. */
    inline sal_Int16    GetLineWeight() const { return mxLineFmt.is() ? mxLineFmt->GetWeight() : EXC_CHLINEFORMAT_SINGLE; }

    /** Returns true, if the area format is set to automatic. */
    inline bool         IsAutoArea() const { return !mxEscherFmt && (!mxAreaFmt || mxAreaFmt->IsAuto()); }
    /** Returns true, if the area style is set to something visible. */
    inline bool         HasArea() const { return mxEscherFmt.is() || IsAutoArea() || mxAreaFmt->HasArea(); }

protected:
    /** Converts and writes the contained line formatting to the passed property set. */
    void                ConvertLineBase( const XclImpChRoot& rRoot,
                            ScfPropertySet& rPropSet, XclChObjectType eObjType,
                            sal_uInt16 nFormatIdx = EXC_CHDATAFORMAT_UNKNOWN ) const;
    /** Converts and writes the contained area formatting to the passed property set. */
    void                ConvertAreaBase( const XclImpChRoot& rRoot,
                            ScfPropertySet& rPropSet, XclChObjectType eObjType,
                            sal_uInt16 nFormatIdx = EXC_CHDATAFORMAT_UNKNOWN ) const;
    /** Converts and writes the contained data to the passed property set. */
    void                ConvertFrameBase( const XclImpChRoot& rRoot,
                            ScfPropertySet& rPropSet, XclChObjectType eObjType,
                            sal_uInt16 nFormatIdx = EXC_CHDATAFORMAT_UNKNOWN ) const;

protected:
    XclImpChLineFormatRef mxLineFmt;        /// Line format (CHLINEFORMAT record).
    XclImpChAreaFormatRef mxAreaFmt;        /// Area format (CHAREAFORMAT record).
    XclImpChEscherFormatRef mxEscherFmt;    /// Complex area format (CHESCHERFORMAT record).
};

// ----------------------------------------------------------------------------

/** Represents the CHFRAME record group containing object frame properties.

    The CHFRAME group consists of: CHFRAME, CHBEGIN, CHLINEFORMAT,
    CHAREAFORMAT, CHESCHERFORMAT group, CHEND.
 */
class XclImpChFrame : public XclImpChFrameBase, protected XclImpChRoot
{
public:
    /** Creates a new frame object with specific default formatting. */
    explicit            XclImpChFrame(
                            const XclImpChRoot& rRoot,
                            XclChObjectType eObjType );

    /** Reads the CHFRAME record (called by base class). */
    virtual void        ReadHeaderRecord( XclImpStream& rStrm );

    /** Sets formatting from BIFF3-BIFF5 OBJ record, if own formatting is invisible. */
    void                UpdateObjFrame( const XclObjLineData& rLineData, const XclObjFillData& rFillData );

    /** Converts and writes the contained data to the passed property set. */
    void                Convert( ScfPropertySet& rPropSet ) const;

private:
    XclChFrame          maData;             /// Contents of the CHFRAME record.
    XclChObjectType     meObjType;          /// Type of the represented object.
};

typedef ScfRef< XclImpChFrame > XclImpChFrameRef;

// Source links ===============================================================

class XclImpChSourceLink : protected XclImpChRoot
{
public:
    typedef ::com::sun::star::uno::Reference< ::com::sun::star::chart2::data::XDataSequence >   XDataSequenceRef;
    typedef ::com::sun::star::uno::Reference< ::com::sun::star::chart2::XFormattedString >      XFormattedStringRef;
    typedef ::com::sun::star::uno::Sequence< XFormattedStringRef >                              XFormattedStringSeq;

public:
    explicit            XclImpChSourceLink( const XclImpChRoot& rRoot );
    virtual             ~XclImpChSourceLink();

    /** Reads the CHSOURCELINK record (link to source data). */
    void                ReadChSourceLink( XclImpStream& rStrm );
    /** Sets explicit string data for this text object. */
    void                SetString( const String& rString );
    /** Sets formatting runs read from a CHFORMATRUNS record. */
    void                SetTextFormats( const XclFormatRunVec& rFormats );

    /** Returns the destination object (title, values, category, ...). */
    inline sal_uInt8    GetDestType() const { return maData.mnDestType; }
    /** Returns the link type (to worksheet, directly, default, ...). */
    inline sal_uInt8    GetLinkType() const { return maData.mnLinkType; }

    /** Returns true, if the source link contains explicit string data. */
    inline bool         HasString() const { return mxString.is() && !mxString->IsEmpty(); }
    /** Returns explicit string data or an empty string. */
    inline const String& GetString() const { return mxString.is() ? mxString->GetText() : String::EmptyString(); }
    /** Returns the number of data points of this source link. */
    sal_uInt16          GetCellCount() const;

    /** Converts and writes the contained number format to the passed property set. */
    void                ConvertNumFmt( ScfPropertySet& rPropSet, bool bPercent ) const;

    /** Creates a data sequence containing the link into the Calc document. */
    XDataSequenceRef    CreateDataSequence( const ::rtl::OUString& rRole ) const;
    /** Creates a sequence of formatted string objects. */
    XFormattedStringSeq CreateStringSequence( const XclImpChRoot& rRoot,
                            sal_uInt16 nLeadFontIdx, const Color& rLeadFontColor ) const;

    void                FillSourceLink(::std::vector<ScSharedTokenRef>& rTokens) const;

private:
    XclChSourceLink     maData;             /// Contents of the CHSOURCELINK record.
    XclImpStringRef     mxString;           /// Text data (CHSTRING record).
    ScfRef< ScTokenArray> mxTokenArray;     /// Token array representing the data ranges.
};

typedef ScfRef< XclImpChSourceLink > XclImpChSourceLinkRef;

// Text =======================================================================

/** Base class for objects with font settings. Provides font conversion helper functions. */
class XclImpChFontBase
{
public:
    virtual             ~XclImpChFontBase();

    /** Derived classes return the leading font index for the text object. */
    virtual sal_uInt16  GetFontIndex() const = 0;
    /** Derived classes return the leading font color for the text object. */
    virtual Color       GetFontColor() const = 0;
    /** Derived classes return the rotation value for the text object. */
    virtual sal_uInt16  GetRotation() const = 0;

    /** Converts and writes the contained font settings to the passed property set. */
    void                ConvertFontBase( const XclImpChRoot& rRoot, ScfPropertySet& rPropSet ) const;
    /** Converts and writes the contained rotation settings to the passed property set. */
    void                ConvertRotationBase( const XclImpChRoot& rRoot, ScfPropertySet& rPropSet, bool bSupportsStacked ) const;
};

// ----------------------------------------------------------------------------

/** The CHFONT record containing a font index for text objects. */
class XclImpChFont
{
public:
    explicit            XclImpChFont();
    /** Reads the CHFONT record (font index). */
    void                ReadChFont( XclImpStream& rStrm );

    /** Returns the contained font index. */
    inline sal_uInt16   GetFontIndex() const { return mnFontIdx; }

private:
    sal_uInt16          mnFontIdx;          /// Index into font buffer.
};

typedef ScfRef< XclImpChFont > XclImpChFontRef;

// ----------------------------------------------------------------------------

/** Represents the CHTEXT record group containing text object properties.

    The CHTEXT group consists of: CHTEXT, CHBEGIN, CHFRAMEPOS, CHFONT,
    CHFORMATRUNS, CHSOURCELINK, CHSTRING, CHFRAME group, CHOBJECTLINK, and CHEND.
 */
class XclImpChText : public XclImpChGroupBase, public XclImpChFontBase, protected XclImpChRoot
{
public:
    typedef ::com::sun::star::uno::Reference< ::com::sun::star::chart2::XTitle > XTitleRef;

public:
    explicit            XclImpChText( const XclImpChRoot& rRoot );

    /** Reads the CHTEXT record (called by base class). */
    virtual void        ReadHeaderRecord( XclImpStream& rStrm );
    /** Reads a record from the CHTEXT group (called by base class). */
    virtual void        ReadSubRecord( XclImpStream& rStrm );

    /** Returns the leading font index for the text object. */
    virtual sal_uInt16  GetFontIndex() const;
    /** Returns the leading font color for the text object. */
    virtual Color       GetFontColor() const;
    /** Returns the rotation value for the text object. */
    virtual sal_uInt16  GetRotation() const;

    /** Sets explicit string data for this text object. */
    void                SetString( const String& rString );
    /** Updates missing parts of this text object from the passed object. */
    void                UpdateText( const XclImpChText* pParentText );
    /** Updates display type of this data point label text object. */
    void                UpdateDataLabel( bool bCateg, bool bValue, bool bPercent );

    /** Returns the target object this text is linked to. */
    inline sal_uInt16   GetLinkTarget() const { return maObjLink.mnTarget; }
    /** Returns the position of the data point label this text is linked to. */
    inline const XclChDataPointPos& GetPointPos() const { return maObjLink.maPointPos; }
    /** Returns true, if this text group contains string data. */
    inline bool         HasString() const { return mxSrcLink.is() && mxSrcLink->HasString(); }
    /** Returns true, if the text object is marked as deleted. */
    inline bool         IsDeleted() const { return ::get_flag( maData.mnFlags, EXC_CHTEXT_DELETED ); }

    /** Converts and writes the contained font settings to the passed property set. */
    void                ConvertFont( ScfPropertySet& rPropSet ) const;
    /** Converts and writes the contained rotation settings to the passed property set. */
    void                ConvertRotation( ScfPropertySet& rPropSet, bool bSupportsStacked ) const;
    /** Converts and writes the contained frame data to the passed property set. */
    void                ConvertFrame( ScfPropertySet& rPropSet ) const;
    /** Converts and writes the contained number format to the passed property set. */
    void                ConvertNumFmt( ScfPropertySet& rPropSet, bool bPercent ) const;
    /** Converts and writes all contained data to the passed data point label property set. */
    void                ConvertDataLabel( ScfPropertySet& rPropSet, const XclChTypeInfo& rTypeInfo ) const;
    /** Creates a title text object. */
    XTitleRef           CreateTitle() const;
    /** Converts the manual position of the specified title */
    void                ConvertTitlePosition( const XclChTextKey& rTitleKey ) const;

private:
    using               XclImpChRoot::ConvertFont;

    /** Reads a CHFRLABELPROPS record. */
    void                ReadChFrLabelProps( XclImpStream& rStrm );

private:
    typedef ScfRef< XclChFrLabelProps > XclChFrLabelPropsRef;

    XclChText           maData;             /// Contents of the CHTEXT record.
    XclChObjectLink     maObjLink;          /// Link target for this text object.
    XclFormatRunVec     maFormats;          /// Formatting runs (CHFORMATRUNS record).
    XclImpChFramePosRef mxFramePos;         /// Relative text frame position (CHFRAMEPOS record).
    XclImpChSourceLinkRef mxSrcLink;        /// Linked data (CHSOURCELINK with CHSTRING record).
    XclImpChFrameRef    mxFrame;            /// Text object frame properties (CHFRAME group).
    XclImpChFontRef     mxFont;             /// Index into font buffer (CHFONT record).
    XclChFrLabelPropsRef mxLabelProps;      /// Extended data label properties (CHFRLABELPROPS record).
};

typedef ScfRef< XclImpChText > XclImpChTextRef;

// Data series ================================================================

/** The CHMARKERFORMAT record containing data point marker formatting data. */
class XclImpChMarkerFormat
{
public:
    /** Reads the CHMARKERFORMAT record (data point marker properties). */
    void                ReadChMarkerFormat( XclImpStream& rStrm );

    /** Returns true, if the marker format is set to automatic. */
    inline bool         IsAuto() const { return ::get_flag( maData.mnFlags, EXC_CHMARKERFORMAT_AUTO ); }

    /** Converts and writes the contained data to the passed property set. */
    void                Convert( const XclImpChRoot& rRoot, ScfPropertySet& rPropSet,
                            sal_uInt16 nFormatIdx, sal_Int16 nLineWeight ) const;
    /** Sets the marker fill color as main color to the passed property set. */
    void                ConvertColor( const XclImpChRoot& rRoot,
                            ScfPropertySet& rPropSet, sal_uInt16 nFormatIdx ) const;

private:
    XclChMarkerFormat   maData;             /// Contents of the CHMARKERFORMAT record.
};

typedef ScfRef< XclImpChMarkerFormat > XclImpChMarkerFormatRef;

// ----------------------------------------------------------------------------

/** The CHPIEFORMAT record containing data point formatting data for pie segments. */
class XclImpChPieFormat
{
public:
    explicit            XclImpChPieFormat();
    /** Reads the CHPIEFORMAT record (pie segment properties). */
    void                ReadChPieFormat( XclImpStream& rStrm );
    /** Converts and writes the contained data to the passed property set. */
    void                Convert( ScfPropertySet& rPropSet ) const;

private:
    sal_uInt16          mnPieDist;          /// Pie distance to diagram center.
};

typedef ScfRef< XclImpChPieFormat > XclImpChPieFormatRef;

// ----------------------------------------------------------------------------

/** The CHSERIESFORMAT record containing additional settings for a data series. */
class XclImpChSeriesFormat
{
public:
    explicit            XclImpChSeriesFormat();
    /** Reads the CHSERIESFORMAT record (additional settings for a series). */
    void                ReadChSeriesFormat( XclImpStream& rStrm );
    /** Returns true, if the series line is smoothed. */
    inline bool         HasSpline() const { return ::get_flag( mnFlags, EXC_CHSERIESFORMAT_SMOOTHED ); }

private:
    sal_uInt16          mnFlags;            /// Additional flags.
};

typedef ScfRef< XclImpChSeriesFormat > XclImpChSeriesFormatRef;

// ----------------------------------------------------------------------------

/** The CH3DDATAFORMAT record containing the bar type in 3D bar charts. */
class XclImpCh3dDataFormat
{
public:
    /** Reads the CH3DDATAFORMAT record (3D bar properties). */
    void                ReadCh3dDataFormat( XclImpStream& rStrm );
    /** Converts and writes the contained data to the passed property set. */
    void                Convert( ScfPropertySet& rPropSet ) const;

private:
    XclCh3dDataFormat   maData;             /// Contents of the CH3DDATAFORMAT record.
};

typedef ScfRef< XclImpCh3dDataFormat > XclImpCh3dDataFormatRef;

// ----------------------------------------------------------------------------

/** The CHATTACHEDLABEL record that contains the type of a data point label. */
class XclImpChAttachedLabel : protected XclImpChRoot
{
public:
    explicit            XclImpChAttachedLabel( const XclImpChRoot& rRoot );
    /** Reads the CHATTACHEDLABEL record (data series/point labels). */
    void                ReadChAttachedLabel( XclImpStream& rStrm );
    /** Creates a CHTEXT group for the label. Clones xParentText and sets additional label settings */
    XclImpChTextRef     CreateDataLabel( XclImpChTextRef xParent ) const;

private:
    sal_uInt16          mnFlags;            /// Additional flags.
};

typedef ScfRef< XclImpChAttachedLabel > XclImpChAttLabelRef;

// ----------------------------------------------------------------------------

/** Represents the CHDATAFORMAT record group containing data point properties.

    The CHDATAFORMAT group consists of: CHDATAFORMAT, CHBEGIN, CHFRAME group,
    CHMARKERFORMAT, CHPIEFORMAT, CH3DDATAFORMAT, CHSERIESFORMAT,
    CHATTACHEDLABEL, CHEND.
 */
class XclImpChDataFormat : public XclImpChFrameBase, protected XclImpChRoot
{
public:
    explicit            XclImpChDataFormat( const XclImpChRoot& rRoot );

    /** Reads the CHDATAFORMAT record (called by base class). */
    virtual void        ReadHeaderRecord( XclImpStream& rStrm );
    /** Reads a record from the CHDATAFORMAT group (called by base class). */
    virtual void        ReadSubRecord( XclImpStream& rStrm );

    /** Sets this object to the specified data point position. */
    void                SetPointPos( const XclChDataPointPos& rPointPos, sal_uInt16 nFormatIdx );
    /** Sets type and text formatting for a data point label (CHTEXT group). */
    inline void         SetDataLabel( XclImpChTextRef xLabel ) { mxLabel = xLabel; }

    /** Updates default data format for series group. */
    void                UpdateGroupFormat( const XclChExtTypeInfo& rTypeInfo );
    /** Updates missing series settings from the passed chart type group data format. */
    void                UpdateSeriesFormat( const XclChExtTypeInfo& rTypeInfo, const XclImpChDataFormat* pGroupFmt );
    /** Updates missing data point settings from the passed series format. */
    void                UpdatePointFormat( const XclChExtTypeInfo& rTypeInfo, const XclImpChDataFormat* pSeriesFmt );
    /** Updates default data format for trend lines. */
    void                UpdateTrendLineFormat();

    /** Returns the position of the data point described by this group. */
    inline const XclChDataPointPos& GetPointPos() const { return maData.maPointPos; }
    /** Returns the format index of the data point described by this group. */
    inline sal_uInt16   GetFormatIdx() const { return maData.mnFormatIdx; }
    /** Returns true, if markers are set to automatic format. */
    inline bool         IsAutoMarker() const { return !mxMarkerFmt || mxMarkerFmt->IsAuto(); }
    /** Returns true, if the series line is smoothed. */
    inline bool         HasSpline() const { return mxSeriesFmt.is() && mxSeriesFmt->HasSpline(); }
    /** Returns the data label text object. */
    inline XclImpChTextRef GetDataLabel() const { return mxLabel; }

    /** Converts and writes the contained data to the passed property set. */
    void                Convert( ScfPropertySet& rPropSet, const XclChExtTypeInfo& rTypeInfo ) const;
    /** Writes the line format only, e.g. for trend lines or error bars. */
    void                ConvertLine( ScfPropertySet& rPropSet, XclChObjectType eObjType ) const;
    /** Writes the area format only for the series or a data point. */
    void                ConvertArea( ScfPropertySet& rPropSet, sal_uInt16 nFormatIdx ) const;

private:
    /** Removes unused formatting (e.g. pie distance in a bar chart). */
    void                RemoveUnusedFormats( const XclChExtTypeInfo& rTypeInfo );
    /** Updates or creates the data point label. */
    void                UpdateDataLabel( const XclImpChDataFormat* pParentFmt );

private:
    XclChDataFormat     maData;             /// Contents of the CHDATAFORMAT record.
    XclImpChMarkerFormatRef mxMarkerFmt;    /// Data point marker (CHMARKERFORMAT record).
    XclImpChPieFormatRef mxPieFmt;          /// Pie segment format (CHPIEFORMAT record).
    XclImpChSeriesFormatRef mxSeriesFmt;    /// Series properties (CHSERIESFORMAT record).
    XclImpCh3dDataFormatRef mx3dDataFmt;    /// 3D bar format (CH3DDATAFORMAT record).
    XclImpChAttLabelRef mxAttLabel;         /// Data point label type (CHATTACHEDLABEL record).
    XclImpChTextRef     mxLabel;            /// Data point label formatting (CHTEXT group).
};

typedef ScfRef< XclImpChDataFormat > XclImpChDataFormatRef;

// ----------------------------------------------------------------------------

/** Represents the CHSERTRENDLINE record containing settings for a trend line. */
class XclImpChSerTrendLine : protected XclImpChRoot
{
public:
    typedef ::com::sun::star::uno::Reference< ::com::sun::star::chart2::XRegressionCurve > XRegressionCurveRef;

public:
    explicit            XclImpChSerTrendLine( const XclImpChRoot& rRoot );

    /** Reads the CHSERTRENDLINE record. */
    void                ReadChSerTrendLine( XclImpStream& rStrm );
    /** Sets formatting information for the trend line. */
    inline void         SetDataFormat( XclImpChDataFormatRef xDataFmt ) { mxDataFmt = xDataFmt; }

    /** Creates an API object representing this trend line. */
    XRegressionCurveRef CreateRegressionCurve() const;

private:
    XclChSerTrendLine   maData;             /// Contents of the CHSERTRENDLINE record.
    XclImpChDataFormatRef mxDataFmt;        /// Formatting settings of the trend line.
};

typedef ScfRef< XclImpChSerTrendLine > XclImpChSerTrendLineRef;

// ----------------------------------------------------------------------------

/** Represents the CHSERERRORBAR record containing settings for error bars. */
class XclImpChSerErrorBar : protected XclImpChRoot
{
public:
    typedef ::com::sun::star::uno::Reference< ::com::sun::star::chart2::data::XLabeledDataSequence >    XLabeledDataSeqRef;
    typedef ::com::sun::star::uno::Reference< ::com::sun::star::beans::XPropertySet >                   XPropertySetRef;

public:
    explicit            XclImpChSerErrorBar( const XclImpChRoot& rRoot );

    /** Reads the CHSERERRORBAR record. */
    void                ReadChSerErrorBar( XclImpStream& rStrm );
    /** Sets link and formatting information for the error bars. */
    void                SetSeriesData(
                            XclImpChSourceLinkRef xValueLink,
                            XclImpChDataFormatRef xDataFmt );

    /** Returns the type of this error bar (X/Y, plus/minus). */
    inline sal_uInt8    GetBarType() const { return maData.mnBarType; }
    /** Creates a labeled data sequence object from value data link. */
    XLabeledDataSeqRef  CreateValueSequence() const;

    /** Tries to create an error bar API object from the specified Excel error bars. */
    static XPropertySetRef CreateErrorBar(
                            const XclImpChSerErrorBar* pPosBar,
                            const XclImpChSerErrorBar* pNegBar );

private:
    XclChSerErrorBar    maData;             /// Contents of the CHSERERRORBAR record.
    XclImpChSourceLinkRef mxValueLink;      /// Link data for manual error bar values.
    XclImpChDataFormatRef mxDataFmt;        /// Formatting settings of the error bars.
};

typedef ScfRef< XclImpChSerErrorBar > XclImpChSerErrorBarRef;

// ----------------------------------------------------------------------------

/** Represents the CHSERIES record group describing a data series in a chart.

    The CHSERIES group consists of: CHSERIES, CHBEGIN, CHSOURCELINK groups,
    CHDATAFORMAT groups, CHSERGROUP, CHSERPARENT, CHSERERRORBAR,
    CHSERTRENDLINE, CHEND.
 */
class XclImpChSeries : public XclImpChGroupBase, protected XclImpChRoot
{
public:
    typedef ::com::sun::star::uno::Reference< ::com::sun::star::chart2::XDataSeries >                   XDataSeriesRef;
    typedef ::com::sun::star::uno::Reference< ::com::sun::star::chart2::data::XLabeledDataSequence >    XLabeledDataSeqRef;
    typedef ::com::sun::star::uno::Reference< ::com::sun::star::beans::XPropertySet >                   XPropertySetRef;

public:
    explicit            XclImpChSeries( const XclImpChRoot& rRoot, sal_uInt16 nSeriesIdx );

    /** Reads the CHSERIES record (called by base class). */
    virtual void        ReadHeaderRecord( XclImpStream& rStrm );
    /** Reads a record from the CHSERIES group (called by base class). */
    virtual void        ReadSubRecord( XclImpStream& rStrm );

    /** Sets a data point or series format (CHDATAFORMAT group) for this series. */
    void                SetDataFormat( XclImpChDataFormatRef xDataFmt );
    /** Sets a label text (CHTEXT group) attached  to a series or data point. */
    void                SetDataLabel( XclImpChTextRef xLabel );
    /** Adds error bar settings from the passed series to the own series. */
    void                AddChildSeries( const XclImpChSeries& rSeries );
    /** Updates missing series formatting by using default formatting from axes sets. */
    void                FinalizeDataFormats();

    /** Returns the axes set identifier this series is assigned to (primary/secondary). */
    inline sal_uInt16   GetGroupIdx() const { return mnGroupIdx; }
    /** Returns the 0-based series index described by this series. */
    inline sal_uInt16   GetSeriesIdx() const { return mnSeriesIdx; }
    /** Returns the 0-based index of the parent series (e.g. of a trend line). */
    inline sal_uInt16   GetParentIdx() const { return mnParentIdx; }
    /** Returns the format index of the series used for automatic line and area colors. */
    inline sal_uInt16   GetFormatIdx() const { return mxSeriesFmt.is() ? mxSeriesFmt->GetFormatIdx() : EXC_CHDATAFORMAT_DEFAULT; }
    /** Returns true, if the series is child of another series (e.g. trend line). */
    inline bool         HasParentSeries() const { return mnParentIdx != EXC_CHSERIES_INVALID; }
    /** Returns true, if the series contains child series (e.g. trend lines). */
    inline bool         HasChildSeries() const { return !maTrendLines.empty() || !maErrorBars.empty(); }
    /** Returns series title or an empty string, if the series does not contain a title. */
    inline const String& GetTitle() const { return mxTitleLink.is() ? mxTitleLink->GetString() : String::EmptyString(); }

    /** Returns true, if the series line is smoothed. */
    inline bool         HasSpline() const { return mxSeriesFmt.is() && mxSeriesFmt->HasSpline(); }

    /** Creates a labeled data sequence object from value data link. */
    XLabeledDataSeqRef  CreateValueSequence( const ::rtl::OUString& rValueRole ) const;
    /** Creates a labeled data sequence object from category data link. */
    XLabeledDataSeqRef  CreateCategSequence( const ::rtl::OUString& rCategRole ) const;
    /** Creates a data series object with initialized source links. */
    XDataSeriesRef      CreateDataSeries() const;

    void                FillAllSourceLinks(::std::vector<ScSharedTokenRef>& rTokens) const;

private:
    /** Reads a CHSOURCELINK record. */
    void                ReadChSourceLink( XclImpStream& rStrm );
    /** Reads a CHDATAFORMAT group containing series and point formatting. */
    void                ReadChDataFormat( XclImpStream& rStrm );
    /** Reads a CHSERPARENT record specifying the parent series of this series. */
    void                ReadChSerParent( XclImpStream& rStrm );
    /** Reads a CHSERTRENDLINE record containing trend line settings. */
    void                ReadChSerTrendLine( XclImpStream& rStrm );
    /** Reads a CHSERERRORBAR record containing error bar settings. */
    void                ReadChSerErrorBar( XclImpStream& rStrm );

    /** Creates a new CHDATAFORMAT group with the specified point index. */
    XclImpChDataFormatRef CreateDataFormat( sal_uInt16 nPointIdx, sal_uInt16 nFormatIdx );
    /** Returns the pointer to a CHDATAFORMAT group reference or 0 for invalid pointer index. */
    XclImpChDataFormatRef* GetDataFormatRef( sal_uInt16 nPointIdx );
    /** Returns the pointer to a CHTEXT group reference or 0 for invalid pointer index. */
    XclImpChTextRef*    GetDataLabelRef( sal_uInt16 nPointIdx );

    /** Converts all trend lines and inserts them into the passed API data series object. */
    void                ConvertTrendLines( XDataSeriesRef xDataSeries ) const;
    /** Tries to create an error bar API object from the specified Excel error bars. */
    XPropertySetRef     CreateErrorBar( sal_uInt8 nPosBarId, sal_uInt8 nNegBarId ) const;

private:
    typedef ScfRefMap< sal_uInt16, XclImpChDataFormat > XclImpChDataFormatMap;
    typedef ScfRefMap< sal_uInt16, XclImpChText >       XclImpChTextMap;
    typedef ::std::list< XclImpChSerTrendLineRef >      XclImpChSerTrendLineList;
    typedef ScfRefMap< sal_uInt8, XclImpChSerErrorBar > XclImpChSerErrorBarMap;

    XclChSeries         maData;             /// Contents of the CHSERIES record.
    XclImpChSourceLinkRef mxValueLink;      /// Link data for series values.
    XclImpChSourceLinkRef mxCategLink;      /// Link data for series category names.
    XclImpChSourceLinkRef mxTitleLink;      /// Link data for series title.
    XclImpChSourceLinkRef mxBubbleLink;     /// Link data for series bubble sizes.
    XclImpChDataFormatRef mxSeriesFmt;      /// CHDATAFORMAT group for series format.
    XclImpChDataFormatMap maPointFmts;      /// CHDATAFORMAT groups for data point formats.
    XclImpChTextMap     maLabels;           /// Data point labels (CHTEXT groups).
    XclImpChSerTrendLineList maTrendLines;  /// Trend line settings (CHSERTRENDLINE records).
    XclImpChSerErrorBarMap maErrorBars;     /// Error bar settings (CHSERERRORBAR records).
    sal_uInt16          mnGroupIdx;         /// Chart type group (CHTYPEGROUP group) this series is assigned to.
    sal_uInt16          mnSeriesIdx;        /// 0-based series index.
    sal_uInt16          mnParentIdx;        /// 0-based index of parent series (trend lines and error bars).
};

typedef ScfRef< XclImpChSeries > XclImpChSeriesRef;

// Chart type groups ==========================================================

class XclImpChType : protected XclImpChRoot
{
public:
    typedef ::com::sun::star::uno::Reference< ::com::sun::star::chart2::XDiagram >          XDiagramRef;
    typedef ::com::sun::star::uno::Reference< ::com::sun::star::chart2::XCoordinateSystem > XCoordSystemRef;
    typedef ::com::sun::star::uno::Reference< ::com::sun::star::chart2::XChartType >        XChartTypeRef;

public:
    explicit            XclImpChType( const XclImpChRoot& rRoot );

    /** Reads a chart type record (e.g. CHBAR, CHLINE, CHPIE, ...). */
    void                ReadChType( XclImpStream& rStrm );
    /** Final processing after reading the entire chart. */
    void                Finalize( bool bStockChart );

    /** Returns the record identifier of the chart type record. */
    inline sal_uInt16   GetRecId() const { return mnRecId; }
    /** Returns the chart type info struct for the contained chart type. */
    inline const XclChTypeInfo& GetTypeInfo() const { return maTypeInfo; }
    /** Returns true, if the series in this chart type group are stacked on each other (no percentage). */
    bool                IsStacked() const;
    /** Returns true, if the series in this chart type group are stacked on each other as percentage. */
    bool                IsPercent() const;
    /** Returns true, if chart type has category labels enabled (may be disabled in radar charts). */
    bool                HasCategoryLabels() const;

    /** Creates a coordinate system according to the contained chart type. */
    XCoordSystemRef     CreateCoordSystem( bool b3dChart ) const;
    /** Creates and returns an object that represents the contained chart type. */
    XChartTypeRef       CreateChartType( XDiagramRef xDiagram, bool b3dChart ) const;

private:
    XclChType           maData;             /// Contents of the chart type record.
    sal_uInt16          mnRecId;            /// Record identifier for chart type.
    XclChTypeInfo       maTypeInfo;         /// Chart type info for the contained type.
};

// ----------------------------------------------------------------------------

/** Represents the CHCHART3D record that contains 3D view settings. */
class XclImpChChart3d
{
public:
    /** Reads the CHCHART3D record (properties for 3D charts). */
    void                ReadChChart3d( XclImpStream& rStrm );
    /** Returns true, if the data points are clustered on the X axis. */
    inline bool         IsClustered() const { return ::get_flag( maData.mnFlags, EXC_CHCHART3D_CLUSTER ); }
    /** Converts and writes the contained data to the passed property set. */
    void                Convert( ScfPropertySet& rPropSet, bool b3dWallChart ) const;

private:
    XclChChart3d        maData;             /// Contents of the CHCHART3D record.
};

typedef ScfRef< XclImpChChart3d > XclImpChChart3dRef;

// ----------------------------------------------------------------------------

/** Represents the CHLEGEND record group describing the chart legend.

    The CHLEGEND group consists of: CHLEGEND, CHBEGIN, CHFRAMEPOS, CHFRAME
    group, CHTEXT group, CHEND.
 */
class XclImpChLegend : public XclImpChGroupBase, protected XclImpChRoot
{
public:
    typedef ::com::sun::star::uno::Reference< ::com::sun::star::chart2::XLegend > XLegendRef;

public:
    explicit            XclImpChLegend( const XclImpChRoot& rRoot );

    /** Reads the CHLEGEND record (called by base class). */
    virtual void        ReadHeaderRecord( XclImpStream& rStrm );
    /** Reads a record from the CHLEGEND group (called by base class). */
    virtual void        ReadSubRecord( XclImpStream& rStrm );
    /** Final processing after reading the entire chart. */
    void                Finalize();

    /** Creates a new legend object. */
    XLegendRef          CreateLegend() const;

private:
    XclChLegend         maData;             /// Contents of the CHLEGEND record.
    XclImpChFramePosRef mxFramePos;         /// Legend frame position (CHFRAMEPOS record).
    XclImpChTextRef     mxText;             /// Legend text format (CHTEXT group).
    XclImpChFrameRef    mxFrame;            /// Legend frame format (CHFRAME group).
};

typedef ScfRef< XclImpChLegend > XclImpChLegendRef;

// ----------------------------------------------------------------------------

/** Represents the CHDROPBAR record group describing pos/neg bars in line charts.

    The CHDROPBAR group consists of: CHDROPBAR, CHBEGIN, CHLINEFORMAT,
    CHAREAFORMAT, CHESCHERFORMAT group, CHEND.
 */
class XclImpChDropBar : public XclImpChFrameBase
{
public:
    explicit            XclImpChDropBar( sal_uInt16 nDropBar );

    /** Reads the CHDROPBAR record (called by base class). */
    virtual void        ReadHeaderRecord( XclImpStream& rStrm );

    /** Converts and writes the contained frame data to the passed property set. */
    void                Convert( const XclImpChRoot& rRoot, ScfPropertySet& rPropSet ) const;

private:
    sal_uInt16          mnDropBar;          /// Drop bar identifier, needed for auto format.
    sal_uInt16          mnBarDist;          /// Distance between bars (CHDROPBAR record).
};

typedef ScfRef< XclImpChDropBar > XclImpChDropBarRef;

// ----------------------------------------------------------------------------

/** Represents the CHTYPEGROUP record group describing a group of series.

    The CHTYPEGROUP group consists of: CHTYPEGROUP, CHBEGIN, a chart type
    record (e.g. CHBAR, CHLINE, CHAREA, CHPIE, ...), CHCHART3D, CHLEGEND group,
    CHDEFAULTTEXT groups (CHDEFAULTTEXT with CHTEXT groups), CHDROPBAR groups,
    CHCHARTLINE groups (CHCHARTLINE with CHLINEFORMAT), CHDATAFORMAT group,
    CHEND.
 */
class XclImpChTypeGroup : public XclImpChGroupBase, protected XclImpChRoot
{
public:
    typedef ::com::sun::star::uno::Reference< ::com::sun::star::chart2::XDiagram >                      XDiagramRef;
    typedef ::com::sun::star::uno::Reference< ::com::sun::star::chart2::XCoordinateSystem >             XCoordSystemRef;
    typedef ::com::sun::star::uno::Reference< ::com::sun::star::chart2::XChartType >                    XChartTypeRef;
    typedef ::com::sun::star::uno::Reference< ::com::sun::star::chart2::XDataSeries >                   XDataSeriesRef;
    typedef ::com::sun::star::uno::Reference< ::com::sun::star::chart2::data::XLabeledDataSequence >    XLabeledDataSeqRef;

public:
    explicit            XclImpChTypeGroup( const XclImpChRoot& rRoot );

    /** Reads the CHTYPEGROUP record (called by base class). */
    virtual void        ReadHeaderRecord( XclImpStream& rStrm );
    /** Reads a record from the CHTYPEGROUP group (called by base class). */
    virtual void        ReadSubRecord( XclImpStream& rStrm );
    /** Final processing after reading the entire chart. */
    void                Finalize();

    /** Inserts a series attached to this chart type group.*/
    void                AddSeries( XclImpChSeriesRef xSeries );
    /** Marks the passed format index as used. PopUnusedFormatIndex() will not return this index. */
    void                SetUsedFormatIndex( sal_uInt16 nFormatIdx );
    /** Returns the next unused format index and marks it as used. */
    sal_uInt16          PopUnusedFormatIndex();

    /** Returns the index of this chart type group. */
    inline sal_uInt16   GetGroupIdx() const { return maData.mnGroupIdx; }
    /** Returns the chart type info struct for the contained chart type. */
    inline const XclChExtTypeInfo& GetTypeInfo() const { return maTypeInfo; }
    /** Returns true, if this chart type group contains at least one valid series. */
    inline bool         IsValidGroup() const { return !maSeries.empty(); }
    /** Returns true, if the series in this chart type group are stacked on each other (no percentage). */
    inline bool         IsStacked() const { return maType.IsStacked(); }
    /** Returns true, if the series in this chart type group are stacked on each other as percentage. */
    inline bool         IsPercent() const { return maType.IsPercent(); }
    /** Returns true, if the chart is three-dimensional. */
    inline bool         Is3dChart() const { return mxChart3d.is() && maTypeInfo.mbSupports3d; }
    /** Returns true, if chart type supports wall and floor format in 3d mode. */
    inline bool         Is3dWallChart() const { return Is3dChart() && (maTypeInfo.meTypeCateg != EXC_CHTYPECATEG_PIE); }
    /** Returns true, if the series in this chart type group are ordered on the Z axis. */
    inline bool         Is3dDeepChart() const { return Is3dWallChart() && mxChart3d.is() && !mxChart3d->IsClustered(); }
    /** Returns true, if category (X axis) labels are enabled (may be disabled in radar charts). */
    inline bool         HasCategoryLabels() const { return maType.HasCategoryLabels(); }
    /** Returns true, if points of a series show varying automatic area format. */
    bool                HasVarPointFormat() const;
    /** Returns true, if bars are connected with lines (stacked bar charts only). */
    bool                HasConnectorLines() const;

    /** Returns the legend object. */
    inline XclImpChLegendRef GetLegend() const { return mxLegend; }
    /** Returns the default series data format. */
    inline XclImpChDataFormatRef GetGroupFormat() const { return mxGroupFmt; }
    /** Returns series title, if the chart type group contains only one single series. */
    const String&       GetSingleSeriesTitle() const;

    /** Converts and writes all 3D settings to the passed diagram. */
    void                ConvertChart3d( ScfPropertySet& rPropSet ) const;
    /** Creates a coordinate system according to the contained chart type. */
    XCoordSystemRef     CreateCoordSystem() const;
    /** Creates and returns an object that represents the contained chart type. */
    XChartTypeRef       CreateChartType( XDiagramRef xDiagram, sal_Int32 nApiAxesSetIdx ) const;
    /** Creates a labeled data sequence object for axis categories. */
    XLabeledDataSeqRef  CreateCategSequence() const;

private:
    /** Reads a CHDROPBAR record group. */
    void                ReadChDropBar( XclImpStream& rStrm );
    /** Reads a CHCHARTLINE record group. */
    void                ReadChChartLine( XclImpStream& rStrm );
    /** Reads a CHDATAFORMAT record group (default series format). */
    void                ReadChDataFormat( XclImpStream& rStrm );

    /** Returns true, if the chart type group contains a hi-lo line format. */
    inline bool         HasHiLoLine() const { return maChartLines.has( EXC_CHCHARTLINE_HILO ); }
    /** Returns true, if the chart type group contains drop bar formats. */
    inline bool         HasDropBars() const { return !maDropBars.empty(); }

    /** Inserts the passed series into the chart type. Adds additional properties to the series. */
    void                InsertDataSeries( XChartTypeRef xChartType,
                            XDataSeriesRef xSeries, sal_Int32 nApiAxesSetIdx ) const;
    /** Creates all data series of any chart type except stock charts. */
    void                CreateDataSeries( XChartTypeRef xChartType, sal_Int32 nApiAxesSetIdx ) const;
    /** Creates all data series of of a stock chart. */
    void                CreateStockSeries( XChartTypeRef xChartType, sal_Int32 nApiAxesSetIdx ) const;

private:
    typedef ::std::vector< XclImpChSeriesRef >          XclImpChSeriesVec;
    typedef ScfRefMap< sal_uInt16, XclImpChDropBar >    XclImpChDropBarMap;
    typedef ScfRefMap< sal_uInt16, XclImpChLineFormat > XclImpChLineFormatMap;
    typedef ::std::set< sal_uInt16 >                    UInt16Set;

    XclChTypeGroup      maData;             /// Contents of the CHTYPEGROUP record.
    XclImpChType        maType;             /// Chart type (e.g. CHBAR, CHLINE, ...).
    XclChExtTypeInfo    maTypeInfo;         /// Extended chart type info.
    XclImpChSeriesVec   maSeries;           /// Series attached to this chart type group (CHSERIES groups).
    XclImpChSeriesRef   mxFirstSeries;      /// First series in this chart type group (CHSERIES groups).
    XclImpChChart3dRef  mxChart3d;          /// 3D settings (CHCHART3D record).
    XclImpChLegendRef   mxLegend;           /// Chart legend (CHLEGEND group).
    XclImpChDropBarMap  maDropBars;         /// Dropbars (CHDROPBAR group).
    XclImpChLineFormatMap maChartLines;     /// Global line formats (CHCHARTLINE group).
    XclImpChDataFormatRef mxGroupFmt;       /// Default format for all series (CHDATAFORMAT group).
    UInt16Set           maUnusedFormats;    /// Contains unused format indexes for automatic colors.
};

typedef ScfRef< XclImpChTypeGroup > XclImpChTypeGroupRef;

// Axes =======================================================================

class XclImpChLabelRange : protected XclImpChRoot
{
public:
    typedef ::com::sun::star::chart2::ScaleData ScaleData;

public:
    explicit            XclImpChLabelRange( const XclImpChRoot& rRoot );
    /** Reads the CHLABELRANGE record (category axis scaling properties). */
    void                ReadChLabelRange( XclImpStream& rStrm );
    /** Converts category axis scaling settings. */
    void                Convert( ScfPropertySet& rPropSet, ScaleData& rScaleData, bool bMirrorOrient ) const;
    /** Converts position settings of this axis at a crossing axis. */
    void                ConvertAxisPosition( ScfPropertySet& rPropSet, bool b3dChart ) const;

private:
    XclChLabelRange     maData;             /// Contents of the CHLABELRANGE record.
};

typedef ScfRef< XclImpChLabelRange > XclImpChLabelRangeRef;

// ----------------------------------------------------------------------------

class XclImpChValueRange : protected XclImpChRoot
{
public:
    typedef ::com::sun::star::chart2::ScaleData ScaleData;

public:
    explicit            XclImpChValueRange( const XclImpChRoot& rRoot );
    /** Reads the CHVALUERANGE record (numeric axis scaling properties). */
    void                ReadChValueRange( XclImpStream& rStrm );
    /** Converts value axis scaling settings. */
    void                Convert( ScaleData& rScaleData, bool bMirrorOrient ) const;
    /** Converts position settings of this axis at a crossing axis. */
    void                ConvertAxisPosition( ScfPropertySet& rPropSet ) const;

private:
    XclChValueRange     maData;             /// Contents of the CHVALUERANGE record.
};

typedef ScfRef< XclImpChValueRange > XclImpChValueRangeRef;

// ----------------------------------------------------------------------------

class XclImpChTick : protected XclImpChRoot
{
public:
    explicit            XclImpChTick( const XclImpChRoot& rRoot );
    /** Reads the CHTICK record (axis ticks properties). */
    void                ReadChTick( XclImpStream& rStrm );

    /** Returns true, if the axis shows attached labels. */
    inline bool         HasLabels() const { return maData.mnLabelPos != EXC_CHTICK_NOLABEL; }
    /** Returns the leading font color for the axis labels. */
    Color               GetFontColor() const;
    /** Returns the rotation value for the axis labels. */
    sal_uInt16          GetRotation() const;

    /** Converts and writes the contained data to the passed property set. */
    void                Convert( ScfPropertySet& rPropSet ) const;

private:
    XclChTick           maData;             /// Contents of the CHTICK record.
};

typedef ScfRef< XclImpChTick > XclImpChTickRef;

// ----------------------------------------------------------------------------

/** Represents the CHAXIS record group describing an entire chart axis.

    The CHAXIS group consists of: CHAXIS, CHBEGIN, CHLABELRANGE, CHEXTRANGE,
    CHVALUERANGE, CHFORMAT, CHTICK, CHFONT, CHAXISLINE groups (CHAXISLINE with
    CHLINEFORMAT, CHAREAFORMAT, and CHESCHERFORMAT group), CHEND.
 */
class XclImpChAxis : public XclImpChGroupBase, public XclImpChFontBase, protected XclImpChRoot
{
public:
    typedef ::com::sun::star::uno::Reference< ::com::sun::star::chart2::XAxis > XAxisRef;

public:
    explicit            XclImpChAxis( const XclImpChRoot& rRoot, sal_uInt16 nAxisType = EXC_CHAXIS_NONE );

    /** Reads the CHAXIS record (called by base class). */
    virtual void        ReadHeaderRecord( XclImpStream& rStrm );
    /** Reads a record from the CHAXIS group (called by base class). */
    virtual void        ReadSubRecord( XclImpStream& rStrm );
    /** Final processing after reading the entire chart. */
    void                Finalize();

    /** Returns the font index for the axis labels. */
    virtual sal_uInt16  GetFontIndex() const;
    /** Returns the font color for the axis labels. */
    virtual Color       GetFontColor() const;
    /** Returns the rotation value for axis labels. */
    virtual sal_uInt16  GetRotation() const;

    /** Returns the type of this axis. */
    inline sal_uInt16   GetAxisType() const { return maData.mnType; }
    /** Returns the axis dimension index used by the chart API. */
    inline sal_Int32    GetApiAxisDimension() const { return maData.GetApiAxisDimension(); }
    /** Returns true, if the axis is active. */
    inline bool         IsActivated() const { return !mxAxisLine || mxAxisLine->IsShowAxis(); }
    /** Returns true, if the axis contains caption labels. */
    inline bool         HasLabels() const { return !mxTick || mxTick->HasLabels(); }
    /** Returns true, if the axis shows its major grid lines. */
    inline bool         HasMajorGrid() const { return mxMajorGrid.is(); }
    /** Returns true, if the axis shows its minor grid lines. */
    inline bool         HasMinorGrid() const { return mxMinorGrid.is(); }

    /** Creates an API axis object. */
    XAxisRef            CreateAxis( const XclImpChTypeGroup& rTypeGroup, const XclImpChAxis* pCrossingAxis ) const;
    /** Converts and writes 3D wall/floor properties to the passed property set. */
    void                ConvertWall( ScfPropertySet& rPropSet ) const;
    /** Converts position settings of this axis at a crossing axis. */
    void                ConvertAxisPosition( ScfPropertySet& rPropSet, const XclImpChTypeGroup& rTypeGroup ) const;

private:
    /** Reads a CHAXISLINE record specifying the target for following line properties. */
    void                ReadChAxisLine( XclImpStream& rStrm );
    /** Creates a CHFRAME object and stores it into the mxWallFrame member. */
    void                CreateWallFrame();

private:
    XclChAxis           maData;             /// Contents of the CHAXIS record.
    XclImpChLabelRangeRef mxLabelRange;     /// Category scaling (CHLABELRANGE record).
    XclImpChValueRangeRef mxValueRange;     /// Value scaling (CHVALUERANGE record).
    XclImpChTickRef     mxTick;             /// Axis ticks (CHTICK record).
    XclImpChFontRef     mxFont;             /// Index into font buffer (CHFONT record).
    XclImpChLineFormatRef mxAxisLine;       /// Axis line format (CHLINEFORMAT record).
    XclImpChLineFormatRef mxMajorGrid;      /// Major grid line format (CHLINEFORMAT record).
    XclImpChLineFormatRef mxMinorGrid;      /// Minor grid line format (CHLINEFORMAT record).
    XclImpChFrameRef    mxWallFrame;        /// Wall/floor format (sub records of CHFRAME group).
    sal_uInt16          mnNumFmtIdx;        /// Index into number format buffer (CHFORMAT record).
};

typedef ScfRef< XclImpChAxis > XclImpChAxisRef;

// ----------------------------------------------------------------------------

/** Represents the CHAXESSET record group describing an axes set (X/Y/Z axes).

    The CHAXESSET group consists of: CHAXESSET, CHBEGIN, CHFRAMEPOS, CHAXIS
    groups, CHTEXT groups, CHPLOTFRAME group (CHPLOTFRAME with CHFRAME group),
    CHTYPEGROUP group, CHEND.
 */
class XclImpChAxesSet : public XclImpChGroupBase, protected XclImpChRoot
{
public:
    typedef ::com::sun::star::uno::Reference< ::com::sun::star::chart2::XDiagram >          XDiagramRef;
    typedef ::com::sun::star::uno::Reference< ::com::sun::star::chart2::XCoordinateSystem > XCoordSystemRef;
    typedef ::com::sun::star::uno::Reference< ::com::sun::star::chart2::XAxis >             XAxisRef;

public:
    explicit            XclImpChAxesSet( const XclImpChRoot& rRoot, sal_uInt16 nAxesSetId );

    /** Reads the CHAXESSET record (called by base class). */
    virtual void        ReadHeaderRecord( XclImpStream& rStrm );
    /** Reads a record from the CHAXESSET group (called by base class). */
    virtual void        ReadSubRecord( XclImpStream& rStrm );
    /** Final processing after reading the entire chart. */
    void                Finalize();

    /** Returns true, if this axes set exists (returns false if this is a dummy object). */
    inline bool         IsValidAxesSet() const { return !maTypeGroups.empty(); }
    /** Returns the index of the axes set (primary/secondary). */
    inline sal_uInt16   GetAxesSetId() const { return maData.mnAxesSetId; }
    /** Returns the axes set index used by the chart API. */
    inline sal_Int32    GetApiAxesSetIndex() const { return maData.GetApiAxesSetIndex(); }

    /** Returns the outer plot area position, if existing. */
    inline XclImpChFramePosRef GetPlotAreaFramePos() const { return mxFramePos; }
    /** Returns the specified chart type group. */
    inline XclImpChTypeGroupRef GetTypeGroup( sal_uInt16 nGroupIdx ) const { return maTypeGroups.get( nGroupIdx ); }
    /** Returns the first chart type group. */
    XclImpChTypeGroupRef GetFirstTypeGroup() const;
    /** Looks for a legend in all chart type groups and returns it. */
    XclImpChLegendRef   GetLegend() const;
    /** Returns series title, if the axes set contains only one single series. */
    const String&       GetSingleSeriesTitle() const;

    /** Creates a coordinate system and converts all series and axis settings. */
    void                Convert( XDiagramRef xDiagram ) const;
    /** Converts the manual positions of all axis titles. */
    void                ConvertTitlePositions() const;

private:
    /** Reads a CHAXIS record group containing a single axis. */
    void                ReadChAxis( XclImpStream& rStrm );
    /** Reads a CHTEXT record group containing an axis title. */
    void                ReadChText( XclImpStream& rStrm );
    /** Reads the CHPLOTFRAME record group containing diagram area formatting. */
    void                ReadChPlotFrame( XclImpStream& rStrm );
    /** Reads a CHTYPEGROUP record group containing chart type and chart settings. */
    void                ReadChTypeGroup( XclImpStream& rStrm );

    /** Updates text formatting of the passed axis title with global text formatting. */
    void                UpdateAxisTitle( XclImpChTextRef xTitle );

    /** Creates a coordinate system that contains all chart types for this axes set. */
    XCoordSystemRef     CreateCoordSystem( XDiagramRef xDiagram ) const;
    /** Creates and inserts an axis into the container and registers the coordinate system. */
    void                ConvertAxis( XclImpChAxisRef xChAxis, XclImpChTextRef xChAxisTitle,
                            XCoordSystemRef xCoordSystem, const XclImpChAxis* pCrossingAxis ) const;
    /** Creates and returns an API axis object. */
    XAxisRef            CreateAxis( const XclImpChAxis& rChAxis, const XclImpChAxis* pCrossingAxis ) const;
    /** Writes all properties of the background area to the passed diagram. */
    void                ConvertBackground( XDiagramRef xDiagram ) const;

private:
    typedef ScfRefMap< sal_uInt16, XclImpChTypeGroup > XclImpChTypeGroupMap;

    XclChAxesSet        maData;             /// Contents of the CHAXESSET record.
    XclImpChFramePosRef mxFramePos;         /// Outer plot area position (CHFRAMEPOS record).
    XclImpChAxisRef     mxXAxis;            /// The X axis (CHAXIS group).
    XclImpChAxisRef     mxYAxis;            /// The Y axis (CHAXIS group).
    XclImpChAxisRef     mxZAxis;            /// The Z axis (CHAXIS group).
    XclImpChTextRef     mxXAxisTitle;       /// The X axis title (CHTEXT group).
    XclImpChTextRef     mxYAxisTitle;       /// The Y axis title (CHTEXT group).
    XclImpChTextRef     mxZAxisTitle;       /// The Z axis title (CHTEXT group).
    XclImpChFrameRef    mxPlotFrame;        /// Plot area (CHPLOTFRAME group).
    XclImpChTypeGroupMap maTypeGroups;      /// Chart type groups (CHTYPEGROUP group).
};

typedef ScfRef< XclImpChAxesSet > XclImpChAxesSetRef;

// The chart object ===========================================================

/** Represents the CHCHART record group describing the chart contents.

    The CHCHART group consists of: CHCHART, CHBEGIN, SCL, CHPLOTGROWTH, CHFRAME
    group, CHSERIES groups, CHPROPERTIES, CHDEFAULTTEXT groups (CHDEFAULTTEXT
    with CHTEXT groups), CHUSEDAXESSETS, CHAXESSET groups, CHTEXT groups, CHEND.
 */
class XclImpChChart : public XclImpChGroupBase, protected XclImpChRoot
{
public:
    typedef ::com::sun::star::uno::Reference< ::com::sun::star::chart2::XChartDocument >    XChartDocRef;
    typedef ::com::sun::star::uno::Reference< ::com::sun::star::chart2::XDiagram >          XDiagramRef;

public:
    explicit            XclImpChChart( const XclImpRoot& rRoot );
    virtual             ~XclImpChChart();

    /** Reads the CHCHART record (called by base class). */
    virtual void        ReadHeaderRecord( XclImpStream& rStrm );
    /** Reads a record from the CHCHART group (called by base class). */
    virtual void        ReadSubRecord( XclImpStream& rStrm );
    /** Reads a CHDEFAULTTEXT group (default text formats). */
    void                ReadChDefaultText( XclImpStream& rStrm );
    /** Reads a CHDATAFORMAT group describing a series format or a data point format. */
    void                ReadChDataFormat( XclImpStream& rStrm );

    /** Sets formatting from BIFF3-BIFF5 OBJ record, if own formatting is invisible. */
    void                UpdateObjFrame( const XclObjLineData& rLineData, const XclObjFillData& rFillData );

    /** Returns the specified chart type group. */
    XclImpChTypeGroupRef GetTypeGroup( sal_uInt16 nGroupIdx ) const;
    /** Returns the specified default text. */
    XclImpChTextRef     GetDefaultText( XclChTextType eTextType ) const;
    /** Returns true, if the plot area has benn moved and/or resized manually. */
    bool                IsManualPlotArea() const;
    /** Returns the number of units on the progress bar needed for the chart. */
    inline sal_Size     GetProgressSize() const { return 2 * EXC_CHART_PROGRESS_SIZE; }

    /** Converts and writes all properties to the passed chart. */
<<<<<<< HEAD
    void                Convert( XChartDocRef xChartDoc, ScfProgressBar& rProgress, const Rectangle& rChartRect ) const;
=======
    void                Convert( XChartDocRef xChartDoc,
                            XclImpDffConverter& rDffConv,
                            const ::rtl::OUString& rObjName ) const;
>>>>>>> f2cf0b3f

private:
    /** Reads a CHSERIES group (data series source and formatting). */
    void                ReadChSeries( XclImpStream& rStrm );
    /** Reads a CHPROPERTIES record (global chart properties). */
    void                ReadChProperties( XclImpStream& rStrm );
    /** Reads a CHAXESSET group (primary/secondary axes set). */
    void                ReadChAxesSet( XclImpStream& rStrm );
    /** Reads a CHTEXT group (chart title and series/point captions). */
    void                ReadChText( XclImpStream& rStrm );

    /** Final processing after reading the entire chart data. */
    void                Finalize();
    /** Finalizes series list, assigns child series to parent series. */
    void                FinalizeSeries();
    /** Assigns all imported CHDATAFORMAT groups to the respective series. */
    void                FinalizeDataFormats();
    /** Finalizes chart title, tries to detect title auto-generated from series name. */
    void                FinalizeTitle();

    /** Creates and returns a new diagram object and converts global chart settings. */
    XDiagramRef         CreateDiagram() const;

private:
    typedef ::std::vector< XclImpChSeriesRef >                  XclImpChSeriesVec;
    typedef ScfRefMap< XclChDataPointPos, XclImpChDataFormat >  XclImpChDataFormatMap;
    typedef ScfRefMap< sal_uInt16, XclImpChText >               XclImpChTextMap;

    XclChRectangle      maRect;             /// Position of the chart on the sheet (CHCHART record).
    XclImpChSeriesVec   maSeries;           /// List of series data (CHSERIES groups).
    XclImpChDataFormatMap maDataFmts;       /// All series and point formats (CHDATAFORMAT groups).
    XclImpChFrameRef    mxFrame;            /// Chart frame format (CHFRAME group).
    XclChProperties     maProps;            /// Chart properties (CHPROPERTIES record).
    XclImpChTextMap     maDefTexts;         /// Default text objects (CHDEFAULTTEXT groups).
    XclImpChAxesSetRef  mxPrimAxesSet;      /// Primary axes set (CHAXESSET group).
    XclImpChAxesSetRef  mxSecnAxesSet;      /// Secondary axes set (CHAXESSET group).
    XclImpChTextRef     mxTitle;            /// Chart title (CHTEXT group).
    XclImpChLegendRef   mxLegend;           /// Chart legend (CHLEGEND group).
};

typedef ScfRef< XclImpChChart > XclImpChChartRef;

// ----------------------------------------------------------------------------

/** Drawing container of a chart. */
class XclImpChartDrawing : public XclImpDrawing
{
public:
    explicit            XclImpChartDrawing( const XclImpRoot& rRoot, bool bOwnTab );

    /** Converts all objects and inserts them into the chart drawing page. */
    void                ConvertObjects(
                            XclImpDffConverter& rDffConv,
                            const ::com::sun::star::uno::Reference< ::com::sun::star::frame::XModel >& rxModel,
                            const Rectangle& rChartRect );

    /** Calculate the resulting rectangle of the passed anchor. */
    virtual Rectangle   CalcAnchorRect( const XclObjAnchor& rAnchor, bool bDffAnchor ) const;
    /** Called whenever an object has been inserted into the draw page. */
    virtual void        OnObjectInserted( const XclImpDrawObjBase& rDrawObj );

private:
    Rectangle           maChartRect;        /// Position and size of the chart shape in 1/100 mm.
    SCTAB               mnScTab;            /// Index of the sheet that contains the chart.
    bool                mbOwnTab;           /// True = own sheet, false = embedded object.
};

// ----------------------------------------------------------------------------

/** Represents the entire chart substream (all records in BOF/EOF block). */
class XclImpChart : protected XclImpRoot
{
public:
    typedef ::com::sun::star::uno::Reference< ::com::sun::star::frame::XModel > XModelRef;

public:
    /** Constructs a new chart object.
        @param bOwnTab  True = chart is on an own sheet; false = chart is an embedded object. */
    explicit            XclImpChart( const XclImpRoot& rRoot, bool bOwnTab );
    virtual             ~XclImpChart();

    /** Reads the complete chart substream (BOF/EOF block).
        @descr  The passed stream must be located in the BOF record of the chart substream. */
    void                ReadChartSubStream( XclImpStream& rStrm );
    /** Sets formatting from BIFF3-BIFF5 OBJ record, if own formatting is invisible. */
    void                UpdateObjFrame( const XclObjLineData& rLineData, const XclObjFillData& rFillData );

    /** Returns the number of units on the progress bar needed for the chart. */
    sal_Size            GetProgressSize() const;
    /** Returns true, if the chart is based on a pivot table. */
    inline bool         IsPivotChart() const { return mbIsPivotChart; }

    /** Creates the chart object in the passed component. */
<<<<<<< HEAD
    void                Convert( XModelRef xModel, ScfProgressBar& rProgress, const Rectangle& rChartRect ) const;
=======
    void                Convert( XModelRef xModel,
                            XclImpDffConverter& rDffConv,
                            const ::rtl::OUString& rObjName,
                            const Rectangle& rChartRect ) const;
>>>>>>> f2cf0b3f

private:
    /** Returns (initially creates) the drawing container for embedded shapes. **/
    XclImpChartDrawing& GetChartDrawing();
    /** Reads the CHCHART group (entire chart data). */
    void                ReadChChart( XclImpStream& rStrm );

private:
    typedef ScfRef< XclImpChartDrawing > XclImpChartDrawingRef;

    XclImpChChartRef    mxChartData;        /// The chart data (CHCHART group).
    XclImpChartDrawingRef mxChartDrawing;   /// Drawing container for embedded shapes.
    bool                mbOwnTab;           /// true = own sheet; false = embedded object.
    bool                mbIsPivotChart;     /// true = chart is based on a pivot table.
};

// ============================================================================

#endif
<|MERGE_RESOLUTION|>--- conflicted
+++ resolved
@@ -1391,13 +1391,10 @@
     inline sal_Size     GetProgressSize() const { return 2 * EXC_CHART_PROGRESS_SIZE; }
 
     /** Converts and writes all properties to the passed chart. */
-<<<<<<< HEAD
-    void                Convert( XChartDocRef xChartDoc, ScfProgressBar& rProgress, const Rectangle& rChartRect ) const;
-=======
     void                Convert( XChartDocRef xChartDoc,
                             XclImpDffConverter& rDffConv,
-                            const ::rtl::OUString& rObjName ) const;
->>>>>>> f2cf0b3f
+                            const ::rtl::OUString& rObjName,
+                            const Rectangle& rChartRect ) const;
 
 private:
     /** Reads a CHSERIES group (data series source and formatting). */
@@ -1491,14 +1488,10 @@
     inline bool         IsPivotChart() const { return mbIsPivotChart; }
 
     /** Creates the chart object in the passed component. */
-<<<<<<< HEAD
-    void                Convert( XModelRef xModel, ScfProgressBar& rProgress, const Rectangle& rChartRect ) const;
-=======
     void                Convert( XModelRef xModel,
                             XclImpDffConverter& rDffConv,
                             const ::rtl::OUString& rObjName,
                             const Rectangle& rChartRect ) const;
->>>>>>> f2cf0b3f
 
 private:
     /** Returns (initially creates) the drawing container for embedded shapes. **/
