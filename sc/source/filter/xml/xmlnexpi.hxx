--- conflicted
+++ resolved
@@ -45,7 +45,6 @@
 
 public:
 
-<<<<<<< HEAD
     class Inserter
     {
     public:
@@ -81,16 +80,10 @@
     };
 
     ScXMLNamedExpressionsContext(
-        ScXMLImport& rImport, USHORT nPrfx, const ::rtl::OUString& rLName,
+        ScXMLImport& rImport, sal_uInt16 nPrfx, const ::rtl::OUString& rLName,
         const ::com::sun::star::uno::Reference<
             ::com::sun::star::xml::sax::XAttributeList>& xAttrList,
         Inserter* pInserter );
-=======
-    ScXMLNamedExpressionsContext( ScXMLImport& rImport, sal_uInt16 nPrfx,
-                        const ::rtl::OUString& rLName,
-                        const ::com::sun::star::uno::Reference<
-                                        ::com::sun::star::xml::sax::XAttributeList>& xAttrList);
->>>>>>> 378c75a7
 
     virtual ~ScXMLNamedExpressionsContext();
 
@@ -112,18 +105,11 @@
 
 public:
 
-<<<<<<< HEAD
     ScXMLNamedRangeContext(
-        ScXMLImport& rImport, USHORT nPrfx, const ::rtl::OUString& rLName,
+        ScXMLImport& rImport, sal_uInt16 nPrfx, const ::rtl::OUString& rLName,
         const ::com::sun::star::uno::Reference<
             ::com::sun::star::xml::sax::XAttributeList>& xAttrList,
         ScXMLNamedExpressionsContext::Inserter* pInserter );
-=======
-    ScXMLNamedRangeContext( ScXMLImport& rImport, sal_uInt16 nPrfx,
-                        const ::rtl::OUString& rLName,
-                        const ::com::sun::star::uno::Reference<
-                                        ::com::sun::star::xml::sax::XAttributeList>& xAttrList);
->>>>>>> 378c75a7
 
     virtual ~ScXMLNamedRangeContext();
 
@@ -145,18 +131,11 @@
 
 public:
 
-<<<<<<< HEAD
     ScXMLNamedExpressionContext(
-        ScXMLImport& rImport, USHORT nPrfx, const ::rtl::OUString& rLName,
+        ScXMLImport& rImport, sal_uInt16 nPrfx, const ::rtl::OUString& rLName,
         const ::com::sun::star::uno::Reference<
             ::com::sun::star::xml::sax::XAttributeList>& xAttrList,
         ScXMLNamedExpressionsContext::Inserter* pInserter );
-=======
-    ScXMLNamedExpressionContext( ScXMLImport& rImport, sal_uInt16 nPrfx,
-                        const ::rtl::OUString& rLName,
-                        const ::com::sun::star::uno::Reference<
-                                        ::com::sun::star::xml::sax::XAttributeList>& xAttrList);
->>>>>>> 378c75a7
 
     virtual ~ScXMLNamedExpressionContext();
 
