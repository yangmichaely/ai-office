--- conflicted
+++ resolved
@@ -1722,183 +1722,7 @@
             else
             {
                 uno::Reference<sheet::XSpreadsheet> xTable(xIndex->getByIndex(nTable), uno::UNO_QUERY);
-<<<<<<< HEAD
                 WriteTable(nTable, xTable);
-=======
-                if (xTable.is())
-                {
-                    xCurrentTable.set(xTable);
-                    xCurrentTableCellRange.set(xTable, uno::UNO_QUERY);
-                    uno::Reference<container::XNamed> xName (xTable, uno::UNO_QUERY );
-                    if ( xName.is() )
-                    {
-                        nCurrentTable = sal::static_int_cast<sal_uInt16>( nTable );
-                        rtl::OUString sOUTableName(xName->getName());
-                        AddAttribute(sAttrName, sOUTableName);
-                        AddAttribute(sAttrStyleName, aTableStyles[nTable]);
-
-                        uno::Reference<util::XProtectable> xProtectable (xTable, uno::UNO_QUERY);
-                        ScTableProtection* pProtect = NULL;
-                        if (xProtectable.is() && xProtectable->isProtected())
-                        {
-                            AddAttribute(XML_NAMESPACE_TABLE, XML_PROTECTED, XML_TRUE);
-                            if (pDoc)
-                            {
-                                pProtect = pDoc->GetTabProtection(static_cast<SCTAB>(nTable));
-                                if (pProtect)
-                                {
-                                    rtl::OUStringBuffer aBuffer;
-                                    ScPasswordHash eHashUsed = PASSHASH_UNSPECIFIED;
-                                    if (pProtect->hasPasswordHash(PASSHASH_SHA1))
-                                    {
-                                        SvXMLUnitConverter::encodeBase64(aBuffer, pProtect->getPasswordHash(PASSHASH_SHA1));
-                                        eHashUsed = PASSHASH_SHA1;
-                                    }
-                                    else if (pProtect->hasPasswordHash(PASSHASH_XL, PASSHASH_SHA1))
-                                    {
-                                        // Double-hash this by SHA1 on top of the legacy xls hash.
-                                        uno::Sequence<sal_Int8> aHash = pProtect->getPasswordHash(PASSHASH_XL, PASSHASH_SHA1);
-                                        SvXMLUnitConverter::encodeBase64(aBuffer, aHash);
-                                        eHashUsed = PASSHASH_XL;
-                                    }
-                                    if (aBuffer.getLength())
-                                    {
-                                        AddAttribute(XML_NAMESPACE_TABLE, XML_PROTECTION_KEY, aBuffer.makeStringAndClear());
-                                        if (eHashUsed == PASSHASH_XL)
-                                        {
-                                            AddAttribute(XML_NAMESPACE_TABLE, XML_PROTECTION_KEY_DIGEST_ALGORITHM,
-                                                         ScPassHashHelper::getHashURI(PASSHASH_XL));
-                                            AddAttribute(XML_NAMESPACE_TABLE, XML_PROTECTION_KEY_DIGEST_ALGORITHM_2,
-                                                         ScPassHashHelper::getHashURI(PASSHASH_SHA1));
-                                        }
-                                        else if (eHashUsed == PASSHASH_SHA1)
-                                            AddAttribute(XML_NAMESPACE_TABLE, XML_PROTECTION_KEY_DIGEST_ALGORITHM,
-                                                         ScPassHashHelper::getHashURI(PASSHASH_SHA1));
-                                    }
-                                }
-                            }
-                        }
-                        rtl::OUString sPrintRanges;
-                        table::CellRangeAddress aColumnHeaderRange;
-                        sal_Bool bHasColumnHeader;
-                        GetColumnRowHeader(bHasColumnHeader, aColumnHeaderRange, bHasRowHeader, aRowHeaderRange, sPrintRanges);
-                        if( sPrintRanges.getLength() )
-                            AddAttribute( XML_NAMESPACE_TABLE, XML_PRINT_RANGES, sPrintRanges );
-                        else if (!pDoc->IsPrintEntireSheet(static_cast<SCTAB>(nTable)))
-                            AddAttribute( XML_NAMESPACE_TABLE, XML_PRINT, XML_FALSE);
-                        SvXMLElementExport aElemT(*this, sElemTab, sal_True, sal_True);
-
-                        if (pProtect && pProtect->isProtected())
-                        {
-                            if (pProtect->isOptionEnabled(ScTableProtection::SELECT_LOCKED_CELLS))
-                                AddAttribute(XML_NAMESPACE_TABLE, XML_SELECT_PROTECTED_CELLS, XML_TRUE);
-                            if (pProtect->isOptionEnabled(ScTableProtection::SELECT_UNLOCKED_CELLS))
-                                AddAttribute(XML_NAMESPACE_TABLE, XML_SELECT_UNPROTECTED_CELLS, XML_TRUE);
-
-                            rtl::OUString aElemName = GetNamespaceMap().GetQNameByKey(
-                                XML_NAMESPACE_TABLE, GetXMLToken(XML_TABLE_PROTECTION));
-
-                            SvXMLElementExport aElemProtected(*this, aElemName, true, true);
-                        }
-
-                        CheckAttrList();
-
-                        if ( pDoc && pDoc->GetSheetEvents( static_cast<SCTAB>(nTable) ) &&
-                             getDefaultVersion() == SvtSaveOptions::ODFVER_LATEST )
-                        {
-                            // store sheet events
-                            uno::Reference<document::XEventsSupplier> xSupplier(xTable, uno::UNO_QUERY);
-                            uno::Reference<container::XNameAccess> xEvents(xSupplier->getEvents(), uno::UNO_QUERY);
-                            GetEventExport().ExportExt( xEvents );
-                        }
-
-                        WriteTableSource();
-                        WriteScenario();
-                        uno::Reference<drawing::XDrawPage> xDrawPage;
-                        if (pSharedData->HasForm(nTable, xDrawPage) && xDrawPage.is())
-                        {
-                            ::xmloff::OOfficeFormsExport aForms(*this);
-                            GetFormExport()->exportForms( xDrawPage );
-                            sal_Bool bRet(GetFormExport()->seekPage( xDrawPage ));
-                            DBG_ASSERT( bRet, "OFormLayerXMLExport::seekPage failed!" );
-                            (void)bRet;     // avoid warning in product version
-                        }
-                        if (pSharedData->HasDrawPage())
-                        {
-                            GetShapeExport()->seekShapes(uno::Reference<drawing::XShapes>(pSharedData->GetDrawPage(nTable), uno::UNO_QUERY));
-                            WriteTableShapes();
-                        }
-                        table::CellRangeAddress aRange(GetEndAddress(xTable, nTable));
-                        pSharedData->SetLastColumn(nTable, aRange.EndColumn);
-                        pSharedData->SetLastRow(nTable, aRange.EndRow);
-                        pCellsItr->SetCurrentTable(static_cast<SCTAB>(nTable), xCurrentTable);
-                        pGroupColumns->NewTable();
-                        pGroupRows->NewTable();
-                        FillColumnRowGroups();
-                        if (bHasColumnHeader)
-                            pSharedData->SetLastColumn(nTable, aColumnHeaderRange.EndColumn);
-                        bRowHeaderOpen = false;
-                        if (bHasRowHeader)
-                            pSharedData->SetLastRow(nTable, aRowHeaderRange.EndRow);
-                        pDefaults->FillDefaultStyles(nTable, pSharedData->GetLastRow(nTable),
-                            pSharedData->GetLastColumn(nTable), pCellStyles, pDoc);
-                        pRowFormatRanges->SetRowDefaults(pDefaults->GetRowDefaults());
-                        pRowFormatRanges->SetColDefaults(pDefaults->GetColDefaults());
-                        pCellStyles->SetRowDefaults(pDefaults->GetRowDefaults());
-                        pCellStyles->SetColDefaults(pDefaults->GetColDefaults());
-                        ExportColumns(nTable, aColumnHeaderRange, bHasColumnHeader);
-                        sal_Bool bIsFirst(sal_True);
-                        sal_Int32 nEqualCells(0);
-                        ScMyCell aCell;
-                        ScMyCell aPrevCell;
-                        while(pCellsItr->GetNext(aCell, pCellStyles))
-                        {
-                            if (bIsFirst)
-                            {
-                                ExportFormatRanges(0, 0, aCell.aCellAddress.Column - 1, aCell.aCellAddress.Row, nTable);
-                                aPrevCell = aCell;
-                                bIsFirst = false;
-                            }
-                            else
-                            {
-                                if ((aPrevCell.aCellAddress.Row == aCell.aCellAddress.Row) &&
-                                    (aPrevCell.aCellAddress.Column + nEqualCells + 1 == aCell.aCellAddress.Column))
-                                {
-                                    if(IsCellEqual(aPrevCell, aCell))
-                                        ++nEqualCells;
-                                    else
-                                    {
-                                        SetRepeatAttribute(nEqualCells);
-                                        WriteCell(aPrevCell);
-                                        nEqualCells = 0;
-                                        aPrevCell = aCell;
-                                    }
-                                }
-                                else
-                                {
-                                    SetRepeatAttribute(nEqualCells);
-                                    WriteCell(aPrevCell);
-                                    ExportFormatRanges(aPrevCell.aCellAddress.Column + nEqualCells + 1, aPrevCell.aCellAddress.Row,
-                                        aCell.aCellAddress.Column - 1, aCell.aCellAddress.Row, nTable);
-                                    nEqualCells = 0;
-                                    aPrevCell = aCell;
-                                }
-                            }
-                        }
-                        if (!bIsFirst)
-                        {
-                            SetRepeatAttribute(nEqualCells);
-                            WriteCell(aPrevCell);
-                            ExportFormatRanges(aPrevCell.aCellAddress.Column + nEqualCells + 1, aPrevCell.aCellAddress.Row,
-                                pSharedData->GetLastColumn(nTable), pSharedData->GetLastRow(nTable), nTable);
-                        }
-                        else
-                            ExportFormatRanges(0, 0, pSharedData->GetLastColumn(nTable), pSharedData->GetLastRow(nTable), nTable);
-                        CloseRow(pSharedData->GetLastRow(nTable));
-                        nEqualCells = 0;
-                    }
-                }
->>>>>>> 378c75a7
             }
             IncrementProgressBar(false);
         }
@@ -3956,7 +3780,6 @@
                 sBufferRangeType.append(GetXMLToken(XML_REPEAT_COLUMN));
             if ((nRangeType & sheet::NamedRangeFlag::ROW_HEADER) == sheet::NamedRangeFlag::ROW_HEADER)
             {
-<<<<<<< HEAD
                 if (sBufferRangeType.getLength() > 0)
                     sBufferRangeType.appendAscii(" ");
                 sBufferRangeType.append(GetXMLToken(XML_REPEAT_ROW));
@@ -3966,76 +3789,6 @@
                 if (sBufferRangeType.getLength() > 0)
                     sBufferRangeType.appendAscii(" ");
                 sBufferRangeType.append(GetXMLToken(XML_FILTER));
-=======
-                if (pDoc)
-                {
-                    ScRangeName* pNamedRanges(pDoc->GetRangeName());
-                    SvXMLElementExport aElemNEs(*this, XML_NAMESPACE_TABLE, XML_NAMED_EXPRESSIONS, sal_True, sal_True);
-                    for (sal_Int32 i = 0; i < nNamedRangesCount; ++i)
-                    {
-                        CheckAttrList();
-                        rtl::OUString sNamedRange(aRangesNames[i]);
-                        uno::Reference <sheet::XNamedRange> xNamedRange(xNamedRanges->getByName(sNamedRange), uno::UNO_QUERY);
-                        if (xNamedRange.is())
-                        {
-                            uno::Reference <container::XNamed> xNamed (xNamedRange, uno::UNO_QUERY);
-                            uno::Reference <sheet::XCellRangeReferrer> xCellRangeReferrer (xNamedRange, uno::UNO_QUERY);
-                            if (xNamed.is() && xCellRangeReferrer.is())
-                            {
-                                rtl::OUString sOUName(xNamed->getName());
-                                AddAttribute(sAttrName, sOUName);
-
-                                OUString sOUBaseCellAddress;
-                                ScRangeStringConverter::GetStringFromAddress( sOUBaseCellAddress,
-                                    xNamedRange->getReferencePosition(), pDoc, FormulaGrammar::CONV_OOO, ' ', false, SCA_ABS_3D );
-                                AddAttribute(XML_NAMESPACE_TABLE, XML_BASE_CELL_ADDRESS, sOUBaseCellAddress);
-
-                                const ScRangeData* pNamedRange = pNamedRanges->findByName(sOUName);
-                                String sContent;
-                                pNamedRange->GetSymbol(sContent, pDoc->GetStorageGrammar());
-                                rtl::OUString sOUTempContent(sContent);
-                                uno::Reference <table::XCellRange> xCellRange(xCellRangeReferrer->getReferredCells());
-                                if(xCellRange.is())
-                                {
-                                    rtl::OUString sOUContent(sOUTempContent.copy(1, sOUTempContent.getLength() - 2));
-                                    AddAttribute(XML_NAMESPACE_TABLE, XML_CELL_RANGE_ADDRESS, sOUContent);
-                                    sal_Int32 nRangeType(xNamedRange->getType());
-                                    rtl::OUStringBuffer sBufferRangeType;
-                                    if ((nRangeType & sheet::NamedRangeFlag::COLUMN_HEADER) == sheet::NamedRangeFlag::COLUMN_HEADER)
-                                        sBufferRangeType.append(GetXMLToken(XML_REPEAT_COLUMN));
-                                    if ((nRangeType & sheet::NamedRangeFlag::ROW_HEADER) == sheet::NamedRangeFlag::ROW_HEADER)
-                                    {
-                                        if (sBufferRangeType.getLength() > 0)
-                                            sBufferRangeType.appendAscii(" ");
-                                        sBufferRangeType.append(GetXMLToken(XML_REPEAT_ROW));
-                                    }
-                                    if ((nRangeType & sheet::NamedRangeFlag::FILTER_CRITERIA) == sheet::NamedRangeFlag::FILTER_CRITERIA)
-                                    {
-                                        if (sBufferRangeType.getLength() > 0)
-                                            sBufferRangeType.appendAscii(" ");
-                                        sBufferRangeType.append(GetXMLToken(XML_FILTER));
-                                    }
-                                    if ((nRangeType & sheet::NamedRangeFlag::PRINT_AREA) == sheet::NamedRangeFlag::PRINT_AREA)
-                                    {
-                                        if (sBufferRangeType.getLength() > 0)
-                                            sBufferRangeType.appendAscii(" ");
-                                        sBufferRangeType.append(GetXMLToken(XML_PRINT_RANGE));
-                                    }
-                                    rtl::OUString sRangeType = sBufferRangeType.makeStringAndClear();
-                                    if (sRangeType.getLength())
-                                        AddAttribute(XML_NAMESPACE_TABLE, XML_RANGE_USABLE_AS, sRangeType);
-                                    SvXMLElementExport aElemNR(*this, XML_NAMESPACE_TABLE, XML_NAMED_RANGE, sal_True, sal_True);
-                                }
-                                else
-                                {
-                                    AddAttribute(XML_NAMESPACE_TABLE, XML_EXPRESSION, sOUTempContent);
-                                    SvXMLElementExport aElemNE(*this, XML_NAMESPACE_TABLE, XML_NAMED_EXPRESSION, sal_True, sal_True);
-                                }
-                            }
-                        }
-                    }
-                }
->>>>>>> 378c75a7
             }
             if ((nRangeType & sheet::NamedRangeFlag::PRINT_AREA) == sheet::NamedRangeFlag::PRINT_AREA)
             {
