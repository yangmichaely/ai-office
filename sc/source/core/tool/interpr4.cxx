--- conflicted
+++ resolved
@@ -2095,13 +2095,7 @@
 
 void ScInterpreter::ScDBGet()
 {
-<<<<<<< HEAD
-    RTL_LOGFILE_CONTEXT_AUTHOR( aLogger, "sc", "Eike.Rathke@sun.com", "ScInterpreter::ScDBGet" );
-=======
     RTL_LOGFILE_CONTEXT_AUTHOR( aLogger, "sc", "er", "ScInterpreter::ScDBGet" );
-    SCTAB nTab;
-    ScQueryParam aQueryParam;
->>>>>>> c4c825af
     BOOL bMissingField = FALSE;
     auto_ptr<ScDBQueryParamBase> pQueryParam( GetDBParams(bMissingField) );
     if (!pQueryParam.get())
