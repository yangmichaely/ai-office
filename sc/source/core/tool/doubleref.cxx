/* -*- Mode: C++; tab-width: 4; indent-tabs-mode: nil; c-basic-offset: 4 -*- */
/*************************************************************************
 *
 * DO NOT ALTER OR REMOVE COPYRIGHT NOTICES OR THIS FILE HEADER.
 *
 * Copyright 2008 by Sun Microsystems, Inc.
 *
 * OpenOffice.org - a multi-platform office productivity suite
 *
 * This file is part of OpenOffice.org.
 *
 * OpenOffice.org is free software: you can redistribute it and/or modify
 * it under the terms of the GNU Lesser General Public License version 3
 * only, as published by the Free Software Foundation.
 *
 * OpenOffice.org is distributed in the hope that it will be useful,
 * but WITHOUT ANY WARRANTY; without even the implied warranty of
 * MERCHANTABILITY or FITNESS FOR A PARTICULAR PURPOSE.  See the
 * GNU Lesser General Public License version 3 for more details
 * (a copy is included in the LICENSE file that accompanied this code).
 *
 * You should have received a copy of the GNU Lesser General Public License
 * version 3 along with OpenOffice.org.  If not, see
 * <http://www.openoffice.org/license.html>
 * for a copy of the LGPLv3 License.
 *
 ************************************************************************/

// MARKER(update_precomp.py): autogen include statement, do not remove
#include "precompiled_sc.hxx"

// INCLUDE ---------------------------------------------------------------

#include "doubleref.hxx"
#include "cell.hxx"
#include "global.hxx"
#include "document.hxx"
#include "queryparam.hxx"
#include "globstr.hrc"

#include <memory>
#include <vector>

using ::rtl::OUString;
using ::std::auto_ptr;
using ::std::vector;

namespace {

void lcl_toUpper(OUString& rStr)
{
    rStr = ScGlobal::pCharClass->toUpper(rStr.trim(), 0, static_cast<xub_StrLen>(rStr.getLength()));
}

bool lcl_createStarQuery(ScQueryParamBase* pParam, const ScDBRangeBase* pDBRef, const ScDBRangeBase* pQueryRef)
{
    // A valid StarQuery must be at least 4 columns wide. To be precise it
    // should be exactly 4 columns ...
    // Additionally, if this wasn't checked, a formula pointing to a valid 1-3
    // column Excel style query range immediately left to itself would result
    // in a circular reference when the field name or operator or value (first
    // to third query range column) is obtained (#i58354#). Furthermore, if the
    // range wasn't sufficiently specified data changes wouldn't flag formula
    // cells for recalculation.

    if (pQueryRef->getColSize() < 4)
        return false;

<<<<<<< HEAD
    BOOL bValid;
=======
    sal_Bool bValid;
    sal_Bool bFound;
>>>>>>> ce6308e4
    OUString aCellStr;
    SCSIZE nIndex = 0;
    SCROW nRow = 0;
    SCROW nRows = pDBRef->getRowSize();
    SCSIZE nNewEntries = static_cast<SCSIZE>(nRows);
    pParam->Resize(nNewEntries);

    do
    {
        ScQueryEntry& rEntry = pParam->GetEntry(nIndex);

        bValid = sal_False;

        if (nIndex > 0)
        {
            // For all entries after the first one, check the and/or connector in the first column.
            aCellStr = pQueryRef->getString(0, nRow);
            lcl_toUpper(aCellStr);
            if ( aCellStr.equals(ScGlobal::GetRscString(STR_TABLE_UND)) )
            {
                rEntry.eConnect = SC_AND;
                bValid = sal_True;
            }
            else if ( aCellStr.equals(ScGlobal::GetRscString(STR_TABLE_ODER)) )
            {
                rEntry.eConnect = SC_OR;
                bValid = sal_True;
            }
        }

        if ((nIndex < 1) || bValid)
        {
            // field name in the 2nd column.
<<<<<<< HEAD
=======
            bFound = sal_False;
>>>>>>> ce6308e4
            aCellStr = pQueryRef->getString(1, nRow);
            SCCOL nField = pDBRef->findFieldColumn(aCellStr); // TODO: must be case insensitive comparison.
            if (ValidCol(nField))
            {
                rEntry.nField = nField;
                bValid = true;
            }
            else
                bValid = false;
        }

        if (bValid)
        {
            // equality, non-equality operator in the 3rd column.
<<<<<<< HEAD
=======
            bFound = sal_False;
>>>>>>> ce6308e4
            aCellStr = pQueryRef->getString(2, nRow);
            lcl_toUpper(aCellStr);
            const sal_Unicode* p = aCellStr.getStr();
            if (p[0] == sal_Unicode('<'))
            {
                if (p[1] == sal_Unicode('>'))
                    rEntry.eOp = SC_NOT_EQUAL;
                else if (p[1] == sal_Unicode('='))
                    rEntry.eOp = SC_LESS_EQUAL;
                else
                    rEntry.eOp = SC_LESS;
            }
            else if (p[0] == sal_Unicode('>'))
            {
                if (p[1] == sal_Unicode('='))
                    rEntry.eOp = SC_GREATER_EQUAL;
                else
                    rEntry.eOp = SC_GREATER;
            }
            else if (p[0] == sal_Unicode('='))
                rEntry.eOp = SC_EQUAL;

        }

        if (bValid)
        {
            // Finally, the right-hand-side value in the 4th column.
            *rEntry.pStr = pQueryRef->getString(3, nRow);
            rEntry.bDoQuery = sal_True;
        }
        nIndex++;
        nRow++;
    }
    while (bValid && (nRow < nRows) /* && (nIndex < MAXQUERY) */ );
    return bValid;
}

bool lcl_createExcelQuery(
    ScQueryParamBase* pParam, const ScDBRangeBase* pDBRef, const ScDBRangeBase* pQueryRef)
{
    bool bValid = true;
    SCCOL nCols = pQueryRef->getColSize();
    SCROW nRows = pQueryRef->getRowSize();
    vector<SCCOL> aFields(nCols);
    SCCOL nCol = 0;
    while (bValid && (nCol < nCols))
    {
        OUString aQueryStr = pQueryRef->getString(nCol, 0);
        SCCOL nField = pDBRef->findFieldColumn(aQueryStr);
        if (ValidCol(nField))
            aFields[nCol] = nField;
        else
            bValid = false;
        ++nCol;
    }

    if (bValid)
    {
<<<<<<< HEAD
=======
//      sal_uLong nVisible = 0;
//      for ( nCol=nCol1; nCol<=nCol2; nCol++ )
//          nVisible += aCol[nCol].VisibleCount( nRow1+1, nRow2 );

>>>>>>> ce6308e4
        // Count the number of visible cells (excluding the header row).  Each
        // visible cell corresponds with a single query.
        SCSIZE nVisible = pQueryRef->getVisibleDataCellCount();
        if ( nVisible > SCSIZE_MAX / sizeof(void*) )
        {
            OSL_FAIL("zu viele Filterkritierien");
            nVisible = 0;
        }

        SCSIZE nNewEntries = nVisible;
        pParam->Resize( nNewEntries );

        SCSIZE nIndex = 0;
        SCROW nRow = 1;
        String aCellStr;
        while (nRow < nRows)
        {
            nCol = 0;
            while (nCol < nCols)
            {
                aCellStr = pQueryRef->getString(nCol, nRow);
                ScGlobal::pCharClass->toUpper( aCellStr );
                if (aCellStr.Len() > 0)
                {
                    if (nIndex < nNewEntries)
                    {
                        pParam->GetEntry(nIndex).nField = aFields[nCol];
                        pParam->FillInExcelSyntax(aCellStr, nIndex);
                        nIndex++;
                        if (nIndex < nNewEntries)
                            pParam->GetEntry(nIndex).eConnect = SC_AND;
                    }
                    else
                        bValid = sal_False;
                }
                nCol++;
            }
            nRow++;
            if (nIndex < nNewEntries)
                pParam->GetEntry(nIndex).eConnect = SC_OR;
        }
    }
    return bValid;
}

bool lcl_fillQueryEntries(
    ScQueryParamBase* pParam, const ScDBRangeBase* pDBRef, const ScDBRangeBase* pQueryRef)
{
    SCSIZE nCount = pParam->GetEntryCount();
    for (SCSIZE i = 0; i < nCount; ++i)
        pParam->GetEntry(i).Clear();

    // Standard QueryTabelle
    bool bValid = lcl_createStarQuery(pParam, pDBRef, pQueryRef);
    // Excel QueryTabelle
    if (!bValid)
        bValid = lcl_createExcelQuery(pParam, pDBRef, pQueryRef);

    nCount = pParam->GetEntryCount();
    if (bValid)
    {
        //  bQueryByString muss gesetzt sein
        for (SCSIZE i = 0; i < nCount; ++i)
            pParam->GetEntry(i).bQueryByString = true;
    }
    else
    {
        //  nix
        for (SCSIZE i = 0; i < nCount; ++i)
            pParam->GetEntry(i).Clear();
    }
    return bValid;
}

}

// ============================================================================

ScDBRangeBase::ScDBRangeBase(ScDocument* pDoc, RefType eType) :
    mpDoc(pDoc), meType(eType)
{
}

ScDBRangeBase::~ScDBRangeBase()
{
}

bool ScDBRangeBase::fillQueryEntries(ScQueryParamBase* pParam, const ScDBRangeBase* pDBRef) const
{
    if (!pDBRef)
        return false;

    return lcl_fillQueryEntries(pParam, pDBRef, this);
}

void ScDBRangeBase::fillQueryOptions(ScQueryParamBase* pParam)
{
    pParam->bHasHeader = true;
    pParam->bByRow = true;
    pParam->bInplace = true;
    pParam->bCaseSens = false;
    pParam->bRegExp = false;
    pParam->bDuplicate = true;
    pParam->bMixedComparison = false;
}

ScDocument* ScDBRangeBase::getDoc() const
{
    return mpDoc;
}

// ============================================================================

ScDBInternalRange::ScDBInternalRange(ScDocument* pDoc, const ScRange& rRange) :
    ScDBRangeBase(pDoc, INTERNAL), maRange(rRange)
{
}

ScDBInternalRange::~ScDBInternalRange()
{
}

const ScRange& ScDBInternalRange::getRange() const
{
    return maRange;
}

SCCOL ScDBInternalRange::getColSize() const
{
    return maRange.aEnd.Col() - maRange.aStart.Col() + 1;
}

SCROW ScDBInternalRange::getRowSize() const
{
    return maRange.aEnd.Row() - maRange.aStart.Row() + 1;
}

SCSIZE ScDBInternalRange::getVisibleDataCellCount() const
{
    SCCOL nCols = getColSize();
    SCROW nRows = getRowSize();
    if (nRows <= 1)
        return 0;

    return (nRows-1)*nCols;
}

OUString ScDBInternalRange::getString(SCCOL nCol, SCROW nRow) const
{
    OUString aStr;
    const ScAddress& s = maRange.aStart;
    ScBaseCell* pCell = getDoc()->GetCell(ScAddress(s.Col() + nCol, s.Row() + nRow, maRange.aStart.Tab()));
    if (!pCell)
        return aStr;

    getCellString(aStr, pCell);
    return aStr;
}

SCCOL ScDBInternalRange::getFirstFieldColumn() const
{
    return getRange().aStart.Col();
}

SCCOL ScDBInternalRange::findFieldColumn(SCCOL nIndex) const
{
    const ScRange& rRange = getRange();
    const ScAddress& s = rRange.aStart;

    SCCOL nDBCol1 = s.Col();

    // Don't handle out-of-bound condition here.  We'll do that later.
    return nIndex + nDBCol1 - 1;
}

sal_uInt16 ScDBInternalRange::getCellString(OUString& rStr, ScBaseCell* pCell) const
{
    sal_uInt16 nErr = 0;
    String aStr;
    if (pCell)
    {
        SvNumberFormatter* pFormatter = getDoc()->GetFormatTable();
        switch (pCell->GetCellType())
        {
            case CELLTYPE_STRING:
                ((ScStringCell*) pCell)->GetString(aStr);
            break;
            case CELLTYPE_EDIT:
                ((ScEditCell*) pCell)->GetString(aStr);
            break;
            case CELLTYPE_FORMULA:
            {
                ScFormulaCell* pFCell = (ScFormulaCell*) pCell;
                nErr = pFCell->GetErrCode();
                if (pFCell->IsValue())
                {
                    double fVal = pFCell->GetValue();
                    sal_uLong nIndex = pFormatter->GetStandardFormat(
                                        NUMBERFORMAT_NUMBER,
                                        ScGlobal::eLnge);
                    pFormatter->GetInputLineString(fVal, nIndex, aStr);
                }
                else
                    pFCell->GetString(aStr);
            }
            break;
            case CELLTYPE_VALUE:
            {
                double fVal = ((ScValueCell*) pCell)->GetValue();
                sal_uLong nIndex = pFormatter->GetStandardFormat(
                                        NUMBERFORMAT_NUMBER,
                                        ScGlobal::eLnge);
                pFormatter->GetInputLineString(fVal, nIndex, aStr);
            }
            break;
            default:
                ;
        }
    }
    rStr = aStr;
    return nErr;
}

SCCOL ScDBInternalRange::findFieldColumn(const OUString& rStr, sal_uInt16* pErr) const
{
    const ScAddress& s = maRange.aStart;
    const ScAddress& e = maRange.aEnd;
    OUString aUpper = rStr;
    lcl_toUpper(aUpper);

    SCCOL nDBCol1 = s.Col();
    SCROW nDBRow1 = s.Row();
    SCTAB nDBTab1 = s.Tab();
    SCCOL nDBCol2 = e.Col();

    SCCOL   nField = nDBCol1;
    sal_Bool    bFound = sal_True;

    bFound = sal_False;
    OUString aCellStr;
    ScAddress aLook( nDBCol1, nDBRow1, nDBTab1 );
    while (!bFound && (aLook.Col() <= nDBCol2))
    {
        ScBaseCell* pCell = getDoc()->GetCell( aLook );
        sal_uInt16 nErr = getCellString( aCellStr, pCell );
        if (pErr)
            *pErr = nErr;
        lcl_toUpper(aCellStr);
        bFound = ScGlobal::GetpTransliteration()->isEqual(aCellStr, aUpper);
        if (!bFound)
            aLook.IncCol();
    }
    nField = aLook.Col();

    return bFound ? nField : -1;
}

ScDBQueryParamBase* ScDBInternalRange::createQueryParam(const ScDBRangeBase* pQueryRef) const
{
    auto_ptr<ScDBQueryParamInternal> pParam(new ScDBQueryParamInternal);

    // Set the database range first.
    const ScAddress& s = maRange.aStart;
    const ScAddress& e = maRange.aEnd;
    pParam->nCol1 = s.Col();
    pParam->nRow1 = s.Row();
    pParam->nCol2 = e.Col();
    pParam->nRow2 = e.Row();
    pParam->nTab  = s.Tab();

    fillQueryOptions(pParam.get());

    // Now construct the query entries from the query range.
    if (!pQueryRef->fillQueryEntries(pParam.get(), this))
        return NULL;

    return pParam.release();
}

bool ScDBInternalRange::isRangeEqual(const ScRange& rRange) const
{
    return maRange == rRange;
}

// ============================================================================

ScDBExternalRange::ScDBExternalRange(ScDocument* pDoc, const ScMatrixRef& pMat) :
    ScDBRangeBase(pDoc, EXTERNAL), mpMatrix(pMat)
{
    SCSIZE nC, nR;
    mpMatrix->GetDimensions(nC, nR);
    mnCols = static_cast<SCCOL>(nC);
    mnRows = static_cast<SCROW>(nR);
}

ScDBExternalRange::~ScDBExternalRange()
{
}

SCCOL ScDBExternalRange::getColSize() const
{
    return mnCols;
}

SCROW ScDBExternalRange::getRowSize() const
{
    return mnRows;
}

SCSIZE ScDBExternalRange::getVisibleDataCellCount() const
{
    SCCOL nCols = getColSize();
    SCROW nRows = getRowSize();
    if (nRows <= 1)
        return 0;

    return (nRows-1)*nCols;
}

OUString ScDBExternalRange::getString(SCCOL nCol, SCROW nRow) const
{
    if (nCol >= mnCols || nRow >= mnRows)
        return OUString();

    return mpMatrix->GetString(nCol, nRow);
}

SCCOL ScDBExternalRange::getFirstFieldColumn() const
{
    return 0;
}

SCCOL ScDBExternalRange::findFieldColumn(SCCOL nIndex) const
{
    return nIndex - 1;
}

SCCOL ScDBExternalRange::findFieldColumn(const OUString& rStr, sal_uInt16* pErr) const
{
    if (pErr)
        pErr = 0;

    OUString aUpper = rStr;
    lcl_toUpper(aUpper);
    for (SCCOL i = 0; i < mnCols; ++i)
    {
        OUString aUpperVal = mpMatrix->GetString(i, 0);
        lcl_toUpper(aUpperVal);
        if (aUpper.equals(aUpperVal))
            return i;
    }
    return -1;
}

ScDBQueryParamBase* ScDBExternalRange::createQueryParam(const ScDBRangeBase* pQueryRef) const
{
    auto_ptr<ScDBQueryParamMatrix> pParam(new ScDBQueryParamMatrix);
    pParam->mpMatrix = mpMatrix;
    fillQueryOptions(pParam.get());

    // Now construct the query entries from the query range.
    if (!pQueryRef->fillQueryEntries(pParam.get(), this))
        return NULL;

    return pParam.release();
}

bool ScDBExternalRange::isRangeEqual(const ScRange& /*rRange*/) const
{
    return false;
}

/* vim:set shiftwidth=4 softtabstop=4 expandtab: */<|MERGE_RESOLUTION|>--- conflicted
+++ resolved
@@ -66,12 +66,7 @@
     if (pQueryRef->getColSize() < 4)
         return false;
 
-<<<<<<< HEAD
-    BOOL bValid;
-=======
     sal_Bool bValid;
-    sal_Bool bFound;
->>>>>>> ce6308e4
     OUString aCellStr;
     SCSIZE nIndex = 0;
     SCROW nRow = 0;
@@ -83,7 +78,7 @@
     {
         ScQueryEntry& rEntry = pParam->GetEntry(nIndex);
 
-        bValid = sal_False;
+        bValid = false;
 
         if (nIndex > 0)
         {
@@ -105,10 +100,6 @@
         if ((nIndex < 1) || bValid)
         {
             // field name in the 2nd column.
-<<<<<<< HEAD
-=======
-            bFound = sal_False;
->>>>>>> ce6308e4
             aCellStr = pQueryRef->getString(1, nRow);
             SCCOL nField = pDBRef->findFieldColumn(aCellStr); // TODO: must be case insensitive comparison.
             if (ValidCol(nField))
@@ -123,10 +114,6 @@
         if (bValid)
         {
             // equality, non-equality operator in the 3rd column.
-<<<<<<< HEAD
-=======
-            bFound = sal_False;
->>>>>>> ce6308e4
             aCellStr = pQueryRef->getString(2, nRow);
             lcl_toUpper(aCellStr);
             const sal_Unicode* p = aCellStr.getStr();
@@ -185,13 +172,6 @@
 
     if (bValid)
     {
-<<<<<<< HEAD
-=======
-//      sal_uLong nVisible = 0;
-//      for ( nCol=nCol1; nCol<=nCol2; nCol++ )
-//          nVisible += aCol[nCol].VisibleCount( nRow1+1, nRow2 );
-
->>>>>>> ce6308e4
         // Count the number of visible cells (excluding the header row).  Each
         // visible cell corresponds with a single query.
         SCSIZE nVisible = pQueryRef->getVisibleDataCellCount();
@@ -225,7 +205,7 @@
                             pParam->GetEntry(nIndex).eConnect = SC_AND;
                     }
                     else
-                        bValid = sal_False;
+                        bValid = false;
                 }
                 nCol++;
             }
@@ -430,7 +410,7 @@
     SCCOL   nField = nDBCol1;
     sal_Bool    bFound = sal_True;
 
-    bFound = sal_False;
+    bFound = false;
     OUString aCellStr;
     ScAddress aLook( nDBCol1, nDBRow1, nDBTab1 );
     while (!bFound && (aLook.Col() <= nDBCol2))
