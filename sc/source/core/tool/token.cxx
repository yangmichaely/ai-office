--- conflicted
+++ resolved
@@ -317,13 +317,13 @@
             case svSep:         break;
             case svByte:        n += sizeof(ScRawToken::sbyte); break;
             case svDouble:      n += sizeof(double); break;
-            case svString:      n = sal::static_int_cast<USHORT>( n + GetStrLenBytes( cStr ) + GetStrLenBytes( 1 ) ); break;
+            case svString:      n = sal::static_int_cast<sal_uInt16>( n + GetStrLenBytes( cStr ) + GetStrLenBytes( 1 ) ); break;
             case svSingleRef:
             case svDoubleRef:   n += sizeof(aRef); break;
             case svMatrix:      n += sizeof(ScMatrix*); break;
-            case svIndex:       n += sizeof(USHORT); break;
+            case svIndex:       n += sizeof(sal_uInt16); break;
             case svJump:        n += nJump[ 0 ] * 2 + 2; break;
-            case svExternal:    n = sal::static_int_cast<USHORT>( n + GetStrLenBytes( cStr+1 ) + GetStrLenBytes( 2 ) ); break;
+            case svExternal:    n = sal::static_int_cast<sal_uInt16>( n + GetStrLenBytes( cStr+1 ) + GetStrLenBytes( 2 ) ); break;
 
             // external references
             case svExternalSingleRef:
@@ -331,31 +331,14 @@
             case svExternalName:      n += sizeof(extname); break;
             default:
             {
-<<<<<<< HEAD
                 DBG_ERROR1( "unknown ScRawToken::Clone() type %d", int(eType));
-=======
-                case svSep:         break;
-                case svByte:        n += sizeof(ScRawToken::sbyte); break;
-                case svDouble:      n += sizeof(double); break;
-                case svString:      n = sal::static_int_cast<sal_uInt16>( n + GetStrLenBytes( cStr ) + GetStrLenBytes( 1 ) ); break;
-                case svSingleRef:
-                case svDoubleRef:   n += sizeof(aRef); break;
-                case svMatrix:      n += sizeof(ScMatrix*); break;
-                case svIndex:       n += sizeof(sal_uInt16); break;
-                case svJump:        n += nJump[ 0 ] * 2 + 2; break;
-                case svExternal:    n = sal::static_int_cast<sal_uInt16>( n + GetStrLenBytes( cStr+1 ) + GetStrLenBytes( 2 ) ); break;
-                default:
-                {
-                    DBG_ERROR1( "unknown ScRawToken::Clone() type %d", int(eType));
-                }
->>>>>>> ce6308e4
             }
         }
         p = (ScRawToken*) new sal_uInt8[ n ];
         memcpy( p, this, n * sizeof(sal_uInt8) );
     }
     p->nRefCnt = 0;
-    p->bRaw = sal_False;
+    p->bRaw = false;
     return p;
 }
 
@@ -479,7 +462,7 @@
         //  in relative Refs only compare relative parts
 
         if ( eType != _rToken.GetType() || GetOpCode() != _rToken.GetOpCode() )
-            return sal_False;
+            return false;
 
         const ScToken& rToken = static_cast<const ScToken&>(_rToken);
         ScComplexRefData aTemp1;
@@ -537,7 +520,7 @@
             // added to avoid warnings
         }
     }
-    return sal_False;
+    return false;
 }
 
 FormulaTokenRef ScToken::ExtendRangeReference( FormulaToken & rTok1, FormulaToken & rTok2,
@@ -801,15 +784,9 @@
 }
 
 
-<<<<<<< HEAD
 const ScMatrix* ScMatrixToken::GetMatrix() const        { return pMatrix.get(); }
 ScMatrix*       ScMatrixToken::GetMatrix()              { return pMatrix.get(); }
-BOOL ScMatrixToken::operator==( const FormulaToken& r ) const
-=======
-const ScMatrix* ScMatrixToken::GetMatrix() const        { return pMatrix; }
-ScMatrix*       ScMatrixToken::GetMatrix()              { return pMatrix; }
 sal_Bool ScMatrixToken::operator==( const FormulaToken& r ) const
->>>>>>> ce6308e4
 {
     return FormulaToken::operator==( r ) && pMatrix == static_cast<const ScToken&>(r).GetMatrix();
 }
@@ -1248,7 +1225,7 @@
 }
 sal_Bool ScTokenArray::ImplGetReference( ScRange& rRange, sal_Bool bValidOnly ) const
 {
-    sal_Bool bIs = sal_False;
+    sal_Bool bIs = false;
     if ( pCode && nLen == 1 )
     {
         const FormulaToken* pToken = pCode[0];
@@ -1276,7 +1253,7 @@
 
 sal_Bool ScTokenArray::IsReference( ScRange& rRange ) const
 {
-    return ImplGetReference( rRange, sal_False );
+    return ImplGetReference( rRange, false );
 }
 
 sal_Bool ScTokenArray::IsValidReference( ScRange& rRange ) const
@@ -1632,29 +1609,29 @@
             if ( rPos.Row() < MAXROW )
                 nRow = (nExtend = rPos.Row()) + 1;
             else
-                return sal_False;
+                return false;
         break;
         case DIR_RIGHT :
             if ( rPos.Col() < MAXCOL )
                 nCol = static_cast<SCCOL>(nExtend = rPos.Col()) + 1;
             else
-                return sal_False;
+                return false;
         break;
         case DIR_TOP :
             if ( rPos.Row() > 0 )
                 nRow = (nExtend = rPos.Row()) - 1;
             else
-                return sal_False;
+                return false;
         break;
         case DIR_LEFT :
             if ( rPos.Col() > 0 )
                 nCol = static_cast<SCCOL>(nExtend = rPos.Col()) - 1;
             else
-                return sal_False;
+                return false;
         break;
         default:
             DBG_ERRORFILE( "unknown Direction" );
-            return sal_False;
+            return false;
     }
     if ( pRPN && nRPN )
     {
@@ -1664,7 +1641,7 @@
             sal_uInt8 nParamCount = t->GetByte();
             if ( nParamCount && nRPN > nParamCount )
             {
-                sal_Bool bRet = sal_False;
+                sal_Bool bRet = false;
                 sal_uInt16 nParam = nRPN - nParamCount - 1;
                 for ( ; nParam < nRPN-1; nParam++ )
                 {
@@ -1767,7 +1744,7 @@
             }
         }
     }
-    return sal_False;
+    return false;
 }
 
 
