--- conflicted
+++ resolved
@@ -116,7 +116,7 @@
             }
         }
     }
-    return sal_False;
+    return false;
 }
 
 ScConditionEntry::ScConditionEntry( const ScConditionEntry& r ) :
@@ -141,12 +141,8 @@
     pDoc(r.pDoc),
     bRelRef1(r.bRelRef1),
     bRelRef2(r.bRelRef2),
-<<<<<<< HEAD
-    bFirstRun(TRUE),
+    bFirstRun(true),
     pCondFormat(r.pCondFormat)
-=======
-    bFirstRun(sal_True)
->>>>>>> ce6308e4
 {
     //  ScTokenArray copy ctor erzeugt flache Kopie
 
@@ -180,12 +176,8 @@
     pDoc(pDocument),
     bRelRef1(r.bRelRef1),
     bRelRef2(r.bRelRef2),
-<<<<<<< HEAD
-    bFirstRun(TRUE),
+    bFirstRun(true),
     pCondFormat(r.pCondFormat)
-=======
-    bFirstRun(sal_True)
->>>>>>> ce6308e4
 {
     // echte Kopie der Formeln (fuer Ref-Undo)
 
@@ -210,26 +202,20 @@
     aStrNmsp2(rExprNmsp2),
     eTempGrammar1(eGrammar1),
     eTempGrammar2(eGrammar2),
-    bIsStr1(sal_False),
-    bIsStr2(sal_False),
+    bIsStr1(false),
+    bIsStr2(false),
     pFormula1(NULL),
     pFormula2(NULL),
     aSrcPos(rPos),
     pFCell1(NULL),
     pFCell2(NULL),
     pDoc(pDocument),
-<<<<<<< HEAD
-    bRelRef1(FALSE),
-    bRelRef2(FALSE),
-    bFirstRun(TRUE),
+    bRelRef1(false),
+    bRelRef2(false),
+    bFirstRun(true),
     pCondFormat(NULL)
-=======
-    bRelRef1(sal_False),
-    bRelRef2(sal_False),
-    bFirstRun(sal_True)
->>>>>>> ce6308e4
-{
-    Compile( rExpr1, rExpr2, rExprNmsp1, rExprNmsp2, eGrammar1, eGrammar2, sal_False );
+{
+    Compile( rExpr1, rExpr2, rExprNmsp1, rExprNmsp2, eGrammar1, eGrammar2, false );
 
     //  Formelzellen werden erst bei IsValid angelegt
 }
@@ -243,24 +229,18 @@
     nVal2(0.0),
     eTempGrammar1(FormulaGrammar::GRAM_DEFAULT),
     eTempGrammar2(FormulaGrammar::GRAM_DEFAULT),
-    bIsStr1(sal_False),
-    bIsStr2(sal_False),
+    bIsStr1(false),
+    bIsStr2(false),
     pFormula1(NULL),
     pFormula2(NULL),
     aSrcPos(rPos),
     pFCell1(NULL),
     pFCell2(NULL),
     pDoc(pDocument),
-<<<<<<< HEAD
-    bRelRef1(FALSE),
-    bRelRef2(FALSE),
-    bFirstRun(TRUE),
+    bRelRef1(false),
+    bRelRef2(false),
+    bFirstRun(true),
     pCondFormat(NULL)
-=======
-    bRelRef1(sal_False),
-    bRelRef2(sal_False),
-    bFirstRun(sal_True)
->>>>>>> ce6308e4
 {
     if ( pArr1 )
     {
@@ -531,8 +511,8 @@
     sal_Bool bInsertTab = ( eUpdateRefMode == URM_INSDEL && nDz == 1 );
     sal_Bool bDeleteTab = ( eUpdateRefMode == URM_INSDEL && nDz == -1 );
 
-    sal_Bool bChanged1 = sal_False;
-    sal_Bool bChanged2 = sal_False;
+    sal_Bool bChanged1 = false;
+    sal_Bool bChanged2 = false;
 
     if (pFormula1)
     {
@@ -543,7 +523,7 @@
             ScCompiler aComp( pDoc, aSrcPos, *pFormula1 );
             aComp.SetGrammar(pDoc->GetGrammar());
             if ( bDeleteTab )
-                aComp.UpdateDeleteTab( rRange.aStart.Tab(), sal_False, sal_True, bChanged1 );
+                aComp.UpdateDeleteTab( rRange.aStart.Tab(), false, sal_True, bChanged1 );
             else
                 aComp.UpdateNameReference( eUpdateRefMode, rRange, nDx, nDy, nDz, bChanged1 );
         }
@@ -560,7 +540,7 @@
             ScCompiler aComp( pDoc, aSrcPos, *pFormula2);
             aComp.SetGrammar(pDoc->GetGrammar());
             if ( bDeleteTab )
-                aComp.UpdateDeleteTab( rRange.aStart.Tab(), sal_False, sal_True, bChanged2 );
+                aComp.UpdateDeleteTab( rRange.aStart.Tab(), false, sal_True, bChanged2 );
             else
                 aComp.UpdateNameReference( eUpdateRefMode, rRange, nDx, nDy, nDz, bChanged2 );
         }
@@ -598,7 +578,7 @@
     {
         sal_uInt16 nLen = pArr1->GetLen();
         if ( pArr2->GetLen() != nLen )
-            return sal_False;
+            return false;
 
         FormulaToken** ppToken1 = pArr1->GetArray();
         FormulaToken** ppToken2 = pArr2->GetArray();
@@ -606,7 +586,7 @@
         {
             if ( ppToken1[i] != ppToken2[i] &&
                  !(*ppToken1[i] == *ppToken2[i]) )
-                return sal_False;                       // Unterschied
+                return false;                       // Unterschied
         }
         return sal_True;                    // alle Eintraege gleich
     }
@@ -624,13 +604,13 @@
         // for formulas, the reference positions must be compared, too
         // (including aSrcString, for inserting the entries during XML import)
         if ( ( pFormula1 || pFormula2 ) && ( aSrcPos != r.aSrcPos || aSrcString != r.aSrcString ) )
-            bEq = sal_False;
+            bEq = false;
 
         //  wenn keine Formeln, Werte vergleichen
         if ( !pFormula1 && ( nVal1 != r.nVal1 || aStrVal1 != r.aStrVal1 || bIsStr1 != r.bIsStr1 ) )
-            bEq = sal_False;
+            bEq = false;
         if ( !pFormula2 && ( nVal2 != r.nVal2 || aStrVal2 != r.aStrVal2 || bIsStr2 != r.bIsStr2 ) )
-            bEq = sal_False;
+            bEq = false;
     }
 
     return bEq;
@@ -646,7 +626,7 @@
 
     //  Formeln auswerten
 
-    sal_Bool bDirty = sal_False;        //! 1 und 2 getrennt ???
+    sal_Bool bDirty = false;        //! 1 und 2 getrennt ???
 
     ScFormulaCell* pTemp1 = NULL;
     ScFormulaCell* pEff1 = pFCell1;
@@ -664,7 +644,7 @@
                 bDirty = sal_True;
             if (pEff1->IsValue())
             {
-                bIsStr1 = sal_False;
+                bIsStr1 = false;
                 nVal1 = pEff1->GetValue();
                 aStrVal1.Erase();
             }
@@ -693,7 +673,7 @@
                 bDirty = sal_True;
             if (pEff2->IsValue())
             {
-                bIsStr2 = sal_False;
+                bIsStr2 = false;
                 nVal2 = pEff2->GetValue();
                 aStrVal2.Erase();
             }
@@ -716,13 +696,12 @@
         DataChanged( NULL );    // alles
     }
 
-    bFirstRun = sal_False;
-}
-
-<<<<<<< HEAD
-static BOOL lcl_GetCellContent( ScBaseCell* pCell, BOOL bIsStr1, double& rArg, String& rArgStr )
-{
-    BOOL bVal = TRUE;
+    bFirstRun = false;
+}
+
+static sal_Bool lcl_GetCellContent( ScBaseCell* pCell, sal_Bool bIsStr1, double& rArg, String& rArgStr )
+{
+    sal_Bool bVal = true;
 
     if ( pCell )
     {
@@ -744,7 +723,7 @@
                 break;
             case CELLTYPE_STRING:
             case CELLTYPE_EDIT:
-                bVal = FALSE;
+                bVal = false;
                 if ( eType == CELLTYPE_STRING )
                     ((ScStringCell*)pCell)->GetString(rArgStr);
                 else
@@ -759,12 +738,12 @@
 
     if( !pCell )
         if( bIsStr1 )
-            bVal = FALSE;               // leere Zellen je nach Bedingung
+            bVal = false;               // leere Zellen je nach Bedingung
 
     return bVal;
 }
 
-static BOOL lcl_IsDuplicate( ScDocument *pDoc, double nArg, const String& rStr, const ScAddress& rAddr, const ScRangeListRef& rRanges )
+static sal_Bool lcl_IsDuplicate( ScDocument *pDoc, double nArg, const String& rStr, const ScAddress& rAddr, const ScRangeListRef& rRanges )
 {
     size_t nListCount = rRanges->size();
     for( size_t i = 0; i < nListCount; i++ )
@@ -785,26 +764,23 @@
                 if( !pCell )
                     continue;
 
-                if( !lcl_GetCellContent( pCell, FALSE, nVal, aStr ) )
+                if( !lcl_GetCellContent( pCell, false, nVal, aStr ) )
                 {
                     if( rStr.Len() &&
                         ( ScGlobal::GetCollator()->compareString( rStr, aStr ) == COMPARE_EQUAL ) )
-                        return TRUE;
+                        return true;
                 }
                 else
                 {
                     if( !rStr.Len() && ::rtl::math::approxEqual( nArg, nVal ) )
-                        return TRUE;
-                }
-            }
-    }
-    return FALSE;
-}
-
-BOOL ScConditionEntry::IsValid( double nArg, const ScAddress& rAddr ) const
-=======
-sal_Bool ScConditionEntry::IsValid( double nArg ) const
->>>>>>> ce6308e4
+                        return true;
+                }
+            }
+    }
+    return false;
+}
+
+sal_Bool ScConditionEntry::IsValid( double nArg, const ScAddress& rAddr ) const
 {
     //  Interpret muss schon gerufen sein
 
@@ -817,7 +793,7 @@
 
     if ( eOp == SC_COND_BETWEEN || eOp == SC_COND_NOTBETWEEN )
         if ( bIsStr2 )
-            return sal_False;
+            return false;
 
     double nComp1 = nVal1;      // Kopie, damit vertauscht werden kann
     double nComp2 = nVal2;
@@ -831,7 +807,7 @@
 
     //  Alle Grenzfaelle muessen per ::rtl::math::approxEqual getestet werden!
 
-    sal_Bool bValid = sal_False;
+    sal_Bool bValid = false;
     switch (eOp)
     {
         case SC_COND_NONE:
@@ -882,19 +858,14 @@
     return bValid;
 }
 
-<<<<<<< HEAD
-BOOL ScConditionEntry::IsValidStr( const String& rArg, const ScAddress& rAddr ) const
-=======
-sal_Bool ScConditionEntry::IsValidStr( const String& rArg ) const
->>>>>>> ce6308e4
-{
-    BOOL bValid = FALSE;
+sal_Bool ScConditionEntry::IsValidStr( const String& rArg, const ScAddress& rAddr ) const
+{
+    sal_Bool bValid = false;
     //  Interpret muss schon gerufen sein
 
     if ( eOp == SC_COND_DIRECT )                // Formel ist unabhaengig vom Inhalt
         return !::rtl::math::approxEqual( nVal1, 0.0 );
 
-<<<<<<< HEAD
     if ( eOp == SC_COND_DUPLICATE || eOp == SC_COND_NOTDUPLICATE )
     {
         if( pCondFormat && rArg.Len() )
@@ -908,15 +879,12 @@
     }
 
     //  Wenn Bedingung Zahl enthaelt, immer FALSE, ausser bei "ungleich"
-=======
-    //  Wenn Bedingung Zahl enthaelt, immer sal_False, ausser bei "ungleich"
->>>>>>> ce6308e4
 
     if ( !bIsStr1 )
         return ( eOp == SC_COND_NOTEQUAL );
     if ( eOp == SC_COND_BETWEEN || eOp == SC_COND_NOTBETWEEN )
         if ( !bIsStr2 )
-            return sal_False;
+            return false;
 
     String aUpVal1( aStrVal1 );     //! als Member? (dann auch in Interpret setzen)
     String aUpVal2( aStrVal2 );
@@ -929,10 +897,6 @@
             String aTemp( aUpVal1 ); aUpVal1 = aUpVal2; aUpVal2 = aTemp;
         }
 
-<<<<<<< HEAD
-=======
-    sal_Bool bValid;
->>>>>>> ce6308e4
     switch ( eOp )
     {
         case SC_COND_EQUAL:
@@ -972,13 +936,8 @@
                     break;
                 //  SC_COND_DIRECT schon oben abgefragt
                 default:
-<<<<<<< HEAD
                     OSL_FAIL("unbekannte Operation bei ScConditionEntry");
-                    bValid = FALSE;
-=======
-                    DBG_ERROR("unbekannte Operation bei ScConditionEntry");
-                    bValid = sal_False;
->>>>>>> ce6308e4
+                    bValid = false;
                     break;
             }
         }
@@ -992,49 +951,7 @@
 
     double nArg = 0.0;
     String aArgStr;
-<<<<<<< HEAD
-    BOOL bVal = lcl_GetCellContent( pCell, bIsStr1, nArg, aArgStr );
-=======
-    sal_Bool bVal = sal_True;
-
-    if ( pCell )
-    {
-        CellType eType = pCell->GetCellType();
-        switch (eType)
-        {
-            case CELLTYPE_VALUE:
-                nArg = ((ScValueCell*)pCell)->GetValue();
-                break;
-            case CELLTYPE_FORMULA:
-                {
-                    ScFormulaCell* pFCell = (ScFormulaCell*)pCell;
-                    bVal = pFCell->IsValue();
-                    if (bVal)
-                        nArg = pFCell->GetValue();
-                    else
-                        pFCell->GetString(aArgStr);
-                }
-                break;
-            case CELLTYPE_STRING:
-            case CELLTYPE_EDIT:
-                bVal = sal_False;
-                if ( eType == CELLTYPE_STRING )
-                    ((ScStringCell*)pCell)->GetString(aArgStr);
-                else
-                    ((ScEditCell*)pCell)->GetString(aArgStr);
-                break;
-
-            default:
-                pCell = NULL;           // Note-Zellen wie leere
-                break;
-        }
-    }
-
-    if (!pCell)
-        if (bIsStr1)
-            bVal = sal_False;               // leere Zellen je nach Bedingung
-
->>>>>>> ce6308e4
+    sal_Bool bVal = lcl_GetCellContent( pCell, bIsStr1, nArg, aArgStr );
     if (bVal)
         return IsValid( nArg, rPos );
     else
@@ -1395,22 +1312,18 @@
 sal_Bool ScConditionalFormat::EqualEntries( const ScConditionalFormat& r ) const
 {
     if ( nEntryCount != r.nEntryCount )
-        return sal_False;
+        return false;
 
     //! auf gleiche Eintraege in anderer Reihenfolge testen ???
 
     for (sal_uInt16 i=0; i<nEntryCount; i++)
         if ( ! (*ppEntries[i] == *r.ppEntries[i]) )
-            return sal_False;
-
-<<<<<<< HEAD
+            return false;
+
     if( *pRanges != *r.pRanges )
-        return FALSE;
-
-    return TRUE;
-=======
-    return sal_True;
->>>>>>> ce6308e4
+        return false;
+
+    return true;
 }
 
 void ScConditionalFormat::AddRangeInfo( const ScRangeListRef& rRanges )
@@ -1514,45 +1427,33 @@
         return sal_True;
     }
 
-    return sal_False;       // ausserhalb
+    return false;       // ausserhalb
 }
 
 void ScConditionalFormat::DoRepaint( const ScRange* pModified )
 {
-<<<<<<< HEAD
-=======
-    sal_uInt16 i;
->>>>>>> ce6308e4
     SfxObjectShell* pSh = pDoc->GetDocumentShell();
     if (pSh)
     {
         //  Rahmen/Schatten enthalten?
         //  (alle Bedingungen testen)
-        sal_Bool bExtend = sal_False;
-        sal_Bool bRotate = sal_False;
-        sal_Bool bAttrTested = sal_False;
+        sal_Bool bExtend = false;
+        sal_Bool bRotate = false;
+        sal_Bool bAttrTested = false;
 
         if (!pAreas)        //  RangeList ggf. holen
         {
             pAreas = new ScRangeList;
             pDoc->FindConditionalFormat( nKey, *pAreas );
         }
-<<<<<<< HEAD
         for (size_t i = 0, nCount = pAreas->size(); i < nCount; i++ )
         {
             ScRange aRange = *(*pAreas)[i];
-            BOOL bDo = TRUE;
-=======
-        sal_uInt16 nCount = (sal_uInt16) pAreas->Count();
-        for (i=0; i<nCount; i++)
-        {
-            ScRange aRange = *pAreas->GetObject(i);
-            sal_Bool bDo = sal_True;
->>>>>>> ce6308e4
+            sal_Bool bDo = true;
             if ( pModified )
             {
                 if ( !lcl_CutRange( aRange, *pModified ) )
-                    bDo = sal_False;
+                    bDo = false;
             }
             if (bDo)
             {
@@ -1706,7 +1607,7 @@
     sal_Bool bEqual = ( nCount == r.Count() );
     for (sal_uInt16 i=0; i<nCount && bEqual; i++)           // Eintraege sind sortiert
         if ( !(*this)[i]->EqualEntries(*r[i]) )         // Eintraege unterschiedlich ?
-            bEqual = sal_False;
+            bEqual = false;
 
     return bEqual;
 }
