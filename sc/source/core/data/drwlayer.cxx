--- conflicted
+++ resolved
@@ -110,7 +110,7 @@
 
 SfxObjectShell* ScDrawLayer::pGlobalDrawPersist = NULL;
 
-sal_Bool bDrawIsInUndo = sal_False;         //! Member
+sal_Bool bDrawIsInUndo = false;         //! Member
 
 // -----------------------------------------------------------------------
 
@@ -229,9 +229,9 @@
     aName( rName ),
     pDoc( pDocument ),
     pUndoGroup( NULL ),
-    bRecording( sal_False ),
+    bRecording( false ),
     bAdjustEnabled( sal_True ),
-    bHyphenatorSet( sal_False )
+    bHyphenatorSet( false )
 {
     pGlobalDrawPersist = NULL;          // nur einmal benutzen
 
@@ -268,7 +268,7 @@
          eOfficeLanguage == LANGUAGE_JAPANESE )
     {
         // secondary is edit engine pool
-        rPool.GetSecondaryPool()->SetPoolDefaultItem( SvxScriptSpaceItem( sal_False, EE_PARA_ASIANCJKSPACING ) );
+        rPool.GetSecondaryPool()->SetPoolDefaultItem( SvxScriptSpaceItem( false, EE_PARA_ASIANCJKSPACING ) );
     }
 
     rPool.FreezeIdRanges();                         // the pool is also used directly
@@ -338,17 +338,13 @@
 {
     //  don't create basic until it is needed
     StarBASIC* pBasic = NULL;
-<<<<<<< HEAD
     ScDrawPage* pPage = new ScDrawPage( *this, pBasic, bMasterPage);
-=======
-    ScDrawPage* pPage = new ScDrawPage( *this, pBasic, sal::static_int_cast<sal_Bool>(bMasterPage) );
->>>>>>> ce6308e4
     return pPage;
 }
 
 sal_Bool ScDrawLayer::HasObjects() const
 {
-    sal_Bool bFound = sal_False;
+    sal_Bool bFound = false;
 
     sal_uInt16 nCount = GetPageCount();
     for (sal_uInt16 i=0; i<nCount && !bFound; i++)
@@ -390,9 +386,9 @@
 sal_Bool ScDrawLayer::ScAddPage( SCTAB nTab )
 {
     if (bDrawIsInUndo)
-        return sal_False;   // not inserted
-
-    ScDrawPage* pPage = (ScDrawPage*)AllocPage( sal_False );
+        return false;   // not inserted
+
+    ScDrawPage* pPage = (ScDrawPage*)AllocPage( false );
     InsertPage(pPage, static_cast<sal_uInt16>(nTab));
     if (bRecording)
         AddCalcUndo(new SdrUndoNewPage(*pPage));
@@ -436,7 +432,7 @@
         return;
 
     SdrPage* pOldPage = GetPage(nOldPos);
-    SdrPage* pNewPage = bAlloc ? AllocPage(sal_False) : GetPage(nNewPos);
+    SdrPage* pNewPage = bAlloc ? AllocPage(false) : GetPage(nNewPos);
 
     // kopieren
 
@@ -488,7 +484,7 @@
         {
             const ScAddress aOldStt = pData->maStart;
             const ScAddress aOldEnd = pData->maEnd;
-            sal_Bool bChange = sal_False;
+            sal_Bool bChange = false;
             if ( aOldStt.IsValid() && IsInBlock( aOldStt, nCol1,nRow1, nCol2,nRow2 ) )
             {
                 pData->maStart.IncCol( nDx );
@@ -792,14 +788,14 @@
 {
     DBG_ASSERT( pDoc, "ScDrawLayer::GetPrintArea without document" );
     if ( !pDoc )
-        return sal_False;
+        return false;
 
     SCTAB nTab = rRange.aStart.Tab();
     DBG_ASSERT( rRange.aEnd.Tab() == nTab, "GetPrintArea: Tab unterschiedlich" );
 
     sal_Bool bNegativePage = pDoc->IsNegativePage( nTab );
 
-    sal_Bool bAny = sal_False;
+    sal_Bool bAny = false;
     long nEndX = 0;
     long nEndY = 0;
     long nStartX = LONG_MAX;
@@ -850,9 +846,9 @@
             Rectangle aObjRect = pObject->GetCurrentBoundRect();
             sal_Bool bFit = sal_True;
             if ( !bSetHor && ( aObjRect.Right() < nStartX || aObjRect.Left() > nEndX ) )
-                bFit = sal_False;
+                bFit = false;
             if ( !bSetVer && ( aObjRect.Bottom() < nStartY || aObjRect.Top() > nEndY ) )
-                bFit = sal_False;
+                bFit = false;
             if ( bFit )
             {
                 if (bSetHor)
@@ -951,158 +947,10 @@
 {
     SdrUndoGroup* pRet = pUndoGroup;
     pUndoGroup = NULL;
-    bRecording = sal_False;
+    bRecording = false;
     return pRet;
 }
 
-<<<<<<< HEAD
-=======
-//  MoveAreaTwips: all measures are kept in twips
-void ScDrawLayer::MoveAreaTwips( SCTAB nTab, const Rectangle& rArea,
-        const Point& rMove, const Point& rTopLeft )
-{
-    if (!rMove.X() && !rMove.Y())
-        return;                                     // nix
-
-    SdrPage* pPage = GetPage(static_cast<sal_uInt16>(nTab));
-    DBG_ASSERT(pPage,"Page nicht gefunden");
-    if (!pPage)
-        return;
-
-    sal_Bool bNegativePage = pDoc && pDoc->IsNegativePage( nTab );
-
-    // fuer Shrinking!
-    Rectangle aNew( rArea );
-    sal_Bool bShrink = sal_False;
-    if ( rMove.X() < 0 || rMove.Y() < 0 )       // verkleinern
-    {
-        if ( rTopLeft != rArea.TopLeft() )      // sind gleich beim Verschieben von Zellen
-        {
-            bShrink = sal_True;
-            aNew.Left() = rTopLeft.X();
-            aNew.Top() = rTopLeft.Y();
-        }
-    }
-    SdrObjListIter aIter( *pPage, IM_FLAT );
-    SdrObject* pObject = aIter.Next();
-    while (pObject)
-    {
-        if( GetAnchor( pObject ) == SCA_CELL )
-        {
-            if ( GetObjData( pObject ) )                    // Detektiv-Pfeil ?
-            {
-                // hier nichts
-            }
-            else if ( pObject->ISA( SdrEdgeObj ) )          // Verbinder?
-            {
-                //  hier auch nichts
-                //! nicht verbundene Enden wie bei Linien (s.u.) behandeln?
-            }
-            else if ( pObject->IsPolyObj() && pObject->GetPointCount()==2 )
-            {
-                for (sal_uInt16 i=0; i<2; i++)
-                {
-                    sal_Bool bMoved = sal_False;
-                    Point aPoint = pObject->GetPoint(i);
-                    lcl_ReverseTwipsToMM( aPoint );
-                    if (rArea.IsInside(aPoint))
-                    {
-                        aPoint += rMove; bMoved = sal_True;
-                    }
-                    else if (bShrink && aNew.IsInside(aPoint))
-                    {
-                        //  Punkt ist in betroffener Zelle - Test auf geloeschten Bereich
-                        if ( rMove.X() && aPoint.X() >= rArea.Left() + rMove.X() )
-                        {
-                            aPoint.X() = rArea.Left() + rMove.X() - SHRINK_DIST_TWIPS;
-                            if ( aPoint.X() < 0 ) aPoint.X() = 0;
-                            bMoved = sal_True;
-                        }
-                        if ( rMove.Y() && aPoint.Y() >= rArea.Top() + rMove.Y() )
-                        {
-                            aPoint.Y() = rArea.Top() + rMove.Y() - SHRINK_DIST_TWIPS;
-                            if ( aPoint.Y() < 0 ) aPoint.Y() = 0;
-                            bMoved = sal_True;
-                        }
-                    }
-                    if( bMoved )
-                    {
-                        AddCalcUndo( new SdrUndoGeoObj( *pObject ) );
-                        lcl_TwipsToMM( aPoint );
-                        pObject->SetPoint( aPoint, i );
-                    }
-                }
-            }
-            else
-            {
-                Rectangle aObjRect = pObject->GetLogicRect();
-                // aOldMMPos: not converted, millimeters
-                Point aOldMMPos = bNegativePage ? aObjRect.TopRight() : aObjRect.TopLeft();
-                lcl_ReverseTwipsToMM( aObjRect );
-                Point aTopLeft = bNegativePage ? aObjRect.TopRight() : aObjRect.TopLeft();  // logical left
-                Size aMoveSize;
-                sal_Bool bDoMove = sal_False;
-                if (rArea.IsInside(aTopLeft))
-                {
-                    aMoveSize = Size(rMove.X(),rMove.Y());
-                    bDoMove = sal_True;
-                }
-                else if (bShrink && aNew.IsInside(aTopLeft))
-                {
-                    //  Position ist in betroffener Zelle - Test auf geloeschten Bereich
-                    if ( rMove.X() && aTopLeft.X() >= rArea.Left() + rMove.X() )
-                    {
-                        aMoveSize.Width() = rArea.Left() + rMove.X() - SHRINK_DIST - aTopLeft.X();
-                        bDoMove = sal_True;
-                    }
-                    if ( rMove.Y() && aTopLeft.Y() >= rArea.Top() + rMove.Y() )
-                    {
-                        aMoveSize.Height() = rArea.Top() + rMove.Y() - SHRINK_DIST - aTopLeft.Y();
-                        bDoMove = sal_True;
-                    }
-                }
-                if ( bDoMove )
-                {
-                    if ( bNegativePage )
-                    {
-                        if ( aTopLeft.X() + aMoveSize.Width() > 0 )
-                            aMoveSize.Width() = -aTopLeft.X();
-                    }
-                    else
-                    {
-                        if ( aTopLeft.X() + aMoveSize.Width() < 0 )
-                            aMoveSize.Width() = -aTopLeft.X();
-                    }
-                    if ( aTopLeft.Y() + aMoveSize.Height() < 0 )
-                        aMoveSize.Height() = -aTopLeft.Y();
-
-                    //  get corresponding move size in millimeters:
-                    Point aNewPos( aTopLeft.X() + aMoveSize.Width(), aTopLeft.Y() + aMoveSize.Height() );
-                    lcl_TwipsToMM( aNewPos );
-                    aMoveSize = Size( aNewPos.X() - aOldMMPos.X(), aNewPos.Y() - aOldMMPos.Y() );   // millimeters
-
-                    AddCalcUndo( new SdrUndoMoveObj( *pObject, aMoveSize ) );
-                    pObject->Move( aMoveSize );
-                }
-                else if ( rArea.IsInside( bNegativePage ? aObjRect.BottomLeft() : aObjRect.BottomRight() ) &&
-                            !pObject->IsResizeProtect() )
-                {
-                    //  geschuetzte Groessen werden nicht veraendert
-                    //  (Positionen schon, weil sie ja an der Zelle "verankert" sind)
-                    AddCalcUndo( new SdrUndoGeoObj( *pObject ) );
-                    long nOldSizeX = aObjRect.Right() - aObjRect.Left() + 1;
-                    long nOldSizeY = aObjRect.Bottom() - aObjRect.Top() + 1;
-                    long nLogMoveX = rMove.X() * ( bNegativePage ? -1 : 1 );    // logical direction
-                    pObject->Resize( aOldMMPos, Fraction( nOldSizeX+nLogMoveX, nOldSizeX ),
-                                                Fraction( nOldSizeY+rMove.Y(), nOldSizeY ) );
-                }
-            }
-        }
-        pObject = aIter.Next();
-    }
-}
-
->>>>>>> ce6308e4
 void ScDrawLayer::MoveArea( SCTAB nTab, SCCOL nCol1,SCROW nRow1, SCCOL nCol2,SCROW nRow2,
                             SCsCOL nDx,SCsROW nDy, sal_Bool bInsDel, bool bUpdateNoteCaptionPos )
 {
@@ -1151,81 +999,11 @@
     MoveCells( nTab, nCol1,nRow1, nCol2,nRow2, nDx,nDy, bUpdateNoteCaptionPos );
 }
 
-<<<<<<< HEAD
-BOOL ScDrawLayer::HasObjectsInRows( SCTAB nTab, SCROW nStartRow, SCROW nEndRow )
-=======
-void ScDrawLayer::WidthChanged( SCTAB nTab, SCCOL nCol, long nDifTwips )
-{
-    DBG_ASSERT( pDoc, "ScDrawLayer::WidthChanged without document" );
-    if ( !pDoc )
-        return;
-
-    if (!bAdjustEnabled)
-        return;
-
-    Rectangle aRect;
-    Point aTopLeft;
-
-    for (SCCOL i=0; i<nCol; i++)
-        aRect.Left() += pDoc->GetColWidth(i,nTab);
-    aTopLeft.X() = aRect.Left();
-    aRect.Left() += pDoc->GetColWidth(nCol,nTab);
-
-    aRect.Right() = MAXMM;
-    aRect.Top() = 0;
-    aRect.Bottom() = MAXMM;
-
-    //! aTopLeft ist falsch, wenn mehrere Spalten auf einmal ausgeblendet werden
-
-    sal_Bool bNegativePage = pDoc->IsNegativePage( nTab );
-    if ( bNegativePage )
-    {
-        MirrorRectRTL( aRect );
-        aTopLeft.X() = -aTopLeft.X();
-        nDifTwips = -nDifTwips;
-    }
-
-    MoveAreaTwips( nTab, aRect, Point( nDifTwips,0 ), aTopLeft );
-}
-
-void ScDrawLayer::HeightChanged( SCTAB nTab, SCROW nRow, long nDifTwips )
-{
-    DBG_ASSERT( pDoc, "ScDrawLayer::HeightChanged without document" );
-    if ( !pDoc )
-        return;
-
-    if (!bAdjustEnabled)
-        return;
-
-    Rectangle aRect;
-    Point aTopLeft;
-
-    aRect.Top() += pDoc->GetRowHeight( 0, nRow-1, nTab);
-    aTopLeft.Y() = aRect.Top();
-    aRect.Top() += pDoc->GetRowHeight(nRow, nTab);
-
-    aRect.Bottom() = MAXMM;
-    aRect.Left() = 0;
-    aRect.Right() = MAXMM;
-
-    //! aTopLeft ist falsch, wenn mehrere Zeilen auf einmal ausgeblendet werden
-
-    sal_Bool bNegativePage = pDoc->IsNegativePage( nTab );
-    if ( bNegativePage )
-    {
-        MirrorRectRTL( aRect );
-        aTopLeft.X() = -aTopLeft.X();
-    }
-
-    MoveAreaTwips( nTab, aRect, Point( 0,nDifTwips ), aTopLeft );
-}
-
-sal_Bool ScDrawLayer::HasObjectsInRows( SCTAB nTab, SCROW nStartRow, SCROW nEndRow, bool bIncludeNotes )
->>>>>>> ce6308e4
+sal_Bool ScDrawLayer::HasObjectsInRows( SCTAB nTab, SCROW nStartRow, SCROW nEndRow )
 {
     DBG_ASSERT( pDoc, "ScDrawLayer::HasObjectsInRows without document" );
     if ( !pDoc )
-        return sal_False;
+        return false;
 
     Rectangle aTestRect;
 
@@ -1252,9 +1030,9 @@
     SdrPage* pPage = GetPage(static_cast<sal_uInt16>(nTab));
     DBG_ASSERT(pPage,"Page nicht gefunden");
     if (!pPage)
-        return sal_False;
-
-    sal_Bool bFound = sal_False;
+        return false;
+
+    sal_Bool bFound = false;
 
     Rectangle aObjRect;
     SdrObjListIter aIter( *pPage );
@@ -1262,15 +1040,8 @@
     while ( pObject && !bFound )
     {
         aObjRect = pObject->GetSnapRect();  //! GetLogicRect ?
-<<<<<<< HEAD
         if (aTestRect.IsInside(aObjRect.TopLeft()) || aTestRect.IsInside(aObjRect.BottomLeft()))
-            bFound = TRUE;
-=======
-        // #i116164# note captions are handled separately, don't have to be included for each single row height change
-        if ( (aTestRect.IsInside(aObjRect.TopLeft()) || aTestRect.IsInside(aObjRect.BottomLeft())) &&
-             (bIncludeNotes || !IsNoteCaption(pObject)) )
-            bFound = sal_True;
->>>>>>> ce6308e4
+            bFound = true;
 
         pObject = aIter.Next();
     }
@@ -1278,11 +1049,13 @@
     return bFound;
 }
 
-<<<<<<< HEAD
-=======
-#if 0
-void ScDrawLayer::DeleteObjects( SCTAB nTab )
-{
+void ScDrawLayer::DeleteObjectsInArea( SCTAB nTab, SCCOL nCol1,SCROW nRow1,
+                                            SCCOL nCol2,SCROW nRow2 )
+{
+    DBG_ASSERT( pDoc, "ScDrawLayer::DeleteObjectsInArea without document" );
+    if ( !pDoc )
+        return;
+
     SdrPage* pPage = GetPage(static_cast<sal_uInt16>(nTab));
     DBG_ASSERT(pPage,"Page ?");
     if (!pPage)
@@ -1290,18 +1063,27 @@
 
     pPage->RecalcObjOrdNums();
 
-    long    nDelCount = 0;
     sal_uLong   nObjCount = pPage->GetObjCount();
     if (nObjCount)
     {
+        long nDelCount = 0;
+        Rectangle aDelRect = pDoc->GetMMRect( nCol1, nRow1, nCol2, nRow2, nTab );
+
         SdrObject** ppObj = new SdrObject*[nObjCount];
 
         SdrObjListIter aIter( *pPage, IM_FLAT );
         SdrObject* pObject = aIter.Next();
         while (pObject)
         {
-            //  alle loeschen
-            ppObj[nDelCount++] = pObject;
+            // do not delete note caption, they are always handled by the cell note
+            // TODO: detective objects are still deleted, is this desired?
+            if (!IsNoteCaption( pObject ))
+            {
+                Rectangle aObjRect = pObject->GetCurrentBoundRect();
+                if ( aDelRect.IsInside( aObjRect ) )
+                    ppObj[nDelCount++] = pObject;
+            }
+
             pObject = aIter.Next();
         }
 
@@ -1316,63 +1098,6 @@
         delete[] ppObj;
     }
 }
-#endif
-
->>>>>>> ce6308e4
-void ScDrawLayer::DeleteObjectsInArea( SCTAB nTab, SCCOL nCol1,SCROW nRow1,
-                                            SCCOL nCol2,SCROW nRow2 )
-{
-    DBG_ASSERT( pDoc, "ScDrawLayer::DeleteObjectsInArea without document" );
-    if ( !pDoc )
-        return;
-
-    SdrPage* pPage = GetPage(static_cast<sal_uInt16>(nTab));
-    DBG_ASSERT(pPage,"Page ?");
-    if (!pPage)
-        return;
-
-    pPage->RecalcObjOrdNums();
-
-<<<<<<< HEAD
-    ULONG   nObjCount = pPage->GetObjCount();
-=======
-    long    nDelCount = 0;
-    sal_uLong   nObjCount = pPage->GetObjCount();
->>>>>>> ce6308e4
-    if (nObjCount)
-    {
-        long nDelCount = 0;
-        Rectangle aDelRect = pDoc->GetMMRect( nCol1, nRow1, nCol2, nRow2, nTab );
-
-        SdrObject** ppObj = new SdrObject*[nObjCount];
-
-        SdrObjListIter aIter( *pPage, IM_FLAT );
-        SdrObject* pObject = aIter.Next();
-        while (pObject)
-        {
-            // do not delete note caption, they are always handled by the cell note
-            // TODO: detective objects are still deleted, is this desired?
-            if (!IsNoteCaption( pObject ))
-            {
-                Rectangle aObjRect = pObject->GetCurrentBoundRect();
-                if ( aDelRect.IsInside( aObjRect ) )
-                    ppObj[nDelCount++] = pObject;
-            }
-
-            pObject = aIter.Next();
-        }
-
-        long i;
-        if (bRecording)
-            for (i=1; i<=nDelCount; i++)
-                AddCalcUndo( new SdrUndoRemoveObj( *ppObj[nDelCount-i] ) );
-
-        for (i=1; i<=nDelCount; i++)
-            pPage->RemoveObject( ppObj[nDelCount-i]->GetOrdNum() );
-
-        delete[] ppObj;
-    }
-}
 
 void ScDrawLayer::DeleteObjectsInSelection( const ScMarkData& rMark )
 {
@@ -1394,12 +1119,7 @@
             if (pPage)
             {
                 pPage->RecalcObjOrdNums();
-<<<<<<< HEAD
-                ULONG   nObjCount = pPage->GetObjCount();
-=======
-                long    nDelCount = 0;
                 sal_uLong   nObjCount = pPage->GetObjCount();
->>>>>>> ce6308e4
                 if (nObjCount)
                 {
                     long nDelCount = 0;
@@ -1512,17 +1232,12 @@
     for( ;aIt!=rRangesVector.end(); ++aIt )
     {
         const ScRangeList& rRanges = *aIt;
-<<<<<<< HEAD
         for ( size_t i = 0, nCount = rRanges.size(); i < nCount; i++ )
-=======
-        sal_uLong nCount = rRanges.Count();
-        for (sal_uLong i=0; i<nCount; i++)
->>>>>>> ce6308e4
         {
             ScRange aRange = *rRanges[ i ];
             if ( !rClipRange.In( aRange ) )
             {
-                return sal_False;   // at least one range is not valid
+                return false;   // at least one range is not valid
             }
         }
     }
@@ -1532,18 +1247,13 @@
 
 sal_Bool lcl_MoveRanges( ::std::vector< ScRangeList >& rRangesVector, const ScRange& rSourceRange, const ScAddress& rDestPos )
 {
-    sal_Bool bChanged = sal_False;
+    sal_Bool bChanged = false;
 
     ::std::vector< ScRangeList >::iterator aIt = rRangesVector.begin();
     for( ;aIt!=rRangesVector.end(); ++aIt )
     {
         ScRangeList& rRanges = *aIt;
-<<<<<<< HEAD
         for ( size_t i = 0, nCount = rRanges.size(); i < nCount; i++ )
-=======
-        sal_uLong nCount = rRanges.Count();
-        for (sal_uLong i=0; i<nCount; i++)
->>>>>>> ce6308e4
         {
             ScRange* pRange = rRanges[ i ];
             if ( rSourceRange.In( *pRange ) )
@@ -1605,7 +1315,7 @@
     //#i110034# charts need correct sheet names for xml range conversion during load
     //so the target sheet name is temporarily renamed (if we have any SdrObjects)
     String aDestTabName;
-    sal_Bool bRestoreDestTabName = sal_False;
+    sal_Bool bRestoreDestTabName = false;
     if( pOldObject && !bSameDoc && !bDestClip )
     {
         if( pDoc && pClipDoc )
@@ -1636,7 +1346,7 @@
 
     Fraction aHorFract(1,1);
     Fraction aVerFract(1,1);
-    sal_Bool bResize = sal_False;
+    sal_Bool bResize = false;
     // sizes can differ by 1 from twips->1/100mm conversion for equal cell sizes,
     // don't resize to empty size when pasting into hidden columns or rows
     if ( Abs(nWidthDiff) > 1 && nDestWidth > 1 && nSourceWidth > 1 )
@@ -1699,7 +1409,7 @@
                         pDoc->GetChartRanges( aChartName, aRangesVector, pDoc );
                         if( !aRangesVector.empty() )
                         {
-                            sal_Bool bInSourceRange = sal_False;
+                            sal_Bool bInSourceRange = false;
                             ScRange aClipRange;
                             if ( pClipDoc )
                             {
@@ -1956,8 +1666,8 @@
 {
     SdrObjUserData* GetFirstUserDataOfType(const SdrObject *pObj, UINT16 nId)
     {
-        USHORT nCount = pObj ? pObj->GetUserDataCount() : 0;
-        for( USHORT i = 0; i < nCount; i++ )
+        sal_uInt16 nCount = pObj ? pObj->GetUserDataCount() : 0;
+        for( sal_uInt16 i = 0; i < nCount; i++ )
         {
             SdrObjUserData* pData = pObj->GetUserData( i );
             if( pData && pData->GetInventor() == SC_DRAWLAYER && pData->GetId() == nId )
@@ -1968,8 +1678,8 @@
 
     void DeleteFirstUserDataOfType(SdrObject *pObj, UINT16 nId)
     {
-        USHORT nCount = pObj ? pObj->GetUserDataCount() : 0;
-        for( USHORT i = nCount; i > 0; i-- )
+        sal_uInt16 nCount = pObj ? pObj->GetUserDataCount() : 0;
+        for( sal_uInt16 i = nCount; i > 0; i-- )
         {
             SdrObjUserData* pData = pObj->GetUserData( i-1 );
             if( pData && pData->GetInventor() == SC_DRAWLAYER && pData->GetId() == nId )
@@ -2016,7 +1726,6 @@
     SetCellAnchored( rObj, aAnchor );
 }
 
-<<<<<<< HEAD
 void ScDrawLayer::UpdateCellAnchorFromPositionEnd( SdrObject &rObj, const ScDocument &rDoc, SCTAB nTab )
 {
     Rectangle aObjRect(rObj.GetLogicRect());
@@ -2047,23 +1756,11 @@
     return ScDrawLayer::GetObjData(const_cast<SdrObject*>(&rObj)) ? SCA_CELL : SCA_PAGE;
 }
 
-ScDrawObjData* ScDrawLayer::GetObjData( SdrObject* pObj, BOOL bCreate )
+ScDrawObjData* ScDrawLayer::GetObjData( SdrObject* pObj, sal_Bool bCreate )
 {
     if (SdrObjUserData *pData = GetFirstUserDataOfType(pObj, SC_UD_OBJDATA))
         return (ScDrawObjData*) pData;
 
-=======
-ScDrawObjData* ScDrawLayer::GetObjData( SdrObject* pObj, sal_Bool bCreate )     // static
-{
-    sal_uInt16 nCount = pObj ? pObj->GetUserDataCount() : 0;
-    for( sal_uInt16 i = 0; i < nCount; i++ )
-    {
-        SdrObjUserData* pData = pObj->GetUserData( i );
-        if( pData && pData->GetInventor() == SC_DRAWLAYER
-                    && pData->GetId() == SC_UD_OBJDATA )
-            return (ScDrawObjData*) pData;
-    }
->>>>>>> ce6308e4
     if( pObj && bCreate )
     {
         ScDrawObjData* pData = new ScDrawObjData;
@@ -2100,19 +1797,7 @@
 
 ScIMapInfo* ScDrawLayer::GetIMapInfo( SdrObject* pObj )
 {
-<<<<<<< HEAD
     return (ScIMapInfo*)GetFirstUserDataOfType(pObj, SC_UD_IMAPDATA);
-=======
-    sal_uInt16 nCount = pObj->GetUserDataCount();
-    for( sal_uInt16 i = 0; i < nCount; i++ )
-    {
-        SdrObjUserData* pData = pObj->GetUserData( i );
-        if( pData && pData->GetInventor() == SC_DRAWLAYER
-                    && pData->GetId() == SC_UD_IMAPDATA )
-            return (ScIMapInfo*) pData;
-    }
-    return NULL;
->>>>>>> ce6308e4
 }
 
 IMapObject* ScDrawLayer::GetHitIMapObject( SdrObject* pObj,
@@ -2130,7 +1815,7 @@
         Size        aGraphSize;
         ImageMap&   rImageMap = (ImageMap&) pIMapInfo->GetImageMap();
         Graphic     aGraphic;
-        sal_Bool        bObjSupported = sal_False;
+        sal_Bool        bObjSupported = false;
 
         if ( pObj->ISA( SdrGrafObj )  ) // einfaches Grafik-Objekt
         {
@@ -2164,13 +1849,8 @@
         else if ( pObj->ISA( SdrOle2Obj ) ) // OLE-Objekt
         {
             // TODO/LEAN: working with visual area needs running state
-<<<<<<< HEAD
             aGraphSize = ((const SdrOle2Obj*)pObj)->GetOrigObjSize();
-            bObjSupported = TRUE;
-=======
-            aGraphSize = ((SdrOle2Obj*)pObj)->GetOrigObjSize();
-            bObjSupported = sal_True;
->>>>>>> ce6308e4
+            bObjSupported = true;
         }
 
         // hat alles geklappt, dann HitTest ausfuehren
@@ -2185,24 +1865,11 @@
     return pIMapObj;
 }
 
-<<<<<<< HEAD
-ScMacroInfo* ScDrawLayer::GetMacroInfo( SdrObject* pObj, BOOL bCreate )
+ScMacroInfo* ScDrawLayer::GetMacroInfo( SdrObject* pObj, sal_Bool bCreate )
 {
     if (SdrObjUserData *pData = GetFirstUserDataOfType(pObj, SC_UD_MACRODATA))
         return (ScMacroInfo*) pData;
 
-=======
-ScMacroInfo* ScDrawLayer::GetMacroInfo( SdrObject* pObj, sal_Bool bCreate )             // static
-{
-    sal_uInt16 nCount = pObj->GetUserDataCount();
-    for( sal_uInt16 i = 0; i < nCount; i++ )
-    {
-        SdrObjUserData* pData = pObj->GetUserData( i );
-        if( pData && pData->GetInventor() == SC_DRAWLAYER
-                    && pData->GetId() == SC_UD_MACRODATA )
-            return (ScMacroInfo*) pData;
-    }
->>>>>>> ce6308e4
     if ( bCreate )
     {
         ScMacroInfo* pData = new ScMacroInfo;
