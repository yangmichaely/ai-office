--- conflicted
+++ resolved
@@ -168,7 +168,7 @@
                                const SfxItemSet&  rOldAttrs,
                                const sal_uInt16       nWhich )
 {
-    sal_Bool                bInvalidate = sal_False;
+    sal_Bool                bInvalidate = false;
     const SfxItemState  eNewState   = rNewAttrs.GetItemState( nWhich );
     const SfxItemState  eOldState   = rOldAttrs.GetItemState( nWhich );
 
@@ -894,10 +894,10 @@
         //  first test for equal text content
         sal_uInt16 nParCount = pObj1->GetParagraphCount();
         if ( nParCount != pObj2->GetParagraphCount() )
-            return sal_False;
+            return false;
         for (sal_uInt16 nPar=0; nPar<nParCount; nPar++)
             if ( pObj1->GetText(nPar) != pObj2->GetText(nPar) )
-                return sal_False;
+                return false;
 
         SvMemoryStream  aStream1;
         SvMemoryStream  aStream2;
@@ -909,7 +909,7 @@
                 return sal_True;
     }
 
-    return sal_False;
+    return false;
 }
 
 void ScGlobal::OpenURL( const String& rURL, const String& rTarget )
@@ -937,7 +937,7 @@
     SfxFrameItem aFrm( SID_DOCFRAME, pFrame );
     SfxStringItem aReferer( SID_REFERER, aReferName );
 
-    SfxBoolItem aNewView( SID_OPEN_NEW_VIEW, sal_False );
+    SfxBoolItem aNewView( SID_OPEN_NEW_VIEW, false );
     SfxBoolItem aBrowsing( SID_BROWSE, sal_True );
 
     //  kein SID_SILENT mehr
@@ -1068,11 +1068,11 @@
 
 void ScGlobal::AddLanguage( SfxItemSet& rSet, SvNumberFormatter& rFormatter )
 {
-    DBG_ASSERT( rSet.GetItemState( ATTR_LANGUAGE_FORMAT, sal_False ) == SFX_ITEM_DEFAULT,
+    DBG_ASSERT( rSet.GetItemState( ATTR_LANGUAGE_FORMAT, false ) == SFX_ITEM_DEFAULT,
         "ScGlobal::AddLanguage - language already added");
 
     const SfxPoolItem* pHardItem;
-    if ( rSet.GetItemState( ATTR_VALUE_FORMAT, sal_False, &pHardItem ) == SFX_ITEM_SET )
+    if ( rSet.GetItemState( ATTR_VALUE_FORMAT, false, &pHardItem ) == SFX_ITEM_SET )
     {
         const SvNumberformat* pHardFormat = rFormatter.GetEntry(
             ((const SfxUInt32Item*)pHardItem)->GetValue() );
@@ -1090,7 +1090,6 @@
 }
 
 
-<<<<<<< HEAD
 //--------------------------------------------------------------------
 
 
@@ -1098,826 +1097,6 @@
 //------------------------------------------------------------------------
 
 utl::TransliterationWrapper* ScGlobal::GetpTransliteration()
-=======
-
-
-
-//===================================================================
-// class ScFunctionList:
-//===================================================================
-
-//===================================================================
-//      class ScFuncRes
-// fuer temporaere Objekte zum Holen der Resourcen
-
-class ScFuncRes : public Resource
-{
-public:
-    ScFuncRes( ResId&, ScFuncDesc*, bool & rbSuppressed );
-
-private:
-    sal_uInt16 GetNum();
-};
-
-//--------------------------------------------------------------------
-
-ScFuncRes::ScFuncRes( ResId &aRes, ScFuncDesc* pDesc, bool & rbSuppressed )
- : Resource(aRes)
-{
-    rbSuppressed = (bool)GetNum();
-    pDesc->nCategory = GetNum();
-    pDesc->sHelpId = ReadByteStringRes();       //! Hack, see scfuncs.src
-    pDesc->nArgCount = GetNum();
-    sal_uInt16 nArgs = pDesc->nArgCount;
-    if (nArgs >= VAR_ARGS)
-        nArgs -= VAR_ARGS - 1;
-    if (nArgs)
-    {
-        pDesc->pDefArgFlags = new ScFuncDesc::ParameterFlags[nArgs];
-        for (sal_uInt16 i = 0; i < nArgs; i++)
-        {
-            pDesc->pDefArgFlags[i].bOptional = (bool)GetNum();
-        }
-    }
-    // Need to read the value from the resource even if nArgs==0 to advance the
-    // resource position pointer, so this can't be in the if(nArgs) block above.
-    sal_uInt16 nSuppressed = GetNum();
-    if (nSuppressed)
-    {
-        if (nSuppressed > nArgs)
-        {
-            DBG_ERROR3( "ScFuncRes: suppressed parameters count mismatch on OpCode %u: suppressed %d > params %d",
-                    aRes.GetId(), (int)nSuppressed, (int)nArgs);
-            nSuppressed = nArgs;    // sanitize
-        }
-        for (sal_uInt16 i=0; i < nSuppressed; ++i)
-        {
-            sal_uInt16 nParam = GetNum();
-            if (nParam < nArgs)
-            {
-                if (pDesc->nArgCount >= VAR_ARGS && nParam == nArgs-1)
-                {
-                    DBG_ERROR3( "ScFuncRes: VAR_ARGS parameters can't be suppressed, on OpCode %u: param %d == arg %d-1",
-                            aRes.GetId(), (int)nParam, (int)nArgs);
-                }
-                else
-                {
-                    pDesc->pDefArgFlags[nParam].bSuppress = true;
-                    pDesc->bHasSuppressedArgs = true;
-                }
-            }
-            else
-            {
-                DBG_ERROR3( "ScFuncRes: suppressed parameter exceeds count on OpCode %u: param %d >= args %d",
-                        aRes.GetId(), (int)nParam, (int)nArgs);
-            }
-        }
-    }
-
-    pDesc->pFuncName = new String( ScCompiler::GetNativeSymbol( static_cast<OpCode>( aRes.GetId())));
-    pDesc->pFuncDesc = new String(ScResId(1));
-
-    if (nArgs)
-    {
-        pDesc->ppDefArgNames = new String*[nArgs];
-        pDesc->ppDefArgDescs = new String*[nArgs];
-        for (sal_uInt16 i = 0; i < nArgs; i++)
-        {
-            pDesc->ppDefArgNames[i] = new String(ScResId(2*(i+1)  ));
-            pDesc->ppDefArgDescs[i] = new String(ScResId(2*(i+1)+1));
-        }
-    }
-
-    FreeResource();
-}
-
-//------------------------------------------------------------------------
-
-sal_uInt16 ScFuncRes::GetNum()
-{
-    return ReadShortRes();
-}
-
-//=========================================================================
-
-// um an die protected von Resource ranzukommen
-class ScResourcePublisher : public Resource
-{
-private:
-    void            FreeResource() { Resource::FreeResource(); }
-public:
-        ScResourcePublisher( const ScResId& rId ) : Resource( rId ) {}
-        ~ScResourcePublisher() { FreeResource(); }
-    sal_Bool            IsAvailableRes( const ResId& rId ) const
-                        { return Resource::IsAvailableRes( rId ); }
-
-};
-
-
-ScFunctionList::ScFunctionList() :
-        nMaxFuncNameLen ( 0 )
-{
-    ScFuncDesc*     pDesc   = NULL;
-    xub_StrLen      nStrLen = 0;
-    FuncCollection* pFuncColl;
-    sal_uInt16 i,j;
-    sal_uInt16 nDescBlock[] =
-    {
-        RID_SC_FUNCTION_DESCRIPTIONS1,
-        RID_SC_FUNCTION_DESCRIPTIONS2
-    };
-    const sal_uInt16 nBlocks = sizeof(nDescBlock) / sizeof(sal_uInt16);
-
-    aFunctionList.Clear();
-
-    for ( sal_uInt16 k = 0; k < nBlocks; k++ )
-    {
-        ::std::auto_ptr<ScResourcePublisher> pBlock( new ScResourcePublisher( ScResId( nDescBlock[k] ) ) );
-        // Browse for all possible OpCodes. This is not the fastest method, but
-        // otherwise the sub resources within the resource blocks and the
-        // resource blocks themselfs would had to be ordered according to
-        // OpCodes, which is utopian..
-        for (i = 0; i <= SC_OPCODE_LAST_OPCODE_ID; i++)
-        {
-            ScResId aRes(i);
-            aRes.SetRT(RSC_RESOURCE);
-            // Sub resource of OpCode available?
-            if (pBlock->IsAvailableRes(aRes))
-            {
-                pDesc = new ScFuncDesc;
-                bool bSuppressed = false;
-                ScFuncRes aSubRes( aRes, pDesc, bSuppressed);
-                // Instead of dealing with this exceptional case at 1001 places
-                // we simply don't add an entirely suppressed function to the
-                // list and delete it.
-                if (bSuppressed)
-                    delete pDesc;
-                else
-                {
-                    pDesc->nFIndex = i;
-                    aFunctionList.Insert( pDesc, LIST_APPEND );
-
-                    nStrLen = (*(pDesc->pFuncName)).Len();
-                    if (nStrLen > nMaxFuncNameLen)
-                        nMaxFuncNameLen = nStrLen;
-                }
-            }
-        }
-    }
-
-    sal_uInt16 nNextId = SC_OPCODE_LAST_OPCODE_ID + 1;      // FuncID for AddIn functions
-
-    // Auswertung AddIn-Liste
-    String aDefArgNameValue(RTL_CONSTASCII_STRINGPARAM("value"));
-    String aDefArgNameString(RTL_CONSTASCII_STRINGPARAM("string"));
-    String aDefArgNameValues(RTL_CONSTASCII_STRINGPARAM("values"));
-    String aDefArgNameStrings(RTL_CONSTASCII_STRINGPARAM("strings"));
-    String aDefArgNameCells(RTL_CONSTASCII_STRINGPARAM("cells"));
-    String aDefArgNameNone(RTL_CONSTASCII_STRINGPARAM("none"));
-    String aDefArgDescValue(RTL_CONSTASCII_STRINGPARAM("a value"));
-    String aDefArgDescString(RTL_CONSTASCII_STRINGPARAM("a string"));
-    String aDefArgDescValues(RTL_CONSTASCII_STRINGPARAM("array of values"));
-    String aDefArgDescStrings(RTL_CONSTASCII_STRINGPARAM("array of strings"));
-    String aDefArgDescCells(RTL_CONSTASCII_STRINGPARAM("range of cells"));
-    String aDefArgDescNone(RTL_CONSTASCII_STRINGPARAM("none"));
-    String aArgName, aArgDesc;
-    pFuncColl = ScGlobal::GetFuncCollection();
-    for (i = 0; i < pFuncColl->GetCount(); i++)
-    {
-        pDesc = new ScFuncDesc;
-        FuncData *pAddInFuncData = (FuncData*)pFuncColl->At(i);
-        sal_uInt16 nArgs = pAddInFuncData->GetParamCount() - 1;
-        pAddInFuncData->GetParamDesc( aArgName, aArgDesc, 0 );
-          pDesc->nFIndex     = nNextId++;               //  ??? OpCode vergeben
-          pDesc->nCategory   = ID_FUNCTION_GRP_ADDINS;
-          pDesc->pFuncName   = new String(pAddInFuncData->GetInternalName());
-          pDesc->pFuncName->ToUpperAscii();
-          pDesc->pFuncDesc   = new String( aArgDesc );
-        *(pDesc->pFuncDesc) += '\n';
-          pDesc->pFuncDesc->AppendAscii(RTL_CONSTASCII_STRINGPARAM( "( AddIn: " ));
-        *(pDesc->pFuncDesc) += pAddInFuncData->GetModuleName();
-          pDesc->pFuncDesc->AppendAscii(RTL_CONSTASCII_STRINGPARAM( " )" ));
-          pDesc->nArgCount   = nArgs;
-        if (nArgs)
-        {
-            pDesc->pDefArgFlags  = new ScFuncDesc::ParameterFlags[nArgs];
-            pDesc->ppDefArgNames = new String*[nArgs];
-            pDesc->ppDefArgDescs = new String*[nArgs];
-            for (j = 0; j < nArgs; j++)
-            {
-                pDesc->pDefArgFlags[j].bOptional = false;
-                pDesc->pDefArgFlags[j].bSuppress = false;
-                pAddInFuncData->GetParamDesc( aArgName, aArgDesc, j+1 );
-                if ( aArgName.Len() )
-                    pDesc->ppDefArgNames[j] = new String( aArgName );
-                else
-                {
-                    switch (pAddInFuncData->GetParamType(j+1))
-                    {
-                        case PTR_DOUBLE:
-                            pDesc->ppDefArgNames[j] = new String( aDefArgNameValue );
-                            break;
-                        case PTR_STRING:
-                            pDesc->ppDefArgNames[j] = new String( aDefArgNameString );
-                            break;
-                        case PTR_DOUBLE_ARR:
-                            pDesc->ppDefArgNames[j] = new String( aDefArgNameValues );
-                            break;
-                        case PTR_STRING_ARR:
-                            pDesc->ppDefArgNames[j] = new String( aDefArgNameStrings );
-                            break;
-                        case PTR_CELL_ARR:
-                            pDesc->ppDefArgNames[j] = new String( aDefArgNameCells );
-                            break;
-                        default:
-                            pDesc->ppDefArgNames[j] = new String( aDefArgNameNone );
-                            break;
-                    }
-                }
-                if ( aArgDesc.Len() )
-                    pDesc->ppDefArgDescs[j] = new String( aArgDesc );
-                else
-                {
-                    switch (pAddInFuncData->GetParamType(j+1))
-                    {
-                        case PTR_DOUBLE:
-                            pDesc->ppDefArgDescs[j] = new String( aDefArgDescValue );
-                            break;
-                        case PTR_STRING:
-                            pDesc->ppDefArgDescs[j] = new String( aDefArgDescString );
-                            break;
-                        case PTR_DOUBLE_ARR:
-                            pDesc->ppDefArgDescs[j] = new String( aDefArgDescValues );
-                            break;
-                        case PTR_STRING_ARR:
-                            pDesc->ppDefArgDescs[j] = new String( aDefArgDescStrings );
-                            break;
-                        case PTR_CELL_ARR:
-                            pDesc->ppDefArgDescs[j] = new String( aDefArgDescCells );
-                            break;
-                        default:
-                            pDesc->ppDefArgDescs[j] = new String( aDefArgDescNone );
-                            break;
-                    }
-                }
-            }
-        }
-//      pDesc->nHelpId    = 0;
-
-        aFunctionList.Insert(pDesc, LIST_APPEND);
-        nStrLen = (*(pDesc->pFuncName)).Len();
-        if ( nStrLen > nMaxFuncNameLen)
-            nMaxFuncNameLen = nStrLen;
-    }
-
-    //  StarOne AddIns
-
-    ScUnoAddInCollection* pUnoAddIns = ScGlobal::GetAddInCollection();
-    long nUnoCount = pUnoAddIns->GetFuncCount();
-    for (long nFunc=0; nFunc<nUnoCount; nFunc++)
-    {
-        pDesc = new ScFuncDesc;
-        pDesc->nFIndex = nNextId++;
-
-        if ( pUnoAddIns->FillFunctionDesc( nFunc, *pDesc ) )
-        {
-            aFunctionList.Insert(pDesc, LIST_APPEND);
-            nStrLen = (*(pDesc->pFuncName)).Len();
-            if (nStrLen > nMaxFuncNameLen)
-                nMaxFuncNameLen = nStrLen;
-        }
-        else
-            delete pDesc;
-    }
-}
-
-//------------------------------------------------------------------------
-
-ScFunctionList::~ScFunctionList()
-{
-    const ScFuncDesc* pDesc = First();
-    while (pDesc)
-    {
-        delete pDesc;
-        pDesc = Next();
-    }
-}
-
-
-//========================================================================
-// class ScFuncDesc:
-
-ScFuncDesc::ScFuncDesc() :
-        pFuncName       (NULL),
-        pFuncDesc       (NULL),
-        ppDefArgNames   (NULL),
-        ppDefArgDescs   (NULL),
-        pDefArgFlags    (NULL),
-        nFIndex         (0),
-        nCategory       (0),
-        nArgCount       (0),
-        bIncomplete     (false),
-        bHasSuppressedArgs(false)
-{}
-
-//------------------------------------------------------------------------
-
-ScFuncDesc::~ScFuncDesc()
-{
-    Clear();
-}
-
-//------------------------------------------------------------------------
-
-void ScFuncDesc::Clear()
-{
-    sal_uInt16 nArgs = nArgCount;
-    if (nArgs >= VAR_ARGS) nArgs -= VAR_ARGS-1;
-    if (nArgs)
-    {
-        for (sal_uInt16 i=0; i<nArgs; i++ )
-        {
-            delete ppDefArgNames[i];
-            delete ppDefArgDescs[i];
-        }
-        delete [] ppDefArgNames;
-        delete [] ppDefArgDescs;
-        delete [] pDefArgFlags;
-    }
-    nArgCount = 0;
-    ppDefArgNames = NULL;
-    ppDefArgDescs = NULL;
-    pDefArgFlags = NULL;
-
-    delete pFuncName;
-    pFuncName = NULL;
-
-    delete pFuncDesc;
-    pFuncDesc = NULL;
-
-    nFIndex = 0;
-    nCategory = 0;
-    sHelpId = "";
-    bIncomplete = false;
-    bHasSuppressedArgs = false;
-}
-
-//------------------------------------------------------------------------
-
-String ScFuncDesc::GetParamList() const
-{
-    const String& sep = ScCompiler::GetNativeSymbol(ocSep);
-
-    String aSig;
-
-    if ( nArgCount > 0 )
-    {
-        if ( nArgCount < VAR_ARGS )
-        {
-            sal_uInt16 nLastSuppressed = nArgCount;
-            sal_uInt16 nLastAdded = nArgCount;
-            for ( sal_uInt16 i=0; i<nArgCount; i++ )
-            {
-                if (pDefArgFlags[i].bSuppress)
-                    nLastSuppressed = i;
-                else
-                {
-                    nLastAdded = i;
-                    aSig += *(ppDefArgNames[i]);
-                    if ( i != nArgCount-1 )
-                    {
-                        aSig.Append(sep);
-                        aSig.AppendAscii(RTL_CONSTASCII_STRINGPARAM( " " ));
-                    }
-                }
-            }
-            // If only suppressed parameters follow the last added parameter,
-            // remove one "; "
-            if (nLastSuppressed < nArgCount && nLastAdded < nLastSuppressed &&
-                    aSig.Len() >= 2)
-                aSig.Erase( aSig.Len() - 2 );
-        }
-        else
-        {
-            sal_uInt16 nFix = nArgCount - VAR_ARGS;
-            for ( sal_uInt16 nArg = 0; nArg < nFix; nArg++ )
-            {
-                if (!pDefArgFlags[nArg].bSuppress)
-                {
-                    aSig += *(ppDefArgNames[nArg]);
-                    aSig.Append(sep);
-                    aSig.AppendAscii(RTL_CONSTASCII_STRINGPARAM( " " ));
-                }
-            }
-            /* NOTE: Currently there are no suppressed var args parameters. If
-             * there were, we'd have to cope with it here and above for the fix
-             * parameters. For now parameters are always added, so no special
-             * treatment of a trailing "; " necessary. */
-            aSig += *(ppDefArgNames[nFix]);
-            aSig += '1';
-            aSig.Append(sep);
-            aSig.AppendAscii(RTL_CONSTASCII_STRINGPARAM( " " ));
-            aSig += *(ppDefArgNames[nFix]);
-            aSig += '2';
-            aSig.Append(sep);
-            aSig.AppendAscii(RTL_CONSTASCII_STRINGPARAM( " ... " ));
-        }
-    }
-
-    return aSig;
-}
-
-//------------------------------------------------------------------------
-
-String ScFuncDesc::GetSignature() const
-{
-    String aSig;
-
-    if(pFuncName)
-    {
-        aSig = *pFuncName;
-
-        String aParamList( GetParamList() );
-        if( aParamList.Len() )
-        {
-            aSig.AppendAscii(RTL_CONSTASCII_STRINGPARAM( "( " ));
-            aSig.Append( aParamList );
-            // U+00A0 (NBSP) prevents automatic line break
-            aSig.Append( static_cast< sal_Unicode >(0xA0) ).Append( ')' );
-        }
-        else
-            aSig.AppendAscii(RTL_CONSTASCII_STRINGPARAM( "()" ));
-    }
-    return aSig;
-}
-
-//------------------------------------------------------------------------
-
-::rtl::OUString ScFuncDesc::getFormula( const ::std::vector< ::rtl::OUString >& _aArguments ) const
-{
-    const String& sep = ScCompiler::GetNativeSymbol(ocSep);
-
-    ::rtl::OUStringBuffer aFormula;
-
-    if(pFuncName)
-    {
-        aFormula.append( *pFuncName );
-
-        aFormula.appendAscii( "(" );
-        ::std::vector< ::rtl::OUString >::const_iterator aIter = _aArguments.begin();
-        ::std::vector< ::rtl::OUString >::const_iterator aEnd = _aArguments.end();
-
-        if ( nArgCount > 0 && aIter != aEnd )
-        {
-            sal_Bool bLastArg = ( aIter->getLength() == 0 );
-
-            while( aIter != aEnd && !bLastArg )
-            {
-                aFormula.append( *(aIter) );
-                if ( aIter != (aEnd-1) )
-                {
-                    bLastArg = !( (aIter+1)->getLength() > 0 );
-                    if ( !bLastArg )
-                        aFormula.append( sep );
-                }
-
-                ++aIter;
-            }
-        }
-
-        aFormula.appendAscii( ")" );
-    }
-    return aFormula.makeStringAndClear();
-}
-
-//------------------------------------------------------------------------
-
-sal_uInt16 ScFuncDesc::GetSuppressedArgCount() const
-{
-    if (!bHasSuppressedArgs || !pDefArgFlags)
-        return nArgCount;
-
-    sal_uInt16 nArgs = nArgCount;
-    if (nArgs >= VAR_ARGS)
-        nArgs -= VAR_ARGS - 1;
-    sal_uInt16 nCount = nArgs;
-    for (sal_uInt16 i=0; i < nArgs; ++i)
-    {
-        if (pDefArgFlags[i].bSuppress)
-            --nCount;
-    }
-    if (nArgCount >= VAR_ARGS)
-        nCount += VAR_ARGS - 1;
-    return nCount;
-}
-
-//------------------------------------------------------------------------
-
-::rtl::OUString ScFuncDesc::getFunctionName() const
-{
-    ::rtl::OUString sRet;
-    if ( pFuncName )
-        sRet = *pFuncName;
-    return sRet;
-}
-// -----------------------------------------------------------------------------
-const formula::IFunctionCategory* ScFuncDesc::getCategory() const
-{
-    return ScGlobal::GetStarCalcFunctionMgr()->getCategory(nCategory);
-}
-// -----------------------------------------------------------------------------
-::rtl::OUString ScFuncDesc::getDescription() const
-{
-    ::rtl::OUString sRet;
-    if ( pFuncDesc )
-        sRet = *pFuncDesc;
-    return sRet;
-}
-// -----------------------------------------------------------------------------
-// GetSuppressedArgCount
-xub_StrLen ScFuncDesc::getSuppressedArgumentCount() const
-{
-    return GetSuppressedArgCount();
-}
-// -----------------------------------------------------------------------------
-//
-void ScFuncDesc::fillVisibleArgumentMapping(::std::vector<sal_uInt16>& _rArguments) const
-{
-    if (!bHasSuppressedArgs || !pDefArgFlags)
-    {
-        _rArguments.resize( nArgCount);
-        ::std::iota( _rArguments.begin(), _rArguments.end(), 0);
-    }
-
-    _rArguments.reserve( nArgCount);
-    sal_uInt16 nArgs = nArgCount;
-    if (nArgs >= VAR_ARGS)
-        nArgs -= VAR_ARGS - 1;
-    for (sal_uInt16 i=0; i < nArgs; ++i)
-    {
-        if (!pDefArgFlags[i].bSuppress)
-            _rArguments.push_back(i);
-    }
-}
-// -----------------------------------------------------------------------------
-void ScFuncDesc::initArgumentInfo()  const
-{
-    // get the full argument description
-    // (add-in has to be instantiated to get the type information)
-
-    if ( bIncomplete && pFuncName )
-    {
-        ScUnoAddInCollection& rAddIns = *ScGlobal::GetAddInCollection();
-        String aIntName = rAddIns.FindFunction( *pFuncName, sal_True );         // pFuncName is upper-case
-
-        if ( aIntName.Len() )
-        {
-            // GetFuncData with bComplete=true loads the component and updates
-            // the global function list if needed.
-
-            rAddIns.GetFuncData( aIntName, true );
-        }
-
-        if ( bIncomplete )
-        {
-            DBG_ERRORFILE( "couldn't initialize add-in function" );
-            const_cast<ScFuncDesc*>(this)->bIncomplete = sal_False;         // even if there was an error, don't try again
-        }
-    }
-}
-// -----------------------------------------------------------------------------
-::rtl::OUString ScFuncDesc::getSignature() const
-{
-    return GetSignature();
-}
-// -----------------------------------------------------------------------------
-rtl::OString ScFuncDesc::getHelpId() const
-{
-    return sHelpId;
-}
-// -----------------------------------------------------------------------------
-
-// parameter
-sal_uInt32 ScFuncDesc::getParameterCount() const
-{
-    return nArgCount;
-}
-// -----------------------------------------------------------------------------
-::rtl::OUString ScFuncDesc::getParameterName(sal_uInt32 _nPos) const
-{
-    return *(ppDefArgNames[_nPos]);
-}
-// -----------------------------------------------------------------------------
-::rtl::OUString ScFuncDesc::getParameterDescription(sal_uInt32 _nPos) const
-{
-    return *(ppDefArgDescs[_nPos]);
-}
-// -----------------------------------------------------------------------------
-bool ScFuncDesc::isParameterOptional(sal_uInt32 _nPos) const
-{
-    return pDefArgFlags[_nPos].bOptional;
-}
-// -----------------------------------------------------------------------------
-//========================================================================
-// class ScFunctionMgr:
-
-ScFunctionMgr::ScFunctionMgr()
-    :   pFuncList   ( ScGlobal::GetStarCalcFunctionList() ),
-        pCurCatList ( NULL )
-{
-    DBG_ASSERT( pFuncList, "Funktionsliste nicht gefunden." );
-    sal_uLong       nCount  = pFuncList->GetCount();
-    const ScFuncDesc*   pDesc;
-    List*       pRootList;
-    sal_uLong       n;
-
-    for ( sal_uInt16 i=0; i<MAX_FUNCCAT; i++ )                  // Kategorie-Listen erstellen
-        aCatLists[i] = new List;
-
-    pRootList = aCatLists[0];                               // Gesamtliste ("Alle") erstellen
-    CollatorWrapper* pCaseCollator = ScGlobal::GetCaseCollator();
-    for ( n=0; n<nCount; n++ )
-    {
-        sal_uLong nTmpCnt=0;
-        pDesc = pFuncList->GetFunction(n);
-        for (nTmpCnt = 0; nTmpCnt < n; nTmpCnt++)
-        {
-            // ist zwar case-sensitiv, aber Umlaute muessen richtig einsortiert werden
-
-            const ScFuncDesc*   pTmpDesc = (const ScFuncDesc*)pRootList->GetObject(nTmpCnt);
-            if ( pCaseCollator->compareString(*pDesc->pFuncName, *pTmpDesc->pFuncName ) == COMPARE_LESS )
-                break;
-        }
-        pRootList->Insert((void*)pDesc, nTmpCnt);                   // Einsortieren
-    }
-
-    for ( n=0; n<nCount; n++ )                              // in Gruppenlisten kopieren
-    {
-        pDesc = (const ScFuncDesc*)pRootList->GetObject(n);
-        DBG_ASSERT((pDesc->nCategory) < MAX_FUNCCAT, "Unbekannte Kategorie");
-        if ((pDesc->nCategory) < MAX_FUNCCAT)
-            aCatLists[pDesc->nCategory]->Insert((void*)pDesc, LIST_APPEND);
-    }
-}
-
-//------------------------------------------------------------------------
-
-ScFunctionMgr::~ScFunctionMgr()
-{
-    for (sal_uInt16 i = 0; i < MAX_FUNCCAT; i++)
-        delete aCatLists[i];
-//  delete pFuncList;       // Macht spaeter die App
-}
-
-//------------------------------------------------------------------------
-
-const ScFuncDesc* ScFunctionMgr::Get( const String& rFName ) const
-{
-    const ScFuncDesc*   pDesc = NULL;
-    if (rFName.Len() <= pFuncList->GetMaxFuncNameLen())
-        for (pDesc = First(0); pDesc; pDesc = Next())
-            if (rFName.EqualsIgnoreCaseAscii(*(pDesc->pFuncName)))
-                break;
-    return pDesc;
-}
-
-//------------------------------------------------------------------------
-
-const ScFuncDesc* ScFunctionMgr::Get( sal_uInt16 nFIndex ) const
-{
-    const ScFuncDesc*   pDesc;
-    for (pDesc = First(0); pDesc; pDesc = Next())
-        if (pDesc->nFIndex == nFIndex)
-            break;
-    return pDesc;
-}
-
-//------------------------------------------------------------------------
-
-const ScFuncDesc*   ScFunctionMgr::First( sal_uInt16 nCategory ) const
-{
-    DBG_ASSERT( nCategory < MAX_FUNCCAT, "Unbekannte Kategorie" );
-
-    if ( nCategory < MAX_FUNCCAT )
-    {
-        pCurCatList = aCatLists[nCategory];
-        return (const ScFuncDesc*)pCurCatList->First();
-    }
-    else
-    {
-        pCurCatList = NULL;
-        return NULL;
-    }
-}
-
-//------------------------------------------------------------------------
-
-const ScFuncDesc* ScFunctionMgr::Next() const
-{
-    if ( pCurCatList )
-        return (const ScFuncDesc*)pCurCatList->Next();
-    else
-        return NULL;
-}
-sal_uInt32 ScFunctionMgr::getCount() const
-{
-    return MAX_FUNCCAT - 1;
-}
-const formula::IFunctionCategory* ScFunctionMgr::getCategory(sal_uInt32 nCategory) const
-{
-    formula::IFunctionCategory* pRet = NULL;
-    if ( nCategory < (MAX_FUNCCAT-1) )
-    {
-         pRet = new ScFunctionCategory(const_cast<ScFunctionMgr*>(this),aCatLists[nCategory+1],nCategory); // aCatLists[0] is "all"
-    }
-    return pRet;
-}
-// -----------------------------------------------------------------------------
-const formula::IFunctionDescription* ScFunctionMgr::getFunctionByName(const ::rtl::OUString& _sFunctionName) const
-{
-    return Get(_sFunctionName);
-}
-// -----------------------------------------------------------------------------
-void ScFunctionMgr::fillLastRecentlyUsedFunctions(::std::vector< const formula::IFunctionDescription*>& _rLastRUFunctions) const
-{
-#define LRU_MAX 10
-
-    const ScAppOptions& rAppOpt = SC_MOD()->GetAppOptions();
-    sal_uInt16 nLRUFuncCount = Min( rAppOpt.GetLRUFuncListCount(), (sal_uInt16)LRU_MAX );
-    sal_uInt16* pLRUListIds = rAppOpt.GetLRUFuncList();
-
-    if ( pLRUListIds )
-    {
-        for ( sal_uInt16 i=0; i<nLRUFuncCount; i++ )
-            _rLastRUFunctions.push_back( Get( pLRUListIds[i] ) );
-    }
-}
-// -----------------------------------------------------------------------------
-String ScFunctionMgr::GetCategoryName(sal_uInt32 _nCategoryNumber )
-{
-    if ( _nCategoryNumber > SC_FUNCGROUP_COUNT )
-    {
-        DBG_ERROR("Invalid category number!");
-        return String();
-    } // if ( _nCategoryNumber >= SC_FUNCGROUP_COUNT )
-
-    ::std::auto_ptr<ScResourcePublisher> pCategories( new ScResourcePublisher( ScResId( RID_FUNCTION_CATEGORIES ) ) );
-    return String(ScResId((sal_uInt16)_nCategoryNumber));
-}
-sal_Unicode ScFunctionMgr::getSingleToken(const formula::IFunctionManager::EToken _eToken) const
-{
-    switch(_eToken)
-    {
-        case eOk:
-            return ScCompiler::GetNativeSymbol(ocOpen).GetChar(0);
-        case eClose:
-            return ScCompiler::GetNativeSymbol(ocClose).GetChar(0);
-        case eSep:
-            return ScCompiler::GetNativeSymbol(ocSep).GetChar(0);
-        case eArrayOpen:
-            return ScCompiler::GetNativeSymbol(ocArrayOpen).GetChar(0);
-        case eArrayClose:
-            return ScCompiler::GetNativeSymbol(ocArrayClose).GetChar(0);
-    } // switch(_eToken)
-    return 0;
-}
-// -----------------------------------------------------------------------------
-sal_uInt32 ScFunctionCategory::getCount() const
-{
-    return m_pCategory->Count();
-}
-// -----------------------------------------------------------------------------
-const formula::IFunctionManager* ScFunctionCategory::getFunctionManager() const
-{
-    return m_pMgr;
-}
-// -----------------------------------------------------------------------------
-::rtl::OUString ScFunctionCategory::getName() const
-{
-    if ( !m_sName.getLength() )
-        m_sName = ScFunctionMgr::GetCategoryName(m_nCategory+1);
-    return m_sName;
-}
-// -----------------------------------------------------------------------------
-const formula::IFunctionDescription* ScFunctionCategory::getFunction(sal_uInt32 _nPos) const
-{
-    const ScFuncDesc*   pDesc = NULL;
-    sal_uInt32 i = 0;
-    for (pDesc = (const ScFuncDesc*)m_pCategory->First(); i < _nPos &&  pDesc; pDesc = (const ScFuncDesc*)m_pCategory->Next(),++i)
-        ;
-    return pDesc;
-}
-// -----------------------------------------------------------------------------
-sal_uInt32 ScFunctionCategory::getNumber() const
-{
-    return m_nCategory;
-}
-// -----------------------------------------------------------------------------
-
-//------------------------------------------------------------------------
-
-utl::TransliterationWrapper* ScGlobal::GetpTransliteration() //add by CHINA001
->>>>>>> ce6308e4
 {
     if ( !pTransliteration )
     {
