/*************************************************************************
 *
 * DO NOT ALTER OR REMOVE COPYRIGHT NOTICES OR THIS FILE HEADER.
 *
 * Copyright 2000, 2010 Oracle and/or its affiliates.
 *
 * OpenOffice.org - a multi-platform office productivity suite
 *
 * This file is part of OpenOffice.org.
 *
 * OpenOffice.org is free software: you can redistribute it and/or modify
 * it under the terms of the GNU Lesser General Public License version 3
 * only, as published by the Free Software Foundation.
 *
 * OpenOffice.org is distributed in the hope that it will be useful,
 * but WITHOUT ANY WARRANTY; without even the implied warranty of
 * MERCHANTABILITY or FITNESS FOR A PARTICULAR PURPOSE.  See the
 * GNU Lesser General Public License version 3 for more details
 * (a copy is included in the LICENSE file that accompanied this code).
 *
 * You should have received a copy of the GNU Lesser General Public License
 * version 3 along with OpenOffice.org.  If not, see
 * <http://www.openoffice.org/license.html>
 * for a copy of the LGPLv3 License.
 *
 ************************************************************************/

// MARKER(update_precomp.py): autogen include statement, do not remove
#include "precompiled_sc.hxx"


#define _ZFORLIST_DECLARE_TABLE
#include "scitems.hxx"
#include <editeng/eeitem.hxx>

#include <tools/string.hxx>
#include <editeng/editobj.hxx>
#include <editeng/editstat.hxx>
#include <editeng/frmdiritem.hxx>
#include <editeng/langitem.hxx>
#include <sfx2/linkmgr.hxx>
#include <editeng/scripttypeitem.hxx>
#include <editeng/unolingu.hxx>
#include <sfx2/bindings.hxx>
#include <sfx2/objsh.hxx>
#include <sfx2/printer.hxx>
#include <sfx2/viewfrm.hxx>
#include <sfx2/viewsh.hxx>
#include <svl/flagitem.hxx>
#include <svl/intitem.hxx>
#define _SVSTDARR_USHORTS
#include <svl/svstdarr.hxx>
#include <svl/zforlist.hxx>
#include <svl/zformat.hxx>
#include <unotools/misccfg.hxx>
#include <sfx2/app.hxx>
#include <unotools/transliterationwrapper.hxx>
#include <unotools/securityoptions.hxx>

#include <vcl/virdev.hxx>
#include <vcl/msgbox.hxx>

#include <com/sun/star/i18n/TransliterationModulesExtra.hpp>

#include "inputopt.hxx"
#include "global.hxx"
#include "table.hxx"
#include "column.hxx"
#include "cell.hxx"
#include "poolhelp.hxx"
#include "docpool.hxx"
#include "stlpool.hxx"
#include "stlsheet.hxx"
#include "docoptio.hxx"
#include "viewopti.hxx"
#include "scextopt.hxx"
#include "rechead.hxx"
#include "ddelink.hxx"
#include "scmatrix.hxx"
#include "arealink.hxx"
#include "dociter.hxx"
#include "patattr.hxx"
#include "hints.hxx"
#include "editutil.hxx"
#include "progress.hxx"
#include "document.hxx"
#include "chartlis.hxx"
#include "chartlock.hxx"
#include "refupdat.hxx"
#include "validat.hxx"      // fuer HasMacroCalls
#include "markdata.hxx"
#include "scmod.hxx"
#include "printopt.hxx"
#include "externalrefmgr.hxx"
#include "globstr.hrc"
#include "sc.hrc"
#include "charthelper.hxx"
#include "dpobject.hxx"
#include "docuno.hxx"

#define GET_SCALEVALUE(set,id)  ((const SfxUInt16Item&)(set.Get( id ))).GetValue()

//  states for online spelling in the visible range (0 is set initially)
#define VSPL_START  0
#define VSPL_DONE   1


// STATIC DATA -----------------------------------------------------------

//------------------------------------------------------------------------

void ScDocument::ImplCreateOptions()
{
    pDocOptions  = new ScDocOptions();
    pViewOptions = new ScViewOptions();
}

//------------------------------------------------------------------------

void ScDocument::ImplDeleteOptions()
{
    delete pDocOptions;
    delete pViewOptions;
    delete pExtDocOptions;
}

//------------------------------------------------------------------------

SfxPrinter* ScDocument::GetPrinter(sal_Bool bCreateIfNotExist)
{
    if ( !pPrinter && bCreateIfNotExist )
    {
        SfxItemSet* pSet =
            new SfxItemSet( *xPoolHelper->GetDocPool(),
                            SID_PRINTER_NOTFOUND_WARN,  SID_PRINTER_NOTFOUND_WARN,
                            SID_PRINTER_CHANGESTODOC,   SID_PRINTER_CHANGESTODOC,
                            SID_PRINT_SELECTEDSHEET,    SID_PRINT_SELECTEDSHEET,
                            SID_SCPRINTOPTIONS,         SID_SCPRINTOPTIONS,
                            NULL );

        ::utl::MiscCfg aMisc;
        sal_uInt16 nFlags = 0;
        if ( aMisc.IsPaperOrientationWarning() )
            nFlags |= SFX_PRINTER_CHG_ORIENTATION;
        if ( aMisc.IsPaperSizeWarning() )
            nFlags |= SFX_PRINTER_CHG_SIZE;
        pSet->Put( SfxFlagItem( SID_PRINTER_CHANGESTODOC, nFlags ) );
        pSet->Put( SfxBoolItem( SID_PRINTER_NOTFOUND_WARN, aMisc.IsNotFoundWarning() ) );

        pPrinter = new SfxPrinter( pSet );
        pPrinter->SetMapMode( MAP_100TH_MM );
        UpdateDrawPrinter();
        pPrinter->SetDigitLanguage( SC_MOD()->GetOptDigitLanguage() );
    }

    return pPrinter;
}

//------------------------------------------------------------------------

void ScDocument::SetPrinter( SfxPrinter* pNewPrinter )
{
    if ( pNewPrinter == pPrinter )
    {
        //  #i6706# SetPrinter is called with the same printer again if
        //  the JobSetup has changed. In that case just call UpdateDrawPrinter
        //  (SetRefDevice for drawing layer) because of changed text sizes.
        UpdateDrawPrinter();
    }
    else
    {
        SfxPrinter* pOld = pPrinter;
        pPrinter = pNewPrinter;
        UpdateDrawPrinter();
        pPrinter->SetDigitLanguage( SC_MOD()->GetOptDigitLanguage() );
        delete pOld;
    }
    InvalidateTextWidth(NULL, NULL, sal_False);     // in both cases
}

//------------------------------------------------------------------------

void ScDocument::SetPrintOptions()
{
    if ( !pPrinter ) GetPrinter(); // setzt pPrinter
    DBG_ASSERT( pPrinter, "Error in printer creation :-/" );

    if ( pPrinter )
    {
        ::utl::MiscCfg aMisc;
        SfxItemSet aOptSet( pPrinter->GetOptions() );

        sal_uInt16 nFlags = 0;
        if ( aMisc.IsPaperOrientationWarning() )
            nFlags |= SFX_PRINTER_CHG_ORIENTATION;
        if ( aMisc.IsPaperSizeWarning() )
            nFlags |= SFX_PRINTER_CHG_SIZE;
        aOptSet.Put( SfxFlagItem( SID_PRINTER_CHANGESTODOC, nFlags ) );
        aOptSet.Put( SfxBoolItem( SID_PRINTER_NOTFOUND_WARN, aMisc.IsNotFoundWarning() ) );

        pPrinter->SetOptions( aOptSet );
    }
}

//------------------------------------------------------------------------

VirtualDevice* ScDocument::GetVirtualDevice_100th_mm()
{
    if (!pVirtualDevice_100th_mm)
    {
//      pVirtualDevice_100th_mm = new VirtualDevice;
//      pVirtualDevice_100th_mm->SetMapMode( MAP_100TH_MM );

        pVirtualDevice_100th_mm = new VirtualDevice( 1 );
        pVirtualDevice_100th_mm->SetReferenceDevice(VirtualDevice::REFDEV_MODE_MSO1);
        MapMode aMapMode( pVirtualDevice_100th_mm->GetMapMode() );
        aMapMode.SetMapUnit( MAP_100TH_MM );
        pVirtualDevice_100th_mm->SetMapMode( aMapMode );
    }
    return pVirtualDevice_100th_mm;
}

OutputDevice* ScDocument::GetRefDevice()
{
    // Create printer like ref device, see Writer...
    OutputDevice* pRefDevice = NULL;
    if ( SC_MOD()->GetInputOptions().GetTextWysiwyg() )
        pRefDevice = GetPrinter();
    else
        pRefDevice = GetVirtualDevice_100th_mm();
    return pRefDevice;
}

//------------------------------------------------------------------------

void ScDocument::ModifyStyleSheet( SfxStyleSheetBase& rStyleSheet,
                                   const SfxItemSet&  rChanges )
{
    SfxItemSet& rSet = rStyleSheet.GetItemSet();

    switch ( rStyleSheet.GetFamily() )
    {
        case SFX_STYLE_FAMILY_PAGE:
            {
                const sal_uInt16 nOldScale        = GET_SCALEVALUE(rSet,ATTR_PAGE_SCALE);
                const sal_uInt16 nOldScaleToPages = GET_SCALEVALUE(rSet,ATTR_PAGE_SCALETOPAGES);
                rSet.Put( rChanges );
                const sal_uInt16 nNewScale        = GET_SCALEVALUE(rSet,ATTR_PAGE_SCALE);
                const sal_uInt16 nNewScaleToPages = GET_SCALEVALUE(rSet,ATTR_PAGE_SCALETOPAGES);

                if ( (nOldScale != nNewScale) || (nOldScaleToPages != nNewScaleToPages) )
                    InvalidateTextWidth( rStyleSheet.GetName() );

                if( SvtLanguageOptions().IsCTLFontEnabled() )
                {
                    const SfxPoolItem *pItem = NULL;
                    if( rChanges.GetItemState(ATTR_WRITINGDIR, sal_True, &pItem ) == SFX_ITEM_SET )
                        ScChartHelper::DoUpdateAllCharts( this );
                }
            }
            break;

        case SFX_STYLE_FAMILY_PARA:
            {
                sal_Bool bNumFormatChanged;
                if ( ScGlobal::CheckWidthInvalidate( bNumFormatChanged,
                        rSet, rChanges ) )
                    InvalidateTextWidth( NULL, NULL, bNumFormatChanged );

                for (SCTAB nTab=0; nTab<=MAXTAB; ++nTab)
                    if (pTab[nTab] && pTab[nTab]->IsStreamValid())
                        pTab[nTab]->SetStreamValid( sal_False );

                sal_uLong nOldFormat =
                    ((const SfxUInt32Item*)&rSet.Get(
                    ATTR_VALUE_FORMAT ))->GetValue();
                sal_uLong nNewFormat =
                    ((const SfxUInt32Item*)&rChanges.Get(
                    ATTR_VALUE_FORMAT ))->GetValue();
                LanguageType eNewLang, eOldLang;
                eNewLang = eOldLang = LANGUAGE_DONTKNOW;
                if ( nNewFormat != nOldFormat )
                {
                    SvNumberFormatter* pFormatter = GetFormatTable();
                    eOldLang = pFormatter->GetEntry( nOldFormat )->GetLanguage();
                    eNewLang = pFormatter->GetEntry( nNewFormat )->GetLanguage();
                }

                // Bedeutung der Items in rChanges:
                //  Item gesetzt    - Aenderung uebernehmen
                //  Dontcare        - Default setzen
                //  Default         - keine Aenderung
                // ("keine Aenderung" geht nicht mit PutExtended, darum Schleife)
                for (sal_uInt16 nWhich = ATTR_PATTERN_START; nWhich <= ATTR_PATTERN_END; nWhich++)
                {
                    const SfxPoolItem* pItem;
                    SfxItemState eState = rChanges.GetItemState( nWhich, sal_False, &pItem );
                    if ( eState == SFX_ITEM_SET )
                        rSet.Put( *pItem );
                    else if ( eState == SFX_ITEM_DONTCARE )
                        rSet.ClearItem( nWhich );
                    // bei Default nichts
                }

                if ( eNewLang != eOldLang )
                    rSet.Put(
                        SvxLanguageItem( eNewLang, ATTR_LANGUAGE_FORMAT ) );
            }
            break;
        default:
        {
            // added to avoid warnings
        }
    }
}

//------------------------------------------------------------------------

void ScDocument::CopyStdStylesFrom( ScDocument* pSrcDoc )
{
    // #b5017505# number format exchange list has to be handled here, too
    NumFmtMergeHandler aNumFmtMergeHdl(this, pSrcDoc);
    xPoolHelper->GetStylePool()->CopyStdStylesFrom( pSrcDoc->xPoolHelper->GetStylePool() );
}

//------------------------------------------------------------------------

void ScDocument::InvalidateTextWidth( const String& rStyleName )
{
    const SCTAB nCount = GetTableCount();
    for ( SCTAB i=0; i<nCount && pTab[i]; i++ )
        if ( pTab[i]->GetPageStyle() == rStyleName )
            InvalidateTextWidth( i );
}

//------------------------------------------------------------------------

void ScDocument::InvalidateTextWidth( SCTAB nTab )
{
    ScAddress aAdrFrom( 0,    0,        nTab );
    ScAddress aAdrTo  ( MAXCOL, MAXROW, nTab );
    InvalidateTextWidth( &aAdrFrom, &aAdrTo, sal_False );
}

//------------------------------------------------------------------------

sal_Bool ScDocument::IsPageStyleInUse( const String& rStrPageStyle, SCTAB* pInTab )
{
    sal_Bool         bInUse = sal_False;
    const SCTAB nCount = GetTableCount();
    SCTAB i;

    for ( i = 0; !bInUse && i < nCount && pTab[i]; i++ )
        bInUse = ( pTab[i]->GetPageStyle() == rStrPageStyle );

    if ( pInTab )
        *pInTab = i-1;

    return bInUse;
}

//------------------------------------------------------------------------

sal_Bool ScDocument::RemovePageStyleInUse( const String& rStyle )
{
    sal_Bool bWasInUse = sal_False;
    const SCTAB nCount = GetTableCount();

    for ( SCTAB i=0; i<nCount && pTab[i]; i++ )
        if ( pTab[i]->GetPageStyle() == rStyle )
        {
            bWasInUse = sal_True;
            pTab[i]->SetPageStyle( ScGlobal::GetRscString(STR_STYLENAME_STANDARD) );
        }

    return bWasInUse;
}

sal_Bool ScDocument::RenamePageStyleInUse( const String& rOld, const String& rNew )
{
    sal_Bool bWasInUse = sal_False;
    const SCTAB nCount = GetTableCount();

    for ( SCTAB i=0; i<nCount && pTab[i]; i++ )
        if ( pTab[i]->GetPageStyle() == rOld )
        {
            bWasInUse = sal_True;
            pTab[i]->SetPageStyle( rNew );
        }

    return bWasInUse;
}

//------------------------------------------------------------------------

sal_uInt8 ScDocument::GetEditTextDirection(SCTAB nTab) const
{
    EEHorizontalTextDirection eRet = EE_HTEXTDIR_DEFAULT;

    String aStyleName = GetPageStyle( nTab );
    SfxStyleSheetBase* pStyle = xPoolHelper->GetStylePool()->Find( aStyleName, SFX_STYLE_FAMILY_PAGE );
    if ( pStyle )
    {
        SfxItemSet& rStyleSet = pStyle->GetItemSet();
        SvxFrameDirection eDirection = (SvxFrameDirection)
            ((const SvxFrameDirectionItem&)rStyleSet.Get( ATTR_WRITINGDIR )).GetValue();

        if ( eDirection == FRMDIR_HORI_LEFT_TOP )
            eRet = EE_HTEXTDIR_L2R;
        else if ( eDirection == FRMDIR_HORI_RIGHT_TOP )
            eRet = EE_HTEXTDIR_R2L;
        // else (invalid for EditEngine): keep "default"
    }

    return sal::static_int_cast<sal_uInt8>(eRet);
}

//------------------------------------------------------------------------

void ScDocument::InvalidateTextWidth( const ScAddress* pAdrFrom, const ScAddress* pAdrTo,
                                      sal_Bool bNumFormatChanged )
{
    sal_Bool bBroadcast = (bNumFormatChanged && GetDocOptions().IsCalcAsShown() && !IsImportingXML() && !IsClipboard());
    if ( pAdrFrom && !pAdrTo )
    {
        const SCTAB nTab = pAdrFrom->Tab();

        if ( pTab[nTab] )
            pTab[nTab]->InvalidateTextWidth( pAdrFrom, NULL, bNumFormatChanged, bBroadcast );
    }
    else
    {
        const SCTAB nTabStart = pAdrFrom ? pAdrFrom->Tab() : 0;
        const SCTAB nTabEnd   = pAdrTo   ? pAdrTo->Tab()   : MAXTAB;

        for ( SCTAB nTab=nTabStart; nTab<=nTabEnd; nTab++ )
            if ( pTab[nTab] )
                pTab[nTab]->InvalidateTextWidth( pAdrFrom, pAdrTo, bNumFormatChanged, bBroadcast );
    }
}

//------------------------------------------------------------------------

#define CALCMAX                 1000    // Berechnungen
#define ABORT_EVENTS            (INPUT_ANY & ~INPUT_TIMER & ~INPUT_OTHER)

sal_Bool ScDocument::IdleCalcTextWidth()            // sal_True = demnaechst wieder versuchen
{
    // #i75610# if a printer hasn't been set or created yet, don't create one for this
    if ( bIdleDisabled || IsInLinkUpdate() || GetPrinter(sal_False) == NULL )
        return sal_False;
    bIdleDisabled = sal_True;

// sal_uLong nMs = 0;
// sal_uInt16 nIter = 0;

    const sal_uLong         nStart   = Time::GetSystemTicks();
    double              nPPTX    = 0.0;
    double              nPPTY    = 0.0;
    OutputDevice*       pDev     = NULL;
    MapMode             aOldMap;
    ScStyleSheet*       pStyle   = NULL;
    ScColumnIterator*   pColIter = NULL;
    ScTable*            pTable   = NULL;
    ScColumn*           pColumn  = NULL;
    ScBaseCell*         pCell    = NULL;
    SCTAB               nTab     = aCurTextWidthCalcPos.Tab();
    SCROW               nRow     = aCurTextWidthCalcPos.Row();
    SCsCOL              nCol     = aCurTextWidthCalcPos.Col();
    sal_uInt16              nRestart = 0;
    sal_uInt16              nZoom    = 0;
    sal_Bool                bNeedMore= sal_False;

    if ( !ValidRow(nRow) )
        nRow = 0, nCol--;
    if ( nCol < 0 )
        nCol = MAXCOL, nTab++;
    if ( !ValidTab(nTab) || !pTab[nTab] )
        nTab = 0;

//  DBG_ERROR( String("Start = ") + String(nTab) + String(',') + String(nCol) + String(',') + String(nRow)  );

    //  SearchMask/Family muss gemerkt werden,
    //  damit z.B. der Organizer nicht durcheinanderkommt, wenn zwischendurch eine
    //  Query-Box aufgemacht wird !!!

    ScStyleSheetPool* pStylePool = xPoolHelper->GetStylePool();
    sal_uInt16 nOldMask = pStylePool->GetSearchMask();
    SfxStyleFamily eOldFam = pStylePool->GetSearchFamily();

    pTable = pTab[nTab];
    pStylePool->SetSearchMask( SFX_STYLE_FAMILY_PAGE, SFXSTYLEBIT_ALL );
    pStyle = (ScStyleSheet*)pStylePool->Find( pTable->aPageStyle,
                                              SFX_STYLE_FAMILY_PAGE );

    DBG_ASSERT( pStyle, "Missing StyleSheet :-/" );

    sal_Bool bProgress = sal_False;
    if ( pStyle && 0 == GET_SCALEVALUE(pStyle->GetItemSet(),ATTR_PAGE_SCALETOPAGES) )
    {
        sal_uInt16 nCount = 0;

        nZoom    = GET_SCALEVALUE(pStyle->GetItemSet(),ATTR_PAGE_SCALE);
        Fraction aZoomFract( nZoom, 100 );
        pColumn  = &pTable->aCol[nCol];
        pColIter = new ScColumnIterator( pColumn, nRow, MAXROW );

        while ( (nZoom > 0) && (nCount < CALCMAX) && (nRestart < 2) )
        {
            if ( pColIter->Next( nRow, pCell ) )
            {
                if ( TEXTWIDTH_DIRTY == pCell->GetTextWidth() )
                {
                    if ( !pDev )
                    {
                        pDev = GetPrinter();
                        aOldMap = pDev->GetMapMode();
                        pDev->SetMapMode( MAP_PIXEL );  // wichtig fuer GetNeededSize

                        Point aPix1000 = pDev->LogicToPixel( Point(1000,1000), MAP_TWIP );
                        nPPTX = aPix1000.X() / 1000.0;
                        nPPTY = aPix1000.Y() / 1000.0;
                    }
                    if ( !bProgress && pCell->GetCellType() == CELLTYPE_FORMULA
                      && ((ScFormulaCell*)pCell)->GetDirty() )
                    {
                        ScProgress::CreateInterpretProgress( this, sal_False );
                        bProgress = sal_True;
                    }

//                  DBG_ERROR( String("t,c,r = ") + String(nTab) + String(',') + String(nCol) + String(',') + String(nRow)  );
//                  DBG_ERROR( String("nOldWidth = ") + String(pCell->GetTextWidth()) );

                    sal_uInt16 nNewWidth = (sal_uInt16)GetNeededSize( nCol, nRow, nTab,
                                                              pDev, nPPTX, nPPTY,
                                                              aZoomFract,aZoomFract, sal_True,
                                                              sal_True );   // bTotalSize

//                  DBG_ERROR( String("nNewWidth = ") + String(nNewWidth) );

                    pCell->SetTextWidth( nNewWidth );

                    bNeedMore = sal_True;
                }
            }
            else
            {
                sal_Bool bNewTab = sal_False;

                nRow = 0;
                nCol--;

                if ( nCol < 0 )
                {
                    nCol = MAXCOL;
                    nTab++;
                    bNewTab = sal_True;
                }

                if ( !ValidTab(nTab) || !pTab[nTab] )
                {
                    nTab = 0;
                    nRestart++;
                    bNewTab = sal_True;
                }

                if ( nRestart < 2 )
                {
                    if ( bNewTab )
                    {
                        pTable = pTab[nTab];
                        pStyle = (ScStyleSheet*)pStylePool->Find( pTable->aPageStyle,
                                                                  SFX_STYLE_FAMILY_PAGE );

                        if ( pStyle )
                        {
                            SfxItemSet& rSet = pStyle->GetItemSet();
                            if ( GET_SCALEVALUE( rSet, ATTR_PAGE_SCALETOPAGES ) == 0 )
                                nZoom = GET_SCALEVALUE(rSet, ATTR_PAGE_SCALE );
                            else
                                nZoom = 0;
                        }
                        else
                        {
                            DBG_ERROR( "Missing StyleSheet :-/" );
                        }
                    }

                    if ( nZoom > 0 )
                    {
                        delete pColIter;

                        pColumn  = &pTable->aCol[nCol];
                        pColIter = new ScColumnIterator( pColumn, nRow, MAXROW );
                    }
                    else
                        nTab++; // Tabelle nicht mit absolutem Zoom -> naechste
                }
            }

// nIter = nCount;

            nCount++;

            // Idle Berechnung abbrechen, wenn Berechnungen laenger als
            // 50ms dauern, oder nach 32 Berechnungen mal nachschauen, ob
            // bestimmte Events anstehen, die Beachtung wuenschen:

// nMs = SysTicksToMs( GetSysTicks() - nStart );

            if (   ( 50L < Time::GetSystemTicks() - nStart )
                || ( !(nCount&31) && Application::AnyInput( ABORT_EVENTS ) ) )
                nCount = CALCMAX;
        }
    }
    else
        nTab++; // Tabelle nicht mit absolutem Zoom -> naechste

    if ( bProgress )
        ScProgress::DeleteInterpretProgress();

    delete pColIter;

//  DBG_ERROR( String(nCount) + String(" End = ") + String(nTab) + String(',') + String(nCol) + String(',') + String(nRow)  );

    if (pDev)
        pDev->SetMapMode(aOldMap);

    aCurTextWidthCalcPos.SetTab( nTab );
    aCurTextWidthCalcPos.SetRow( nRow );
    aCurTextWidthCalcPos.SetCol( (SCCOL)nCol );

// DBG_ERROR( String(nMs) + String(" ms (") + String(nIter) + String(')') );

    pStylePool->SetSearchMask( eOldFam, nOldMask );
    bIdleDisabled = sal_False;

    return bNeedMore;
}

//------------------------------------------------------------------------

class ScSpellStatus
{
public:
    sal_Bool    bModified;

    ScSpellStatus() : bModified(sal_False) {};

    DECL_LINK (EventHdl, EditStatus*);
};

IMPL_LINK( ScSpellStatus, EventHdl, EditStatus *, pStatus )
{
    sal_uLong nStatus = pStatus->GetStatusWord();
    if ( nStatus & EE_STAT_WRONGWORDCHANGED )
        bModified = sal_True;

    return 0;
}

//  SPELL_MAXCELLS muss mindestens 256 sein, solange am Iterator keine
//  Start-Spalte gesetzt werden kann

//! SPELL_MAXTEST fuer Timer und Idle unterschiedlich ???

//  SPELL_MAXTEST now divided between visible and rest of document

#define SPELL_MAXTEST_VIS   1
#define SPELL_MAXTEST_ALL   3
#define SPELL_MAXCELLS      256

sal_Bool ScDocument::OnlineSpellInRange( const ScRange& rSpellRange, ScAddress& rSpellPos,
                                     sal_uInt16 nMaxTest )
{
    ScEditEngineDefaulter* pEngine = NULL;              //! am Dokument speichern
    SfxItemSet* pDefaults = NULL;
    ScSpellStatus aStatus;

    sal_uInt16 nCellCount = 0;          // Zellen insgesamt
    sal_uInt16 nTestCount = 0;          // Aufrufe Spelling
    sal_Bool bChanged = sal_False;          // Aenderungen?

    SCCOL nCol = rSpellRange.aStart.Col();      // iterator always starts on the left edge
    SCROW nRow = rSpellPos.Row();
    SCTAB nTab = rSpellPos.Tab();
    if ( !pTab[nTab] )                          // sheet deleted?
    {
        nTab = rSpellRange.aStart.Tab();
        nRow = rSpellRange.aStart.Row();
        if ( !pTab[nTab] )
        {
            //  may happen for visible range
            return sal_False;
        }
    }
    ScHorizontalCellIterator aIter( this, nTab,
                                    rSpellRange.aStart.Col(), nRow,
                                    rSpellRange.aEnd.Col(), rSpellRange.aEnd.Row() );
    ScBaseCell* pCell = aIter.GetNext( nCol, nRow );
    //  skip everything left of rSpellPos:
    while ( pCell && nRow == rSpellPos.Row() && nCol < rSpellPos.Col() )
        pCell = aIter.GetNext( nCol, nRow );

    for (; pCell; pCell = aIter.GetNext(nCol, nRow))
    {
        if (pDPCollection && pDPCollection->HasDPTable(nCol, nRow, nTab))
            // Don't spell check within datapilot table.
            continue;

        CellType eType = pCell->GetCellType();
        if ( eType == CELLTYPE_STRING || eType == CELLTYPE_EDIT )
        {
            if (!pEngine)
            {
                //  #71154# ScTabEditEngine is needed
                //  because MapMode must be set for some old documents
                pEngine = new ScTabEditEngine( this );
                pEngine->SetControlWord( pEngine->GetControlWord() |
                            ( EE_CNTRL_ONLINESPELLING | EE_CNTRL_ALLOWBIGOBJS ) );
                pEngine->SetStatusEventHdl( LINK( &aStatus, ScSpellStatus, EventHdl ) );
                //  Delimiters hier wie in inputhdl.cxx !!!
                pEngine->SetWordDelimiters(
                            ScEditUtil::ModifyDelimiters( pEngine->GetWordDelimiters() ) );
                pDefaults = new SfxItemSet( pEngine->GetEmptyItemSet() );

                com::sun::star::uno::Reference<com::sun::star::linguistic2::XSpellChecker1> xXSpellChecker1( LinguMgr::GetSpellChecker() );

                pEngine->SetSpeller( xXSpellChecker1 );
            }

            const ScPatternAttr* pPattern = GetPattern( nCol, nRow, nTab );
            pPattern->FillEditItemSet( pDefaults );
            pEngine->SetDefaults( pDefaults, sal_False );               //! noetig ?

            sal_uInt16 nCellLang = ((const SvxLanguageItem&)
                                    pPattern->GetItem(ATTR_FONT_LANGUAGE)).GetValue();
            if ( nCellLang == LANGUAGE_SYSTEM )
                nCellLang = Application::GetSettings().GetLanguage();   // never use SYSTEM for spelling
            pEngine->SetDefaultLanguage( nCellLang );

            if ( eType == CELLTYPE_STRING )
            {
                String aText;
                ((ScStringCell*)pCell)->GetString(aText);
                pEngine->SetText( aText );
            }
            else
                pEngine->SetText( *((ScEditCell*)pCell)->GetData() );

            aStatus.bModified = sal_False;
            pEngine->CompleteOnlineSpelling();
            if ( aStatus.bModified )                // Fehler dazu oder weggekommen?
            {
                sal_Bool bNeedEdit = sal_True;                      //  Test auf einfachen Text
                if ( !pEngine->HasOnlineSpellErrors() )
                {
                    ScEditAttrTester aTester( pEngine );
                    bNeedEdit = aTester.NeedsObject();
                }

                if ( bNeedEdit )
                {
                    EditTextObject* pNewData = pEngine->CreateTextObject();
                    if ( eType == CELLTYPE_EDIT )
                        ((ScEditCell*)pCell)->SetData( pNewData,
                            pEngine->GetEditTextObjectPool() );
                    else
                        PutCell( nCol, nRow, nTab, new ScEditCell( pNewData,
                            this, pEngine->GetEditTextObjectPool() ) );
                    delete pNewData;
                }
                else                    // einfacher String
                    PutCell( nCol, nRow, nTab, new ScStringCell( pEngine->GetText() ) );

                //  Paint
                if (pShell)
                {
                    //  #47751# Seitenvorschau ist davon nicht betroffen
                    //  (sollte jedenfalls nicht)
                    ScPaintHint aHint( ScRange( nCol, nRow, nTab ), PAINT_GRID );
                    aHint.SetPrintFlag( sal_False );
                    pShell->Broadcast( aHint );
                }

                bChanged = sal_True;
            }

            if ( ++nTestCount >= nMaxTest )             // checked enough text?
                break;
        }

        if ( ++nCellCount >= SPELL_MAXCELLS )           // seen enough cells?
            break;
    }

    if ( pCell )
    {
        ++nCol;                                         // continue after last cell
        if ( nCol > rSpellRange.aEnd.Col() )
        {
            nCol = rSpellRange.aStart.Col();
            ++nRow;
            if ( nRow > rSpellRange.aEnd.Row() )
                pCell = NULL;
        }
    }

    if (!pCell)         // end of range reached -> next sheet
    {
        ++nTab;
        if ( nTab > rSpellRange.aEnd.Tab() || !pTab[nTab] )
            nTab = rSpellRange.aStart.Tab();
        nCol = rSpellRange.aStart.Col();
        nRow = rSpellRange.aStart.Row();

        nVisSpellState = VSPL_DONE;     //! only if this is for the visible range
    }
    rSpellPos.Set( nCol, nRow, nTab );

    delete pDefaults;
    delete pEngine;         // bevor aStatus out of scope geht

    return bChanged;
}


sal_Bool ScDocument::ContinueOnlineSpelling()
{
    if ( bIdleDisabled || !pDocOptions->IsAutoSpell() || (pShell && pShell->IsReadOnly()) )
        return sal_False;

    // #i48433# set bInsertingFromOtherDoc flag so there are no broadcasts when PutCell is called
    // (same behavior as in RemoveAutoSpellObj: just transfer the broadcaster)
    sal_Bool bOldInserting = IsInsertingFromOtherDoc();
    SetInsertingFromOtherDoc( sal_True );

    //! use one EditEngine for both calls

    //  #41504# first check visible range
    sal_Bool bResult = OnlineSpellInRange( aVisSpellRange, aVisSpellPos, SPELL_MAXTEST_VIS );

    //  during first pass through visible range, always continue
    if ( nVisSpellState == VSPL_START )
        bResult = sal_True;

    if (bResult)
    {
        //  if errors found, continue there
        OnlineSpellInRange( aVisSpellRange, aVisSpellPos, SPELL_MAXTEST_ALL );
    }
    else
    {
        //  if nothing found there, continue with rest of document
        ScRange aTotalRange( 0,0,0, MAXCOL,MAXROW,MAXTAB );
        bResult = OnlineSpellInRange( aTotalRange, aOnlineSpellPos, SPELL_MAXTEST_ALL );
    }

    SetInsertingFromOtherDoc( bOldInserting );

    return bResult;
}


void ScDocument::SetOnlineSpellPos( const ScAddress& rPos )
{
    aOnlineSpellPos = rPos;

    //  skip visible area for aOnlineSpellPos
    if ( aVisSpellRange.In( aOnlineSpellPos ) )
        aOnlineSpellPos = aVisSpellRange.aEnd;
}

sal_Bool ScDocument::SetVisibleSpellRange( const ScRange& rNewRange )
{
    sal_Bool bChange = ( aVisSpellRange != rNewRange );
    if (bChange)
    {
        //  continue spelling through visible range when scrolling down
        sal_Bool bContDown = ( nVisSpellState == VSPL_START && rNewRange.In( aVisSpellPos ) &&
                            rNewRange.aStart.Row() >  aVisSpellRange.aStart.Row() &&
                            rNewRange.aStart.Col() == aVisSpellRange.aStart.Col() &&
                            rNewRange.aEnd.Col()   == aVisSpellRange.aEnd.Col() );

        aVisSpellRange = rNewRange;

        if ( !bContDown )
        {
            aVisSpellPos = aVisSpellRange.aStart;
            nVisSpellState = VSPL_START;
        }

        //  skip visible area for aOnlineSpellPos
        if ( aVisSpellRange.In( aOnlineSpellPos ) )
            aOnlineSpellPos = aVisSpellRange.aEnd;
    }
    return bChange;
}

void ScDocument::RemoveAutoSpellObj()
{
    //  alle Spelling-Informationen entfernen

    for (SCTAB nTab=0; nTab<=MAXTAB && pTab[nTab]; nTab++)
        pTab[nTab]->RemoveAutoSpellObj();
}

void ScDocument::RepaintRange( const ScRange& rRange )
{
    if ( bIsVisible && pShell )
    {
        ScModelObj* pModel = ScModelObj::getImplementation( pShell->GetModel() );
        if ( pModel )
            pModel->RepaintRange( rRange );     // locked repaints are checked there
    }
}

//------------------------------------------------------------------------

sal_Bool ScDocument::IdleCheckLinks()           // sal_True = demnaechst wieder versuchen
{
    sal_Bool bAnyLeft = sal_False;

    if (GetLinkManager())
    {
        const ::sfx2::SvBaseLinks& rLinks = pLinkManager->GetLinks();
        sal_uInt16 nCount = rLinks.Count();
        for (sal_uInt16 i=0; i<nCount; i++)
        {
            ::sfx2::SvBaseLink* pBase = *rLinks[i];
            if (pBase->ISA(ScDdeLink))
            {
                ScDdeLink* pDdeLink = (ScDdeLink*)pBase;
                if (pDdeLink->NeedsUpdate())
                {
                    pDdeLink->TryUpdate();
                    if (pDdeLink->NeedsUpdate())        // war nix?
                        bAnyLeft = sal_True;
                }
            }
        }
    }

    return bAnyLeft;
}

void ScDocument::SaveDdeLinks(SvStream& rStream) const
{
    //  bei 4.0-Export alle mit Modus != DEFAULT weglassen
    sal_Bool bExport40 = ( rStream.GetVersion() <= SOFFICE_FILEFORMAT_40 );

    const ::sfx2::SvBaseLinks& rLinks = GetLinkManager()->GetLinks();
    sal_uInt16 nCount = rLinks.Count();

    //  erstmal zaehlen...

    sal_uInt16 nDdeCount = 0;
    sal_uInt16 i;
    for (i=0; i<nCount; i++)
    {
        ::sfx2::SvBaseLink* pBase = *rLinks[i];
        if (pBase->ISA(ScDdeLink))
            if ( !bExport40 || ((ScDdeLink*)pBase)->GetMode() == SC_DDE_DEFAULT )
                ++nDdeCount;
    }

    //  Header

    ScMultipleWriteHeader aHdr( rStream );
    rStream << nDdeCount;

    //  Links speichern

    for (i=0; i<nCount; i++)
    {
        ::sfx2::SvBaseLink* pBase = *rLinks[i];
        if (pBase->ISA(ScDdeLink))
        {
            ScDdeLink* pLink = (ScDdeLink*)pBase;
            if ( !bExport40 || pLink->GetMode() == SC_DDE_DEFAULT )
                pLink->Store( rStream, aHdr );
        }
    }
}

void ScDocument::LoadDdeLinks(SvStream& rStream)
{
    ScMultipleReadHeader aHdr( rStream );

    GetLinkManager();
    sal_uInt16 nCount;
    rStream >> nCount;
    for (sal_uInt16 i=0; i<nCount; i++)
    {
        ScDdeLink* pLink = new ScDdeLink( this, rStream, aHdr );
        pLinkManager->InsertDDELink( pLink,
                            pLink->GetAppl(), pLink->GetTopic(), pLink->GetItem() );
    }
}

sal_Bool ScDocument::HasDdeLinks() const
{
    if (GetLinkManager())           // Clipboard z.B. hat keinen LinkManager
    {
        const ::sfx2::SvBaseLinks& rLinks = pLinkManager->GetLinks();
        sal_uInt16 nCount = rLinks.Count();
        for (sal_uInt16 i=0; i<nCount; i++)
            if ((*rLinks[i])->ISA(ScDdeLink))
                return sal_True;
    }

    return sal_False;
}

void ScDocument::SetInLinkUpdate(sal_Bool bSet)
{
    //  called from TableLink and AreaLink

    DBG_ASSERT( bInLinkUpdate != bSet, "SetInLinkUpdate twice" );
    bInLinkUpdate = bSet;
}

sal_Bool ScDocument::IsInLinkUpdate() const
{
    return bInLinkUpdate || IsInDdeLinkUpdate();
}

void ScDocument::UpdateExternalRefLinks()
{
    if (!GetLinkManager())
        return;

    const ::sfx2::SvBaseLinks& rLinks = pLinkManager->GetLinks();
    sal_uInt16 nCount = rLinks.Count();

    bool bAny = false;
    for (sal_uInt16 i = 0; i < nCount; ++i)
    {
        ::sfx2::SvBaseLink* pBase = *rLinks[i];
        ScExternalRefLink* pRefLink = dynamic_cast<ScExternalRefLink*>(pBase);
        if (pRefLink)
        {
            pRefLink->Update();
            bAny = true;
        }
    }
    if (bAny)
    {
        TrackFormulas();
        pShell->Broadcast( SfxSimpleHint(FID_DATACHANGED) );
        ResetChanged( ScRange(0, 0, 0, MAXCOL, MAXROW, MAXTAB) );

        // #i101960# set document modified, as in TrackTimeHdl for DDE links
        if (!pShell->IsModified())
        {
            pShell->SetModified( sal_True );
            SfxBindings* pBindings = GetViewBindings();
            if (pBindings)
            {
                pBindings->Invalidate( SID_SAVEDOC );
                pBindings->Invalidate( SID_DOC_MODIFIED );
            }
        }
    }
}

void ScDocument::UpdateDdeLinks()
{
    if (GetLinkManager())
    {
        const ::sfx2::SvBaseLinks& rLinks = pLinkManager->GetLinks();
        sal_uInt16 nCount = rLinks.Count();
        sal_uInt16 i;

        //  #49226# falls das Updaten laenger dauert, erstmal alle Werte
        //  zuruecksetzen, damit nichts altes (falsches) stehen bleibt
        sal_Bool bAny = sal_False;
        for (i=0; i<nCount; i++)
        {
            ::sfx2::SvBaseLink* pBase = *rLinks[i];
            if (pBase->ISA(ScDdeLink))
            {
                ((ScDdeLink*)pBase)->ResetValue();
                bAny = sal_True;
            }
        }
        if (bAny)
        {
            //  Formeln berechnen und painten wie im TrackTimeHdl
            TrackFormulas();
            pShell->Broadcast( SfxSimpleHint( FID_DATACHANGED ) );
            ResetChanged( ScRange(0,0,0,MAXCOL,MAXROW,MAXTAB) );

            //  wenn FID_DATACHANGED irgendwann mal asynchron werden sollte
            //  (z.B. mit Invalidate am Window), muss hier ein Update erzwungen werden.
        }

        //  nun wirklich updaten...
        for (i=0; i<nCount; i++)
        {
            ::sfx2::SvBaseLink* pBase = *rLinks[i];
            if (pBase->ISA(ScDdeLink))
                ((ScDdeLink*)pBase)->TryUpdate();       // bei DDE-Links TryUpdate statt Update
        }
    }
}

sal_Bool ScDocument::UpdateDdeLink( const String& rAppl, const String& rTopic, const String& rItem )
{
    //  fuer refresh() per StarOne Api
    //  ResetValue() fuer einzelnen Link nicht noetig
    //! wenn's mal alles asynchron wird, aber auch hier

    sal_Bool bFound = sal_False;
    if (GetLinkManager())
    {
        const ::sfx2::SvBaseLinks& rLinks = pLinkManager->GetLinks();
        sal_uInt16 nCount = rLinks.Count();
        for (sal_uInt16 i=0; i<nCount; i++)
        {
            ::sfx2::SvBaseLink* pBase = *rLinks[i];
            if (pBase->ISA(ScDdeLink))
            {
                ScDdeLink* pDdeLink = (ScDdeLink*)pBase;
                if ( pDdeLink->GetAppl() == rAppl &&
                     pDdeLink->GetTopic() == rTopic &&
                     pDdeLink->GetItem() == rItem )
                {
                    pDdeLink->TryUpdate();
                    bFound = sal_True;          // koennen theoretisch mehrere sein (Mode), darum weitersuchen
                }
            }
        }
    }
    return bFound;
}

void ScDocument::DisconnectDdeLinks()
{
    if (GetLinkManager())
    {
        const ::sfx2::SvBaseLinks& rLinks = pLinkManager->GetLinks();
        sal_uInt16 nCount = rLinks.Count();
        for (sal_uInt16 i=0; i<nCount; i++)
        {
            ::sfx2::SvBaseLink* pBase = *rLinks[i];
            if (pBase->ISA(ScDdeLink))
                pBase->Disconnect();            // bleibt im LinkManager eingetragen
        }
    }
}

void ScDocument::CopyDdeLinks( ScDocument* pDestDoc ) const
{
    if (bIsClip)        // aus Stream erzeugen
    {
        if (pClipData)
        {
            pClipData->Seek(0);
            pDestDoc->LoadDdeLinks(*pClipData);
        }
    }
    else if (GetLinkManager())              // Links direkt kopieren
    {
        const ::sfx2::SvBaseLinks& rLinks = pLinkManager->GetLinks();
        sal_uInt16 nCount = rLinks.Count();
        for (sal_uInt16 i=0; i<nCount; i++)
        {
            ::sfx2::SvBaseLink* pBase = *rLinks[i];
            if (pBase->ISA(ScDdeLink))
            {
                ScDdeLink* pNew = new ScDdeLink( pDestDoc, *(ScDdeLink*)pBase );

                pDestDoc->pLinkManager->InsertDDELink( pNew,
                                pNew->GetAppl(), pNew->GetTopic(), pNew->GetItem() );
            }
        }
    }
}

sal_uInt16 ScDocument::GetDdeLinkCount() const
{
    sal_uInt16 nDdeCount = 0;
    if (GetLinkManager())
    {
        const ::sfx2::SvBaseLinks& rLinks = pLinkManager->GetLinks();
        sal_uInt16 nCount = rLinks.Count();
        for (sal_uInt16 i=0; i<nCount; i++)
            if ((*rLinks[i])->ISA(ScDdeLink))
                ++nDdeCount;
    }
    return nDdeCount;
}

// ----------------------------------------------------------------------------

namespace {

/** Tries to find the specified DDE link.
    @param pnDdePos  (out-param) if not 0, the index of the DDE link is returned here
                     (does not include other links from link manager).
    @return  The DDE link, if it exists, otherwise 0. */
ScDdeLink* lclGetDdeLink(
        const sfx2::LinkManager* pLinkManager,
        const String& rAppl, const String& rTopic, const String& rItem, sal_uInt8 nMode,
        sal_uInt16* pnDdePos = NULL )
{
    if( pLinkManager )
    {
        const ::sfx2::SvBaseLinks& rLinks = pLinkManager->GetLinks();
        sal_uInt16 nCount = rLinks.Count();
        if( pnDdePos ) *pnDdePos = 0;
        for( sal_uInt16 nIndex = 0; nIndex < nCount; ++nIndex )
        {
            ::sfx2::SvBaseLink* pLink = *rLinks[ nIndex ];
            if( ScDdeLink* pDdeLink = PTR_CAST( ScDdeLink, pLink ) )
            {
                if( (pDdeLink->GetAppl() == rAppl) &&
                    (pDdeLink->GetTopic() == rTopic) &&
                    (pDdeLink->GetItem() == rItem) &&
                    ((nMode == SC_DDE_IGNOREMODE) || (nMode == pDdeLink->GetMode())) )
                    return pDdeLink;
                if( pnDdePos ) ++*pnDdePos;
            }
        }
    }
    return NULL;
}

/** Returns a pointer to the specified DDE link.
    @param nDdePos  Index of the DDE link (does not include other links from link manager).
    @return  The DDE link, if it exists, otherwise 0. */
ScDdeLink* lclGetDdeLink( const sfx2::LinkManager* pLinkManager, sal_uInt16 nDdePos )
{
    if( pLinkManager )
    {
        const ::sfx2::SvBaseLinks& rLinks = pLinkManager->GetLinks();
        sal_uInt16 nCount = rLinks.Count();
        sal_uInt16 nDdeIndex = 0;       // counts only the DDE links
        for( sal_uInt16 nIndex = 0; nIndex < nCount; ++nIndex )
        {
            ::sfx2::SvBaseLink* pLink = *rLinks[ nIndex ];
            if( ScDdeLink* pDdeLink = PTR_CAST( ScDdeLink, pLink ) )
            {
                if( nDdeIndex == nDdePos )
                    return pDdeLink;
                ++nDdeIndex;
            }
        }
    }
    return NULL;
}

} // namespace

// ----------------------------------------------------------------------------

bool ScDocument::FindDdeLink( const String& rAppl, const String& rTopic, const String& rItem, sal_uInt8 nMode, sal_uInt16& rnDdePos )
{
    return lclGetDdeLink( GetLinkManager(), rAppl, rTopic, rItem, nMode, &rnDdePos ) != NULL;
}

bool ScDocument::GetDdeLinkData( sal_uInt16 nDdePos, String& rAppl, String& rTopic, String& rItem ) const
{
    if( const ScDdeLink* pDdeLink = lclGetDdeLink( GetLinkManager(), nDdePos ) )
    {
        rAppl  = pDdeLink->GetAppl();
        rTopic = pDdeLink->GetTopic();
        rItem  = pDdeLink->GetItem();
        return true;
    }
    return false;
}

bool ScDocument::GetDdeLinkMode( sal_uInt16 nDdePos, sal_uInt8& rnMode ) const
{
    if( const ScDdeLink* pDdeLink = lclGetDdeLink( GetLinkManager(), nDdePos ) )
    {
        rnMode = pDdeLink->GetMode();
        return true;
    }
    return false;
}

const ScMatrix* ScDocument::GetDdeLinkResultMatrix( sal_uInt16 nDdePos ) const
{
    const ScDdeLink* pDdeLink = lclGetDdeLink( GetLinkManager(), nDdePos );
    return pDdeLink ? pDdeLink->GetResult() : NULL;
}

bool ScDocument::CreateDdeLink( const String& rAppl, const String& rTopic, const String& rItem, sal_uInt8 nMode, ScMatrix* pResults )
{
    /*  Create a DDE link without updating it (i.e. for Excel import), to prevent
        unwanted connections. First try to find existing link. Set result array
        on existing and new links. */
    //! store DDE links additionally at document (for efficiency)?
    DBG_ASSERT( nMode != SC_DDE_IGNOREMODE, "ScDocument::CreateDdeLink - SC_DDE_IGNOREMODE not allowed here" );
    if( GetLinkManager() && (nMode != SC_DDE_IGNOREMODE) )
    {
        ScDdeLink* pDdeLink = lclGetDdeLink( pLinkManager, rAppl, rTopic, rItem, nMode );
        if( !pDdeLink )
        {
            // create a new DDE link, but without TryUpdate
            pDdeLink = new ScDdeLink( this, rAppl, rTopic, rItem, nMode );
            pLinkManager->InsertDDELink( pDdeLink, rAppl, rTopic, rItem );
        }

        // insert link results
        if( pResults )
            pDdeLink->SetResult( pResults );

        return true;
    }
    return false;
}

bool ScDocument::SetDdeLinkResultMatrix( sal_uInt16 nDdePos, ScMatrix* pResults )
{
    if( ScDdeLink* pDdeLink = lclGetDdeLink( GetLinkManager(), nDdePos ) )
    {
        pDdeLink->SetResult( pResults );
        return true;
    }
    return false;
}

//------------------------------------------------------------------------

sal_Bool ScDocument::HasAreaLinks() const
{
    if (GetLinkManager())           // Clipboard z.B. hat keinen LinkManager
    {
        const ::sfx2::SvBaseLinks& rLinks = pLinkManager->GetLinks();
        sal_uInt16 nCount = rLinks.Count();
        for (sal_uInt16 i=0; i<nCount; i++)
            if ((*rLinks[i])->ISA(ScAreaLink))
                return sal_True;
    }

    return sal_False;
}

void ScDocument::UpdateAreaLinks()
{
    if (GetLinkManager())
    {
        const ::sfx2::SvBaseLinks& rLinks = pLinkManager->GetLinks();
        sal_uInt16 nCount = rLinks.Count();
        for (sal_uInt16 i=0; i<nCount; i++)
        {
            ::sfx2::SvBaseLink* pBase = *rLinks[i];
            if (pBase->ISA(ScAreaLink))
                pBase->Update();
        }
    }
}

void ScDocument::DeleteAreaLinksOnTab( SCTAB nTab )
{
    if (GetLinkManager())
    {
        const ::sfx2::SvBaseLinks& rLinks = pLinkManager->GetLinks();
        sal_uInt16 nPos = 0;
        while ( nPos < rLinks.Count() )
        {
            const ::sfx2::SvBaseLink* pBase = *rLinks[nPos];
            if ( pBase->ISA(ScAreaLink) &&
                 static_cast<const ScAreaLink*>(pBase)->GetDestArea().aStart.Tab() == nTab )
                pLinkManager->Remove( nPos );
            else
                ++nPos;
        }
    }
}

void ScDocument::UpdateRefAreaLinks( UpdateRefMode eUpdateRefMode,
                             const ScRange& rRange, SCsCOL nDx, SCsROW nDy, SCsTAB nDz )
{
    if (GetLinkManager())
    {
        bool bAnyUpdate = false;

        const ::sfx2::SvBaseLinks& rLinks = pLinkManager->GetLinks();
        sal_uInt16 nCount = rLinks.Count();
        for (sal_uInt16 i=0; i<nCount; i++)
        {
            ::sfx2::SvBaseLink* pBase = *rLinks[i];
            if (pBase->ISA(ScAreaLink))
            {
                ScAreaLink* pLink = (ScAreaLink*) pBase;
                ScRange aOutRange = pLink->GetDestArea();

                SCCOL nCol1 = aOutRange.aStart.Col();
                SCROW nRow1 = aOutRange.aStart.Row();
                SCTAB nTab1 = aOutRange.aStart.Tab();
                SCCOL nCol2 = aOutRange.aEnd.Col();
                SCROW nRow2 = aOutRange.aEnd.Row();
                SCTAB nTab2 = aOutRange.aEnd.Tab();

                ScRefUpdateRes eRes =
                    ScRefUpdate::Update( this, eUpdateRefMode,
                        rRange.aStart.Col(), rRange.aStart.Row(), rRange.aStart.Tab(),
                        rRange.aEnd.Col(), rRange.aEnd.Row(), rRange.aEnd.Tab(), nDx, nDy, nDz,
                        nCol1, nRow1, nTab1, nCol2, nRow2, nTab2 );
                if ( eRes != UR_NOTHING )
                {
                    pLink->SetDestArea( ScRange( nCol1, nRow1, nTab1, nCol2, nRow2, nTab2 ) );
                    bAnyUpdate = true;
                }
            }
        }

        if ( bAnyUpdate )
        {
            // #i52120# Look for duplicates (after updating all positions).
            // If several links start at the same cell, the one with the lower index is removed
            // (file format specifies only one link definition for a cell).

            sal_uInt16 nFirstIndex = 0;
            while ( nFirstIndex < nCount )
            {
                bool bFound = false;
                ::sfx2::SvBaseLink* pFirst = *rLinks[nFirstIndex];
                if ( pFirst->ISA(ScAreaLink) )
                {
                    ScAddress aFirstPos = static_cast<ScAreaLink*>(pFirst)->GetDestArea().aStart;
                    for ( sal_uInt16 nSecondIndex = nFirstIndex + 1; nSecondIndex < nCount && !bFound; ++nSecondIndex )
                    {
                        ::sfx2::SvBaseLink* pSecond = *rLinks[nSecondIndex];
                        if ( pSecond->ISA(ScAreaLink) &&
                             static_cast<ScAreaLink*>(pSecond)->GetDestArea().aStart == aFirstPos )
                        {
                            // remove the first link, exit the inner loop, don't increment nFirstIndex
                            pLinkManager->Remove( pFirst );
                            nCount = rLinks.Count();
                            bFound = true;
                        }
                    }
                }
                if (!bFound)
                    ++nFirstIndex;
            }
        }
    }
}

//------------------------------------------------------------------------

// TimerDelays etc.
void ScDocument::KeyInput( const KeyEvent& )
{
    if ( pChartListenerCollection->GetCount() )
        pChartListenerCollection->StartTimer();
    if( apTemporaryChartLock.get() )
        apTemporaryChartLock->StartOrContinueLocking();
}

//  ----------------------------------------------------------------------------

sal_Bool ScDocument::CheckMacroWarn()
{
    //  The check for macro configuration, macro warning and disabling is now handled
    //  in SfxObjectShell::AdjustMacroMode, called by SfxObjectShell::CallBasic.

    return sal_True;
}

//------------------------------------------------------------------------

SfxBindings* ScDocument::GetViewBindings()
{
    //  used to invalidate slots after changes to this document

    if ( !pShell )
        return NULL;        // no ObjShell -> no view

    //  first check current view
    SfxViewFrame* pViewFrame = SfxViewFrame::Current();
    if ( pViewFrame && pViewFrame->GetObjectShell() != pShell )     // wrong document?
        pViewFrame = NULL;

    //  otherwise use first view for this doc
    if ( !pViewFrame )
        pViewFrame = SfxViewFrame::GetFirst( pShell );

    if (pViewFrame)
        return &pViewFrame->GetBindings();
    else
        return NULL;
}

//------------------------------------------------------------------------

<<<<<<< HEAD
=======
void lcl_TransliterateEditEngine( ScEditEngineDefaulter& rEngine,
                                utl::TransliterationWrapper& rTranslitarationWrapper,
                                sal_Bool bConsiderLanguage, ScDocument* pDoc )
{
    //! should use TransliterateText method of EditEngine instead, when available!

    sal_uInt16 nLanguage = LANGUAGE_SYSTEM;

    sal_uInt16 nParCount = rEngine.GetParagraphCount();
    for (sal_uInt16 nPar=0; nPar<nParCount; nPar++)
    {
        SvUShorts aPortions;
        rEngine.GetPortions( (sal_uInt16)nPar, aPortions );

        for ( sal_uInt16 nPos = aPortions.Count(); nPos; )
        {
            --nPos;
            sal_uInt16 nEnd = aPortions.GetObject( nPos );
            sal_uInt16 nStart = nPos ? aPortions.GetObject( nPos - 1 ) : 0;

            ESelection aSel( nPar, nStart, nPar, nEnd );
            String aOldStr = rEngine.GetText( aSel );
            SfxItemSet aAttr = rEngine.GetAttribs( aSel );

            if ( aAttr.GetItemState( EE_FEATURE_FIELD ) != SFX_ITEM_ON )    // fields are not touched
            {
                if ( bConsiderLanguage )
                {
                    sal_uInt8 nScript = pDoc->GetStringScriptType( aOldStr );
                    sal_uInt16 nWhich = ( nScript == SCRIPTTYPE_ASIAN ) ? EE_CHAR_LANGUAGE_CJK :
                                    ( ( nScript == SCRIPTTYPE_COMPLEX ) ? EE_CHAR_LANGUAGE_CTL :
                                                                            EE_CHAR_LANGUAGE );
                    nLanguage = ((const SvxLanguageItem&)aAttr.Get(nWhich)).GetValue();
                }

                com::sun::star::uno::Sequence<sal_Int32> aOffsets;
                String aNewStr = rTranslitarationWrapper.transliterate( aOldStr, nLanguage, 0, aOldStr.Len(), &aOffsets );

                if ( aNewStr != aOldStr )
                {
                    // replace string, keep attributes

                    rEngine.QuickInsertText( aNewStr, aSel );
                    aSel.nEndPos = aSel.nStartPos + aNewStr.Len();
                    rEngine.QuickSetAttribs( aAttr, aSel );
                }
            }
        }
    }
}

>>>>>>> ce6308e4
void ScDocument::TransliterateText( const ScMarkData& rMultiMark, sal_Int32 nType )
{
    DBG_ASSERT( rMultiMark.IsMultiMarked(), "TransliterateText: no selection" );

    utl::TransliterationWrapper aTranslitarationWrapper( xServiceManager, nType );
    sal_Bool bConsiderLanguage = aTranslitarationWrapper.needLanguageForTheMode();
    sal_uInt16 nLanguage = LANGUAGE_SYSTEM;

    ScEditEngineDefaulter* pEngine = NULL;      // not using pEditEngine member because of defaults

    SCTAB nCount = GetTableCount();
    for (SCTAB nTab = 0; nTab < nCount; nTab++)
        if ( pTab[nTab] && rMultiMark.GetTableSelect(nTab) )
        {
            SCCOL nCol = 0;
            SCROW nRow = 0;

            sal_Bool bFound = rMultiMark.IsCellMarked( nCol, nRow );
            if (!bFound)
                bFound = GetNextMarkedCell( nCol, nRow, nTab, rMultiMark );

            while (bFound)
            {
                const ScBaseCell* pCell = GetCell( ScAddress( nCol, nRow, nTab ) );
                CellType eType = pCell ? pCell->GetCellType() : CELLTYPE_NONE;

                // #i115128# TITLE_CASE/SENTENCE_CASE need the extra handling in EditEngine (loop over words/sentences).
                // Still use TransliterationWrapper directly for text cells with other transliteration types,
                // for performance reasons.

<<<<<<< HEAD
                if ( eType == CELLTYPE_EDIT ||
                     ( eType == CELLTYPE_STRING && ( nType == com::sun::star::i18n::TransliterationModulesExtra::SENTENCE_CASE ||
                                                     nType == com::sun::star::i18n::TransliterationModulesExtra::TITLE_CASE ) ) )
=======
                    if ( bConsiderLanguage )
                    {
                        sal_uInt8 nScript = GetStringScriptType( aOldStr );     //! cell script type?
                        sal_uInt16 nWhich = ( nScript == SCRIPTTYPE_ASIAN ) ? ATTR_CJK_FONT_LANGUAGE :
                                        ( ( nScript == SCRIPTTYPE_COMPLEX ) ? ATTR_CTL_FONT_LANGUAGE :
                                                                                ATTR_FONT_LANGUAGE );
                        nLanguage = ((const SvxLanguageItem*)GetAttr( nCol, nRow, nTab, nWhich ))->GetValue();
                    }

                    com::sun::star::uno::Sequence<sal_Int32> aOffsets;
                    String aNewStr = aTranslitarationWrapper.transliterate( aOldStr, nLanguage, 0, nOldLen, &aOffsets );

                    if ( aNewStr != aOldStr )
                        PutCell( nCol, nRow, nTab, new ScStringCell( aNewStr ) );
                }
                else if ( eType == CELLTYPE_EDIT )
>>>>>>> ce6308e4
                {
                    if (!pEngine)
                        pEngine = new ScFieldEditEngine( GetEnginePool(), GetEditPool() );

                    // defaults from cell attributes must be set so right language is used
                    const ScPatternAttr* pPattern = GetPattern( nCol, nRow, nTab );
                    SfxItemSet* pDefaults = new SfxItemSet( pEngine->GetEmptyItemSet() );
                    pPattern->FillEditItemSet( pDefaults );
                    pEngine->SetDefaults( pDefaults, sal_True );

                    if ( eType == CELLTYPE_STRING )
                        pEngine->SetText( static_cast<const ScStringCell*>(pCell)->GetString() );
                    else
                    {
                        const EditTextObject* pData = static_cast<const ScEditCell*>(pCell)->GetData();
                        pEngine->SetText( *pData );
                    }
                    pEngine->ClearModifyFlag();

                    USHORT nLastPar = pEngine->GetParagraphCount();
                    if (nLastPar)
                        --nLastPar;
                    xub_StrLen nTxtLen = pEngine->GetTextLen(nLastPar);
                    ESelection aSelAll( 0, 0, nLastPar, nTxtLen );

                    pEngine->TransliterateText( aSelAll, nType );

                    if ( pEngine->IsModified() )
                    {
                        ScEditAttrTester aTester( pEngine );
                        if ( aTester.NeedsObject() )
                        {
                            // remove defaults (paragraph attributes) before creating text object
                            SfxItemSet* pEmpty = new SfxItemSet( pEngine->GetEmptyItemSet() );
                            pEngine->SetDefaults( pEmpty, sal_True );

                            EditTextObject* pNewData = pEngine->CreateTextObject();
                            PutCell( nCol, nRow, nTab,
                                new ScEditCell( pNewData, this, pEngine->GetEditTextObjectPool() ) );
                            delete pNewData;
                        }
                        else
                        {
                            String aNewStr = pEngine->GetText();
                            PutCell( nCol, nRow, nTab, new ScStringCell( aNewStr ) );
                        }
                    }
                }
                else if ( eType == CELLTYPE_STRING )
                {
                    String aOldStr;
                    ((const ScStringCell*)pCell)->GetString(aOldStr);
                    xub_StrLen nOldLen = aOldStr.Len();

                    if ( bConsiderLanguage )
                    {
                        BYTE nScript = GetStringScriptType( aOldStr );      //! cell script type?
                        USHORT nWhich = ( nScript == SCRIPTTYPE_ASIAN ) ? ATTR_CJK_FONT_LANGUAGE :
                                        ( ( nScript == SCRIPTTYPE_COMPLEX ) ? ATTR_CTL_FONT_LANGUAGE :
                                                                                ATTR_FONT_LANGUAGE );
                        nLanguage = ((const SvxLanguageItem*)GetAttr( nCol, nRow, nTab, nWhich ))->GetValue();
                    }

                    com::sun::star::uno::Sequence<sal_Int32> aOffsets;
                    String aNewStr = aTranslitarationWrapper.transliterate( aOldStr, nLanguage, 0, nOldLen, &aOffsets );

                    if ( aNewStr != aOldStr )
                        PutCell( nCol, nRow, nTab, new ScStringCell( aNewStr ) );
                }

                bFound = GetNextMarkedCell( nCol, nRow, nTab, rMultiMark );
            }
        }

    delete pEngine;
}
<|MERGE_RESOLUTION|>--- conflicted
+++ resolved
@@ -1491,60 +1491,6 @@
 
 //------------------------------------------------------------------------
 
-<<<<<<< HEAD
-=======
-void lcl_TransliterateEditEngine( ScEditEngineDefaulter& rEngine,
-                                utl::TransliterationWrapper& rTranslitarationWrapper,
-                                sal_Bool bConsiderLanguage, ScDocument* pDoc )
-{
-    //! should use TransliterateText method of EditEngine instead, when available!
-
-    sal_uInt16 nLanguage = LANGUAGE_SYSTEM;
-
-    sal_uInt16 nParCount = rEngine.GetParagraphCount();
-    for (sal_uInt16 nPar=0; nPar<nParCount; nPar++)
-    {
-        SvUShorts aPortions;
-        rEngine.GetPortions( (sal_uInt16)nPar, aPortions );
-
-        for ( sal_uInt16 nPos = aPortions.Count(); nPos; )
-        {
-            --nPos;
-            sal_uInt16 nEnd = aPortions.GetObject( nPos );
-            sal_uInt16 nStart = nPos ? aPortions.GetObject( nPos - 1 ) : 0;
-
-            ESelection aSel( nPar, nStart, nPar, nEnd );
-            String aOldStr = rEngine.GetText( aSel );
-            SfxItemSet aAttr = rEngine.GetAttribs( aSel );
-
-            if ( aAttr.GetItemState( EE_FEATURE_FIELD ) != SFX_ITEM_ON )    // fields are not touched
-            {
-                if ( bConsiderLanguage )
-                {
-                    sal_uInt8 nScript = pDoc->GetStringScriptType( aOldStr );
-                    sal_uInt16 nWhich = ( nScript == SCRIPTTYPE_ASIAN ) ? EE_CHAR_LANGUAGE_CJK :
-                                    ( ( nScript == SCRIPTTYPE_COMPLEX ) ? EE_CHAR_LANGUAGE_CTL :
-                                                                            EE_CHAR_LANGUAGE );
-                    nLanguage = ((const SvxLanguageItem&)aAttr.Get(nWhich)).GetValue();
-                }
-
-                com::sun::star::uno::Sequence<sal_Int32> aOffsets;
-                String aNewStr = rTranslitarationWrapper.transliterate( aOldStr, nLanguage, 0, aOldStr.Len(), &aOffsets );
-
-                if ( aNewStr != aOldStr )
-                {
-                    // replace string, keep attributes
-
-                    rEngine.QuickInsertText( aNewStr, aSel );
-                    aSel.nEndPos = aSel.nStartPos + aNewStr.Len();
-                    rEngine.QuickSetAttribs( aAttr, aSel );
-                }
-            }
-        }
-    }
-}
-
->>>>>>> ce6308e4
 void ScDocument::TransliterateText( const ScMarkData& rMultiMark, sal_Int32 nType )
 {
     DBG_ASSERT( rMultiMark.IsMultiMarked(), "TransliterateText: no selection" );
@@ -1575,28 +1521,9 @@
                 // Still use TransliterationWrapper directly for text cells with other transliteration types,
                 // for performance reasons.
 
-<<<<<<< HEAD
                 if ( eType == CELLTYPE_EDIT ||
                      ( eType == CELLTYPE_STRING && ( nType == com::sun::star::i18n::TransliterationModulesExtra::SENTENCE_CASE ||
                                                      nType == com::sun::star::i18n::TransliterationModulesExtra::TITLE_CASE ) ) )
-=======
-                    if ( bConsiderLanguage )
-                    {
-                        sal_uInt8 nScript = GetStringScriptType( aOldStr );     //! cell script type?
-                        sal_uInt16 nWhich = ( nScript == SCRIPTTYPE_ASIAN ) ? ATTR_CJK_FONT_LANGUAGE :
-                                        ( ( nScript == SCRIPTTYPE_COMPLEX ) ? ATTR_CTL_FONT_LANGUAGE :
-                                                                                ATTR_FONT_LANGUAGE );
-                        nLanguage = ((const SvxLanguageItem*)GetAttr( nCol, nRow, nTab, nWhich ))->GetValue();
-                    }
-
-                    com::sun::star::uno::Sequence<sal_Int32> aOffsets;
-                    String aNewStr = aTranslitarationWrapper.transliterate( aOldStr, nLanguage, 0, nOldLen, &aOffsets );
-
-                    if ( aNewStr != aOldStr )
-                        PutCell( nCol, nRow, nTab, new ScStringCell( aNewStr ) );
-                }
-                else if ( eType == CELLTYPE_EDIT )
->>>>>>> ce6308e4
                 {
                     if (!pEngine)
                         pEngine = new ScFieldEditEngine( GetEnginePool(), GetEditPool() );
@@ -1605,7 +1532,7 @@
                     const ScPatternAttr* pPattern = GetPattern( nCol, nRow, nTab );
                     SfxItemSet* pDefaults = new SfxItemSet( pEngine->GetEmptyItemSet() );
                     pPattern->FillEditItemSet( pDefaults );
-                    pEngine->SetDefaults( pDefaults, sal_True );
+                    pEngine->SetDefaults( pDefaults, TRUE );
 
                     if ( eType == CELLTYPE_STRING )
                         pEngine->SetText( static_cast<const ScStringCell*>(pCell)->GetString() );
@@ -1631,7 +1558,7 @@
                         {
                             // remove defaults (paragraph attributes) before creating text object
                             SfxItemSet* pEmpty = new SfxItemSet( pEngine->GetEmptyItemSet() );
-                            pEngine->SetDefaults( pEmpty, sal_True );
+                            pEngine->SetDefaults( pEmpty, TRUE );
 
                             EditTextObject* pNewData = pEngine->CreateTextObject();
                             PutCell( nCol, nRow, nTab,
@@ -1653,8 +1580,8 @@
 
                     if ( bConsiderLanguage )
                     {
-                        BYTE nScript = GetStringScriptType( aOldStr );      //! cell script type?
-                        USHORT nWhich = ( nScript == SCRIPTTYPE_ASIAN ) ? ATTR_CJK_FONT_LANGUAGE :
+                        sal_uInt8 nScript = GetStringScriptType( aOldStr );     //! cell script type?
+                        sal_uInt16 nWhich = ( nScript == SCRIPTTYPE_ASIAN ) ? ATTR_CJK_FONT_LANGUAGE :
                                         ( ( nScript == SCRIPTTYPE_COMPLEX ) ? ATTR_CTL_FONT_LANGUAGE :
                                                                                 ATTR_FONT_LANGUAGE );
                         nLanguage = ((const SvxLanguageItem*)GetAttr( nCol, nRow, nTab, nWhich ))->GetValue();
