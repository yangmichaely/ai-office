/* -*- Mode: C++; tab-width: 4; indent-tabs-mode: nil; c-basic-offset: 4 -*- */
/*************************************************************************
 *
 * DO NOT ALTER OR REMOVE COPYRIGHT NOTICES OR THIS FILE HEADER.
 *
 * Copyright 2000, 2010 Oracle and/or its affiliates.
 *
 * OpenOffice.org - a multi-platform office productivity suite
 *
 * This file is part of OpenOffice.org.
 *
 * OpenOffice.org is free software: you can redistribute it and/or modify
 * it under the terms of the GNU Lesser General Public License version 3
 * only, as published by the Free Software Foundation.
 *
 * OpenOffice.org is distributed in the hope that it will be useful,
 * but WITHOUT ANY WARRANTY; without even the implied warranty of
 * MERCHANTABILITY or FITNESS FOR A PARTICULAR PURPOSE.  See the
 * GNU Lesser General Public License version 3 for more details
 * (a copy is included in the LICENSE file that accompanied this code).
 *
 * You should have received a copy of the GNU Lesser General Public License
 * version 3 along with OpenOffice.org.  If not, see
 * <http://www.openoffice.org/license.html>
 * for a copy of the LGPLv3 License.
 *
 ************************************************************************/

// MARKER(update_precomp.py): autogen include statement, do not remove
#include "precompiled_sc.hxx"

// INCLUDE ---------------------------------------------------------------

#include <com/sun/star/script/vba/XVBAEventProcessor.hpp>
#include "scitems.hxx"
#include <editeng/langitem.hxx>
#include <svl/srchitem.hxx>
#include <sfx2/linkmgr.hxx>
#include <sfx2/bindings.hxx>
#include <sfx2/objsh.hxx>
#include <svl/zforlist.hxx>
#include <svl/PasswordHelper.hxx>
#include <vcl/svapp.hxx>
#include "document.hxx"
#include "attrib.hxx"
#include "cell.hxx"
#include "table.hxx"
#include "rangenam.hxx"
#include "dbcolect.hxx"
#include "pivot.hxx"
#include "docpool.hxx"
#include "poolhelp.hxx"
#include "autoform.hxx"
#include "rangelst.hxx"
#include "chartarr.hxx"
#include "chartlock.hxx"
#include "compiler.hxx"
#include "refupdat.hxx"
#include "docoptio.hxx"
#include "viewopti.hxx"
#include "scextopt.hxx"
#include "brdcst.hxx"
#include "bcaslot.hxx"
#include "tablink.hxx"
#include "externalrefmgr.hxx"
#include "markdata.hxx"
#include "validat.hxx"
#include "dociter.hxx"
#include "detdata.hxx"
#include "detfunc.hxx"
#include "scmod.hxx"        // SC_MOD
#include "inputopt.hxx"     // GetExpandRefs
#include "chartlis.hxx"
#include "sc.hrc"           // SID_LINK
#include "hints.hxx"
#include "dpobject.hxx"
#include "drwlayer.hxx"
#include "unoreflist.hxx"
#include "listenercalls.hxx"
#include "dpshttab.hxx"
#include "dptablecache.hxx"
#include "tabprotection.hxx"
#include "formulaparserpool.hxx"
#include "clipparam.hxx"
#include "sheetevents.hxx"

#include <memory>

using namespace com::sun::star;

//------------------------------------------------------------------------

ScRangeName* ScDocument::GetRangeName() const
{
    return pRangeName;
}

void ScDocument::SetRangeName( ScRangeName* pNewRangeName )
{
    if (pRangeName)
        delete pRangeName;
    pRangeName = pNewRangeName;
}

<<<<<<< HEAD
=======
//UNUSED2008-05  ScRangeData* ScDocument::GetRangeAtCursor(SCCOL nCol, SCROW nRow, SCTAB nTab,
//UNUSED2008-05                                              sal_Bool bStartOnly) const
//UNUSED2008-05  {
//UNUSED2008-05      if ( pRangeName )
//UNUSED2008-05          return pRangeName->GetRangeAtCursor( ScAddress( nCol, nRow, nTab ), bStartOnly );
//UNUSED2008-05      else
//UNUSED2008-05          return NULL;
//UNUSED2008-05  }
>>>>>>> ce6308e4

const ScRangeData* ScDocument::GetRangeAtBlock( const ScRange& rBlock, String* pName ) const
{
    const ScRangeData* pData = NULL;
    if ( pRangeName )
    {
        pData = pRangeName->findByRange( rBlock );
        if (pData && pName)
            *pName = pData->GetName();
    }
    return pData;
}

ScDBCollection* ScDocument::GetDBCollection() const
{
    return pDBCollection;
}

void ScDocument::SetDBCollection( ScDBCollection* pNewDBCollection, sal_Bool bRemoveAutoFilter )
{
    if ( bRemoveAutoFilter )
    {
        //  remove auto filter attribute if new db data don't contain auto filter flag
        //  start position is also compared, so bRemoveAutoFilter must not be set from ref-undo!

        if ( pDBCollection )
        {
            sal_uInt16 nOldCount = pDBCollection->GetCount();
            for (sal_uInt16 nOld=0; nOld<nOldCount; nOld++)
            {
                ScDBData* pOldData = (*pDBCollection)[nOld];
                if ( pOldData->HasAutoFilter() )
                {
                    ScRange aOldRange;
                    pOldData->GetArea( aOldRange );

                    sal_Bool bFound = sal_False;
                    sal_uInt16 nNewIndex = 0;
                    if ( pNewDBCollection &&
                        pNewDBCollection->SearchName( pOldData->GetName(), nNewIndex ) )
                    {
                        ScDBData* pNewData = (*pNewDBCollection)[nNewIndex];
                        if ( pNewData->HasAutoFilter() )
                        {
                            ScRange aNewRange;
                            pNewData->GetArea( aNewRange );
                            if ( aOldRange.aStart == aNewRange.aStart )
                                bFound = sal_True;
                        }
                    }

                    if ( !bFound )
                    {
                        aOldRange.aEnd.SetRow( aOldRange.aStart.Row() );
                        RemoveFlagsTab( aOldRange.aStart.Col(), aOldRange.aStart.Row(),
                                        aOldRange.aEnd.Col(),   aOldRange.aEnd.Row(),
                                        aOldRange.aStart.Tab(), SC_MF_AUTO );
                        RepaintRange( aOldRange );
                    }
                }
            }
        }
    }

    if (pDBCollection)
        delete pDBCollection;
    pDBCollection = pNewDBCollection;
}

ScDBData* ScDocument::GetDBAtCursor(SCCOL nCol, SCROW nRow, SCTAB nTab, sal_Bool bStartOnly) const
{
    if (pDBCollection)
        return pDBCollection->GetDBAtCursor(nCol, nRow, nTab, bStartOnly);
    else
        return NULL;
}

ScDBData* ScDocument::GetDBAtArea(SCTAB nTab, SCCOL nCol1, SCROW nRow1, SCCOL nCol2, SCROW nRow2) const
{
    if (pDBCollection)
        return pDBCollection->GetDBAtArea(nTab, nCol1, nRow1, nCol2, nRow2);
    else
        return NULL;
}

ScDPCollection* ScDocument::GetDPCollection()
{
    if (!pDPCollection)
        pDPCollection = new ScDPCollection(this);
    return pDPCollection;
}

ScDPObject* ScDocument::GetDPAtCursor(SCCOL nCol, SCROW nRow, SCTAB nTab) const
{
    if (!pDPCollection)
        return NULL;

    sal_uInt16 nCount = pDPCollection->GetCount();
    ScAddress aPos( nCol, nRow, nTab );
    for (sal_uInt16 i=0; i<nCount; i++)
        if ( (*pDPCollection)[i]->GetOutRange().In( aPos ) )
            return (*pDPCollection)[i];

    return NULL;
}

ScDPObject* ScDocument::GetDPAtBlock( const ScRange & rBlock ) const
{
    if (!pDPCollection)
        return NULL;

    /* Walk the collection in reverse order to get something of an
     * approximation of MS Excels 'most recent' effect. */
    sal_uInt16 i = pDPCollection->GetCount();
    while ( i-- > 0 )
        if ( (*pDPCollection)[i]->GetOutRange().In( rBlock ) )
            return (*pDPCollection)[i];

    return NULL;
}

ScChartCollection* ScDocument::GetChartCollection() const
{
    return pChartCollection;
}

void ScDocument::StopTemporaryChartLock()
{
    if( apTemporaryChartLock.get() )
        apTemporaryChartLock->StopLocking();
}

void ScDocument::SetChartListenerCollection(
            ScChartListenerCollection* pNewChartListenerCollection,
            sal_Bool bSetChartRangeLists )
{
    ScChartListenerCollection* pOld = pChartListenerCollection;
    pChartListenerCollection = pNewChartListenerCollection;
    if ( pChartListenerCollection )
    {
        if ( pOld )
            pChartListenerCollection->SetDiffDirty( *pOld, bSetChartRangeLists );
        pChartListenerCollection->StartAllListeners();
    }
    delete pOld;
}

void ScDocument::SetScenario( SCTAB nTab, sal_Bool bFlag )
{
    if (ValidTab(nTab) && pTab[nTab])
        pTab[nTab]->SetScenario(bFlag);
}

sal_Bool ScDocument::IsScenario( SCTAB nTab ) const
{
    return ValidTab(nTab) && pTab[nTab] &&pTab[nTab]->IsScenario();
<<<<<<< HEAD
=======
    //if (ValidTab(nTab) && pTab[nTab])
    //  return pTab[nTab]->IsScenario();

    //return sal_False;
>>>>>>> ce6308e4
}

void ScDocument::SetScenarioData( SCTAB nTab, const String& rComment,
                                        const Color& rColor, sal_uInt16 nFlags )
{
    if (ValidTab(nTab) && pTab[nTab] && pTab[nTab]->IsScenario())
    {
        pTab[nTab]->SetScenarioComment( rComment );
        pTab[nTab]->SetScenarioColor( rColor );
        pTab[nTab]->SetScenarioFlags( nFlags );
    }
}

Color ScDocument::GetTabBgColor( SCTAB nTab ) const
{
    if (ValidTab(nTab) && pTab[nTab])
        return pTab[nTab]->GetTabBgColor();
    return Color(COL_AUTO);
}

void ScDocument::SetTabBgColor( SCTAB nTab, const Color& rColor )
{
    if (ValidTab(nTab) && pTab[nTab])
        pTab[nTab]->SetTabBgColor(rColor);
}

bool ScDocument::IsDefaultTabBgColor( SCTAB nTab ) const
{
    if (ValidTab(nTab) && pTab[nTab])
        return pTab[nTab]->GetTabBgColor() == COL_AUTO;
    return true;
}

void ScDocument::GetScenarioData( SCTAB nTab, String& rComment,
                                        Color& rColor, sal_uInt16& rFlags ) const
{
    if (ValidTab(nTab) && pTab[nTab] && pTab[nTab]->IsScenario())
    {
        pTab[nTab]->GetScenarioComment( rComment );
        rColor = pTab[nTab]->GetScenarioColor();
        rFlags = pTab[nTab]->GetScenarioFlags();
    }
}

void ScDocument::GetScenarioFlags( SCTAB nTab, sal_uInt16& rFlags ) const
{
    if (VALIDTAB(nTab) && pTab[nTab] && pTab[nTab]->IsScenario())
        rFlags = pTab[nTab]->GetScenarioFlags();
}

sal_Bool ScDocument::IsLinked( SCTAB nTab ) const
{
    return ValidTab(nTab) && pTab[nTab] && pTab[nTab]->IsLinked();
    // euqivalent to
    //if (ValidTab(nTab) && pTab[nTab])
    //  return pTab[nTab]->IsLinked();
    //return sal_False;
}

formula::FormulaGrammar::AddressConvention ScDocument::GetAddressConvention() const
{
    return formula::FormulaGrammar::extractRefConvention(eGrammar);
}

formula::FormulaGrammar::Grammar ScDocument::GetGrammar() const
{
    return eGrammar;
}

void ScDocument::SetGrammar( formula::FormulaGrammar::Grammar eGram )
{
    eGrammar = eGram;
}

sal_Bool ScDocument::GetLinkMode( SCTAB nTab ) const
{
    if (ValidTab(nTab) && pTab[nTab])
        return pTab[nTab]->GetLinkMode();
    return SC_LINK_NONE;
}

const String& ScDocument::GetLinkDoc( SCTAB nTab ) const
{
    if (ValidTab(nTab) && pTab[nTab])
        return pTab[nTab]->GetLinkDoc();
    return EMPTY_STRING;
}

const String& ScDocument::GetLinkFlt( SCTAB nTab ) const
{
    if (ValidTab(nTab) && pTab[nTab])
        return pTab[nTab]->GetLinkFlt();
    return EMPTY_STRING;
}

const String& ScDocument::GetLinkOpt( SCTAB nTab ) const
{
    if (ValidTab(nTab) && pTab[nTab])
        return pTab[nTab]->GetLinkOpt();
    return EMPTY_STRING;
}

const String& ScDocument::GetLinkTab( SCTAB nTab ) const
{
    if (ValidTab(nTab) && pTab[nTab])
        return pTab[nTab]->GetLinkTab();
    return EMPTY_STRING;
}

sal_uLong ScDocument::GetLinkRefreshDelay( SCTAB nTab ) const
{
    if (ValidTab(nTab) && pTab[nTab])
        return pTab[nTab]->GetLinkRefreshDelay();
    return 0;
}

void ScDocument::SetLink( SCTAB nTab, sal_uInt8 nMode, const String& rDoc,
                            const String& rFilter, const String& rOptions,
                            const String& rTabName, sal_uLong nRefreshDelay )
{
    if (ValidTab(nTab) && pTab[nTab])
        pTab[nTab]->SetLink( nMode, rDoc, rFilter, rOptions, rTabName, nRefreshDelay );
}

sal_Bool ScDocument::HasLink( const String& rDoc,
                            const String& rFilter, const String& rOptions ) const
{
    SCTAB nCount = GetTableCount();
    for (SCTAB i=0; i<nCount; i++)
        if (pTab[i]->IsLinked()
                && pTab[i]->GetLinkDoc() == rDoc
                && pTab[i]->GetLinkFlt() == rFilter
                && pTab[i]->GetLinkOpt() == rOptions)
            return sal_True;

    return sal_False;
}

sal_Bool ScDocument::LinkExternalTab( SCTAB& rTab, const String& aDocTab,
        const String& aFileName, const String& aTabName )
{
    if ( IsClipboard() )
    {
        DBG_ERRORFILE( "LinkExternalTab in Clipboard" );
        return sal_False;
    }
    rTab = 0;
    String  aFilterName;        // wird vom Loader gefuellt
    String  aOptions;       // Filter-Optionen
    sal_uInt32 nLinkCnt = pExtDocOptions ? pExtDocOptions->GetDocSettings().mnLinkCnt : 0;
    ScDocumentLoader aLoader( aFileName, aFilterName, aOptions, nLinkCnt + 1 );
    if ( aLoader.IsError() )
        return sal_False;
    ScDocument* pSrcDoc = aLoader.GetDocument();

    //  Tabelle kopieren
    SCTAB nSrcTab;
    if ( pSrcDoc->GetTable( aTabName, nSrcTab ) )
    {
        if ( !InsertTab( SC_TAB_APPEND, aDocTab, sal_True ) )
        {
            DBG_ERRORFILE("can't insert external document table");
            return sal_False;
        }
        rTab = GetTableCount() - 1;
        // nicht neu einfuegen, nur Ergebnisse
        TransferTab( pSrcDoc, nSrcTab, rTab, sal_False, sal_True );
    }
    else
        return sal_False;

    sal_uLong nRefreshDelay = 0;

    sal_Bool bWasThere = HasLink( aFileName, aFilterName, aOptions );
    SetLink( rTab, SC_LINK_VALUE, aFileName, aFilterName, aOptions, aTabName, nRefreshDelay );
    if ( !bWasThere )       // Link pro Quelldokument nur einmal eintragen
    {
        ScTableLink* pLink = new ScTableLink( pShell, aFileName, aFilterName, aOptions, nRefreshDelay );
        pLink->SetInCreate( sal_True );
        GetLinkManager()->InsertFileLink( *pLink, OBJECT_CLIENT_FILE, aFileName,
                                        &aFilterName );
        pLink->Update();
        pLink->SetInCreate( sal_False );
        SfxBindings* pBindings = GetViewBindings();
        if (pBindings)
            pBindings->Invalidate( SID_LINKS );
    }
    return sal_True;
}

ScExternalRefManager* ScDocument::GetExternalRefManager() const
{
    ScDocument* pThis = const_cast<ScDocument*>(this);
    if (!pExternalRefMgr.get())
        pThis->pExternalRefMgr.reset( new ScExternalRefManager( pThis));

    return pExternalRefMgr.get();
}

bool ScDocument::IsInExternalReferenceMarking() const
{
    return pExternalRefMgr.get() && pExternalRefMgr->isInReferenceMarking();
}

void ScDocument::MarkUsedExternalReferences()
{
    if (!pExternalRefMgr.get())
        return;
    if (!pExternalRefMgr->hasExternalData())
        return;
    // Charts.
    pExternalRefMgr->markUsedByLinkListeners();
    // Formula cells.
    pExternalRefMgr->markUsedExternalRefCells();

    /* NOTE: Conditional formats and validation objects are marked when
     * collecting them during export. */
}

ScFormulaParserPool& ScDocument::GetFormulaParserPool() const
{
    if( !mxFormulaParserPool.get() )
        mxFormulaParserPool.reset( new ScFormulaParserPool( *this ) );
    return *mxFormulaParserPool;
}

const ScSheetEvents* ScDocument::GetSheetEvents( SCTAB nTab ) const
{
    if (VALIDTAB(nTab) && pTab[nTab])
        return pTab[nTab]->GetSheetEvents();
    return NULL;
}

void ScDocument::SetSheetEvents( SCTAB nTab, const ScSheetEvents* pNew )
{
    if (VALIDTAB(nTab) && pTab[nTab])
        pTab[nTab]->SetSheetEvents( pNew );
}

bool ScDocument::HasSheetEventScript( SCTAB nTab, sal_Int32 nEvent, bool bWithVbaEvents ) const
{
    if (pTab[nTab])
    {
        // check if any event handler script has been configured
        const ScSheetEvents* pEvents = pTab[nTab]->GetSheetEvents();
        if ( pEvents && pEvents->GetScript( nEvent ) )
            return true;
        // check if VBA event handlers exist
        if (bWithVbaEvents && mxVbaEvents.is()) try
        {
            uno::Sequence< uno::Any > aArgs( 1 );
            aArgs[ 0 ] <<= nTab;
            if (mxVbaEvents->hasVbaEventHandler( ScSheetEvents::GetVbaSheetEventId( nEvent ), aArgs ) ||
                mxVbaEvents->hasVbaEventHandler( ScSheetEvents::GetVbaDocumentEventId( nEvent ), uno::Sequence< uno::Any >() ))
                return true;
        }
        catch( uno::Exception& )
        {
        }
    }
    return false;
}

bool ScDocument::HasAnySheetEventScript( sal_Int32 nEvent, bool bWithVbaEvents ) const
{
    for (SCTAB nTab = 0; nTab <= MAXTAB; nTab++)
        if (HasSheetEventScript( nTab, nEvent, bWithVbaEvents ))
            return true;
    return false;
}

bool ScDocument::HasAnyCalcNotification() const
{
    for (SCTAB nTab = 0; nTab <= MAXTAB; nTab++)
        if (pTab[nTab] && pTab[nTab]->GetCalcNotification())
            return true;
    return false;
}

sal_Bool ScDocument::HasCalcNotification( SCTAB nTab ) const
{
    if (VALIDTAB(nTab) && pTab[nTab])
        return pTab[nTab]->GetCalcNotification();
    return sal_False;
}

void ScDocument::SetCalcNotification( SCTAB nTab )
{
    // set only if not set before
    if (VALIDTAB(nTab) && pTab[nTab] && !pTab[nTab]->GetCalcNotification())
        pTab[nTab]->SetCalcNotification(sal_True);
}

void ScDocument::ResetCalcNotifications()
{
    for (SCTAB nTab = 0; nTab <= MAXTAB; nTab++)
        if (pTab[nTab] && pTab[nTab]->GetCalcNotification())
            pTab[nTab]->SetCalcNotification(sal_False);
}

ScOutlineTable* ScDocument::GetOutlineTable( SCTAB nTab, sal_Bool bCreate )
{
    ScOutlineTable* pVal = NULL;

    if (VALIDTAB(nTab))
        if (pTab[nTab])
        {
            pVal = pTab[nTab]->GetOutlineTable();
            if (!pVal)
                if (bCreate)
                {
                    pTab[nTab]->StartOutlineTable();
                    pVal = pTab[nTab]->GetOutlineTable();
                }
        }

    return pVal;
}

sal_Bool ScDocument::SetOutlineTable( SCTAB nTab, const ScOutlineTable* pNewOutline )
{
    return VALIDTAB(nTab) && pTab[nTab] && pTab[nTab]->SetOutlineTable(pNewOutline);
<<<<<<< HEAD
=======
    //if (VALIDTAB(nTab))
    //  if (pTab[nTab])
    //      return pTab[nTab]->SetOutlineTable(pNewOutline);

    //return sal_False;
>>>>>>> ce6308e4
}

void ScDocument::DoAutoOutline( SCCOL nStartCol, SCROW nStartRow,
                                SCCOL nEndCol, SCROW nEndRow, SCTAB nTab )
{
    if (VALIDTAB(nTab) && pTab[nTab])
        pTab[nTab]->DoAutoOutline( nStartCol, nStartRow, nEndCol, nEndRow );
}

sal_Bool ScDocument::TestRemoveSubTotals( SCTAB nTab, const ScSubTotalParam& rParam )
{
    return VALIDTAB(nTab) && pTab[nTab] && pTab[nTab]->TestRemoveSubTotals( rParam );
<<<<<<< HEAD
=======
    //if (VALIDTAB(nTab) && pTab[nTab] )
    //  return pTab[nTab]->TestRemoveSubTotals( rParam );

    //return sal_False;
>>>>>>> ce6308e4
}

void ScDocument::RemoveSubTotals( SCTAB nTab, ScSubTotalParam& rParam )
{
    if ( VALIDTAB(nTab) && pTab[nTab] )
        pTab[nTab]->RemoveSubTotals( rParam );
}

sal_Bool ScDocument::DoSubTotals( SCTAB nTab, ScSubTotalParam& rParam )
{
    return VALIDTAB(nTab) && pTab[nTab] && pTab[nTab]->DoSubTotals( rParam );
<<<<<<< HEAD
=======
    //if (VALIDTAB(nTab))
    //  if (pTab[nTab])
    //      return pTab[nTab]->DoSubTotals( rParam );

    //return sal_False;
>>>>>>> ce6308e4
}

sal_Bool ScDocument::HasSubTotalCells( const ScRange& rRange )
{
    ScCellIterator aIter( this, rRange );
    ScBaseCell* pCell = aIter.GetFirst();
    while (pCell)
    {
        if ( pCell->GetCellType() == CELLTYPE_FORMULA && ((ScFormulaCell*)pCell)->IsSubTotal() )
            return sal_True;

        pCell = aIter.GetNext();
    }
    return sal_False;   // none found
}

//  kopiert aus diesem Dokument die Zellen von Positionen, an denen in pPosDoc
//  auch Zellen stehen, nach pDestDoc

void ScDocument::CopyUpdated( ScDocument* pPosDoc, ScDocument* pDestDoc )
{
    SCTAB nCount = GetTableCount();
    for (SCTAB nTab=0; nTab<nCount; nTab++)
        if (pTab[nTab] && pPosDoc->pTab[nTab] && pDestDoc->pTab[nTab])
            pTab[nTab]->CopyUpdated( pPosDoc->pTab[nTab], pDestDoc->pTab[nTab] );
}

void ScDocument::CopyScenario( SCTAB nSrcTab, SCTAB nDestTab, sal_Bool bNewScenario )
{
    if (ValidTab(nSrcTab) && ValidTab(nDestTab) && pTab[nSrcTab] && pTab[nDestTab])
    {
        //  Flags fuer aktive Szenarios richtig setzen
        //  und aktuelle Werte in bisher aktive Szenarios zurueckschreiben

        ScRangeList aRanges = *pTab[nSrcTab]->GetScenarioRanges();
<<<<<<< HEAD
=======
        const sal_uLong nRangeCount = aRanges.Count();
>>>>>>> ce6308e4

        //  nDestTab ist die Zieltabelle
        for ( SCTAB nTab = nDestTab+1;
                nTab<=MAXTAB && pTab[nTab] && pTab[nTab]->IsScenario();
                nTab++ )
        {
            if ( pTab[nTab]->IsActiveScenario() )       // auch wenn's dasselbe Szenario ist
            {
<<<<<<< HEAD
                BOOL bTouched = FALSE;
                for ( size_t nR=0, nRangeCount = aRanges.size(); nR < nRangeCount && !bTouched; nR++ )
=======
                sal_Bool bTouched = sal_False;
                for ( sal_uLong nR=0; nR<nRangeCount && !bTouched; nR++)
>>>>>>> ce6308e4
                {
                    const ScRange* pRange = aRanges[ nR ];
                    if ( pTab[nTab]->HasScenarioRange( *pRange ) )
                        bTouched = sal_True;
                }
                if (bTouched)
                {
                    pTab[nTab]->SetActiveScenario(sal_False);
                    if ( pTab[nTab]->GetScenarioFlags() & SC_SCENARIO_TWOWAY )
                        pTab[nTab]->CopyScenarioFrom( pTab[nDestTab] );
                }
            }
        }

        pTab[nSrcTab]->SetActiveScenario(sal_True);     // da kommt's her...
        if (!bNewScenario)                          // Daten aus dem ausgewaehlten Szenario kopieren
        {
            sal_Bool bOldAutoCalc = GetAutoCalc();
            SetAutoCalc( sal_False );   // Mehrfachberechnungen vermeiden
            pTab[nSrcTab]->CopyScenarioTo( pTab[nDestTab] );
            SetDirty();
            SetAutoCalc( bOldAutoCalc );
        }
    }
}

void ScDocument::MarkScenario( SCTAB nSrcTab, SCTAB nDestTab, ScMarkData& rDestMark,
                                sal_Bool bResetMark, sal_uInt16 nNeededBits ) const
{
    if (bResetMark)
        rDestMark.ResetMark();

    if (ValidTab(nSrcTab) && pTab[nSrcTab])
        pTab[nSrcTab]->MarkScenarioIn( rDestMark, nNeededBits );

    rDestMark.SetAreaTab( nDestTab );
}

sal_Bool ScDocument::HasScenarioRange( SCTAB nTab, const ScRange& rRange ) const
{
    return ValidTab(nTab) && pTab[nTab] && pTab[nTab]->HasScenarioRange( rRange );
<<<<<<< HEAD
=======
    //if (ValidTab(nTab) && pTab[nTab])
    //  return pTab[nTab]->HasScenarioRange( rRange );

    //return sal_False;
>>>>>>> ce6308e4
}

const ScRangeList* ScDocument::GetScenarioRanges( SCTAB nTab ) const
{
    if (ValidTab(nTab) && pTab[nTab])
        return pTab[nTab]->GetScenarioRanges();

    return NULL;
}

sal_Bool ScDocument::IsActiveScenario( SCTAB nTab ) const
{
    return ValidTab(nTab) && pTab[nTab] && pTab[nTab]->IsActiveScenario(  );
<<<<<<< HEAD
=======
    //if (ValidTab(nTab) && pTab[nTab])
    //  return pTab[nTab]->IsActiveScenario();

    //return sal_False;
>>>>>>> ce6308e4
}

void ScDocument::SetActiveScenario( SCTAB nTab, sal_Bool bActive )
{
    if (ValidTab(nTab) && pTab[nTab])
        pTab[nTab]->SetActiveScenario( bActive );
}

sal_Bool ScDocument::TestCopyScenario( SCTAB nSrcTab, SCTAB nDestTab ) const
{
    if (ValidTab(nSrcTab) && ValidTab(nDestTab))
        return pTab[nSrcTab]->TestCopyScenarioTo( pTab[nDestTab] );

<<<<<<< HEAD
    OSL_FAIL("falsche Tabelle bei TestCopyScenario");
    return FALSE;
=======
    DBG_ERROR("falsche Tabelle bei TestCopyScenario");
    return sal_False;
>>>>>>> ce6308e4
}

void ScDocument::AddUnoObject( SfxListener& rObject )
{
    if (!pUnoBroadcaster)
        pUnoBroadcaster = new SfxBroadcaster;

    rObject.StartListening( *pUnoBroadcaster );
}

void ScDocument::RemoveUnoObject( SfxListener& rObject )
{
    if (pUnoBroadcaster)
    {
        rObject.EndListening( *pUnoBroadcaster );

        if ( bInUnoBroadcast )
        {
            //  Broadcasts from ScDocument::BroadcastUno are the only way that
            //  uno object methods are called without holding a reference.
            //
            //  If RemoveUnoObject is called from an object dtor in the finalizer thread
            //  while the main thread is calling BroadcastUno, the dtor thread must wait
            //  (or the object's Notify might try to access a deleted object).
            //  The SolarMutex can't be locked here because if a component is called from
            //  a VCL event, the main thread has the SolarMutex locked all the time.
            //
            //  This check is done after calling EndListening, so a later BroadcastUno call
            //  won't touch this object.

            osl::SolarMutex& rSolarMutex = Application::GetSolarMutex();
            if ( rSolarMutex.tryToAcquire() )
            {
                //  BroadcastUno is always called with the SolarMutex locked, so if it
                //  can be acquired, this is within the same thread (should not happen)
                DBG_ERRORFILE( "RemoveUnoObject called from BroadcastUno" );
                rSolarMutex.release();
            }
            else
            {
                //  let the thread that called BroadcastUno continue
                while ( bInUnoBroadcast )
                {
                    osl::Thread::yield();
                }
            }
        }
    }
    else
    {
        OSL_FAIL("No Uno broadcaster");
    }
}

void ScDocument::BroadcastUno( const SfxHint &rHint )
{
    if (pUnoBroadcaster)
    {
        bInUnoBroadcast = sal_True;
        pUnoBroadcaster->Broadcast( rHint );
        bInUnoBroadcast = sal_False;

        // During Broadcast notification, Uno objects can add to pUnoListenerCalls.
        // The listener calls must be processed after completing the broadcast,
        // because they can add or remove objects from pUnoBroadcaster.

        if ( pUnoListenerCalls && rHint.ISA( SfxSimpleHint ) &&
                ((const SfxSimpleHint&)rHint).GetId() == SFX_HINT_DATACHANGED &&
                !bInUnoListenerCall )
        {
            // Listener calls may lead to BroadcastUno calls again. The listener calls
            // are not nested, instead the calls are collected in the list, and the
            // outermost call executes them all.

            ScChartLockGuard aChartLockGuard(this);
            bInUnoListenerCall = sal_True;
            pUnoListenerCalls->ExecuteAndClear();
            bInUnoListenerCall = sal_False;
        }
    }
}

void ScDocument::AddUnoListenerCall( const uno::Reference<util::XModifyListener>& rListener,
                                        const lang::EventObject& rEvent )
{
    DBG_ASSERT( bInUnoBroadcast, "AddUnoListenerCall is supposed to be called from BroadcastUno only" );

    if ( !pUnoListenerCalls )
        pUnoListenerCalls = new ScUnoListenerCalls;
    pUnoListenerCalls->Add( rListener, rEvent );
}

void ScDocument::BeginUnoRefUndo()
{
    DBG_ASSERT( !pUnoRefUndoList, "BeginUnoRefUndo twice" );
    delete pUnoRefUndoList;

    pUnoRefUndoList = new ScUnoRefList;
}

ScUnoRefList* ScDocument::EndUnoRefUndo()
{
    ScUnoRefList* pRet = pUnoRefUndoList;
    pUnoRefUndoList = NULL;
    return pRet;                // must be deleted by caller!
}

void ScDocument::AddUnoRefChange( sal_Int64 nId, const ScRangeList& rOldRanges )
{
    if ( pUnoRefUndoList )
        pUnoRefUndoList->Add( nId, rOldRanges );
}

sal_Int64 ScDocument::GetNewUnoId()
{
    return ++nUnoObjectId;
}

void ScDocument::UpdateReference( UpdateRefMode eUpdateRefMode,
                                    SCCOL nCol1, SCROW nRow1, SCTAB nTab1,
                                    SCCOL nCol2, SCROW nRow2, SCTAB nTab2,
                                    SCsCOL nDx, SCsROW nDy, SCsTAB nDz,
                                    ScDocument* pUndoDoc, sal_Bool bIncludeDraw,
                                    bool bUpdateNoteCaptionPos )
{
    PutInOrder( nCol1, nCol2 );
    PutInOrder( nRow1, nRow2 );
    PutInOrder( nTab1, nTab2 );
    if (VALIDTAB(nTab1) && VALIDTAB(nTab2))
    {
        sal_Bool bExpandRefsOld = IsExpandRefs();
        if ( eUpdateRefMode == URM_INSDEL && (nDx > 0 || nDy > 0 || nDz > 0) )
            SetExpandRefs( SC_MOD()->GetInputOptions().GetExpandRefs() );
        SCTAB i;
        SCTAB iMax;
        if ( eUpdateRefMode == URM_COPY )
        {
            i = nTab1;
            iMax = nTab2;
        }
        else
        {
            ScRange aRange( nCol1, nRow1, nTab1, nCol2, nRow2, nTab2 );
            xColNameRanges->UpdateReference( eUpdateRefMode, this, aRange, nDx, nDy, nDz );
            xRowNameRanges->UpdateReference( eUpdateRefMode, this, aRange, nDx, nDy, nDz );
            pDBCollection->UpdateReference( eUpdateRefMode, nCol1, nRow1, nTab1, nCol2, nRow2, nTab2, nDx, nDy, nDz );
            pRangeName->UpdateReference( eUpdateRefMode, aRange, nDx, nDy, nDz );
            if ( pDPCollection )
                pDPCollection->UpdateReference( eUpdateRefMode, aRange, nDx, nDy, nDz );
            UpdateChartRef( eUpdateRefMode, nCol1, nRow1, nTab1, nCol2, nRow2, nTab2, nDx, nDy, nDz );
            UpdateRefAreaLinks( eUpdateRefMode, aRange, nDx, nDy, nDz );
            if ( pCondFormList )
                pCondFormList->UpdateReference( eUpdateRefMode, aRange, nDx, nDy, nDz );
            if ( pValidationList )
                pValidationList->UpdateReference( eUpdateRefMode, aRange, nDx, nDy, nDz );
            if ( pDetOpList )
                pDetOpList->UpdateReference( this, eUpdateRefMode, aRange, nDx, nDy, nDz );
            if ( pUnoBroadcaster )
                pUnoBroadcaster->Broadcast( ScUpdateRefHint(
                                    eUpdateRefMode, aRange, nDx, nDy, nDz ) );
            i = 0;
            iMax = MAXTAB;
        }
        for ( ; i<=iMax; i++)
            if (pTab[i])
                pTab[i]->UpdateReference(
                    eUpdateRefMode, nCol1, nRow1, nTab1, nCol2, nRow2, nTab2,
                    nDx, nDy, nDz, pUndoDoc, bIncludeDraw, bUpdateNoteCaptionPos );

        if ( bIsEmbedded )
        {
            SCCOL theCol1;
            SCROW theRow1;
            SCTAB theTab1;
            SCCOL theCol2;
            SCROW theRow2;
            SCTAB theTab2;
            theCol1 = aEmbedRange.aStart.Col();
            theRow1 = aEmbedRange.aStart.Row();
            theTab1 = aEmbedRange.aStart.Tab();
            theCol2 = aEmbedRange.aEnd.Col();
            theRow2 = aEmbedRange.aEnd.Row();
            theTab2 = aEmbedRange.aEnd.Tab();
            if ( ScRefUpdate::Update( this, eUpdateRefMode, nCol1,nRow1,nTab1, nCol2,nRow2,nTab2,
                                        nDx,nDy,nDz, theCol1,theRow1,theTab1, theCol2,theRow2,theTab2 ) )
            {
                aEmbedRange = ScRange( theCol1,theRow1,theTab1, theCol2,theRow2,theTab2 );
            }
        }
        SetExpandRefs( bExpandRefsOld );

        // after moving, no clipboard move ref-updates are possible
        if ( eUpdateRefMode != URM_COPY && IsClipboardSource() )
        {
            ScDocument* pClipDoc = SC_MOD()->GetClipDoc();
            if (pClipDoc)
                pClipDoc->GetClipParam().mbCutMode = false;
        }
    }
}

void ScDocument::UpdateTranspose( const ScAddress& rDestPos, ScDocument* pClipDoc,
                                        const ScMarkData& rMark, ScDocument* pUndoDoc )
{
    DBG_ASSERT(pClipDoc->bIsClip, "UpdateTranspose: kein Clip");

    ScRange aSource;
    ScClipParam& rClipParam = GetClipParam();
    if (!rClipParam.maRanges.empty())
        aSource = *rClipParam.maRanges.front();
    ScAddress aDest = rDestPos;

    SCTAB nClipTab = 0;
    for (SCTAB nDestTab=0; nDestTab<=MAXTAB && pTab[nDestTab]; nDestTab++)
        if (rMark.GetTableSelect(nDestTab))
        {
            while (!pClipDoc->pTab[nClipTab]) nClipTab = (nClipTab+1) % (MAXTAB+1);
            aSource.aStart.SetTab( nClipTab );
            aSource.aEnd.SetTab( nClipTab );
            aDest.SetTab( nDestTab );

            //  wie UpdateReference

            pRangeName->UpdateTranspose( aSource, aDest );      // vor den Zellen!
            for (SCTAB i=0; i<=MAXTAB; i++)
                if (pTab[i])
                    pTab[i]->UpdateTranspose( aSource, aDest, pUndoDoc );

            nClipTab = (nClipTab+1) % (MAXTAB+1);
        }
}

void ScDocument::UpdateGrow( const ScRange& rArea, SCCOL nGrowX, SCROW nGrowY )
{
    //! pDBCollection
    //! pPivotCollection
    //! UpdateChartRef

    pRangeName->UpdateGrow( rArea, nGrowX, nGrowY );

    for (SCTAB i=0; i<=MAXTAB && pTab[i]; i++)
        pTab[i]->UpdateGrow( rArea, nGrowX, nGrowY );
}

void ScDocument::Fill(SCCOL nCol1, SCROW nRow1, SCCOL nCol2, SCROW nRow2, const ScMarkData& rMark,
                        sal_uLong nFillCount, FillDir eFillDir, FillCmd eFillCmd, FillDateCmd eFillDateCmd,
                        double nStepValue, double nMaxValue)
{
    PutInOrder( nCol1, nCol2 );
    PutInOrder( nRow1, nRow2 );
    for (SCTAB i=0; i <= MAXTAB; i++)
        if (pTab[i])
            if (rMark.GetTableSelect(i))
                pTab[i]->Fill(nCol1, nRow1, nCol2, nRow2,
                                nFillCount, eFillDir, eFillCmd, eFillDateCmd,
                                nStepValue, nMaxValue);
}

String ScDocument::GetAutoFillPreview( const ScRange& rSource, SCCOL nEndX, SCROW nEndY )
{
    SCTAB nTab = rSource.aStart.Tab();
    if (pTab[nTab])
        return pTab[nTab]->GetAutoFillPreview( rSource, nEndX, nEndY );

    return EMPTY_STRING;
}

void ScDocument::AutoFormat( SCCOL nStartCol, SCROW nStartRow, SCCOL nEndCol, SCROW nEndRow,
                                    sal_uInt16 nFormatNo, const ScMarkData& rMark )
{
    PutInOrder( nStartCol, nEndCol );
    PutInOrder( nStartRow, nEndRow );
    for (SCTAB i=0; i <= MAXTAB; i++)
        if (pTab[i])
            if (rMark.GetTableSelect(i))
                pTab[i]->AutoFormat( nStartCol, nStartRow, nEndCol, nEndRow, nFormatNo );
}

void ScDocument::GetAutoFormatData(SCTAB nTab, SCCOL nStartCol, SCROW nStartRow, SCCOL nEndCol, SCROW nEndRow,
                                    ScAutoFormatData& rData)
{
    if (VALIDTAB(nTab))
    {
        if (pTab[nTab])
        {
            PutInOrder(nStartCol, nEndCol);
            PutInOrder(nStartRow, nEndRow);
            pTab[nTab]->GetAutoFormatData(nStartCol, nStartRow, nEndCol, nEndRow, rData);
        }
    }
}

void ScDocument::GetSearchAndReplaceStart( const SvxSearchItem& rSearchItem,
        SCCOL& rCol, SCROW& rRow )
{
    sal_uInt16 nCommand = rSearchItem.GetCommand();
    sal_Bool bReplace = ( nCommand == SVX_SEARCHCMD_REPLACE ||
        nCommand == SVX_SEARCHCMD_REPLACE_ALL );
    if ( rSearchItem.GetBackward() )
    {
        if ( rSearchItem.GetRowDirection() )
        {
            if ( rSearchItem.GetPattern() )
            {
                rCol = MAXCOL;
                rRow = MAXROW+1;
            }
            else if ( bReplace )
            {
                rCol = MAXCOL;
                rRow = MAXROW;
            }
            else
            {
                rCol = MAXCOL+1;
                rRow = MAXROW;
            }
        }
        else
        {
            if ( rSearchItem.GetPattern() )
            {
                rCol = MAXCOL+1;
                rRow = MAXROW;
            }
            else if ( bReplace )
            {
                rCol = MAXCOL;
                rRow = MAXROW;
            }
            else
            {
                rCol = MAXCOL;
                rRow = MAXROW+1;
            }
        }
    }
    else
    {
        if ( rSearchItem.GetRowDirection() )
        {
            if ( rSearchItem.GetPattern() )
            {
                rCol = 0;
                rRow = (SCROW) -1;
            }
            else if ( bReplace )
            {
                rCol = 0;
                rRow = 0;
            }
            else
            {
                rCol = (SCCOL) -1;
                rRow = 0;
            }
        }
        else
        {
            if ( rSearchItem.GetPattern() )
            {
                rCol = (SCCOL) -1;
                rRow = 0;
            }
            else if ( bReplace )
            {
                rCol = 0;
                rRow = 0;
            }
            else
            {
                rCol = 0;
                rRow = (SCROW) -1;
            }
        }
    }
}

sal_Bool ScDocument::SearchAndReplace(const SvxSearchItem& rSearchItem,
                                SCCOL& rCol, SCROW& rRow, SCTAB& rTab,
                                ScMarkData& rMark,
                                String& rUndoStr, ScDocument* pUndoDoc)
{
    //!     getrennte Markierungen pro Tabelle verwalten !!!!!!!!!!!!!

    rMark.MarkToMulti();

    sal_Bool bFound = sal_False;
    if (VALIDTAB(rTab))
    {
        SCCOL nCol;
        SCROW nRow;
        SCTAB nTab;
        sal_uInt16 nCommand = rSearchItem.GetCommand();
        if ( nCommand == SVX_SEARCHCMD_FIND_ALL ||
             nCommand == SVX_SEARCHCMD_REPLACE_ALL )
        {
            for (nTab = 0; nTab <= MAXTAB; nTab++)
                if (pTab[nTab])
                {
                    if (rMark.GetTableSelect(nTab))
                    {
                        nCol = 0;
                        nRow = 0;
                        bFound |= pTab[nTab]->SearchAndReplace(
                                    rSearchItem, nCol, nRow, rMark, rUndoStr, pUndoDoc );
                    }
                }

            //  Markierung wird innen schon komplett gesetzt
        }
        else
        {
            nCol = rCol;
            nRow = rRow;
            if (rSearchItem.GetBackward())
            {
                for (nTab = rTab; ((SCsTAB)nTab >= 0) && !bFound; nTab--)
                    if (pTab[nTab])
                    {
                        if (rMark.GetTableSelect(nTab))
                        {
                            bFound = pTab[nTab]->SearchAndReplace(
                                        rSearchItem, nCol, nRow, rMark, rUndoStr, pUndoDoc );
                            if (bFound)
                            {
                                rCol = nCol;
                                rRow = nRow;
                                rTab = nTab;
                            }
                            else
                                ScDocument::GetSearchAndReplaceStart(
                                    rSearchItem, nCol, nRow );
                        }
                    }
            }
            else
            {
                for (nTab = rTab; (nTab <= MAXTAB) && !bFound; nTab++)
                    if (pTab[nTab])
                    {
                        if (rMark.GetTableSelect(nTab))
                        {
                            bFound = pTab[nTab]->SearchAndReplace(
                                        rSearchItem, nCol, nRow, rMark, rUndoStr, pUndoDoc );
                            if (bFound)
                            {
                                rCol = nCol;
                                rRow = nRow;
                                rTab = nTab;
                            }
                            else
                                ScDocument::GetSearchAndReplaceStart(
                                    rSearchItem, nCol, nRow );
                        }
                    }
            }
        }
    }
    return bFound;
}

//  Outline anpassen

sal_Bool ScDocument::UpdateOutlineCol( SCCOL nStartCol, SCCOL nEndCol, SCTAB nTab, sal_Bool bShow )
{
    if ( ValidTab(nTab) && pTab[nTab] )
        return pTab[nTab]->UpdateOutlineCol( nStartCol, nEndCol, bShow );

<<<<<<< HEAD
    OSL_FAIL("missing tab");
    return FALSE;
=======
    DBG_ERROR("missing tab");
    return sal_False;
>>>>>>> ce6308e4
}

sal_Bool ScDocument::UpdateOutlineRow( SCROW nStartRow, SCROW nEndRow, SCTAB nTab, sal_Bool bShow )
{
    if ( ValidTab(nTab) && pTab[nTab] )
        return pTab[nTab]->UpdateOutlineRow( nStartRow, nEndRow, bShow );

<<<<<<< HEAD
    OSL_FAIL("missing tab");
    return FALSE;
=======
    DBG_ERROR("missing tab");
    return sal_False;
>>>>>>> ce6308e4
}

void ScDocument::Sort(SCTAB nTab, const ScSortParam& rSortParam, sal_Bool bKeepQuery)
{
    if ( ValidTab(nTab) && pTab[nTab] )
    {
        sal_Bool bOldDisableIdle = IsIdleDisabled();
        DisableIdle( sal_True );
        pTab[nTab]->Sort(rSortParam, bKeepQuery);
        DisableIdle( bOldDisableIdle );
    }
}

SCSIZE ScDocument::Query(SCTAB nTab, const ScQueryParam& rQueryParam, sal_Bool bKeepSub)
{
    if ( ValidTab(nTab) && pTab[nTab] )
        return pTab[nTab]->Query((ScQueryParam&)rQueryParam, bKeepSub);

    OSL_FAIL("missing tab");
    return 0;
}


<<<<<<< HEAD
=======
sal_Bool ScDocument::ValidQuery( SCROW nRow, SCTAB nTab, const ScQueryParam& rQueryParam, sal_Bool* pSpecial )
{
    if ( ValidTab(nTab) && pTab[nTab] )
        return pTab[nTab]->ValidQuery( nRow, rQueryParam, pSpecial );

    DBG_ERROR("missing tab");
    return sal_False;
}


>>>>>>> ce6308e4
void ScDocument::GetUpperCellString(SCCOL nCol, SCROW nRow, SCTAB nTab, String& rStr)
{
    if ( ValidTab(nTab) && pTab[nTab] )
        pTab[nTab]->GetUpperCellString( nCol, nRow, rStr );
    else
        rStr.Erase();
}

sal_Bool ScDocument::CreateQueryParam(SCCOL nCol1, SCROW nRow1, SCCOL nCol2, SCROW nRow2, SCTAB nTab, ScQueryParam& rQueryParam)
{
    if ( ValidTab(nTab) && pTab[nTab] )
        return pTab[nTab]->CreateQueryParam(nCol1, nRow1, nCol2, nRow2, rQueryParam);

<<<<<<< HEAD
    OSL_FAIL("missing tab");
    return FALSE;
=======
    DBG_ERROR("missing tab");
    return sal_False;
>>>>>>> ce6308e4
}

sal_Bool ScDocument::HasAutoFilter( SCCOL nCurCol, SCROW nCurRow, SCTAB nCurTab )
{
    ScDBData*       pDBData         = GetDBAtCursor( nCurCol, nCurRow, nCurTab );
    sal_Bool            bHasAutoFilter  = ( pDBData != NULL );

    if ( pDBData )
    {
        if ( pDBData->HasHeader() )
        {
            SCCOL nCol;
            SCROW nRow;
            sal_Int16  nFlag;

            ScQueryParam aParam;
            pDBData->GetQueryParam( aParam );
            nRow = aParam.nRow1;

            for ( nCol=aParam.nCol1; nCol<=aParam.nCol2 && bHasAutoFilter; nCol++ )
            {
                nFlag = ((ScMergeFlagAttr*)
                            GetAttr( nCol, nRow, nCurTab, ATTR_MERGE_FLAG ))->
                                GetValue();

                if ( (nFlag & SC_MF_AUTO) == 0 )
                    bHasAutoFilter = sal_False;
            }
        }
        else
            bHasAutoFilter = sal_False;
    }

    return bHasAutoFilter;
}

sal_Bool ScDocument::HasColHeader( SCCOL nStartCol, SCROW nStartRow, SCCOL nEndCol, SCROW nEndRow,
                                    SCTAB nTab )
{
    return VALIDTAB(nTab) && pTab[nTab] && pTab[nTab]->HasColHeader( nStartCol, nStartRow, nEndCol, nEndRow );
<<<<<<< HEAD
=======
    //if (VALIDTAB(nTab))
    //  if (pTab[nTab])
    //      return pTab[nTab]->HasColHeader( nStartCol, nStartRow, nEndCol, nEndRow );

    //return sal_False;
>>>>>>> ce6308e4
}

sal_Bool ScDocument::HasRowHeader( SCCOL nStartCol, SCROW nStartRow, SCCOL nEndCol, SCROW nEndRow,
                                    SCTAB nTab )
{
    return VALIDTAB(nTab) && pTab[nTab] && pTab[nTab]->HasRowHeader( nStartCol, nStartRow, nEndCol, nEndRow );
}

<<<<<<< HEAD
void ScDocument::UpdateDynamicEndRow(ScDBData& rDBData) const
{
    SCCOL nCol1, nCol2;
    SCROW nRow1, nRow2;
    SCTAB nTab;
    rDBData.GetArea(nTab, nCol1, nRow1, nCol2, nRow2);
    SCCOL nCol1a = nCol1, nCol2a = nCol2;
    SCROW nRow1a = nRow1, nRow2a = nRow2;
    GetDataArea(nTab, nCol1a, nRow1a, nCol2a, nRow2a, false, false);
    rDBData.SetDynamicEndRow(nRow2a);
=======
    //return sal_False;
>>>>>>> ce6308e4
}

//
//  GetFilterEntries - Eintraege fuer AutoFilter-Listbox
//

sal_Bool ScDocument::GetFilterEntries(
    SCCOL nCol, SCROW nRow, SCTAB nTab, bool bFilter, TypedScStrCollection& rStrings, bool& rHasDates)
{
    if ( ValidTab(nTab) && pTab[nTab] && pDBCollection )
    {
        ScDBData* pDBData = pDBCollection->GetDBAtCursor(nCol, nRow, nTab, sal_False);  //!??
        if (pDBData)
        {
            UpdateDynamicEndRow(*pDBData);
            SCTAB nAreaTab;
            SCCOL nStartCol;
            SCROW nStartRow;
            SCCOL nEndCol;
            SCROW nEndRow;
            pDBData->GetArea( nAreaTab, nStartCol, nStartRow, nEndCol, nEndRow );
            if (pDBData->HasHeader())
                ++nStartRow;

            ScQueryParam aParam;
            pDBData->GetQueryParam( aParam );
            nEndRow = aParam.nDynamicEndRow;
            rStrings.SetCaseSensitive( aParam.bCaseSens );

            // return all filter entries, if a filter condition is connected with a boolean OR
            if ( bFilter )
            {
                SCSIZE nEntryCount = aParam.GetEntryCount();
                for ( SCSIZE i = 0; i < nEntryCount && aParam.GetEntry(i).bDoQuery; ++i )
                {
                    ScQueryEntry& rEntry = aParam.GetEntry(i);
                    if ( rEntry.eConnect != SC_AND )
                    {
                        bFilter = false;
                        break;
                    }
                }
            }

            if ( bFilter )
            {
                pTab[nTab]->GetFilteredFilterEntries( nCol, nStartRow, nEndRow, aParam, rStrings, rHasDates );
            }
            else
            {
                pTab[nTab]->GetFilterEntries( nCol, nStartRow, nEndRow, rStrings, rHasDates );
            }

            return sal_True;
        }
    }

    return sal_False;
}

//
//  GetFilterEntriesArea - Eintraege fuer Filter-Dialog
//

sal_Bool ScDocument::GetFilterEntriesArea( SCCOL nCol, SCROW nStartRow, SCROW nEndRow,
                                        SCTAB nTab, TypedScStrCollection& rStrings, bool& rHasDates )
{
    if ( ValidTab(nTab) && pTab[nTab] )
    {
        pTab[nTab]->GetFilterEntries( nCol, nStartRow, nEndRow, rStrings, rHasDates );
        return sal_True;
    }

    return sal_False;
}

//
//  GetDataEntries - Eintraege fuer Auswahlliste-Listbox (keine Zahlen / Formeln)
//

sal_Bool ScDocument::GetDataEntries( SCCOL nCol, SCROW nRow, SCTAB nTab,
                                    TypedScStrCollection& rStrings, sal_Bool bLimit )
{
    if( !bLimit )
    {
        /*  Try to generate the list from list validation. This part is skipped,
            if bLimit==sal_True, because in that case this function is called to get
            cell values for auto completion on input. */
        sal_uInt32 nValidation = static_cast< const SfxUInt32Item* >( GetAttr( nCol, nRow, nTab, ATTR_VALIDDATA ) )->GetValue();
        if( nValidation )
        {
            const ScValidationData* pData = GetValidationEntry( nValidation );
            if( pData && pData->FillSelectionList( rStrings, ScAddress( nCol, nRow, nTab ) ) )
                return sal_True;
        }
    }

    return ValidTab(nTab) && pTab[nTab] && pTab[nTab]->GetDataEntries( nCol, nRow, rStrings, bLimit );
<<<<<<< HEAD
=======
    //if (ValidTab(nTab) && pTab[nTab])
    //  return pTab[nTab]->GetDataEntries( nCol, nRow, rStrings, bLimit );

    //return sal_False;
>>>>>>> ce6308e4
}

//
//  GetFormulaEntries - Eintraege fuer Formel-AutoEingabe
//

//  Funktionen werden als 1 schon vom InputHandler eingefuegt
#define SC_STRTYPE_NAMES        2
#define SC_STRTYPE_DBNAMES      3
#define SC_STRTYPE_HEADERS      4

sal_Bool ScDocument::GetFormulaEntries( TypedScStrCollection& rStrings )
{
<<<<<<< HEAD
=======
    sal_uInt16 i;

>>>>>>> ce6308e4
    //
    //  Bereichsnamen
    //

    if ( pRangeName )
    {
<<<<<<< HEAD
        ScRangeName::const_iterator itr = pRangeName->begin(), itrEnd = pRangeName->end();
        for (; itr != itrEnd; ++itr)
=======
        sal_uInt16 nRangeCount = pRangeName->GetCount();
        for ( i=0; i<nRangeCount; i++ )
>>>>>>> ce6308e4
        {
            TypedStrData* pNew = new TypedStrData(itr->GetName(), 0.0, SC_STRTYPE_NAMES);
            if (!rStrings.Insert(pNew))
                delete pNew;
        }
    }

    //
    //  Datenbank-Bereiche
    //

    if ( pDBCollection )
    {
        sal_uInt16 nDBCount = pDBCollection->GetCount();
<<<<<<< HEAD
        for ( sal_uInt16 i=0; i<nDBCount; i++ )
=======
        for ( i=0; i<nDBCount; i++ )
>>>>>>> ce6308e4
        {
            ScDBData* pData = (*pDBCollection)[i];
            if (pData)
            {
                TypedStrData* pNew = new TypedStrData( pData->GetName(), 0.0, SC_STRTYPE_DBNAMES );
                if ( !rStrings.Insert(pNew) )
                    delete pNew;
            }
        }
    }

    //
    //  Inhalte von Beschriftungsbereichen
    //

    ScRangePairList* pLists[2];
    pLists[0] = GetColNameRanges();
    pLists[1] = GetRowNameRanges();
    for (sal_uInt16 nListNo=0; nListNo<2; nListNo++)
    {
        ScRangePairList* pList = pLists[ nListNo ];
        if (pList)
            for ( size_t i = 0, nPairs = pList->size(); i < nPairs; ++i )
            {
                ScRangePair* pPair = (*pList)[i];
                ScRange aRange = pPair->GetRange(0);
                ScCellIterator aIter( this, aRange );
                for ( ScBaseCell* pCell = aIter.GetFirst(); pCell; pCell = aIter.GetNext() )
                    if ( pCell->HasStringData() )
                    {
                        String aStr = pCell->GetStringData();
                        TypedStrData* pNew = new TypedStrData( aStr, 0.0, SC_STRTYPE_HEADERS );
                        if ( !rStrings.Insert(pNew) )
                            delete pNew;
                    }
            }
    }

    return sal_True;
}


sal_Bool ScDocument::IsEmbedded() const
{
    return bIsEmbedded;
}

void ScDocument::GetEmbedded( ScRange& rRange ) const
{
    rRange = aEmbedRange;
}

Rectangle ScDocument::GetEmbeddedRect() const                       // 1/100 mm
{
    Rectangle aRect;
    ScTable* pTable = pTab[aEmbedRange.aStart.Tab()];
    if (!pTable)
    {
        OSL_FAIL("GetEmbeddedRect ohne Tabelle");
    }
    else
    {
        SCCOL i;

        for (i=0; i<aEmbedRange.aStart.Col(); i++)
            aRect.Left() += pTable->GetColWidth(i);
        aRect.Top() += pTable->GetRowHeight( 0, aEmbedRange.aStart.Row() - 1);
        aRect.Right() = aRect.Left();
        for (i=aEmbedRange.aStart.Col(); i<=aEmbedRange.aEnd.Col(); i++)
            aRect.Right() += pTable->GetColWidth(i);
        aRect.Bottom() = aRect.Top();
        aRect.Bottom() += pTable->GetRowHeight( aEmbedRange.aStart.Row(), aEmbedRange.aEnd.Row());

        aRect.Left()   = (long) ( aRect.Left()   * HMM_PER_TWIPS );
        aRect.Right()  = (long) ( aRect.Right()  * HMM_PER_TWIPS );
        aRect.Top()    = (long) ( aRect.Top()    * HMM_PER_TWIPS );
        aRect.Bottom() = (long) ( aRect.Bottom() * HMM_PER_TWIPS );
    }
    return aRect;
}

void ScDocument::SetEmbedded( const ScRange& rRange )
{
    bIsEmbedded = sal_True;
    aEmbedRange = rRange;
}

void ScDocument::ResetEmbedded()
{
    bIsEmbedded = sal_False;
    aEmbedRange = ScRange();
}


/** Similar to ScViewData::AddPixelsWhile(), but add height twips and only
    while result is less than nStopTwips.
    @return sal_True if advanced at least one row.
 */
bool lcl_AddTwipsWhile( long & rTwips, long nStopTwips, SCROW & rPosY, SCROW nEndRow, const ScTable * pTable )
{
    SCROW nRow = rPosY;
    bool bAdded = false;
    bool bStop = false;
    while (rTwips < nStopTwips && nRow <= nEndRow && !bStop)
    {
        SCROW nHeightEndRow;
        sal_uInt16 nHeight = pTable->GetRowHeight( nRow, NULL, &nHeightEndRow);
        if (nHeightEndRow > nEndRow)
            nHeightEndRow = nEndRow;
        if (!nHeight)
            nRow = nHeightEndRow + 1;
        else
        {
            SCROW nRows = nHeightEndRow - nRow + 1;
            sal_Int64 nAdd = static_cast<sal_Int64>(nHeight) * nRows;
            if (nAdd + rTwips >= nStopTwips)
            {
                sal_Int64 nDiff = nAdd + rTwips - nStopTwips;
                nRows -= static_cast<SCROW>(nDiff / nHeight);
                nAdd = nHeight * nRows;
                // We're looking for a value that satisfies loop condition.
                if (nAdd + rTwips >= nStopTwips)
                {
                    --nRows;
                    nAdd -= nHeight;
                }
                bStop = true;
            }
            rTwips += static_cast<long>(nAdd);
            nRow += nRows;
        }
    }
    if (nRow > rPosY)
    {
        --nRow;
        bAdded = true;
    }
    rPosY = nRow;
    return bAdded;
}

ScRange ScDocument::GetRange( SCTAB nTab, const Rectangle& rMMRect ) const
{
    ScTable* pTable = pTab[nTab];
    if (!pTable)
    {
        OSL_FAIL("GetRange ohne Tabelle");
        return ScRange();
    }

    Rectangle aPosRect = rMMRect;
    if ( IsNegativePage( nTab ) )
        ScDrawLayer::MirrorRectRTL( aPosRect );         // always with positive (LTR) values

    long nSize;
    long nTwips;
    long nAdd;
    sal_Bool bEnd;

    nSize = 0;
    nTwips = (long) (aPosRect.Left() / HMM_PER_TWIPS);

    SCCOL nX1 = 0;
    bEnd = sal_False;
    while (!bEnd)
    {
        nAdd = (long) pTable->GetColWidth(nX1);
        if (nSize+nAdd <= nTwips+1 && nX1<MAXCOL)
        {
            nSize += nAdd;
            ++nX1;
        }
        else
            bEnd = sal_True;
    }

    nTwips = (long) (aPosRect.Right() / HMM_PER_TWIPS);

    SCCOL nX2 = nX1;
    bEnd = sal_False;
    while (!bEnd)
    {
        nAdd = (long) pTable->GetColWidth(nX2);
        if (nSize+nAdd < nTwips && nX2<MAXCOL)
        {
            nSize += nAdd;
            ++nX2;
        }
        else
            bEnd = sal_True;
    }


    nSize = 0;
    nTwips = (long) (aPosRect.Top() / HMM_PER_TWIPS);

    SCROW nY1 = 0;
    // Was if(nSize+nAdd<=nTwips+1) inside loop => if(nSize+nAdd<nTwips+2)
    if (lcl_AddTwipsWhile( nSize, nTwips+2, nY1, MAXROW, pTable) && nY1 < MAXROW)
        ++nY1;  // original loop ended on last matched +1 unless that was MAXROW

    nTwips = (long) (aPosRect.Bottom() / HMM_PER_TWIPS);

    SCROW nY2 = nY1;
    // Was if(nSize+nAdd<nTwips) inside loop => if(nSize+nAdd<nTwips)
    if (lcl_AddTwipsWhile( nSize, nTwips, nY2, MAXROW, pTable) && nY2 < MAXROW)
        ++nY2;  // original loop ended on last matched +1 unless that was MAXROW

    return ScRange( nX1,nY1,nTab, nX2,nY2,nTab );
}

void ScDocument::SetEmbedded( const Rectangle& rRect )          // aus VisArea (1/100 mm)
{
    bIsEmbedded = sal_True;
    aEmbedRange = GetRange( nVisibleTab, rRect );
}

//  VisArea auf Zellgrenzen anpassen

void lcl_SnapHor( ScTable* pTable, long& rVal, SCCOL& rStartCol )
{
    SCCOL nCol = 0;
    long nTwips = (long) (rVal / HMM_PER_TWIPS);
    long nSnap = 0;
    while ( nCol<MAXCOL )
    {
        long nAdd = pTable->GetColWidth(nCol);
        if ( nSnap + nAdd/2 < nTwips || nCol < rStartCol )
        {
            nSnap += nAdd;
            ++nCol;
        }
        else
            break;
    }
    rVal = (long) ( nSnap * HMM_PER_TWIPS );
    rStartCol = nCol;
}

void lcl_SnapVer( ScTable* pTable, long& rVal, SCROW& rStartRow )
{
    SCROW nRow = 0;
    long nTwips = (long) (rVal / HMM_PER_TWIPS);
    long nSnap = 0;

    bool bFound = false;
    for (SCROW i = nRow; i <= MAXROW; ++i)
    {
        SCROW nLastRow;
        if (pTable->RowHidden(i, NULL, &nLastRow))
        {
            i = nLastRow;
            continue;
        }

        nRow = i;
        long nAdd = pTable->GetRowHeight(i);
        if ( nSnap + nAdd/2 < nTwips || nRow < rStartRow )
        {
            nSnap += nAdd;
            ++nRow;
        }
        else
        {
            bFound = true;
            break;
        }
    }
    if (!bFound)
        nRow = MAXROW;  // all hidden down to the bottom

    rVal = (long) ( nSnap * HMM_PER_TWIPS );
    rStartRow = nRow;
}

void ScDocument::SnapVisArea( Rectangle& rRect ) const
{
    ScTable* pTable = pTab[nVisibleTab];
    if (!pTable)
    {
        OSL_FAIL("SetEmbedded ohne Tabelle");
        return;
    }

    sal_Bool bNegativePage = IsNegativePage( nVisibleTab );
    if ( bNegativePage )
        ScDrawLayer::MirrorRectRTL( rRect );        // calculate with positive (LTR) values

    SCCOL nCol = 0;
    lcl_SnapHor( pTable, rRect.Left(), nCol );
    ++nCol;                                         // mindestens eine Spalte
    lcl_SnapHor( pTable, rRect.Right(), nCol );

    SCROW nRow = 0;
    lcl_SnapVer( pTable, rRect.Top(), nRow );
    ++nRow;                                         // mindestens eine Zeile
    lcl_SnapVer( pTable, rRect.Bottom(), nRow );

    if ( bNegativePage )
        ScDrawLayer::MirrorRectRTL( rRect );        // back to real rectangle
}

ScDocProtection* ScDocument::GetDocProtection() const
{
    return pDocProtection.get();
}

void ScDocument::SetDocProtection(const ScDocProtection* pProtect)
{
    if (pProtect)
        pDocProtection.reset(new ScDocProtection(*pProtect));
    else
        pDocProtection.reset(NULL);
}

sal_Bool ScDocument::IsDocProtected() const
{
    return pDocProtection.get() && pDocProtection->isProtected();
}

sal_Bool ScDocument::IsDocEditable() const
{
    // import into read-only document is possible
    return !IsDocProtected() && ( bImportingXML || mbChangeReadOnlyEnabled || !pShell || !pShell->IsReadOnly() );
}

sal_Bool ScDocument::IsTabProtected( SCTAB nTab ) const
{
    if (VALIDTAB(nTab) && pTab[nTab])
        return pTab[nTab]->IsProtected();

<<<<<<< HEAD
    OSL_FAIL("Falsche Tabellennummer");
    return FALSE;
=======
    DBG_ERROR("Falsche Tabellennummer");
    return sal_False;
>>>>>>> ce6308e4
}

ScTableProtection* ScDocument::GetTabProtection( SCTAB nTab ) const
{
    if (VALIDTAB(nTab) && pTab[nTab])
        return pTab[nTab]->GetProtection();

    return NULL;
}

void ScDocument::SetTabProtection(SCTAB nTab, const ScTableProtection* pProtect)
{
    if (!ValidTab(nTab))
        return;

    pTab[nTab]->SetProtection(pProtect);
}

void ScDocument::CopyTabProtection(SCTAB nTabSrc, SCTAB nTabDest)
{
    if (!ValidTab(nTabSrc) || !ValidTab(nTabDest))
        return;

    pTab[nTabDest]->SetProtection( pTab[nTabSrc]->GetProtection() );
}

const ScDocOptions& ScDocument::GetDocOptions() const
{
    DBG_ASSERT( pDocOptions, "No DocOptions! :-(" );
    return *pDocOptions;
}

void ScDocument::SetDocOptions( const ScDocOptions& rOpt )
{
    DBG_ASSERT( pDocOptions, "No DocOptions! :-(" );
    bool bUpdateFuncNames = pDocOptions->GetUseEnglishFuncName() != rOpt.GetUseEnglishFuncName();

    *pDocOptions = rOpt;

    xPoolHelper->SetFormTableOpt(rOpt);

    SetGrammar( rOpt.GetFormulaSyntax() );

    if (bUpdateFuncNames)
    {
        // This needs to be called first since it may re-initialize the entire
        // opcode map.
        if (rOpt.GetUseEnglishFuncName())
        {
            // switch native symbols to English.
            ScCompiler aComp(NULL, ScAddress());
            ScCompiler::OpCodeMapPtr xMap = aComp.GetOpCodeMap(::com::sun::star::sheet::FormulaLanguage::ENGLISH);
            ScCompiler::SetNativeSymbols(xMap);
        }
        else
            // re-initialize native symbols with localized function names.
            ScCompiler::ResetNativeSymbols();

        // Force re-population of function names for the function wizard, function tip etc.
        ScGlobal::ResetFunctionList();
    }

    // Update the separators.
    ScCompiler::UpdateSeparatorsNative(
        rOpt.GetFormulaSepArg(), rOpt.GetFormulaSepArrayCol(), rOpt.GetFormulaSepArrayRow());
}

const ScViewOptions& ScDocument::GetViewOptions() const
{
    DBG_ASSERT( pViewOptions, "No ViewOptions! :-(" );
    return *pViewOptions;
}

void ScDocument::SetViewOptions( const ScViewOptions& rOpt )
{
    DBG_ASSERT( pViewOptions, "No ViewOptions! :-(" );
    *pViewOptions = rOpt;
}

void ScDocument::GetLanguage( LanguageType& rLatin, LanguageType& rCjk, LanguageType& rCtl ) const
{
    rLatin = eLanguage;
    rCjk = eCjkLanguage;
    rCtl = eCtlLanguage;
}

void ScDocument::SetLanguage( LanguageType eLatin, LanguageType eCjk, LanguageType eCtl )
{
    eLanguage = eLatin;
    eCjkLanguage = eCjk;
    eCtlLanguage = eCtl;
    if ( xPoolHelper.is() )
    {
        ScDocumentPool* pPool = xPoolHelper->GetDocPool();
        pPool->SetPoolDefaultItem( SvxLanguageItem( eLanguage, ATTR_FONT_LANGUAGE ) );
        pPool->SetPoolDefaultItem( SvxLanguageItem( eCjkLanguage, ATTR_CJK_FONT_LANGUAGE ) );
        pPool->SetPoolDefaultItem( SvxLanguageItem( eCtlLanguage, ATTR_CTL_FONT_LANGUAGE ) );
    }

    UpdateDrawLanguages();      // set edit engine defaults in drawing layer pool
}

void ScDocument::SetDrawDefaults()
{
    bSetDrawDefaults = sal_True;
    UpdateDrawDefaults();
}

Rectangle ScDocument::GetMMRect( SCCOL nStartCol, SCROW nStartRow, SCCOL nEndCol, SCROW nEndRow, SCTAB nTab ) const
{
    if (!ValidTab(nTab) || !pTab[nTab])
    {
        OSL_FAIL("GetMMRect: falsche Tabelle");
        return Rectangle(0,0,0,0);
    }

    SCCOL i;
    Rectangle aRect;

    for (i=0; i<nStartCol; i++)
        aRect.Left() += GetColWidth(i,nTab);
    aRect.Top() += GetRowHeight( 0, nStartRow-1, nTab);

    aRect.Right()  = aRect.Left();
    aRect.Bottom() = aRect.Top();

    for (i=nStartCol; i<=nEndCol; i++)
        aRect.Right() += GetColWidth(i,nTab);
    aRect.Bottom() += GetRowHeight( nStartRow, nEndRow, nTab);

    aRect.Left()    = (long)(aRect.Left()   * HMM_PER_TWIPS);
    aRect.Right()   = (long)(aRect.Right()  * HMM_PER_TWIPS);
    aRect.Top()     = (long)(aRect.Top()    * HMM_PER_TWIPS);
    aRect.Bottom()  = (long)(aRect.Bottom() * HMM_PER_TWIPS);

    if ( IsNegativePage( nTab ) )
        ScDrawLayer::MirrorRectRTL( aRect );

    return aRect;
}

void ScDocument::SetExtDocOptions( ScExtDocOptions* pNewOptions )
{
    delete pExtDocOptions;
    pExtDocOptions = pNewOptions;
}

void ScDocument::DoMergeContents( SCTAB nTab, SCCOL nStartCol, SCROW nStartRow,
                                    SCCOL nEndCol, SCROW nEndRow )
{
    String aEmpty;
    String aTotal;
    String aCellStr;
    SCCOL nCol;
    SCROW nRow;
    for (nRow=nStartRow; nRow<=nEndRow; nRow++)
        for (nCol=nStartCol; nCol<=nEndCol; nCol++)
        {
            GetString(nCol,nRow,nTab,aCellStr);
            if (aCellStr.Len())
            {
                if (aTotal.Len())
                    aTotal += ' ';
                aTotal += aCellStr;
            }
            if (nCol != nStartCol || nRow != nStartRow)
                SetString(nCol,nRow,nTab,aEmpty);
        }

    SetString(nStartCol,nStartRow,nTab,aTotal);
}

void ScDocument::DoMerge( SCTAB nTab, SCCOL nStartCol, SCROW nStartRow,
                                    SCCOL nEndCol, SCROW nEndRow, bool bDeleteCaptions )
{
    ScMergeAttr aAttr( nEndCol-nStartCol+1, nEndRow-nStartRow+1 );
    ApplyAttr( nStartCol, nStartRow, nTab, aAttr );

    if ( nEndCol > nStartCol )
        ApplyFlagsTab( nStartCol+1, nStartRow, nEndCol, nStartRow, nTab, SC_MF_HOR );
    if ( nEndRow > nStartRow )
        ApplyFlagsTab( nStartCol, nStartRow+1, nStartCol, nEndRow, nTab, SC_MF_VER );
    if ( nEndCol > nStartCol && nEndRow > nStartRow )
        ApplyFlagsTab( nStartCol+1, nStartRow+1, nEndCol, nEndRow, nTab, SC_MF_HOR | SC_MF_VER );

    // remove all covered notes (removed captions are collected by drawing undo if active)
    sal_uInt16 nDelFlag = IDF_NOTE | (bDeleteCaptions ? 0 : IDF_NOCAPTIONS);
    if( nStartCol < nEndCol )
        DeleteAreaTab( nStartCol + 1, nStartRow, nEndCol, nStartRow, nTab, nDelFlag );
    if( nStartRow < nEndRow )
        DeleteAreaTab( nStartCol, nStartRow + 1, nEndCol, nEndRow, nTab, nDelFlag );
}

void ScDocument::RemoveMerge( SCCOL nCol, SCROW nRow, SCTAB nTab )
{
    const ScMergeAttr* pAttr = (const ScMergeAttr*)
                                    GetAttr( nCol, nRow, nTab, ATTR_MERGE );

    if ( pAttr->GetColMerge() <= 1 && pAttr->GetRowMerge() <= 1 )
        return;

    SCCOL nEndCol = nCol + pAttr->GetColMerge() - 1;
    SCROW nEndRow = nRow + pAttr->GetRowMerge() - 1;

    RemoveFlagsTab( nCol, nRow, nEndCol, nEndRow, nTab, SC_MF_HOR | SC_MF_VER );

    const ScMergeAttr* pDefAttr = (const ScMergeAttr*)
                                        &xPoolHelper->GetDocPool()->GetDefaultItem( ATTR_MERGE );
    ApplyAttr( nCol, nRow, nTab, *pDefAttr );
}

void ScDocument::ExtendPrintArea( OutputDevice* pDev, SCTAB nTab,
                    SCCOL nStartCol, SCROW nStartRow, SCCOL& rEndCol, SCROW nEndRow )
{
    if ( ValidTab(nTab)  && pTab[nTab] )
        pTab[nTab]->ExtendPrintArea( pDev, nStartCol, nStartRow, rEndCol, nEndRow );
}

void ScDocument::IncSizeRecalcLevel( SCTAB nTab )
{
    if ( ValidTab(nTab)  && pTab[nTab] )
        pTab[nTab]->IncRecalcLevel();
}

void ScDocument::DecSizeRecalcLevel( SCTAB nTab, bool bUpdateNoteCaptionPos )
{
    if ( ValidTab(nTab)  && pTab[nTab] )
        pTab[nTab]->DecRecalcLevel( bUpdateNoteCaptionPos );
}

<<<<<<< HEAD
/* vim:set shiftwidth=4 softtabstop=4 expandtab: */
=======
// Wang Xu Ming -- 2009-8-17
// DataPilot Migration - Cache&&Performance
ScDPTableDataCache* ScDocument::GetDPObjectCache( long nID )
{
    for ( std::list<ScDPTableDataCache*>::iterator iter = m_listDPObjectsCaches.begin(); iter!=m_listDPObjectsCaches.end(); iter++ )
    { //
        if ( nID == (*iter)->GetId() )
            return *iter;
    }
    return NULL;
}

ScDPTableDataCache* ScDocument::GetUsedDPObjectCache ( ScRange rRange )
{
    ScDPTableDataCache* pCache = NULL;
    sal_uInt16 nCount = GetDPCollection()->GetCount();
    for ( short i=nCount-1; i>=0 ; i--)
    {
        if ( const ScSheetSourceDesc* pUsedSheetDesc = (*pDPCollection)[i]->GetSheetDesc() )
            if ( rRange == pUsedSheetDesc->aSourceRange )
            {
                long nID = (*pDPCollection)[i]->GetCacheId();
                if ( nID >= 0  )
                    pCache= GetDPObjectCache( nID );
                if ( pCache )
                    return pCache;
            }
    }
    return pCache;
}

long ScDocument::AddDPObjectCache( ScDPTableDataCache* pData )
{
    if ( pData->GetId() < 0 )
    { //create a id for it
        pData->SetId( GetNewDPObjectCacheId() );
    }
    m_listDPObjectsCaches.push_back( pData );
    return pData->GetId();
}

long ScDocument::GetNewDPObjectCacheId()
{
    long nID = 0;

    bool bFound = false;
    std::list<ScDPTableDataCache*>::iterator iter;
    do {
        for ( iter = m_listDPObjectsCaches.begin(); iter!=m_listDPObjectsCaches.end(); iter++ )
        { //Get a new Id
            if ( nID == (*iter)->GetId() )
            {
                nID++;
                bFound = true;
                break;
            }
        }
        if ( iter == m_listDPObjectsCaches.end() )
            bFound = false;
    } while ( bFound );

    return nID;
}

void ScDocument::RemoveDPObjectCache( long nID )
{
    for ( std::list<ScDPTableDataCache*>::iterator iter = m_listDPObjectsCaches.begin(); iter!=m_listDPObjectsCaches.end(); iter++ )
    {
        if ( nID == (*iter)->GetId() )
        {
            ScDPTableDataCache* pCache = *iter;
            m_listDPObjectsCaches.erase( iter );
            delete pCache;
            break;
        }
    }

}

void ScDocument::RemoveUnusedDPObjectCaches()
{
    for ( std::list<ScDPTableDataCache*>::iterator iter = m_listDPObjectsCaches.begin(); iter!=m_listDPObjectsCaches.end(); iter++ )
    {
        long  nID = (*iter)->GetId();
        sal_uInt16 nCount = GetDPCollection()->GetCount();
        sal_uInt16 i ;
        for ( i=0; i<nCount; i++)
        {
            if ( nID ==  (*pDPCollection)[i]->GetCacheId() )
                break;
        }
        if ( i == nCount )
        {
            ScDPTableDataCache* pCache = *iter;
            m_listDPObjectsCaches.erase( iter );
            delete pCache;
            continue;
        }
    }
}

void ScDocument::GetUsedDPObjectCache( std::list<ScDPTableDataCache*>& usedlist )
{
    for ( std::list<ScDPTableDataCache*>::iterator iter = m_listDPObjectsCaches.begin(); iter!=m_listDPObjectsCaches.end(); iter++ )
    {
        long  nID = (*iter)->GetId();
        sal_uInt16 nCount = GetDPCollection()->GetCount();
        sal_uInt16 i=0;
        for ( i=0; i<nCount; i++)
            if ( nID ==  (*pDPCollection)[i]->GetCacheId() )
                break;
        if ( i != nCount )
            usedlist.push_back( *iter );
    }
}
// End Comments
>>>>>>> ce6308e4
<|MERGE_RESOLUTION|>--- conflicted
+++ resolved
@@ -102,17 +102,6 @@
     pRangeName = pNewRangeName;
 }
 
-<<<<<<< HEAD
-=======
-//UNUSED2008-05  ScRangeData* ScDocument::GetRangeAtCursor(SCCOL nCol, SCROW nRow, SCTAB nTab,
-//UNUSED2008-05                                              sal_Bool bStartOnly) const
-//UNUSED2008-05  {
-//UNUSED2008-05      if ( pRangeName )
-//UNUSED2008-05          return pRangeName->GetRangeAtCursor( ScAddress( nCol, nRow, nTab ), bStartOnly );
-//UNUSED2008-05      else
-//UNUSED2008-05          return NULL;
-//UNUSED2008-05  }
->>>>>>> ce6308e4
 
 const ScRangeData* ScDocument::GetRangeAtBlock( const ScRange& rBlock, String* pName ) const
 {
@@ -149,7 +138,7 @@
                     ScRange aOldRange;
                     pOldData->GetArea( aOldRange );
 
-                    sal_Bool bFound = sal_False;
+                    sal_Bool bFound = false;
                     sal_uInt16 nNewIndex = 0;
                     if ( pNewDBCollection &&
                         pNewDBCollection->SearchName( pOldData->GetName(), nNewIndex ) )
@@ -269,13 +258,6 @@
 sal_Bool ScDocument::IsScenario( SCTAB nTab ) const
 {
     return ValidTab(nTab) && pTab[nTab] &&pTab[nTab]->IsScenario();
-<<<<<<< HEAD
-=======
-    //if (ValidTab(nTab) && pTab[nTab])
-    //  return pTab[nTab]->IsScenario();
-
-    //return sal_False;
->>>>>>> ce6308e4
 }
 
 void ScDocument::SetScenarioData( SCTAB nTab, const String& rComment,
@@ -411,7 +393,7 @@
                 && pTab[i]->GetLinkOpt() == rOptions)
             return sal_True;
 
-    return sal_False;
+    return false;
 }
 
 sal_Bool ScDocument::LinkExternalTab( SCTAB& rTab, const String& aDocTab,
@@ -420,7 +402,7 @@
     if ( IsClipboard() )
     {
         DBG_ERRORFILE( "LinkExternalTab in Clipboard" );
-        return sal_False;
+        return false;
     }
     rTab = 0;
     String  aFilterName;        // wird vom Loader gefuellt
@@ -428,7 +410,7 @@
     sal_uInt32 nLinkCnt = pExtDocOptions ? pExtDocOptions->GetDocSettings().mnLinkCnt : 0;
     ScDocumentLoader aLoader( aFileName, aFilterName, aOptions, nLinkCnt + 1 );
     if ( aLoader.IsError() )
-        return sal_False;
+        return false;
     ScDocument* pSrcDoc = aLoader.GetDocument();
 
     //  Tabelle kopieren
@@ -438,14 +420,14 @@
         if ( !InsertTab( SC_TAB_APPEND, aDocTab, sal_True ) )
         {
             DBG_ERRORFILE("can't insert external document table");
-            return sal_False;
+            return false;
         }
         rTab = GetTableCount() - 1;
         // nicht neu einfuegen, nur Ergebnisse
-        TransferTab( pSrcDoc, nSrcTab, rTab, sal_False, sal_True );
+        TransferTab( pSrcDoc, nSrcTab, rTab, false, sal_True );
     }
     else
-        return sal_False;
+        return false;
 
     sal_uLong nRefreshDelay = 0;
 
@@ -458,7 +440,7 @@
         GetLinkManager()->InsertFileLink( *pLink, OBJECT_CLIENT_FILE, aFileName,
                                         &aFilterName );
         pLink->Update();
-        pLink->SetInCreate( sal_False );
+        pLink->SetInCreate( false );
         SfxBindings* pBindings = GetViewBindings();
         if (pBindings)
             pBindings->Invalidate( SID_LINKS );
@@ -559,7 +541,7 @@
 {
     if (VALIDTAB(nTab) && pTab[nTab])
         return pTab[nTab]->GetCalcNotification();
-    return sal_False;
+    return false;
 }
 
 void ScDocument::SetCalcNotification( SCTAB nTab )
@@ -573,7 +555,7 @@
 {
     for (SCTAB nTab = 0; nTab <= MAXTAB; nTab++)
         if (pTab[nTab] && pTab[nTab]->GetCalcNotification())
-            pTab[nTab]->SetCalcNotification(sal_False);
+            pTab[nTab]->SetCalcNotification(false);
 }
 
 ScOutlineTable* ScDocument::GetOutlineTable( SCTAB nTab, sal_Bool bCreate )
@@ -598,14 +580,6 @@
 sal_Bool ScDocument::SetOutlineTable( SCTAB nTab, const ScOutlineTable* pNewOutline )
 {
     return VALIDTAB(nTab) && pTab[nTab] && pTab[nTab]->SetOutlineTable(pNewOutline);
-<<<<<<< HEAD
-=======
-    //if (VALIDTAB(nTab))
-    //  if (pTab[nTab])
-    //      return pTab[nTab]->SetOutlineTable(pNewOutline);
-
-    //return sal_False;
->>>>>>> ce6308e4
 }
 
 void ScDocument::DoAutoOutline( SCCOL nStartCol, SCROW nStartRow,
@@ -618,13 +592,6 @@
 sal_Bool ScDocument::TestRemoveSubTotals( SCTAB nTab, const ScSubTotalParam& rParam )
 {
     return VALIDTAB(nTab) && pTab[nTab] && pTab[nTab]->TestRemoveSubTotals( rParam );
-<<<<<<< HEAD
-=======
-    //if (VALIDTAB(nTab) && pTab[nTab] )
-    //  return pTab[nTab]->TestRemoveSubTotals( rParam );
-
-    //return sal_False;
->>>>>>> ce6308e4
 }
 
 void ScDocument::RemoveSubTotals( SCTAB nTab, ScSubTotalParam& rParam )
@@ -636,14 +603,6 @@
 sal_Bool ScDocument::DoSubTotals( SCTAB nTab, ScSubTotalParam& rParam )
 {
     return VALIDTAB(nTab) && pTab[nTab] && pTab[nTab]->DoSubTotals( rParam );
-<<<<<<< HEAD
-=======
-    //if (VALIDTAB(nTab))
-    //  if (pTab[nTab])
-    //      return pTab[nTab]->DoSubTotals( rParam );
-
-    //return sal_False;
->>>>>>> ce6308e4
 }
 
 sal_Bool ScDocument::HasSubTotalCells( const ScRange& rRange )
@@ -657,7 +616,7 @@
 
         pCell = aIter.GetNext();
     }
-    return sal_False;   // none found
+    return false;   // none found
 }
 
 //  kopiert aus diesem Dokument die Zellen von Positionen, an denen in pPosDoc
@@ -679,10 +638,6 @@
         //  und aktuelle Werte in bisher aktive Szenarios zurueckschreiben
 
         ScRangeList aRanges = *pTab[nSrcTab]->GetScenarioRanges();
-<<<<<<< HEAD
-=======
-        const sal_uLong nRangeCount = aRanges.Count();
->>>>>>> ce6308e4
 
         //  nDestTab ist die Zieltabelle
         for ( SCTAB nTab = nDestTab+1;
@@ -691,13 +646,8 @@
         {
             if ( pTab[nTab]->IsActiveScenario() )       // auch wenn's dasselbe Szenario ist
             {
-<<<<<<< HEAD
-                BOOL bTouched = FALSE;
+                sal_Bool bTouched = false;
                 for ( size_t nR=0, nRangeCount = aRanges.size(); nR < nRangeCount && !bTouched; nR++ )
-=======
-                sal_Bool bTouched = sal_False;
-                for ( sal_uLong nR=0; nR<nRangeCount && !bTouched; nR++)
->>>>>>> ce6308e4
                 {
                     const ScRange* pRange = aRanges[ nR ];
                     if ( pTab[nTab]->HasScenarioRange( *pRange ) )
@@ -705,7 +655,7 @@
                 }
                 if (bTouched)
                 {
-                    pTab[nTab]->SetActiveScenario(sal_False);
+                    pTab[nTab]->SetActiveScenario(false);
                     if ( pTab[nTab]->GetScenarioFlags() & SC_SCENARIO_TWOWAY )
                         pTab[nTab]->CopyScenarioFrom( pTab[nDestTab] );
                 }
@@ -716,7 +666,7 @@
         if (!bNewScenario)                          // Daten aus dem ausgewaehlten Szenario kopieren
         {
             sal_Bool bOldAutoCalc = GetAutoCalc();
-            SetAutoCalc( sal_False );   // Mehrfachberechnungen vermeiden
+            SetAutoCalc( false );   // Mehrfachberechnungen vermeiden
             pTab[nSrcTab]->CopyScenarioTo( pTab[nDestTab] );
             SetDirty();
             SetAutoCalc( bOldAutoCalc );
@@ -739,13 +689,6 @@
 sal_Bool ScDocument::HasScenarioRange( SCTAB nTab, const ScRange& rRange ) const
 {
     return ValidTab(nTab) && pTab[nTab] && pTab[nTab]->HasScenarioRange( rRange );
-<<<<<<< HEAD
-=======
-    //if (ValidTab(nTab) && pTab[nTab])
-    //  return pTab[nTab]->HasScenarioRange( rRange );
-
-    //return sal_False;
->>>>>>> ce6308e4
 }
 
 const ScRangeList* ScDocument::GetScenarioRanges( SCTAB nTab ) const
@@ -759,13 +702,6 @@
 sal_Bool ScDocument::IsActiveScenario( SCTAB nTab ) const
 {
     return ValidTab(nTab) && pTab[nTab] && pTab[nTab]->IsActiveScenario(  );
-<<<<<<< HEAD
-=======
-    //if (ValidTab(nTab) && pTab[nTab])
-    //  return pTab[nTab]->IsActiveScenario();
-
-    //return sal_False;
->>>>>>> ce6308e4
 }
 
 void ScDocument::SetActiveScenario( SCTAB nTab, sal_Bool bActive )
@@ -779,13 +715,8 @@
     if (ValidTab(nSrcTab) && ValidTab(nDestTab))
         return pTab[nSrcTab]->TestCopyScenarioTo( pTab[nDestTab] );
 
-<<<<<<< HEAD
     OSL_FAIL("falsche Tabelle bei TestCopyScenario");
-    return FALSE;
-=======
-    DBG_ERROR("falsche Tabelle bei TestCopyScenario");
-    return sal_False;
->>>>>>> ce6308e4
+    return false;
 }
 
 void ScDocument::AddUnoObject( SfxListener& rObject )
@@ -846,7 +777,7 @@
     {
         bInUnoBroadcast = sal_True;
         pUnoBroadcaster->Broadcast( rHint );
-        bInUnoBroadcast = sal_False;
+        bInUnoBroadcast = false;
 
         // During Broadcast notification, Uno objects can add to pUnoListenerCalls.
         // The listener calls must be processed after completing the broadcast,
@@ -863,7 +794,7 @@
             ScChartLockGuard aChartLockGuard(this);
             bInUnoListenerCall = sal_True;
             pUnoListenerCalls->ExecuteAndClear();
-            bInUnoListenerCall = sal_False;
+            bInUnoListenerCall = false;
         }
     }
 }
@@ -1173,7 +1104,7 @@
 
     rMark.MarkToMulti();
 
-    sal_Bool bFound = sal_False;
+    sal_Bool bFound = false;
     if (VALIDTAB(rTab))
     {
         SCCOL nCol;
@@ -1255,13 +1186,8 @@
     if ( ValidTab(nTab) && pTab[nTab] )
         return pTab[nTab]->UpdateOutlineCol( nStartCol, nEndCol, bShow );
 
-<<<<<<< HEAD
     OSL_FAIL("missing tab");
-    return FALSE;
-=======
-    DBG_ERROR("missing tab");
-    return sal_False;
->>>>>>> ce6308e4
+    return false;
 }
 
 sal_Bool ScDocument::UpdateOutlineRow( SCROW nStartRow, SCROW nEndRow, SCTAB nTab, sal_Bool bShow )
@@ -1269,13 +1195,8 @@
     if ( ValidTab(nTab) && pTab[nTab] )
         return pTab[nTab]->UpdateOutlineRow( nStartRow, nEndRow, bShow );
 
-<<<<<<< HEAD
     OSL_FAIL("missing tab");
-    return FALSE;
-=======
-    DBG_ERROR("missing tab");
-    return sal_False;
->>>>>>> ce6308e4
+    return false;
 }
 
 void ScDocument::Sort(SCTAB nTab, const ScSortParam& rSortParam, sal_Bool bKeepQuery)
@@ -1299,19 +1220,6 @@
 }
 
 
-<<<<<<< HEAD
-=======
-sal_Bool ScDocument::ValidQuery( SCROW nRow, SCTAB nTab, const ScQueryParam& rQueryParam, sal_Bool* pSpecial )
-{
-    if ( ValidTab(nTab) && pTab[nTab] )
-        return pTab[nTab]->ValidQuery( nRow, rQueryParam, pSpecial );
-
-    DBG_ERROR("missing tab");
-    return sal_False;
-}
-
-
->>>>>>> ce6308e4
 void ScDocument::GetUpperCellString(SCCOL nCol, SCROW nRow, SCTAB nTab, String& rStr)
 {
     if ( ValidTab(nTab) && pTab[nTab] )
@@ -1325,13 +1233,8 @@
     if ( ValidTab(nTab) && pTab[nTab] )
         return pTab[nTab]->CreateQueryParam(nCol1, nRow1, nCol2, nRow2, rQueryParam);
 
-<<<<<<< HEAD
     OSL_FAIL("missing tab");
-    return FALSE;
-=======
-    DBG_ERROR("missing tab");
-    return sal_False;
->>>>>>> ce6308e4
+    return false;
 }
 
 sal_Bool ScDocument::HasAutoFilter( SCCOL nCurCol, SCROW nCurRow, SCTAB nCurTab )
@@ -1358,11 +1261,11 @@
                                 GetValue();
 
                 if ( (nFlag & SC_MF_AUTO) == 0 )
-                    bHasAutoFilter = sal_False;
+                    bHasAutoFilter = false;
             }
         }
         else
-            bHasAutoFilter = sal_False;
+            bHasAutoFilter = false;
     }
 
     return bHasAutoFilter;
@@ -1372,14 +1275,6 @@
                                     SCTAB nTab )
 {
     return VALIDTAB(nTab) && pTab[nTab] && pTab[nTab]->HasColHeader( nStartCol, nStartRow, nEndCol, nEndRow );
-<<<<<<< HEAD
-=======
-    //if (VALIDTAB(nTab))
-    //  if (pTab[nTab])
-    //      return pTab[nTab]->HasColHeader( nStartCol, nStartRow, nEndCol, nEndRow );
-
-    //return sal_False;
->>>>>>> ce6308e4
 }
 
 sal_Bool ScDocument::HasRowHeader( SCCOL nStartCol, SCROW nStartRow, SCCOL nEndCol, SCROW nEndRow,
@@ -1388,7 +1283,6 @@
     return VALIDTAB(nTab) && pTab[nTab] && pTab[nTab]->HasRowHeader( nStartCol, nStartRow, nEndCol, nEndRow );
 }
 
-<<<<<<< HEAD
 void ScDocument::UpdateDynamicEndRow(ScDBData& rDBData) const
 {
     SCCOL nCol1, nCol2;
@@ -1399,9 +1293,6 @@
     SCROW nRow1a = nRow1, nRow2a = nRow2;
     GetDataArea(nTab, nCol1a, nRow1a, nCol2a, nRow2a, false, false);
     rDBData.SetDynamicEndRow(nRow2a);
-=======
-    //return sal_False;
->>>>>>> ce6308e4
 }
 
 //
@@ -1413,7 +1304,7 @@
 {
     if ( ValidTab(nTab) && pTab[nTab] && pDBCollection )
     {
-        ScDBData* pDBData = pDBCollection->GetDBAtCursor(nCol, nRow, nTab, sal_False);  //!??
+        ScDBData* pDBData = pDBCollection->GetDBAtCursor(nCol, nRow, nTab, false);  //!??
         if (pDBData)
         {
             UpdateDynamicEndRow(*pDBData);
@@ -1459,7 +1350,7 @@
         }
     }
 
-    return sal_False;
+    return false;
 }
 
 //
@@ -1475,7 +1366,7 @@
         return sal_True;
     }
 
-    return sal_False;
+    return false;
 }
 
 //
@@ -1500,13 +1391,6 @@
     }
 
     return ValidTab(nTab) && pTab[nTab] && pTab[nTab]->GetDataEntries( nCol, nRow, rStrings, bLimit );
-<<<<<<< HEAD
-=======
-    //if (ValidTab(nTab) && pTab[nTab])
-    //  return pTab[nTab]->GetDataEntries( nCol, nRow, rStrings, bLimit );
-
-    //return sal_False;
->>>>>>> ce6308e4
 }
 
 //
@@ -1520,24 +1404,14 @@
 
 sal_Bool ScDocument::GetFormulaEntries( TypedScStrCollection& rStrings )
 {
-<<<<<<< HEAD
-=======
-    sal_uInt16 i;
-
->>>>>>> ce6308e4
     //
     //  Bereichsnamen
     //
 
     if ( pRangeName )
     {
-<<<<<<< HEAD
         ScRangeName::const_iterator itr = pRangeName->begin(), itrEnd = pRangeName->end();
         for (; itr != itrEnd; ++itr)
-=======
-        sal_uInt16 nRangeCount = pRangeName->GetCount();
-        for ( i=0; i<nRangeCount; i++ )
->>>>>>> ce6308e4
         {
             TypedStrData* pNew = new TypedStrData(itr->GetName(), 0.0, SC_STRTYPE_NAMES);
             if (!rStrings.Insert(pNew))
@@ -1552,11 +1426,7 @@
     if ( pDBCollection )
     {
         sal_uInt16 nDBCount = pDBCollection->GetCount();
-<<<<<<< HEAD
         for ( sal_uInt16 i=0; i<nDBCount; i++ )
-=======
-        for ( i=0; i<nDBCount; i++ )
->>>>>>> ce6308e4
         {
             ScDBData* pData = (*pDBCollection)[i];
             if (pData)
@@ -1646,7 +1516,7 @@
 
 void ScDocument::ResetEmbedded()
 {
-    bIsEmbedded = sal_False;
+    bIsEmbedded = false;
     aEmbedRange = ScRange();
 }
 
@@ -1720,7 +1590,7 @@
     nTwips = (long) (aPosRect.Left() / HMM_PER_TWIPS);
 
     SCCOL nX1 = 0;
-    bEnd = sal_False;
+    bEnd = false;
     while (!bEnd)
     {
         nAdd = (long) pTable->GetColWidth(nX1);
@@ -1736,7 +1606,7 @@
     nTwips = (long) (aPosRect.Right() / HMM_PER_TWIPS);
 
     SCCOL nX2 = nX1;
-    bEnd = sal_False;
+    bEnd = false;
     while (!bEnd)
     {
         nAdd = (long) pTable->GetColWidth(nX2);
@@ -1888,13 +1758,8 @@
     if (VALIDTAB(nTab) && pTab[nTab])
         return pTab[nTab]->IsProtected();
 
-<<<<<<< HEAD
     OSL_FAIL("Falsche Tabellennummer");
-    return FALSE;
-=======
-    DBG_ERROR("Falsche Tabellennummer");
-    return sal_False;
->>>>>>> ce6308e4
+    return false;
 }
 
 ScTableProtection* ScDocument::GetTabProtection( SCTAB nTab ) const
@@ -2125,123 +1990,4 @@
         pTab[nTab]->DecRecalcLevel( bUpdateNoteCaptionPos );
 }
 
-<<<<<<< HEAD
-/* vim:set shiftwidth=4 softtabstop=4 expandtab: */
-=======
-// Wang Xu Ming -- 2009-8-17
-// DataPilot Migration - Cache&&Performance
-ScDPTableDataCache* ScDocument::GetDPObjectCache( long nID )
-{
-    for ( std::list<ScDPTableDataCache*>::iterator iter = m_listDPObjectsCaches.begin(); iter!=m_listDPObjectsCaches.end(); iter++ )
-    { //
-        if ( nID == (*iter)->GetId() )
-            return *iter;
-    }
-    return NULL;
-}
-
-ScDPTableDataCache* ScDocument::GetUsedDPObjectCache ( ScRange rRange )
-{
-    ScDPTableDataCache* pCache = NULL;
-    sal_uInt16 nCount = GetDPCollection()->GetCount();
-    for ( short i=nCount-1; i>=0 ; i--)
-    {
-        if ( const ScSheetSourceDesc* pUsedSheetDesc = (*pDPCollection)[i]->GetSheetDesc() )
-            if ( rRange == pUsedSheetDesc->aSourceRange )
-            {
-                long nID = (*pDPCollection)[i]->GetCacheId();
-                if ( nID >= 0  )
-                    pCache= GetDPObjectCache( nID );
-                if ( pCache )
-                    return pCache;
-            }
-    }
-    return pCache;
-}
-
-long ScDocument::AddDPObjectCache( ScDPTableDataCache* pData )
-{
-    if ( pData->GetId() < 0 )
-    { //create a id for it
-        pData->SetId( GetNewDPObjectCacheId() );
-    }
-    m_listDPObjectsCaches.push_back( pData );
-    return pData->GetId();
-}
-
-long ScDocument::GetNewDPObjectCacheId()
-{
-    long nID = 0;
-
-    bool bFound = false;
-    std::list<ScDPTableDataCache*>::iterator iter;
-    do {
-        for ( iter = m_listDPObjectsCaches.begin(); iter!=m_listDPObjectsCaches.end(); iter++ )
-        { //Get a new Id
-            if ( nID == (*iter)->GetId() )
-            {
-                nID++;
-                bFound = true;
-                break;
-            }
-        }
-        if ( iter == m_listDPObjectsCaches.end() )
-            bFound = false;
-    } while ( bFound );
-
-    return nID;
-}
-
-void ScDocument::RemoveDPObjectCache( long nID )
-{
-    for ( std::list<ScDPTableDataCache*>::iterator iter = m_listDPObjectsCaches.begin(); iter!=m_listDPObjectsCaches.end(); iter++ )
-    {
-        if ( nID == (*iter)->GetId() )
-        {
-            ScDPTableDataCache* pCache = *iter;
-            m_listDPObjectsCaches.erase( iter );
-            delete pCache;
-            break;
-        }
-    }
-
-}
-
-void ScDocument::RemoveUnusedDPObjectCaches()
-{
-    for ( std::list<ScDPTableDataCache*>::iterator iter = m_listDPObjectsCaches.begin(); iter!=m_listDPObjectsCaches.end(); iter++ )
-    {
-        long  nID = (*iter)->GetId();
-        sal_uInt16 nCount = GetDPCollection()->GetCount();
-        sal_uInt16 i ;
-        for ( i=0; i<nCount; i++)
-        {
-            if ( nID ==  (*pDPCollection)[i]->GetCacheId() )
-                break;
-        }
-        if ( i == nCount )
-        {
-            ScDPTableDataCache* pCache = *iter;
-            m_listDPObjectsCaches.erase( iter );
-            delete pCache;
-            continue;
-        }
-    }
-}
-
-void ScDocument::GetUsedDPObjectCache( std::list<ScDPTableDataCache*>& usedlist )
-{
-    for ( std::list<ScDPTableDataCache*>::iterator iter = m_listDPObjectsCaches.begin(); iter!=m_listDPObjectsCaches.end(); iter++ )
-    {
-        long  nID = (*iter)->GetId();
-        sal_uInt16 nCount = GetDPCollection()->GetCount();
-        sal_uInt16 i=0;
-        for ( i=0; i<nCount; i++)
-            if ( nID ==  (*pDPCollection)[i]->GetCacheId() )
-                break;
-        if ( i != nCount )
-            usedlist.push_back( *iter );
-    }
-}
-// End Comments
->>>>>>> ce6308e4
+/* vim:set shiftwidth=4 softtabstop=4 expandtab: */