--- conflicted
+++ resolved
@@ -176,14 +176,9 @@
     for (nX=nStartCol; nX<=nEndCol; nX++)
     {
         BOOL bStartOfPage = FALSE;
-<<<<<<< HEAD
-        long nThisX = ( pColFlags[nX] & CR_HIDDEN ) ? 0 : pColWidth[nX];
-        if ( (nSizeX+nThisX > nPageSizeX) || ((pColFlags[nX] & CR_MANUALBREAK) && !bSkipColBreaks) )
-=======
         long nThisX = ColHidden(nX) ? 0 : pColWidth[nX];
         bool bManualBreak = HasColManualBreak(nX);
         if ( (nSizeX+nThisX > nPageSizeX) || (bManualBreak && !bSkipColBreaks) )
->>>>>>> 686b7955
         {
             SetColBreak(nX, true, false);
             nSizeX = 0;
@@ -220,11 +215,6 @@
     for (SCROW nY = nStartRow; nY <= nEndRow; ++nY)
     {
         BOOL bStartOfPage = FALSE;
-<<<<<<< HEAD
-        BYTE nFlags = *aFlagsIter;
-        long nThisY = (nFlags & CR_HIDDEN) ? 0 : *aHeightIter;
-        if ( (nSizeY+nThisY > nPageSizeY) || ((nFlags & CR_MANUALBREAK) && !bSkipRowBreaks) )
-=======
         bool bThisRowHidden = false;
         aIterHidden.getValue(nY, bThisRowHidden);
         long nThisY = 0;
@@ -245,7 +235,6 @@
         }
 
         if ( (nSizeY+nThisY > nPageSizeY) || (bManualBreak && !bSkipRowBreaks) )
->>>>>>> 686b7955
         {
             SetRowBreak(nY, true, false);
             nSizeY = 0;
