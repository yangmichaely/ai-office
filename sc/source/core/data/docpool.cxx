--- conflicted
+++ resolved
@@ -225,7 +225,7 @@
     pGlobalBorderInnerAttr->SetLine(NULL, BOXINFO_LINE_VERT);
     pGlobalBorderInnerAttr->SetTable(sal_True);
     pGlobalBorderInnerAttr->SetDist(sal_True);
-    pGlobalBorderInnerAttr->SetMinDist(sal_False);
+    pGlobalBorderInnerAttr->SetMinDist(false);
 
     ppPoolDefaults = new SfxPoolItem*[ATTR_ENDINDEX-ATTR_STARTINDEX+1];
 
@@ -236,8 +236,8 @@
     ppPoolDefaults[ ATTR_FONT_UNDERLINE  - ATTR_STARTINDEX ] = new SvxUnderlineItem( UNDERLINE_NONE, ATTR_FONT_UNDERLINE );
     ppPoolDefaults[ ATTR_FONT_OVERLINE   - ATTR_STARTINDEX ] = new SvxOverlineItem( UNDERLINE_NONE, ATTR_FONT_OVERLINE );
     ppPoolDefaults[ ATTR_FONT_CROSSEDOUT - ATTR_STARTINDEX ] = new SvxCrossedOutItem( STRIKEOUT_NONE, ATTR_FONT_CROSSEDOUT );
-    ppPoolDefaults[ ATTR_FONT_CONTOUR    - ATTR_STARTINDEX ] = new SvxContourItem( sal_False, ATTR_FONT_CONTOUR );
-    ppPoolDefaults[ ATTR_FONT_SHADOWED   - ATTR_STARTINDEX ] = new SvxShadowedItem( sal_False, ATTR_FONT_SHADOWED );
+    ppPoolDefaults[ ATTR_FONT_CONTOUR    - ATTR_STARTINDEX ] = new SvxContourItem( false, ATTR_FONT_CONTOUR );
+    ppPoolDefaults[ ATTR_FONT_SHADOWED   - ATTR_STARTINDEX ] = new SvxShadowedItem( false, ATTR_FONT_SHADOWED );
     ppPoolDefaults[ ATTR_FONT_COLOR      - ATTR_STARTINDEX ] = new SvxColorItem( Color(COL_AUTO), ATTR_FONT_COLOR );
     ppPoolDefaults[ ATTR_FONT_LANGUAGE   - ATTR_STARTINDEX ] = new SvxLanguageItem( LanguageType(LANGUAGE_DONTKNOW), ATTR_FONT_LANGUAGE );
     ppPoolDefaults[ ATTR_CJK_FONT        - ATTR_STARTINDEX ] = pCjkFont;
@@ -254,22 +254,18 @@
                                                                     ATTR_CTL_FONT_LANGUAGE );
     ppPoolDefaults[ ATTR_FONT_EMPHASISMARK-ATTR_STARTINDEX ] = new SvxEmphasisMarkItem( EMPHASISMARK_NONE, ATTR_FONT_EMPHASISMARK );
     ppPoolDefaults[ ATTR_USERDEF         - ATTR_STARTINDEX ] = new SvXMLAttrContainerItem( ATTR_USERDEF );
-    ppPoolDefaults[ ATTR_FONT_WORDLINE   - ATTR_STARTINDEX ] = new SvxWordLineModeItem(sal_False, ATTR_FONT_WORDLINE );
+    ppPoolDefaults[ ATTR_FONT_WORDLINE   - ATTR_STARTINDEX ] = new SvxWordLineModeItem(false, ATTR_FONT_WORDLINE );
     ppPoolDefaults[ ATTR_FONT_RELIEF     - ATTR_STARTINDEX ] = new SvxCharReliefItem( RELIEF_NONE, ATTR_FONT_RELIEF );
     ppPoolDefaults[ ATTR_HYPHENATE       - ATTR_STARTINDEX ] = new SfxBoolItem( ATTR_HYPHENATE );
-    ppPoolDefaults[ ATTR_SCRIPTSPACE     - ATTR_STARTINDEX ] = new SvxScriptSpaceItem( sal_False, ATTR_SCRIPTSPACE);
-    ppPoolDefaults[ ATTR_HANGPUNCTUATION - ATTR_STARTINDEX ] = new SvxHangingPunctuationItem( sal_False, ATTR_HANGPUNCTUATION);
-    ppPoolDefaults[ ATTR_FORBIDDEN_RULES - ATTR_STARTINDEX ] = new SvxForbiddenRuleItem( sal_False, ATTR_FORBIDDEN_RULES);
+    ppPoolDefaults[ ATTR_SCRIPTSPACE     - ATTR_STARTINDEX ] = new SvxScriptSpaceItem( false, ATTR_SCRIPTSPACE);
+    ppPoolDefaults[ ATTR_HANGPUNCTUATION - ATTR_STARTINDEX ] = new SvxHangingPunctuationItem( false, ATTR_HANGPUNCTUATION);
+    ppPoolDefaults[ ATTR_FORBIDDEN_RULES - ATTR_STARTINDEX ] = new SvxForbiddenRuleItem( false, ATTR_FORBIDDEN_RULES);
     ppPoolDefaults[ ATTR_HOR_JUSTIFY     - ATTR_STARTINDEX ] = new SvxHorJustifyItem( SVX_HOR_JUSTIFY_STANDARD, ATTR_HOR_JUSTIFY);
     ppPoolDefaults[ ATTR_HOR_JUSTIFY_METHOD - ATTR_STARTINDEX ] = new SvxJustifyMethodItem( SVX_JUSTIFY_METHOD_AUTO, ATTR_HOR_JUSTIFY_METHOD);
     ppPoolDefaults[ ATTR_INDENT          - ATTR_STARTINDEX ] = new SfxUInt16Item( ATTR_INDENT, 0 );
     ppPoolDefaults[ ATTR_VER_JUSTIFY     - ATTR_STARTINDEX ] = new SvxVerJustifyItem( SVX_VER_JUSTIFY_STANDARD, ATTR_VER_JUSTIFY);
-<<<<<<< HEAD
     ppPoolDefaults[ ATTR_VER_JUSTIFY_METHOD - ATTR_STARTINDEX ] = new SvxJustifyMethodItem( SVX_JUSTIFY_METHOD_AUTO, ATTR_VER_JUSTIFY_METHOD);
-    ppPoolDefaults[ ATTR_STACKED         - ATTR_STARTINDEX ] = new SfxBoolItem( ATTR_STACKED, FALSE );
-=======
-    ppPoolDefaults[ ATTR_STACKED         - ATTR_STARTINDEX ] = new SfxBoolItem( ATTR_STACKED, sal_False );
->>>>>>> ce6308e4
+    ppPoolDefaults[ ATTR_STACKED         - ATTR_STARTINDEX ] = new SfxBoolItem( ATTR_STACKED, false );
     ppPoolDefaults[ ATTR_ROTATE_VALUE    - ATTR_STARTINDEX ] = new SfxInt32Item( ATTR_ROTATE_VALUE, 0 );
     ppPoolDefaults[ ATTR_ROTATE_MODE     - ATTR_STARTINDEX ] = new SvxRotateModeItem( SVX_ROTATE_MODE_BOTTOM, ATTR_ROTATE_MODE );
     ppPoolDefaults[ ATTR_VERTICAL_ASIAN  - ATTR_STARTINDEX ] = new SfxBoolItem( ATTR_VERTICAL_ASIAN );
@@ -318,9 +314,9 @@
     ppPoolDefaults[ ATTR_PAGE_ON         - ATTR_STARTINDEX ] = new SfxBoolItem( ATTR_PAGE_ON, sal_True );
     ppPoolDefaults[ ATTR_PAGE_DYNAMIC    - ATTR_STARTINDEX ] = new SfxBoolItem( ATTR_PAGE_DYNAMIC, sal_True );
     ppPoolDefaults[ ATTR_PAGE_SHARED     - ATTR_STARTINDEX ] = new SfxBoolItem( ATTR_PAGE_SHARED, sal_True );
-    ppPoolDefaults[ ATTR_PAGE_NOTES      - ATTR_STARTINDEX ] = new SfxBoolItem( ATTR_PAGE_NOTES, sal_False );
-    ppPoolDefaults[ ATTR_PAGE_GRID       - ATTR_STARTINDEX ] = new SfxBoolItem( ATTR_PAGE_GRID, sal_False );
-    ppPoolDefaults[ ATTR_PAGE_HEADERS    - ATTR_STARTINDEX ] = new SfxBoolItem( ATTR_PAGE_HEADERS, sal_False );
+    ppPoolDefaults[ ATTR_PAGE_NOTES      - ATTR_STARTINDEX ] = new SfxBoolItem( ATTR_PAGE_NOTES, false );
+    ppPoolDefaults[ ATTR_PAGE_GRID       - ATTR_STARTINDEX ] = new SfxBoolItem( ATTR_PAGE_GRID, false );
+    ppPoolDefaults[ ATTR_PAGE_HEADERS    - ATTR_STARTINDEX ] = new SfxBoolItem( ATTR_PAGE_HEADERS, false );
     ppPoolDefaults[ ATTR_PAGE_CHARTS     - ATTR_STARTINDEX ] = new ScViewObjectModeItem( ATTR_PAGE_CHARTS );
     ppPoolDefaults[ ATTR_PAGE_OBJECTS    - ATTR_STARTINDEX ] = new ScViewObjectModeItem( ATTR_PAGE_OBJECTS );
     ppPoolDefaults[ ATTR_PAGE_DRAWINGS   - ATTR_STARTINDEX ] = new ScViewObjectModeItem( ATTR_PAGE_DRAWINGS );
@@ -338,7 +334,7 @@
     ppPoolDefaults[ ATTR_PAGE_FOOTERRIGHT- ATTR_STARTINDEX ] = new ScPageHFItem( ATTR_PAGE_FOOTERRIGHT );
     ppPoolDefaults[ ATTR_PAGE_HEADERSET  - ATTR_STARTINDEX ] = new SvxSetItem( ATTR_PAGE_HEADERSET, aSetItemItemSet );
     ppPoolDefaults[ ATTR_PAGE_FOOTERSET  - ATTR_STARTINDEX ] = new SvxSetItem( ATTR_PAGE_FOOTERSET, aSetItemItemSet );
-    ppPoolDefaults[ ATTR_PAGE_FORMULAS   - ATTR_STARTINDEX ] = new SfxBoolItem( ATTR_PAGE_FORMULAS, sal_False );
+    ppPoolDefaults[ ATTR_PAGE_FORMULAS   - ATTR_STARTINDEX ] = new SfxBoolItem( ATTR_PAGE_FORMULAS, false );
     ppPoolDefaults[ ATTR_PAGE_NULLVALS   - ATTR_STARTINDEX ] = new SfxBoolItem( ATTR_PAGE_NULLVALS, sal_True );
     ppPoolDefaults[ ATTR_PAGE_SCALETO    - ATTR_STARTINDEX ] = new ScPageScaleToItem( 1, 1 );
 
@@ -601,11 +597,7 @@
 //  wird (Assertions).
 //
 
-<<<<<<< HEAD
-const SfxPoolItem& ScDocumentPool::Put( const SfxPoolItem& rItem, USHORT nWhich )
-=======
-const SfxPoolItem& __EXPORT ScDocumentPool::Put( const SfxPoolItem& rItem, sal_uInt16 nWhich )
->>>>>>> ce6308e4
+const SfxPoolItem& ScDocumentPool::Put( const SfxPoolItem& rItem, sal_uInt16 nWhich )
 {
     if ( rItem.Which() != ATTR_PATTERN )                // nur Pattern ist special
         return SfxItemPool::Put( rItem, nWhich );
@@ -629,13 +621,8 @@
         {
             if ( nRef != (sal_uLong) SC_SAFE_POOLREF )
             {
-<<<<<<< HEAD
                 OSL_FAIL("Wer fummelt da an meinen Ref-Counts herum");
-                SetRefCount( (SfxPoolItem&)rItem, (ULONG) SC_SAFE_POOLREF );
-=======
-                DBG_ERROR("Wer fummelt da an meinen Ref-Counts herum");
                 SetRefCount( (SfxPoolItem&)rItem, (sal_uLong) SC_SAFE_POOLREF );
->>>>>>> ce6308e4
             }
             return;                 // nicht herunterzaehlen
         }
@@ -709,9 +696,9 @@
     const SfxItemSet& rSet = ((const SfxSetItem&)rItem).GetItemSet();
     const SfxPoolItem* pItem;
 
-    if ( SFX_ITEM_SET == rSet.GetItemState(ATTR_PAGE_ON,sal_False,&pItem) )
+    if ( SFX_ITEM_SET == rSet.GetItemState(ATTR_PAGE_ON,false,&pItem) )
     {
-        if( sal_False == ((const SfxBoolItem*)pItem)->GetValue() )
+        if( false == ((const SfxBoolItem*)pItem)->GetValue() )
             return SFX_ITEM_PRESENTATION_NONE;
     }
 
@@ -1045,11 +1032,7 @@
     return ePresentation;
 }
 
-<<<<<<< HEAD
-SfxMapUnit ScDocumentPool::GetMetric( USHORT nWhich ) const
-=======
-SfxMapUnit __EXPORT ScDocumentPool::GetMetric( sal_uInt16 nWhich ) const
->>>>>>> ce6308e4
+SfxMapUnit ScDocumentPool::GetMetric( sal_uInt16 nWhich ) const
 {
     //  eigene Attribute: Twips, alles andere 1/100 mm
 
