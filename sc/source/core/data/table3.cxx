/* -*- Mode: C++; tab-width: 4; indent-tabs-mode: nil; c-basic-offset: 4 -*- */
/*************************************************************************
 *
 * DO NOT ALTER OR REMOVE COPYRIGHT NOTICES OR THIS FILE HEADER.
 *
 * Copyright 2000, 2010 Oracle and/or its affiliates.
 *
 * OpenOffice.org - a multi-platform office productivity suite
 *
 * This file is part of OpenOffice.org.
 *
 * OpenOffice.org is free software: you can redistribute it and/or modify
 * it under the terms of the GNU Lesser General Public License version 3
 * only, as published by the Free Software Foundation.
 *
 * OpenOffice.org is distributed in the hope that it will be useful,
 * but WITHOUT ANY WARRANTY; without even the implied warranty of
 * MERCHANTABILITY or FITNESS FOR A PARTICULAR PURPOSE.  See the
 * GNU Lesser General Public License version 3 for more details
 * (a copy is included in the LICENSE file that accompanied this code).
 *
 * You should have received a copy of the GNU Lesser General Public License
 * version 3 along with OpenOffice.org.  If not, see
 * <http://www.openoffice.org/license.html>
 * for a copy of the LGPLv3 License.
 *
 ************************************************************************/

// MARKER(update_precomp.py): autogen include statement, do not remove
#include "precompiled_sc.hxx"

#include <rtl/math.hxx>
#include <unotools/textsearch.hxx>
#include <svl/zforlist.hxx>
#include <svl/zformat.hxx>
#include <unotools/charclass.hxx>
#include <unotools/collatorwrapper.hxx>
#include <com/sun/star/i18n/CollatorOptions.hpp>
#include <stdlib.h>
#include <unotools/transliterationwrapper.hxx>

#include "table.hxx"
#include "scitems.hxx"
#include "collect.hxx"
#include "attrib.hxx"
#include "cell.hxx"
#include "document.hxx"
#include "globstr.hrc"
#include "global.hxx"
#include "stlpool.hxx"
#include "compiler.hxx"
#include "patattr.hxx"
#include "subtotal.hxx"
#include "docoptio.hxx"
#include "markdata.hxx"
#include "rangelst.hxx"
#include "attarray.hxx"
#include "userlist.hxx"
#include "progress.hxx"
#include "cellform.hxx"
#include "postit.hxx"
#include "queryparam.hxx"

#include <vector>

using namespace ::com::sun::star;

namespace naturalsort {

using namespace ::com::sun::star::i18n;

/** Splits a given string into three parts: the prefix, number string, and
    the suffix.

    @param sWhole
    Original string to be split into pieces

    @param sPrefix
    Prefix string that consists of the part before the first number token

    @param sSuffix
    String after the last number token.  This may still contain number strings.

    @param fNum
    Number converted from the middle number string

    @return Returns TRUE if a numeral element is found in a given string, or
    FALSE if no numeral element is found.
*/
bool SplitString( const rtl::OUString &sWhole,
    rtl::OUString &sPrefix, rtl::OUString &sSuffix, double &fNum )
{
    i18n::LocaleDataItem aLocaleItem = ScGlobal::pLocaleData->getLocaleItem();

    // Get prefix element
    rtl::OUString sEmpty, sUser = rtl::OUString(RTL_CONSTASCII_USTRINGPARAM( "-" ));
    ParseResult aPRPre = ScGlobal::pCharClass->parsePredefinedToken(
        KParseType::IDENTNAME, sWhole, 0,
        KParseTokens::ANY_LETTER, sUser, KParseTokens::ANY_LETTER, sUser );
    sPrefix = sWhole.copy( 0, aPRPre.EndPos );

    // Return FALSE if no numeral element is found
    if ( aPRPre.EndPos == sWhole.getLength() )
        return false;

    // Get numeral element
    sUser = aLocaleItem.decimalSeparator;
    ParseResult aPRNum = ScGlobal::pCharClass->parsePredefinedToken(
        KParseType::ANY_NUMBER, sWhole, aPRPre.EndPos,
        KParseTokens::ANY_NUMBER, sEmpty, KParseTokens::ANY_NUMBER, sUser );

    if ( aPRNum.EndPos == aPRPre.EndPos )
        return false;

    fNum = aPRNum.Value;
    sSuffix = sWhole.copy( aPRNum.EndPos );

    return true;
}

/** Naturally compares two given strings.

    This is the main function that should be called externally.  It returns
    either 1, 0, or -1 depending on the comparison result of given two strings.

    @param sInput1
    Input string 1

    @param sInput2
    Input string 2

    @param bCaseSens
    Boolean value for case sensitivity

    @param pData
    Pointer to user defined sort list

    @param pCW
    Pointer to collator wrapper for normal string comparison

    @return Returnes 1 if sInput1 is greater, 0 if sInput1 == sInput2, and -1 if
    sInput2 is greater.
*/
short Compare( const String &sInput1, const String &sInput2,
               const BOOL bCaseSens, const ScUserListData* pData, const CollatorWrapper *pCW )
{
    rtl::OUString sStr1( sInput1 ), sStr2( sInput2 ), sPre1, sSuf1, sPre2, sSuf2;

    do
    {
        double nNum1, nNum2;
        BOOL bNumFound1 = SplitString( sStr1, sPre1, sSuf1, nNum1 );
        BOOL bNumFound2 = SplitString( sStr2, sPre2, sSuf2, nNum2 );

        short nPreRes; // Prefix comparison result
        if ( pData )
        {
            if ( bCaseSens )
            {
                if ( !bNumFound1 || !bNumFound2 )
                    return static_cast<short>(pData->Compare( sStr1, sStr2 ));
                else
                    nPreRes = pData->Compare( sPre1, sPre2 );
            }
            else
            {
                if ( !bNumFound1 || !bNumFound2 )
                    return static_cast<short>(pData->ICompare( sStr1, sStr2 ));
                else
                    nPreRes = pData->ICompare( sPre1, sPre2 );
            }
        }
        else
        {
            if ( !bNumFound1 || !bNumFound2 )
                return static_cast<short>(pCW->compareString( sStr1, sStr2 ));
            else
                nPreRes = static_cast<short>(pCW->compareString( sPre1, sPre2 ));
        }

        // Prefix strings differ.  Return immediately.
        if ( nPreRes != 0 ) return nPreRes;

        if ( nNum1 != nNum2 )
        {
            if ( nNum1 < nNum2 ) return -1;
            return static_cast<short>( nNum1 > nNum2 );
        }

        // The prefix and the first numerical elements are equal, but the suffix
        // strings may still differ.  Stay in the loop.

        sStr1 = sSuf1;
        sStr2 = sSuf2;

    } while (true);

    return 0;
}

}

// STATIC DATA -----------------------------------------------------------

const USHORT nMaxSorts = 3;     // maximale Anzahl Sortierkriterien in aSortParam

struct ScSortInfo
{
    ScBaseCell*     pCell;
    SCCOLROW        nOrg;
    DECL_FIXEDMEMPOOL_NEWDEL( ScSortInfo );
};
const USHORT nMemPoolSortInfo = (0x8000 - 64) / sizeof(ScSortInfo);
IMPL_FIXEDMEMPOOL_NEWDEL( ScSortInfo, nMemPoolSortInfo, nMemPoolSortInfo )

// END OF STATIC DATA -----------------------------------------------------


class ScSortInfoArray
{
private:
    ScSortInfo**    pppInfo[nMaxSorts];
    SCSIZE          nCount;
    SCCOLROW        nStart;
    USHORT          nUsedSorts;

public:
                ScSortInfoArray( USHORT nSorts, SCCOLROW nInd1, SCCOLROW nInd2 ) :
                        nCount( nInd2 - nInd1 + 1 ), nStart( nInd1 ),
                        nUsedSorts( Min( nSorts, nMaxSorts ) )
                    {
                        for ( USHORT nSort = 0; nSort < nUsedSorts; nSort++ )
                        {
                            ScSortInfo** ppInfo = new ScSortInfo* [nCount];
                            for ( SCSIZE j = 0; j < nCount; j++ )
                                ppInfo[j] = new ScSortInfo;
                            pppInfo[nSort] = ppInfo;
                        }
                    }
                ~ScSortInfoArray()
                    {
                        for ( USHORT nSort = 0; nSort < nUsedSorts; nSort++ )
                        {
                            ScSortInfo** ppInfo = pppInfo[nSort];
                            for ( SCSIZE j = 0; j < nCount; j++ )
                                delete ppInfo[j];
                            delete [] ppInfo;
                        }
                    }
    ScSortInfo* Get( USHORT nSort, SCCOLROW nInd )
                    { return (pppInfo[nSort])[ nInd - nStart ]; }
    void        Swap( SCCOLROW nInd1, SCCOLROW nInd2 )
                    {
                        SCSIZE n1 = static_cast<SCSIZE>(nInd1 - nStart);
                        SCSIZE n2 = static_cast<SCSIZE>(nInd2 - nStart);
                        for ( USHORT nSort = 0; nSort < nUsedSorts; nSort++ )
                        {
                            ScSortInfo** ppInfo = pppInfo[nSort];
                            ScSortInfo* pTmp = ppInfo[n1];
                            ppInfo[n1] = ppInfo[n2];
                            ppInfo[n2] = pTmp;
                        }
                    }
    USHORT      GetUsedSorts() { return nUsedSorts; }
    ScSortInfo**    GetFirstArray() { return pppInfo[0]; }
    SCCOLROW    GetStart() { return nStart; }
    SCSIZE      GetCount() { return nCount; }
};

ScSortInfoArray* ScTable::CreateSortInfoArray( SCCOLROW nInd1, SCCOLROW nInd2 )
{
    USHORT nUsedSorts = 1;
    while ( nUsedSorts < nMaxSorts && aSortParam.bDoSort[nUsedSorts] )
        nUsedSorts++;
    ScSortInfoArray* pArray = new ScSortInfoArray( nUsedSorts, nInd1, nInd2 );
    if ( aSortParam.bByRow )
    {
        for ( USHORT nSort = 0; nSort < nUsedSorts; nSort++ )
        {
            SCCOL nCol = static_cast<SCCOL>(aSortParam.nField[nSort]);
            ScColumn* pCol = &aCol[nCol];
            for ( SCROW nRow = nInd1; nRow <= nInd2; nRow++ )
            {
//2do: FillSortInfo an ScColumn und Array abklappern statt Search in GetCell
                ScSortInfo* pInfo = pArray->Get( nSort, nRow );
                pInfo->pCell = pCol->GetCell( nRow );
                pInfo->nOrg = nRow;
            }
        }
    }
    else
    {
        for ( USHORT nSort = 0; nSort < nUsedSorts; nSort++ )
        {
            SCROW nRow = aSortParam.nField[nSort];
            for ( SCCOL nCol = static_cast<SCCOL>(nInd1);
                    nCol <= static_cast<SCCOL>(nInd2); nCol++ )
            {
                ScSortInfo* pInfo = pArray->Get( nSort, nCol );
                pInfo->pCell = GetCell( nCol, nRow );
                pInfo->nOrg = nCol;
            }
        }
    }
    return pArray;
}


BOOL ScTable::IsSortCollatorGlobal() const
{
    return  pSortCollator == ScGlobal::GetCollator() ||
            pSortCollator == ScGlobal::GetCaseCollator();
}


void ScTable::InitSortCollator( const ScSortParam& rPar )
{
    if ( rPar.aCollatorLocale.Language.getLength() )
    {
        if ( !pSortCollator || IsSortCollatorGlobal() )
            pSortCollator = new CollatorWrapper( pDocument->GetServiceManager() );
        pSortCollator->loadCollatorAlgorithm( rPar.aCollatorAlgorithm,
            rPar.aCollatorLocale, (rPar.bCaseSens ? 0 : SC_COLLATOR_IGNORES) );
    }
    else
    {   // SYSTEM
        DestroySortCollator();
        pSortCollator = (rPar.bCaseSens ? ScGlobal::GetCaseCollator() :
            ScGlobal::GetCollator());
    }
}


void ScTable::DestroySortCollator()
{
    if ( pSortCollator )
    {
        if ( !IsSortCollatorGlobal() )
            delete pSortCollator;
        pSortCollator = NULL;
    }
}


void ScTable::SortReorder( ScSortInfoArray* pArray, ScProgress& rProgress )
{
    BOOL bByRow = aSortParam.bByRow;
    SCSIZE nCount = pArray->GetCount();
    SCCOLROW nStart = pArray->GetStart();
    ScSortInfo** ppInfo = pArray->GetFirstArray();
    ::std::vector<ScSortInfo*> aTable(nCount);
    SCSIZE nPos;
    for ( nPos = 0; nPos < nCount; nPos++ )
        aTable[ppInfo[nPos]->nOrg - nStart] = ppInfo[nPos];

    SCCOLROW nDest = nStart;
    for ( nPos = 0; nPos < nCount; nPos++, nDest++ )
    {
        SCCOLROW nOrg = ppInfo[nPos]->nOrg;
        if ( nDest != nOrg )
        {
            if ( bByRow )
                SwapRow( nDest, nOrg );
            else
                SwapCol( static_cast<SCCOL>(nDest), static_cast<SCCOL>(nOrg) );
            // neue Position des weggeswapten eintragen
            ScSortInfo* p = ppInfo[nPos];
            p->nOrg = nDest;
            ::std::swap(p, aTable[nDest-nStart]);
            p->nOrg = nOrg;
            ::std::swap(p, aTable[nOrg-nStart]);
            DBG_ASSERT( p == ppInfo[nPos], "SortReorder: nOrg MisMatch" );
        }
        rProgress.SetStateOnPercent( nPos );
    }
}

short ScTable::CompareCell( USHORT nSort,
            ScBaseCell* pCell1, SCCOL nCell1Col, SCROW nCell1Row,
            ScBaseCell* pCell2, SCCOL nCell2Col, SCROW nCell2Row )
{
    short nRes = 0;

    CellType eType1 = CELLTYPE_NONE, eType2 = CELLTYPE_NONE;
    if (pCell1)
    {
        eType1 = pCell1->GetCellType();
        if (eType1 == CELLTYPE_NOTE)
            pCell1 = NULL;
    }
    if (pCell2)
    {
        eType2 = pCell2->GetCellType();
        if (eType2 == CELLTYPE_NOTE)
            pCell2 = NULL;
    }

    if (pCell1)
    {
        if (pCell2)
        {
            BOOL bStr1 = ( eType1 != CELLTYPE_VALUE );
            if ( eType1 == CELLTYPE_FORMULA && ((ScFormulaCell*)pCell1)->IsValue() )
                bStr1 = FALSE;
            BOOL bStr2 = ( eType2 != CELLTYPE_VALUE );
            if ( eType2 == CELLTYPE_FORMULA && ((ScFormulaCell*)pCell2)->IsValue() )
                bStr2 = FALSE;

            if ( bStr1 && bStr2 )           // nur Strings untereinander als String vergleichen!
            {
                String aStr1;
                String aStr2;
                if (eType1 == CELLTYPE_STRING)
                    ((ScStringCell*)pCell1)->GetString(aStr1);
                else
                    GetString(nCell1Col, nCell1Row, aStr1);
                if (eType2 == CELLTYPE_STRING)
                    ((ScStringCell*)pCell2)->GetString(aStr2);
                else
                    GetString(nCell2Col, nCell2Row, aStr2);

                BOOL bUserDef     = aSortParam.bUserDef;        // custom sort order
                BOOL bNaturalSort = aSortParam.bNaturalSort;    // natural sort
                BOOL bCaseSens    = aSortParam.bCaseSens;       // case sensitivity

                if (bUserDef)
                {
                    ScUserListData* pData =
                        static_cast<ScUserListData*>( (ScGlobal::GetUserList()->At(
                        aSortParam.nUserIndex)) );

                    if (pData)
                    {
                        if ( bNaturalSort )
                            nRes = naturalsort::Compare( aStr1, aStr2, bCaseSens, pData, pSortCollator );
                        else
                        {
                            if ( bCaseSens )
                                nRes = sal::static_int_cast<short>( pData->Compare(aStr1, aStr2) );
                            else
                                nRes = sal::static_int_cast<short>( pData->ICompare(aStr1, aStr2) );
                        }
                    }
                    else
                        bUserDef = FALSE;

                }
                if (!bUserDef)
                {
                    if ( bNaturalSort )
                        nRes = naturalsort::Compare( aStr1, aStr2, bCaseSens, NULL, pSortCollator );
                    else
                        nRes = static_cast<short>( pSortCollator->compareString( aStr1, aStr2 ) );
                }
            }
            else if ( bStr1 )               // String <-> Zahl
                nRes = 1;                   // Zahl vorne
            else if ( bStr2 )               // Zahl <-> String
                nRes = -1;                  // Zahl vorne
            else                            // Zahlen untereinander
            {
                double nVal1;
                double nVal2;
                if (eType1 == CELLTYPE_VALUE)
                    nVal1 = ((ScValueCell*)pCell1)->GetValue();
                else if (eType1 == CELLTYPE_FORMULA)
                    nVal1 = ((ScFormulaCell*)pCell1)->GetValue();
                else
                    nVal1 = 0;
                if (eType2 == CELLTYPE_VALUE)
                    nVal2 = ((ScValueCell*)pCell2)->GetValue();
                else if (eType2 == CELLTYPE_FORMULA)
                    nVal2 = ((ScFormulaCell*)pCell2)->GetValue();
                else
                    nVal2 = 0;
                if (nVal1 < nVal2)
                    nRes = -1;
                else if (nVal1 > nVal2)
                    nRes = 1;
            }
            if ( !aSortParam.bAscending[nSort] )
                nRes = -nRes;
        }
        else
            nRes = -1;
    }
    else
    {
        if ( pCell2 )
            nRes = 1;
        else
            nRes = 0;                   // beide leer
    }
    return nRes;
}

short ScTable::Compare( ScSortInfoArray* pArray, SCCOLROW nIndex1, SCCOLROW nIndex2 )
{
    short nRes;
    USHORT nSort = 0;
    do
    {
        ScSortInfo* pInfo1 = pArray->Get( nSort, nIndex1 );
        ScSortInfo* pInfo2 = pArray->Get( nSort, nIndex2 );
        if ( aSortParam.bByRow )
            nRes = CompareCell( nSort,
                pInfo1->pCell, static_cast<SCCOL>(aSortParam.nField[nSort]), pInfo1->nOrg,
                pInfo2->pCell, static_cast<SCCOL>(aSortParam.nField[nSort]), pInfo2->nOrg );
        else
            nRes = CompareCell( nSort,
                pInfo1->pCell, static_cast<SCCOL>(pInfo1->nOrg), aSortParam.nField[nSort],
                pInfo2->pCell, static_cast<SCCOL>(pInfo2->nOrg), aSortParam.nField[nSort] );
    } while ( nRes == 0 && ++nSort < pArray->GetUsedSorts() );
    if( nRes == 0 )
    {
        ScSortInfo* pInfo1 = pArray->Get( 0, nIndex1 );
        ScSortInfo* pInfo2 = pArray->Get( 0, nIndex2 );
        if( pInfo1->nOrg < pInfo2->nOrg )
            nRes = -1;
        else if( pInfo1->nOrg > pInfo2->nOrg )
            nRes = 1;
    }
    return nRes;
}

void ScTable::QuickSort( ScSortInfoArray* pArray, SCsCOLROW nLo, SCsCOLROW nHi )
{
    if ((nHi - nLo) == 1)
    {
        if (Compare(pArray, nLo, nHi) > 0)
            pArray->Swap( nLo, nHi );
    }
    else
    {
        SCsCOLROW ni = nLo;
        SCsCOLROW nj = nHi;
        do
        {
            while ((ni <= nHi) && (Compare(pArray, ni, nLo)) < 0)
                ni++;
            while ((nj >= nLo) && (Compare(pArray, nLo, nj)) < 0)
                nj--;
            if (ni <= nj)
            {
                if (ni != nj)
                    pArray->Swap( ni, nj );
                ni++;
                nj--;
            }
        } while (ni < nj);
        if ((nj - nLo) < (nHi - ni))
        {
            if (nLo < nj)
                QuickSort(pArray, nLo, nj);
            if (ni < nHi)
                QuickSort(pArray, ni, nHi);
        }
        else
        {
            if (ni < nHi)
                QuickSort(pArray, ni, nHi);
            if (nLo < nj)
                QuickSort(pArray, nLo, nj);
        }
    }
}

void ScTable::SwapCol(SCCOL nCol1, SCCOL nCol2)
{
    for (SCROW nRow = aSortParam.nRow1; nRow <= aSortParam.nRow2; nRow++)
    {
        aCol[nCol1].SwapCell(nRow, aCol[nCol2]);
        if (aSortParam.bIncludePattern)
        {
            const ScPatternAttr* pPat1 = GetPattern(nCol1, nRow);
            const ScPatternAttr* pPat2 = GetPattern(nCol2, nRow);
            if (pPat1 != pPat2)
            {
                SetPattern(nCol1, nRow, *pPat2, TRUE);
                SetPattern(nCol2, nRow, *pPat1, TRUE);
            }
        }
    }
}

void ScTable::SwapRow(SCROW nRow1, SCROW nRow2)
{
    for (SCCOL nCol = aSortParam.nCol1; nCol <= aSortParam.nCol2; nCol++)
    {
        aCol[nCol].SwapRow(nRow1, nRow2);
        if (aSortParam.bIncludePattern)
        {
            const ScPatternAttr* pPat1 = GetPattern(nCol, nRow1);
            const ScPatternAttr* pPat2 = GetPattern(nCol, nRow2);
            if (pPat1 != pPat2)
            {
                SetPattern(nCol, nRow1, *pPat2, TRUE);
                SetPattern(nCol, nRow2, *pPat1, TRUE);
            }
        }
    }
    if (bGlobalKeepQuery)
    {
        bool bRow1Hidden = RowHidden(nRow1);
        bool bRow2Hidden = RowHidden(nRow2);
        SetRowHidden(nRow1, nRow1, bRow2Hidden);
        SetRowHidden(nRow2, nRow2, bRow1Hidden);

        bool bRow1Filtered = RowFiltered(nRow1);
        bool bRow2Filtered = RowFiltered(nRow2);
        SetRowFiltered(nRow1, nRow1, bRow2Filtered);
        SetRowFiltered(nRow2, nRow2, bRow1Filtered);
    }
}

short ScTable::Compare(SCCOLROW nIndex1, SCCOLROW nIndex2)
{
    short nRes;
    USHORT nSort = 0;
    if (aSortParam.bByRow)
    {
        do
        {
            SCCOL nCol = static_cast<SCCOL>(aSortParam.nField[nSort]);
            ScBaseCell* pCell1 = aCol[nCol].GetCell( nIndex1 );
            ScBaseCell* pCell2 = aCol[nCol].GetCell( nIndex2 );
            nRes = CompareCell( nSort, pCell1, nCol, nIndex1, pCell2, nCol, nIndex2 );
        } while ( nRes == 0 && ++nSort < nMaxSorts && aSortParam.bDoSort[nSort] );
    }
    else
    {
        do
        {
            SCROW nRow = aSortParam.nField[nSort];
            ScBaseCell* pCell1 = aCol[nIndex1].GetCell( nRow );
            ScBaseCell* pCell2 = aCol[nIndex2].GetCell( nRow );
            nRes = CompareCell( nSort, pCell1, static_cast<SCCOL>(nIndex1),
                    nRow, pCell2, static_cast<SCCOL>(nIndex2), nRow );
        } while ( nRes == 0 && ++nSort < nMaxSorts && aSortParam.bDoSort[nSort] );
    }
    return nRes;
}

BOOL ScTable::IsSorted( SCCOLROW nStart, SCCOLROW nEnd )    // ueber aSortParam
{
    for (SCCOLROW i=nStart; i<nEnd; i++)
    {
        if (Compare( i, i+1 ) > 0)
            return FALSE;
    }
    return TRUE;
}

void ScTable::DecoladeRow( ScSortInfoArray* pArray, SCROW nRow1, SCROW nRow2 )
{
    SCROW nRow;
    SCROW nMax = nRow2 - nRow1;
    for (SCROW i = nRow1; (i + 4) <= nRow2; i += 4)
    {
        nRow = rand() % nMax;
        pArray->Swap(i, nRow1 + nRow);
    }
}

void ScTable::Sort(const ScSortParam& rSortParam, BOOL bKeepQuery)
{
    aSortParam = rSortParam;
    InitSortCollator( rSortParam );
    bGlobalKeepQuery = bKeepQuery;
    if (rSortParam.bByRow)
    {
        SCROW nLastRow = 0;
        for (SCCOL nCol = aSortParam.nCol1; nCol <= aSortParam.nCol2; nCol++)
            nLastRow = Max(nLastRow, aCol[nCol].GetLastDataPos());
        nLastRow = Min(nLastRow, aSortParam.nRow2);
        SCROW nRow1 = (rSortParam.bHasHeader ?
            aSortParam.nRow1 + 1 : aSortParam.nRow1);
        if (!IsSorted(nRow1, nLastRow))
        {
            ScProgress aProgress( pDocument->GetDocumentShell(),
                                    ScGlobal::GetRscString(STR_PROGRESS_SORTING), nLastRow - nRow1 );
            ScSortInfoArray* pArray = CreateSortInfoArray( nRow1, nLastRow );
            if ( nLastRow - nRow1 > 255 )
                DecoladeRow( pArray, nRow1, nLastRow );
            QuickSort( pArray, nRow1, nLastRow );
            SortReorder( pArray, aProgress );
            delete pArray;
            // #158377# #i59745# update position of caption objects of cell notes
            ScNoteUtil::UpdateCaptionPositions( *pDocument, ScRange( aSortParam.nCol1, nRow1, nTab, aSortParam.nCol2, nLastRow, nTab ) );
        }
    }
    else
    {
        SCCOL nLastCol;
        for (nLastCol = aSortParam.nCol2;
             (nLastCol > aSortParam.nCol1) && aCol[nLastCol].IsEmptyBlock(aSortParam.nRow1, aSortParam.nRow2); nLastCol--)
        {
        }
        SCCOL nCol1 = (rSortParam.bHasHeader ?
            aSortParam.nCol1 + 1 : aSortParam.nCol1);
        if (!IsSorted(nCol1, nLastCol))
        {
            ScProgress aProgress( pDocument->GetDocumentShell(),
                                    ScGlobal::GetRscString(STR_PROGRESS_SORTING), nLastCol - nCol1 );
            ScSortInfoArray* pArray = CreateSortInfoArray( nCol1, nLastCol );
            QuickSort( pArray, nCol1, nLastCol );
            SortReorder( pArray, aProgress );
            delete pArray;
            // #158377# #i59745# update position of caption objects of cell notes
            ScNoteUtil::UpdateCaptionPositions( *pDocument, ScRange( nCol1, aSortParam.nRow1, nTab, nLastCol, aSortParam.nRow2, nTab ) );
        }
    }
    DestroySortCollator();
}


//      Testen, ob beim Loeschen von Zwischenergebnissen andere Daten mit geloescht werden
//      (fuer Hinweis-Box)

BOOL ScTable::TestRemoveSubTotals( const ScSubTotalParam& rParam )
{
    SCCOL nStartCol = rParam.nCol1;
    SCROW nStartRow = rParam.nRow1 + 1;     // Header
    SCCOL nEndCol   = rParam.nCol2;
    SCROW nEndRow    = rParam.nRow2;

    SCCOL nCol;
    SCROW nRow;
    ScBaseCell* pCell;

    BOOL bWillDelete = FALSE;
    for ( nCol=nStartCol; nCol<=nEndCol && !bWillDelete; nCol++ )
    {
        ScColumnIterator aIter( &aCol[nCol],nStartRow,nEndRow );
        while ( aIter.Next( nRow, pCell ) && !bWillDelete )
        {
            if ( pCell->GetCellType() == CELLTYPE_FORMULA )
                if (((ScFormulaCell*)pCell)->IsSubTotal())
                {
                    for (SCCOL nTestCol=0; nTestCol<=MAXCOL; nTestCol++)
                        if (nTestCol<nStartCol || nTestCol>nEndCol)
                            if (aCol[nTestCol].HasDataAt(nRow))
                                bWillDelete = TRUE;
                }
        }
    }
    return bWillDelete;
}

//      alte Ergebnisse loeschen
//      rParam.nRow2 wird veraendert !

void ScTable::RemoveSubTotals( ScSubTotalParam& rParam )
{
    SCCOL nStartCol = rParam.nCol1;
    SCROW nStartRow = rParam.nRow1 + 1;     // Header
    SCCOL nEndCol   = rParam.nCol2;
    SCROW nEndRow    = rParam.nRow2;            // wird veraendert

    SCCOL nCol;
    SCROW nRow;
    ScBaseCell* pCell;

    for ( nCol=nStartCol; nCol<=nEndCol; nCol++ )
    {
        ScColumnIterator aIter( &aCol[nCol],nStartRow,nEndRow );
        while ( aIter.Next( nRow, pCell ) )
        {
            if ( pCell->GetCellType() == CELLTYPE_FORMULA )
                if (((ScFormulaCell*)pCell)->IsSubTotal())
                {
                    RemoveRowBreak(nRow+1, false, true);
                    pDocument->DeleteRow( 0,nTab, MAXCOL,nTab, nRow, 1 );
                    --nEndRow;
                    aIter = ScColumnIterator( &aCol[nCol],nRow,nEndRow );
                }
        }
    }

    rParam.nRow2 = nEndRow;                 // neues Ende
}

//  harte Zahlenformate loeschen (fuer Ergebnisformeln)

void lcl_RemoveNumberFormat( ScTable* pTab, SCCOL nCol, SCROW nRow )
{
    const ScPatternAttr* pPattern = pTab->GetPattern( nCol, nRow );
    if ( pPattern->GetItemSet().GetItemState( ATTR_VALUE_FORMAT, FALSE )
            == SFX_ITEM_SET )
    {
        ScPatternAttr aNewPattern( *pPattern );
        SfxItemSet& rSet = aNewPattern.GetItemSet();
        rSet.ClearItem( ATTR_VALUE_FORMAT );
        rSet.ClearItem( ATTR_LANGUAGE_FORMAT );
        pTab->SetPattern( nCol, nRow, aNewPattern, TRUE );
    }
}


// at least MSC needs this at linkage level to be able to use it in a template
typedef struct lcl_ScTable_DoSubTotals_RowEntry
{
    USHORT  nGroupNo;
    SCROW   nSubStartRow;
    SCROW   nDestRow;
    SCROW   nFuncStart;
    SCROW   nFuncEnd;
} RowEntry;

//      neue Zwischenergebnisse
//      rParam.nRow2 wird veraendert !

BOOL ScTable::DoSubTotals( ScSubTotalParam& rParam )
{
    SCCOL nStartCol = rParam.nCol1;
    SCROW nStartRow = rParam.nRow1 + 1;     // Header
    SCCOL nEndCol   = rParam.nCol2;
    SCROW nEndRow    = rParam.nRow2;            // wird veraendert
    USHORT i;

    //  Leerzeilen am Ende weglassen,
    //  damit alle Ueberlaeufe (MAXROW) bei InsertRow gefunden werden (#35180#)
    //  Wenn sortiert wurde, sind alle Leerzeilen am Ende.
    SCSIZE nEmpty = GetEmptyLinesInBlock( nStartCol, nStartRow, nEndCol, nEndRow, DIR_BOTTOM );
    nEndRow -= nEmpty;

    USHORT nLevelCount = 0;             // Anzahl Gruppierungen
    BOOL bDoThis = TRUE;
    for (i=0; i<MAXSUBTOTAL && bDoThis; i++)
        if (rParam.bGroupActive[i])
            nLevelCount = i+1;
        else
            bDoThis = FALSE;

    if (nLevelCount==0)                 // nichts tun
        return TRUE;

    SCCOL*          nGroupCol = rParam.nField;  // Spalten nach denen
                                                // gruppiert wird

    //  #44444# Durch (leer) als eigene Kategorie muss immer auf
    //  Teilergebniszeilen aus den anderen Spalten getestet werden
    //  (frueher nur, wenn eine Spalte mehrfach vorkam)
    BOOL bTestPrevSub = ( nLevelCount > 1 );

    String  aSubString;
    String  aOutString;

    BOOL bIgnoreCase = !rParam.bCaseSens;

    String *pCompString[MAXSUBTOTAL];               // Pointer wegen Compiler-Problemen
    for (i=0; i<MAXSUBTOTAL; i++)
        pCompString[i] = new String;

                                //! sortieren?

    ScStyleSheet* pStyle = (ScStyleSheet*) pDocument->GetStyleSheetPool()->Find(
                                ScGlobal::GetRscString(STR_STYLENAME_RESULT), SFX_STYLE_FAMILY_PARA );

    BOOL bSpaceLeft = TRUE;                                         // Erfolg beim Einfuegen?

    // #90279# For performance reasons collect formula entries so their
    // references don't have to be tested for updates each time a new row is
    // inserted
    RowEntry aRowEntry;
    ::std::vector< RowEntry > aRowVector;

    for (USHORT nLevel=0; nLevel<=nLevelCount && bSpaceLeft; nLevel++)      // incl. Gesamtergebnis
    {
        BOOL bTotal = ( nLevel == nLevelCount );
        aRowEntry.nGroupNo = bTotal ? 0 : (nLevelCount-nLevel-1);

        // how many results per level
        SCCOL nResCount         = rParam.nSubTotals[aRowEntry.nGroupNo];
        // result functions
        ScSubTotalFunc* eResFunc = rParam.pFunctions[aRowEntry.nGroupNo];

        if (nResCount > 0)                                      // sonst nur sortieren
        {
            for (i=0; i<=aRowEntry.nGroupNo; i++)
            {
                GetString( nGroupCol[i], nStartRow, aSubString );
                if ( bIgnoreCase )
                    *pCompString[i] = ScGlobal::pCharClass->upper( aSubString );
                else
                    *pCompString[i] = aSubString;
            }                                                   // aSubString bleibt auf dem letzten stehen

            BOOL bBlockVis = FALSE;             // Gruppe eingeblendet?
            aRowEntry.nSubStartRow = nStartRow;
            for (SCROW nRow=nStartRow; nRow<=nEndRow+1 && bSpaceLeft; nRow++)
            {
                BOOL bChanged;
                if (nRow>nEndRow)
                    bChanged = TRUE;
                else
                {
                    bChanged = FALSE;
                    if (!bTotal)
                    {
                        String aString;
                        for (i=0; i<=aRowEntry.nGroupNo && !bChanged; i++)
                        {
                            GetString( nGroupCol[i], nRow, aString );
                            if (bIgnoreCase)
                                ScGlobal::pCharClass->toUpper( aString );
                            //  #41427# wenn sortiert, ist "leer" eine eigene Gruppe
                            //  sonst sind leere Zellen unten erlaubt
                            bChanged = ( ( aString.Len() || rParam.bDoSort ) &&
                                            aString != *pCompString[i] );
                        }
                        if ( bChanged && bTestPrevSub )
                        {
                            // No group change on rows that will contain subtotal formulas
                            for ( ::std::vector< RowEntry >::const_iterator
                                    iEntry( aRowVector.begin());
                                    iEntry != aRowVector.end(); ++iEntry)
                            {
                                if ( iEntry->nDestRow == nRow )
                                {
                                    bChanged = FALSE;
                                    break;
                                }
                            }
                        }
                    }
                }
                if ( bChanged )
                {
                    aRowEntry.nDestRow   = nRow;
                    aRowEntry.nFuncStart = aRowEntry.nSubStartRow;
                    aRowEntry.nFuncEnd   = nRow-1;

                    bSpaceLeft = pDocument->InsertRow( 0, nTab, MAXCOL, nTab,
                            aRowEntry.nDestRow, 1 );
                    DBShowRow( aRowEntry.nDestRow, bBlockVis );
                    bBlockVis = FALSE;
                    if ( rParam.bPagebreak && nRow < MAXROW &&
                            aRowEntry.nSubStartRow != nStartRow && nLevel == 0)
                        SetRowBreak(aRowEntry.nSubStartRow, false, true);

                    if (bSpaceLeft)
                    {
                        for ( ::std::vector< RowEntry >::iterator iMove(
                                    aRowVector.begin() );
                                iMove != aRowVector.end(); ++iMove)
                        {
                            if ( aRowEntry.nDestRow <= iMove->nSubStartRow )
                                ++iMove->nSubStartRow;
                            if ( aRowEntry.nDestRow <= iMove->nDestRow )
                                ++iMove->nDestRow;
                            if ( aRowEntry.nDestRow <= iMove->nFuncStart )
                                ++iMove->nFuncStart;
                            if ( aRowEntry.nDestRow <= iMove->nFuncEnd )
                                ++iMove->nFuncEnd;
                        }
                        // collect formula positions
                        aRowVector.push_back( aRowEntry );

                        if (bTotal)     // "Gesamtergebnis"
                            aOutString = ScGlobal::GetRscString( STR_TABLE_GESAMTERGEBNIS );
                        else
                        {               // " Ergebnis"
                            aOutString = aSubString;
                            if (!aOutString.Len())
                                aOutString = ScGlobal::GetRscString( STR_EMPTYDATA );
                            aOutString += ' ';
                            USHORT nStrId = STR_TABLE_ERGEBNIS;
                            if ( nResCount == 1 )
                                switch ( eResFunc[0] )
                                {
                                    case SUBTOTAL_FUNC_AVE:     nStrId = STR_FUN_TEXT_AVG;      break;
                                    case SUBTOTAL_FUNC_CNT:
                                    case SUBTOTAL_FUNC_CNT2:    nStrId = STR_FUN_TEXT_COUNT;    break;
                                    case SUBTOTAL_FUNC_MAX:     nStrId = STR_FUN_TEXT_MAX;      break;
                                    case SUBTOTAL_FUNC_MIN:     nStrId = STR_FUN_TEXT_MIN;      break;
                                    case SUBTOTAL_FUNC_PROD:    nStrId = STR_FUN_TEXT_PRODUCT;  break;
                                    case SUBTOTAL_FUNC_STD:
                                    case SUBTOTAL_FUNC_STDP:    nStrId = STR_FUN_TEXT_STDDEV;   break;
                                    case SUBTOTAL_FUNC_SUM:     nStrId = STR_FUN_TEXT_SUM;      break;
                                    case SUBTOTAL_FUNC_VAR:
                                    case SUBTOTAL_FUNC_VARP:    nStrId = STR_FUN_TEXT_VAR;      break;
                                    default:
                                    {
                                        // added to avoid warnings
                                    }
                                }
                            aOutString += ScGlobal::GetRscString( nStrId );
                        }
                        SetString( nGroupCol[aRowEntry.nGroupNo], aRowEntry.nDestRow, nTab, aOutString );
                        ApplyStyle( nGroupCol[aRowEntry.nGroupNo], aRowEntry.nDestRow, *pStyle );

                        ++nRow;
                        ++nEndRow;
                        aRowEntry.nSubStartRow = nRow;
                        for (i=0; i<=aRowEntry.nGroupNo; i++)
                        {
                            GetString( nGroupCol[i], nRow, aSubString );
                            if ( bIgnoreCase )
                                *pCompString[i] = ScGlobal::pCharClass->upper( aSubString );
                            else
                                *pCompString[i] = aSubString;
                        }
                    }
                }
                bBlockVis = !RowFiltered(nRow);
            }
        }
    }

    // now insert the formulas
    ScComplexRefData aRef;
    aRef.InitFlags();
    aRef.Ref1.nTab = nTab;
    aRef.Ref2.nTab = nTab;
    for ( ::std::vector< RowEntry >::const_iterator iEntry( aRowVector.begin());
            iEntry != aRowVector.end(); ++iEntry)
    {
        SCCOL nResCount         = rParam.nSubTotals[iEntry->nGroupNo];
        SCCOL* nResCols         = rParam.pSubTotals[iEntry->nGroupNo];
        ScSubTotalFunc* eResFunc = rParam.pFunctions[iEntry->nGroupNo];
        for ( SCCOL nResult=0; nResult < nResCount; ++nResult )
        {
            aRef.Ref1.nCol = nResCols[nResult];
            aRef.Ref1.nRow = iEntry->nFuncStart;
            aRef.Ref2.nCol = nResCols[nResult];
            aRef.Ref2.nRow = iEntry->nFuncEnd;

            ScTokenArray aArr;
            aArr.AddOpCode( ocSubTotal );
            aArr.AddOpCode( ocOpen );
            aArr.AddDouble( (double) eResFunc[nResult] );
            aArr.AddOpCode( ocSep );
            aArr.AddDoubleReference( aRef );
            aArr.AddOpCode( ocClose );
            aArr.AddOpCode( ocStop );
            ScBaseCell* pCell = new ScFormulaCell( pDocument, ScAddress(
                        nResCols[nResult], iEntry->nDestRow, nTab), &aArr );
            PutCell( nResCols[nResult], iEntry->nDestRow, pCell );

            if ( nResCols[nResult] != nGroupCol[iEntry->nGroupNo] )
            {
                ApplyStyle( nResCols[nResult], iEntry->nDestRow, *pStyle );

                //  Zahlformat loeschen
                lcl_RemoveNumberFormat( this, nResCols[nResult], iEntry->nDestRow );
            }
        }

    }

    //!     je nach Einstellung Zwischensummen-Zeilen nach oben verschieben ?

    //!     Outlines direkt erzeugen?

    if (bSpaceLeft)
        DoAutoOutline( nStartCol, nStartRow, nEndCol, nEndRow );

    for (i=0; i<MAXSUBTOTAL; i++)
        delete pCompString[i];

    rParam.nRow2 = nEndRow;                 // neues Ende
    return bSpaceLeft;
}


BOOL ScTable::ValidQuery(SCROW nRow, const ScQueryParam& rParam,
        BOOL* pSpecial /* =NULL */ , ScBaseCell* pCell /* =NULL */ ,
        BOOL* pbTestEqualCondition /* = NULL */ )
{
    if (!rParam.GetEntry(0).bDoQuery)
        return TRUE;

    //---------------------------------------------------------------

    const SCSIZE nFixedBools = 32;
    BOOL aBool[nFixedBools];
    BOOL aTest[nFixedBools];
    SCSIZE nEntryCount = rParam.GetEntryCount();
    BOOL* pPasst = ( nEntryCount <= nFixedBools ? &aBool[0] : new BOOL[nEntryCount] );
    BOOL* pTest = ( nEntryCount <= nFixedBools ? &aTest[0] : new BOOL[nEntryCount] );

    long    nPos = -1;
    SCSIZE  i    = 0;
    BOOL    bMatchWholeCell = pDocument->GetDocOptions().IsMatchWholeCell();
    CollatorWrapper* pCollator = (rParam.bCaseSens ? ScGlobal::GetCaseCollator() :
        ScGlobal::GetCollator());
    ::utl::TransliterationWrapper* pTransliteration = (rParam.bCaseSens ?
        ScGlobal::GetCaseTransliteration() : ScGlobal::GetpTransliteration());

    while ( (i < nEntryCount) && rParam.GetEntry(i).bDoQuery )
    {
        ScQueryEntry& rEntry = rParam.GetEntry(i);
        // we can only handle one single direct query
        if ( !pCell || i > 0 )
            pCell = GetCell( static_cast<SCCOL>(rEntry.nField), nRow );

        BOOL bOk = FALSE;
        BOOL bTestEqual = FALSE;

        if ( pSpecial && pSpecial[i] )
        {
            if (rEntry.nVal == SC_EMPTYFIELDS)
                bOk = !( aCol[rEntry.nField].HasDataAt( nRow ) );
            else // if (rEntry.nVal == SC_NONEMPTYFIELDS)
                bOk = aCol[rEntry.nField].HasDataAt( nRow );
        }
        else if ( !rEntry.bQueryByString && (pCell ? pCell->HasValueData() :
                    HasValueData( static_cast<SCCOL>(rEntry.nField), nRow)))
        {   // by Value
            double nCellVal;
            if ( pCell )
            {
                switch ( pCell->GetCellType() )
                {
                    case CELLTYPE_VALUE :
                        nCellVal = ((ScValueCell*)pCell)->GetValue();
                    break;
                    case CELLTYPE_FORMULA :
                        nCellVal = ((ScFormulaCell*)pCell)->GetValue();
                    break;
                    default:
                        nCellVal = 0.0;
                }

            }
            else
                nCellVal = GetValue( static_cast<SCCOL>(rEntry.nField), nRow );

            /* NOTE: lcl_PrepareQuery() prepares a filter query such that if a
             * date+time format was queried rEntry.bQueryByDate is not set. In
             * case other queries wanted to use this mechanism they should do
             * the same, in other words only if rEntry.nVal is an integer value
             * rEntry.bQueryByDate should be true and the time fraction be
             * stripped here. */
            if (rEntry.bQueryByDate)
            {
                sal_uInt32 nNumFmt = GetNumberFormat(static_cast<SCCOL>(rEntry.nField), nRow);
                const SvNumberformat* pEntry = pDocument->GetFormatTable()->GetEntry(nNumFmt);
                if (pEntry)
                {
                    short nNumFmtType = pEntry->GetType();
                    /* NOTE: Omitting the check for absence of
                     * NUMBERFORMAT_TIME would include also date+time formatted
                     * values of the same day. That may be desired in some
                     * cases, querying all time values of a day, but confusing
                     * in other cases. A user can always setup a standard
                     * filter query for x >= date AND x < date+1 */
                    if ((nNumFmtType & NUMBERFORMAT_DATE) && !(nNumFmtType & NUMBERFORMAT_TIME))
                    {
                        // The format is of date type.  Strip off the time
                        // element.
                        nCellVal = ::rtl::math::approxFloor(nCellVal);
                    }
                }
            }

            switch (rEntry.eOp)
            {
                case SC_EQUAL :
                    bOk = ::rtl::math::approxEqual( nCellVal, rEntry.nVal );
                    break;
                case SC_LESS :
                    bOk = (nCellVal < rEntry.nVal) && !::rtl::math::approxEqual( nCellVal, rEntry.nVal );
                    break;
                case SC_GREATER :
                    bOk = (nCellVal > rEntry.nVal) && !::rtl::math::approxEqual( nCellVal, rEntry.nVal );
                    break;
                case SC_LESS_EQUAL :
                    bOk = (nCellVal < rEntry.nVal) || ::rtl::math::approxEqual( nCellVal, rEntry.nVal );
                    if ( bOk && pbTestEqualCondition )
                        bTestEqual = ::rtl::math::approxEqual( nCellVal, rEntry.nVal );
                    break;
                case SC_GREATER_EQUAL :
                    bOk = (nCellVal > rEntry.nVal) || ::rtl::math::approxEqual( nCellVal, rEntry.nVal );
                    if ( bOk && pbTestEqualCondition )
                        bTestEqual = ::rtl::math::approxEqual( nCellVal, rEntry.nVal );
                    break;
                case SC_NOT_EQUAL :
                    bOk = !::rtl::math::approxEqual( nCellVal, rEntry.nVal );
                    break;
                default:
                {
                    // added to avoid warnings
                }
            }
        }
        else if ( (rEntry.eOp == SC_EQUAL || rEntry.eOp == SC_NOT_EQUAL) ||
                  (rEntry.eOp == SC_CONTAINS || rEntry.eOp == SC_DOES_NOT_CONTAIN ||
                   rEntry.eOp == SC_BEGINS_WITH || rEntry.eOp == SC_ENDS_WITH ||
                   rEntry.eOp == SC_DOES_NOT_BEGIN_WITH || rEntry.eOp == SC_DOES_NOT_END_WITH) ||
                (rEntry.bQueryByString && (pCell ? pCell->HasStringData() :
                                           HasStringData(
                                               static_cast<SCCOL>(rEntry.nField),
                                               nRow))))
        {   // by String
            String  aCellStr;
            if( rEntry.eOp == SC_CONTAINS || rEntry.eOp == SC_DOES_NOT_CONTAIN
                || rEntry.eOp == SC_BEGINS_WITH || rEntry.eOp == SC_ENDS_WITH
                || rEntry.eOp == SC_DOES_NOT_BEGIN_WITH || rEntry.eOp == SC_DOES_NOT_END_WITH )
                bMatchWholeCell = FALSE;
            if ( pCell )
            {
                if (pCell->GetCellType() != CELLTYPE_NOTE)
                {
                    ULONG nFormat = GetNumberFormat( static_cast<SCCOL>(rEntry.nField), nRow );
                    ScCellFormat::GetInputString( pCell, nFormat, aCellStr, *(pDocument->GetFormatTable()) );
                }
            }
            else
                GetInputString( static_cast<SCCOL>(rEntry.nField), nRow, aCellStr );

            BOOL bRealRegExp = (rParam.bRegExp && ((rEntry.eOp == SC_EQUAL)
                || (rEntry.eOp == SC_NOT_EQUAL) || (rEntry.eOp == SC_CONTAINS)
                || (rEntry.eOp == SC_DOES_NOT_CONTAIN) || (rEntry.eOp == SC_BEGINS_WITH)
                || (rEntry.eOp == SC_ENDS_WITH) || (rEntry.eOp == SC_DOES_NOT_BEGIN_WITH)
                || (rEntry.eOp == SC_DOES_NOT_END_WITH)));
            BOOL bTestRegExp = (pbTestEqualCondition && rParam.bRegExp
                && ((rEntry.eOp == SC_LESS_EQUAL)
                    || (rEntry.eOp == SC_GREATER_EQUAL)));
            if ( bRealRegExp || bTestRegExp )
            {
                xub_StrLen nStart = 0;
                xub_StrLen nEnd   = aCellStr.Len();

                // from 614 on, nEnd is behind the found text
                BOOL bMatch = FALSE;
                if ( rEntry.eOp == SC_ENDS_WITH || rEntry.eOp == SC_DOES_NOT_END_WITH )
                {
                    nEnd = 0;
                    nStart = aCellStr.Len();
                    bMatch = (BOOL) rEntry.GetSearchTextPtr( rParam.bCaseSens )
                        ->SearchBkwrd( aCellStr, &nStart, &nEnd );
                }
                else
                {
                    bMatch = (BOOL) rEntry.GetSearchTextPtr( rParam.bCaseSens )
                        ->SearchFrwrd( aCellStr, &nStart, &nEnd );
                }
                if ( bMatch && bMatchWholeCell
                        && (nStart != 0 || nEnd != aCellStr.Len()) )
                    bMatch = FALSE;    // RegExp must match entire cell string
                if ( bRealRegExp )
                    switch (rEntry.eOp)
                {
                    case SC_EQUAL:
                    case SC_CONTAINS:
                        bOk = bMatch;
                        break;
                    case SC_NOT_EQUAL:
                    case SC_DOES_NOT_CONTAIN:
                        bOk = !bMatch;
                        break;
                    case SC_BEGINS_WITH:
                        bOk = ( bMatch && (nStart == 0) );
                        break;
                    case SC_DOES_NOT_BEGIN_WITH:
                        bOk = !( bMatch && (nStart == 0) );
                        break;
                    case SC_ENDS_WITH:
                        bOk = ( bMatch && (nEnd == aCellStr.Len()) );
                        break;
                    case SC_DOES_NOT_END_WITH:
                        bOk = !( bMatch && (nEnd == aCellStr.Len()) );
                        break;
                    default:
                        {
                            // added to avoid warnings
                        }
                }
                else
                    bTestEqual = bMatch;
            }
            if ( !bRealRegExp )
            {
                if ( rEntry.eOp == SC_EQUAL || rEntry.eOp == SC_NOT_EQUAL
                    || rEntry.eOp == SC_CONTAINS || rEntry.eOp == SC_DOES_NOT_CONTAIN
                    || rEntry.eOp == SC_BEGINS_WITH || rEntry.eOp == SC_ENDS_WITH
                    || rEntry.eOp == SC_DOES_NOT_BEGIN_WITH || rEntry.eOp == SC_DOES_NOT_END_WITH )
                {
                    if ( !rEntry.bQueryByString && rEntry.pStr->Len() == 0 )
                    {
                        // #i18374# When used from functions (match, countif, sumif, vlookup, hlookup, lookup),
                        // the query value is assigned directly, and the string is empty. In that case,
                        // don't find any string (isEqual would find empty string results in formula cells).
                        bOk = FALSE;
                        if ( rEntry.eOp == SC_NOT_EQUAL )
                            bOk = !bOk;
                    }
                    else if ( bMatchWholeCell )
                    {
                        bOk = pTransliteration->isEqual( aCellStr, *rEntry.pStr );
                        if ( rEntry.eOp == SC_NOT_EQUAL )
                            bOk = !bOk;
                    }
                    else
                    {
                        String aCell( pTransliteration->transliterate(
                            aCellStr, ScGlobal::eLnge, 0, aCellStr.Len(),
                            NULL ) );
                        String aQuer( pTransliteration->transliterate(
                            *rEntry.pStr, ScGlobal::eLnge, 0, rEntry.pStr->Len(),
                            NULL ) );
                        xub_StrLen nIndex = (rEntry.eOp == SC_ENDS_WITH
                            || rEntry.eOp == SC_DOES_NOT_END_WITH)? (aCell.Len()-aQuer.Len()):0;
                        xub_StrLen nStrPos = aCell.Search( aQuer, nIndex );
                        switch (rEntry.eOp)
                        {
                        case SC_EQUAL:
                        case SC_CONTAINS:
                            bOk = ( nStrPos != STRING_NOTFOUND );
                            break;
                        case SC_NOT_EQUAL:
                        case SC_DOES_NOT_CONTAIN:
                            bOk = ( nStrPos == STRING_NOTFOUND );
                            break;
                        case SC_BEGINS_WITH:
                            bOk = ( nStrPos == 0 );
                            break;
                        case SC_DOES_NOT_BEGIN_WITH:
                            bOk = ( nStrPos != 0 );
                            break;
                        case SC_ENDS_WITH:
                            bOk = ( nStrPos + aQuer.Len() == aCell.Len() );
                            break;
                        case SC_DOES_NOT_END_WITH:
                            bOk = ( nStrPos + aQuer.Len() != aCell.Len() );
                            break;
                        default:
                            {
                                // added to avoid warnings
                            }
                        }
                    }
                }
                else
                {   // use collator here because data was probably sorted
                    sal_Int32 nCompare = pCollator->compareString(
                        aCellStr, *rEntry.pStr );
                    switch (rEntry.eOp)
                    {
                        case SC_LESS :
                            bOk = (nCompare < 0);
                            break;
                        case SC_GREATER :
                            bOk = (nCompare > 0);
                            break;
                        case SC_LESS_EQUAL :
                            bOk = (nCompare <= 0);
                            if ( bOk && pbTestEqualCondition && !bTestEqual )
                                bTestEqual = (nCompare == 0);
                            break;
                        case SC_GREATER_EQUAL :
                            bOk = (nCompare >= 0);
                            if ( bOk && pbTestEqualCondition && !bTestEqual )
                                bTestEqual = (nCompare == 0);
                            break;
                        default:
                        {
                            // added to avoid warnings
                        }
                    }
                }
            }
        }
        else if (rParam.bMixedComparison)
        {
            if (rEntry.bQueryByString &&
                    (rEntry.eOp == SC_LESS || rEntry.eOp == SC_LESS_EQUAL) &&
                    (pCell ? pCell->HasValueData() :
                     HasValueData( static_cast<SCCOL>(rEntry.nField), nRow)))
            {
                bOk = TRUE;
            }
            else if (!rEntry.bQueryByString &&
                    (rEntry.eOp == SC_GREATER || rEntry.eOp == SC_GREATER_EQUAL) &&
                    (pCell ? pCell->HasStringData() :
                     HasStringData( static_cast<SCCOL>(rEntry.nField), nRow)))
            {
                bOk = TRUE;
            }
        }

        if (nPos == -1)
        {
            nPos++;
            pPasst[nPos] = bOk;
            pTest[nPos] = bTestEqual;
        }
        else
        {
            if (rEntry.eConnect == SC_AND)
            {
                pPasst[nPos] = pPasst[nPos] && bOk;
                pTest[nPos] = pTest[nPos] && bTestEqual;
            }
            else
            {
                nPos++;
                pPasst[nPos] = bOk;
                pTest[nPos] = bTestEqual;
            }
        }
        i++;
    }

    for ( long j=1; j <= nPos; j++ )
    {
        pPasst[0] = pPasst[0] || pPasst[j];
        pTest[0] = pTest[0] || pTest[j];
    }

    BOOL bRet = pPasst[0];
    if ( pPasst != &aBool[0] )
        delete [] pPasst;
    if ( pbTestEqualCondition )
        *pbTestEqualCondition = pTest[0];
    if ( pTest != &aTest[0] )
        delete [] pTest;

    return bRet;
}

void ScTable::TopTenQuery( ScQueryParam& rParam )
{
    BOOL bSortCollatorInitialized = FALSE;
    SCSIZE nEntryCount = rParam.GetEntryCount();
    SCROW nRow1 = (rParam.bHasHeader ? rParam.nRow1 + 1 : rParam.nRow1);
    SCSIZE nCount = static_cast<SCSIZE>(rParam.nRow2 - nRow1 + 1);
    for ( SCSIZE i=0; (i<nEntryCount) && (rParam.GetEntry(i).bDoQuery); i++ )
    {
        ScQueryEntry& rEntry = rParam.GetEntry(i);
        switch ( rEntry.eOp )
        {
            case SC_TOPVAL:
            case SC_BOTVAL:
            case SC_TOPPERC:
            case SC_BOTPERC:
            {
                ScSortParam aLocalSortParam( rParam, static_cast<SCCOL>(rEntry.nField) );
                aSortParam = aLocalSortParam;       // used in CreateSortInfoArray, Compare
                if ( !bSortCollatorInitialized )
                {
                    bSortCollatorInitialized = TRUE;
                    InitSortCollator( aLocalSortParam );
                }
                ScSortInfoArray* pArray = CreateSortInfoArray( nRow1, rParam.nRow2 );
                DecoladeRow( pArray, nRow1, rParam.nRow2 );
                QuickSort( pArray, nRow1, rParam.nRow2 );
                ScSortInfo** ppInfo = pArray->GetFirstArray();
                SCSIZE nValidCount = nCount;
                // keine Note-/Leerzellen zaehlen, sind ans Ende sortiert
                while ( nValidCount > 0 && ( ppInfo[nValidCount-1]->pCell == NULL ||
                                             ppInfo[nValidCount-1]->pCell->GetCellType() == CELLTYPE_NOTE ) )
                    nValidCount--;
                // keine Strings zaehlen, sind zwischen Value und Leer
                while ( nValidCount > 0
                  && ppInfo[nValidCount-1]->pCell->HasStringData() )
                    nValidCount--;
                if ( nValidCount > 0 )
                {
                    if ( rEntry.bQueryByString )
                    {   // dat wird nix
                        rEntry.bQueryByString = FALSE;
                        rEntry.nVal = 10;   // 10 bzw. 10%
                    }
                    SCSIZE nVal = (rEntry.nVal >= 1 ? static_cast<SCSIZE>(rEntry.nVal) : 1);
                    SCSIZE nOffset = 0;
                    switch ( rEntry.eOp )
                    {
                        case SC_TOPVAL:
                        {
                            rEntry.eOp = SC_GREATER_EQUAL;
                            if ( nVal > nValidCount )
                                nVal = nValidCount;
                            nOffset = nValidCount - nVal;   // 1 <= nVal <= nValidCount
                        }
                        break;
                        case SC_BOTVAL:
                        {
                            rEntry.eOp = SC_LESS_EQUAL;
                            if ( nVal > nValidCount )
                                nVal = nValidCount;
                            nOffset = nVal - 1;     // 1 <= nVal <= nValidCount
                        }
                        break;
                        case SC_TOPPERC:
                        {
                            rEntry.eOp = SC_GREATER_EQUAL;
                            if ( nVal > 100 )
                                nVal = 100;
                            nOffset = nValidCount - (nValidCount * nVal / 100);
                            if ( nOffset >= nValidCount )
                                nOffset = nValidCount - 1;
                        }
                        break;
                        case SC_BOTPERC:
                        {
                            rEntry.eOp = SC_LESS_EQUAL;
                            if ( nVal > 100 )
                                nVal = 100;
                            nOffset = (nValidCount * nVal / 100);
                            if ( nOffset >= nValidCount )
                                nOffset = nValidCount - 1;
                        }
                        break;
                        default:
                        {
                            // added to avoid warnings
                        }
                    }
                    ScBaseCell* pCell = ppInfo[nOffset]->pCell;
                    if ( pCell->HasValueData() )
                    {
                        if ( pCell->GetCellType() == CELLTYPE_VALUE )
                            rEntry.nVal = ((ScValueCell*)pCell)->GetValue();
                        else
                            rEntry.nVal = ((ScFormulaCell*)pCell)->GetValue();
                    }
                    else
                    {
                        DBG_ERRORFILE( "TopTenQuery: pCell kein ValueData" );
                        rEntry.eOp = SC_GREATER_EQUAL;
                        rEntry.nVal = 0;
                    }
                }
                else
                {
                    rEntry.eOp = SC_GREATER_EQUAL;
                    rEntry.bQueryByString = FALSE;
                    rEntry.nVal = 0;
                }
                delete pArray;
            }
            break;
            default:
            {
                // added to avoid warnings
            }
        }
    }
    if ( bSortCollatorInitialized )
        DestroySortCollator();
}

static void lcl_PrepareQuery( ScDocument* pDoc, ScTable* pTab, ScQueryParam& rParam, BOOL* pSpecial )
{
    bool bTopTen = false;
    SCSIZE nEntryCount = rParam.GetEntryCount();

    for ( SCSIZE i = 0; i < nEntryCount; ++i )
    {
        pSpecial[i] = FALSE;
        ScQueryEntry& rEntry = rParam.GetEntry(i);
        if ( rEntry.bDoQuery )
        {
            if ( rEntry.bQueryByString )
            {
                sal_uInt32 nIndex = 0;
                rEntry.bQueryByString = !( pDoc->GetFormatTable()->
                    IsNumberFormat( *rEntry.pStr, nIndex, rEntry.nVal ) );
                if (rEntry.bQueryByDate)
                {
                    if (!rEntry.bQueryByString && ((nIndex % SV_COUNTRY_LANGUAGE_OFFSET) != 0))
                    {
                        const SvNumberformat* pEntry = pDoc->GetFormatTable()->GetEntry(nIndex);
                        if (pEntry)
                        {
                            short nNumFmtType = pEntry->GetType();
                            if (!((nNumFmtType & NUMBERFORMAT_DATE) && !(nNumFmtType & NUMBERFORMAT_TIME)))
                                rEntry.bQueryByDate = false;    // not a date only
                        }
                        else
                            rEntry.bQueryByDate = false;    // what the ... not a date
                    }
                    else
                        rEntry.bQueryByDate = false;    // not a date
                }
            }
            else
            {
                // #58736# call from UNO or second call from autofilter
                if ( rEntry.nVal == SC_EMPTYFIELDS || rEntry.nVal == SC_NONEMPTYFIELDS )
                {
                    pSpecial[i] = TRUE;
                }
            }
            if ( !bTopTen )
            {
                switch ( rEntry.eOp )
                {
                    case SC_TOPVAL:
                    case SC_BOTVAL:
                    case SC_TOPPERC:
                    case SC_BOTPERC:
                    {
                        bTopTen = true;
                    }
                    break;
                    default:
                    {
                    }
                }
            }
        }
    }

    if ( bTopTen )
    {
        pTab->TopTenQuery( rParam );
    }
}

SCSIZE ScTable::Query(ScQueryParam& rParamOrg, BOOL bKeepSub)
{
    mpHiddenRows->enableTreeSearch(false);

    ScQueryParam    aParam( rParamOrg );
    ScStrCollection aScStrCollection;
    StrData*        pStrData = NULL;

    BOOL    bStarted = FALSE;
    BOOL    bOldResult = TRUE;
    SCROW   nOldStart = 0;
    SCROW   nOldEnd = 0;

    SCSIZE nCount   = 0;
    SCROW nOutRow   = 0;
    SCROW nHeader   = aParam.bHasHeader ? 1 : 0;

    SCSIZE nEntryCount = aParam.GetEntryCount();
    BOOL* pSpecial = new BOOL[nEntryCount];
    lcl_PrepareQuery( pDocument, this, aParam, pSpecial );

    if (!aParam.bInplace)
    {
        nOutRow = aParam.nDestRow + nHeader;
        if (nHeader > 0)
            CopyData( aParam.nCol1, aParam.nRow1, aParam.nCol2, aParam.nRow1,
                            aParam.nDestCol, aParam.nDestRow, aParam.nDestTab );
    }

<<<<<<< HEAD
    if (aParam.bInplace)
        IncRecalcLevel();       // #i116164# once for all entries

    // #i116164# If there are no drawing objects within the area, call SetRowHidden/SetRowFiltered for all rows at the end
    std::vector<ScShowRowsEntry> aEntries;
    ScDrawLayer* pDrawLayer = pDocument->GetDrawLayer();
    bool bHasObjects = pDrawLayer && pDrawLayer->HasObjectsInRows( nTab, aParam.nRow1 + nHeader, aParam.nRow2, false );

    SCROW nRealRow2 = aParam.bUseDynamicRange ? aParam.nDynamicEndRow : aParam.nRow2;
    for (SCROW j = aParam.nRow1 + nHeader; j <= nRealRow2; ++j)
=======
    InitializeNoteCaptions();
    for (SCROW j=aParam.nRow1 + nHeader; j<=nEndRow; j++)
>>>>>>> b207eeb1
    {
        BOOL bResult;                                   // Filterergebnis
        BOOL bValid = ValidQuery(j, aParam, pSpecial);
        if (!bValid && bKeepSub)                        // Subtotals stehenlassen
        {
            for (SCCOL nCol=aParam.nCol1; nCol<=aParam.nCol2 && !bValid; nCol++)
            {
                ScBaseCell* pCell;
                pCell = GetCell( nCol, j );
                if ( pCell )
                    if ( pCell->GetCellType() == CELLTYPE_FORMULA )
                        if (((ScFormulaCell*)pCell)->IsSubTotal())
                            if (RefVisible((ScFormulaCell*)pCell))
                                bValid = TRUE;
            }
        }
        if (bValid)
        {
            if (aParam.bDuplicate)
                bResult = TRUE;
            else
            {
                String aStr;
                for (SCCOL k=aParam.nCol1; k <= aParam.nCol2; k++)
                {
                    String aCellStr;
                    GetString(k, j, aCellStr);
                    aStr += aCellStr;
                    aStr += (sal_Unicode)1;
                }
                pStrData = new StrData(aStr);

                BOOL bIsUnique = TRUE;
                if (pStrData)
                    bIsUnique = aScStrCollection.Insert(pStrData);
                if (bIsUnique)
                    bResult = TRUE;
                else
                {
                    delete pStrData;
                    bResult = FALSE;
                }
            }
        }
        else
            bResult = FALSE;

        if (aParam.bInplace)
        {
            if (bResult == bOldResult && bStarted)
                nOldEnd = j;
            else
            {
                if (bStarted)
                    DBShowRows(nOldStart,nOldEnd, bOldResult);
                nOldStart = nOldEnd = j;
                bOldResult = bResult;
            }
            bStarted = TRUE;
        }
        else
        {
            if (bResult)
            {
                CopyData( aParam.nCol1,j, aParam.nCol2,j, aParam.nDestCol,nOutRow,aParam.nDestTab );
                ++nOutRow;
            }
        }
        if (bResult)
            ++nCount;
    }

    if (aParam.bInplace && bStarted)
<<<<<<< HEAD
    {
        DBShowRows(nOldStart,nOldEnd, bOldResult, bHasObjects);
        if (!bHasObjects)
            aEntries.push_back(ScShowRowsEntry(nOldStart, nOldEnd, bOldResult));
    }

    // #i116164# execute the collected SetRowHidden/SetRowFiltered calls
    if (!bHasObjects)
    {
        std::vector<ScShowRowsEntry>::const_iterator aEnd = aEntries.end();
        std::vector<ScShowRowsEntry>::const_iterator aIter = aEntries.begin();
        if ( aIter != aEnd )
        {
            // clear the range first instead of many changes in the middle of the filled array
            SetRowHidden(aParam.nRow1 + nHeader, aParam.nRow2, false);
            SetRowFiltered(aParam.nRow1 + nHeader, aParam.nRow2, false);

            // insert from back, in case the filter range is large
            mpHiddenRows->setInsertFromBack(true);
            mpFilteredRows->setInsertFromBack(true);

            while (aIter != aEnd)
            {
                if (!aIter->mbShow)
                {
                    SCROW nStartRow = aIter->mnRow1;
                    SCROW nEndRow = aIter->mnRow2;
                    SetRowHidden(nStartRow, nEndRow, true);
                    SetRowFiltered(nStartRow, nEndRow, true);
                }
                ++aIter;
            }

            mpHiddenRows->setInsertFromBack(false);
            mpFilteredRows->setInsertFromBack(false);
        }
    }

    if (aParam.bInplace)
        DecRecalcLevel();
=======
        DBShowRows(nOldStart,nOldEnd, bOldResult);
>>>>>>> b207eeb1

    delete[] pSpecial;
    SetDrawPageSize();
    return nCount;
}

BOOL ScTable::CreateExcelQuery(SCCOL nCol1, SCROW nRow1, SCCOL nCol2, SCROW nRow2, ScQueryParam& rQueryParam)
{
    BOOL    bValid = TRUE;
    SCCOL* pFields = new SCCOL[nCol2-nCol1+1];
    String  aCellStr;
    SCCOL   nCol = nCol1;
    DBG_ASSERT( rQueryParam.nTab != SCTAB_MAX, "rQueryParam.nTab no value, not bad but no good" );
    SCTAB   nDBTab = (rQueryParam.nTab == SCTAB_MAX ? nTab : rQueryParam.nTab);
    SCROW   nDBRow1 = rQueryParam.nRow1;
    SCCOL   nDBCol2 = rQueryParam.nCol2;
    // Erste Zeile muessen Spaltenkoepfe sein
    while (bValid && (nCol <= nCol2))
    {
        String aQueryStr;
        GetUpperCellString(nCol, nRow1, aQueryStr);
        BOOL bFound = FALSE;
        SCCOL i = rQueryParam.nCol1;
        while (!bFound && (i <= nDBCol2))
        {
            if ( nTab == nDBTab )
                GetUpperCellString(i, nDBRow1, aCellStr);
            else
                pDocument->GetUpperCellString(i, nDBRow1, nDBTab, aCellStr);
            bFound = (aCellStr == aQueryStr);
            if (!bFound) i++;
        }
        if (bFound)
            pFields[nCol - nCol1] = i;
        else
            bValid = FALSE;
        nCol++;
    }
    if (bValid)
    {
        ULONG nVisible = 0;
        for ( nCol=nCol1; nCol<=nCol2; nCol++ )
            nVisible += aCol[nCol].VisibleCount( nRow1+1, nRow2 );

        if ( nVisible > SCSIZE_MAX / sizeof(void*) )
        {
            DBG_ERROR("zu viele Filterkritierien");
            nVisible = 0;
        }

        SCSIZE nNewEntries = nVisible;
        rQueryParam.Resize( nNewEntries );

        SCSIZE nIndex = 0;
        SCROW nRow = nRow1 + 1;
        while (nRow <= nRow2)
        {
            nCol = nCol1;
            while (nCol <= nCol2)
            {
                GetInputString( nCol, nRow, aCellStr );
                ScGlobal::pCharClass->toUpper( aCellStr );
                if (aCellStr.Len() > 0)
                {
                    if (nIndex < nNewEntries)
                    {
                        rQueryParam.GetEntry(nIndex).nField = pFields[nCol - nCol1];
                        rQueryParam.FillInExcelSyntax(aCellStr, nIndex);
                        nIndex++;
                        if (nIndex < nNewEntries)
                            rQueryParam.GetEntry(nIndex).eConnect = SC_AND;
                    }
                    else
                        bValid = FALSE;
                }
                nCol++;
            }
            nRow++;
            if (nIndex < nNewEntries)
                rQueryParam.GetEntry(nIndex).eConnect = SC_OR;
        }
    }
    delete [] pFields;
    return bValid;
}

BOOL ScTable::CreateStarQuery(SCCOL nCol1, SCROW nRow1, SCCOL nCol2, SCROW nRow2, ScQueryParam& rQueryParam)
{
    // A valid StarQuery must be at least 4 columns wide. To be precise it
    // should be exactly 4 columns ...
    // Additionally, if this wasn't checked, a formula pointing to a valid 1-3
    // column Excel style query range immediately left to itself would result
    // in a circular reference when the field name or operator or value (first
    // to third query range column) is obtained (#i58354#). Furthermore, if the
    // range wasn't sufficiently specified data changes wouldn't flag formula
    // cells for recalculation.
    if (nCol2 - nCol1 < 3)
        return FALSE;

    BOOL bValid;
    BOOL bFound;
    String aCellStr;
    SCSIZE nIndex = 0;
    SCROW nRow = nRow1;
    DBG_ASSERT( rQueryParam.nTab != SCTAB_MAX, "rQueryParam.nTab no value, not bad but no good" );
    SCTAB   nDBTab = (rQueryParam.nTab == SCTAB_MAX ? nTab : rQueryParam.nTab);
    SCROW   nDBRow1 = rQueryParam.nRow1;
    SCCOL   nDBCol2 = rQueryParam.nCol2;

    SCSIZE nNewEntries = static_cast<SCSIZE>(nRow2-nRow1+1);
    rQueryParam.Resize( nNewEntries );

    do
    {
        ScQueryEntry& rEntry = rQueryParam.GetEntry(nIndex);

        bValid = FALSE;
        // Erste Spalte UND/ODER
        if (nIndex > 0)
        {
            GetUpperCellString(nCol1, nRow, aCellStr);
            if ( aCellStr == ScGlobal::GetRscString(STR_TABLE_UND) )
            {
                rEntry.eConnect = SC_AND;
                bValid = TRUE;
            }
            else if ( aCellStr == ScGlobal::GetRscString(STR_TABLE_ODER) )
            {
                rEntry.eConnect = SC_OR;
                bValid = TRUE;
            }
        }
        // Zweite Spalte FeldName
        if ((nIndex < 1) || bValid)
        {
            bFound = FALSE;
            GetUpperCellString(nCol1 + 1, nRow, aCellStr);
            for (SCCOL i=rQueryParam.nCol1; (i <= nDBCol2) && (!bFound); i++)
            {
                String aFieldStr;
                if ( nTab == nDBTab )
                    GetUpperCellString(i, nDBRow1, aFieldStr);
                else
                    pDocument->GetUpperCellString(i, nDBRow1, nDBTab, aFieldStr);
                bFound = (aCellStr == aFieldStr);
                if (bFound)
                {
                    rEntry.nField = i;
                    bValid = TRUE;
                }
                else
                    bValid = FALSE;
            }
        }
        // Dritte Spalte Operator =<>...
        if (bValid)
        {
            bFound = FALSE;
            GetUpperCellString(nCol1 + 2, nRow, aCellStr);
            if (aCellStr.GetChar(0) == '<')
            {
                if (aCellStr.GetChar(1) == '>')
                    rEntry.eOp = SC_NOT_EQUAL;
                else if (aCellStr.GetChar(1) == '=')
                    rEntry.eOp = SC_LESS_EQUAL;
                else
                    rEntry.eOp = SC_LESS;
            }
            else if (aCellStr.GetChar(0) == '>')
            {
                if (aCellStr.GetChar(1) == '=')
                    rEntry.eOp = SC_GREATER_EQUAL;
                else
                    rEntry.eOp = SC_GREATER;
            }
            else if (aCellStr.GetChar(0) == '=')
                rEntry.eOp = SC_EQUAL;

        }
        // Vierte Spalte Wert
        if (bValid)
        {
            GetString(nCol1 + 3, nRow, *rEntry.pStr);
            rEntry.bDoQuery = TRUE;
        }
        nIndex++;
        nRow++;
    }
    while (bValid && (nRow <= nRow2) /* && (nIndex < MAXQUERY) */ );
    return bValid;
}

BOOL ScTable::CreateQueryParam(SCCOL nCol1, SCROW nRow1, SCCOL nCol2, SCROW nRow2, ScQueryParam& rQueryParam)
{
    SCSIZE i, nCount;
    PutInOrder(nCol1, nCol2);
    PutInOrder(nRow1, nRow2);

    nCount = rQueryParam.GetEntryCount();
    for (i=0; i < nCount; i++)
        rQueryParam.GetEntry(i).Clear();

    // Standard QueryTabelle
    BOOL bValid = CreateStarQuery(nCol1, nRow1, nCol2, nRow2, rQueryParam);
    // Excel QueryTabelle
    if (!bValid)
        bValid = CreateExcelQuery(nCol1, nRow1, nCol2, nRow2, rQueryParam);

    nCount = rQueryParam.GetEntryCount();
    if (bValid)
    {
        //  bQueryByString muss gesetzt sein
        for (i=0; i < nCount; i++)
            rQueryParam.GetEntry(i).bQueryByString = TRUE;
    }
    else
    {
        //  nix
        for (i=0; i < nCount; i++)
            rQueryParam.GetEntry(i).Clear();
    }
    return bValid;
}

BOOL ScTable::HasColHeader( SCCOL nStartCol, SCROW nStartRow, SCCOL nEndCol, SCROW /* nEndRow */ )
{
    for (SCCOL nCol=nStartCol; nCol<=nEndCol; nCol++)
    {
        CellType eType = GetCellType( nCol, nStartRow );
        if (eType != CELLTYPE_STRING && eType != CELLTYPE_EDIT)
            return FALSE;
    }
    return TRUE;
}

BOOL ScTable::HasRowHeader( SCCOL nStartCol, SCROW nStartRow, SCCOL /* nEndCol */, SCROW nEndRow )
{
    for (SCROW nRow=nStartRow; nRow<=nEndRow; nRow++)
    {
        CellType eType = GetCellType( nStartCol, nRow );
        if (eType != CELLTYPE_STRING && eType != CELLTYPE_EDIT)
            return FALSE;
    }
    return TRUE;
}

void ScTable::GetFilterEntries(SCCOL nCol, SCROW nRow1, SCROW nRow2, TypedScStrCollection& rStrings, bool& rHasDates)
{
    aCol[nCol].GetFilterEntries( nRow1, nRow2, rStrings, rHasDates );
}

void ScTable::GetFilteredFilterEntries(
    SCCOL nCol, SCROW nRow1, SCROW nRow2, const ScQueryParam& rParam, TypedScStrCollection& rStrings, bool& rHasDates )
{
    // remove the entry for this column from the query parameter
    ScQueryParam aParam( rParam );
    SCSIZE nEntryCount = aParam.GetEntryCount();
    for ( SCSIZE i = 0; i < nEntryCount && aParam.GetEntry(i).bDoQuery; ++i )
    {
        ScQueryEntry& rEntry = aParam.GetEntry(i);
        if ( rEntry.nField == nCol )
        {
            aParam.DeleteQuery(i);
            break;
        }
    }
    nEntryCount = aParam.GetEntryCount();

    BOOL* pSpecial = new BOOL[nEntryCount];
    lcl_PrepareQuery( pDocument, this, aParam, pSpecial );
    bool bHasDates = false;
    for ( SCROW j = nRow1; j <= nRow2; ++j )
    {
        if ( ValidQuery( j, aParam, pSpecial ) )
        {
            bool bThisHasDates = false;
            aCol[nCol].GetFilterEntries( j, j, rStrings, bThisHasDates );
            bHasDates |= bThisHasDates;
        }
    }

    rHasDates = bHasDates;
    delete[] pSpecial;
}

BOOL ScTable::GetDataEntries(SCCOL nCol, SCROW nRow, TypedScStrCollection& rStrings, BOOL bLimit)
{
    return aCol[nCol].GetDataEntries( nRow, rStrings, bLimit );
}

SCSIZE ScTable::GetCellCount(SCCOL nCol) const
{
    return aCol[nCol].GetCellCount();
}

ULONG ScTable::GetCellCount() const
{
    ULONG nCellCount = 0;

    for ( SCCOL nCol=0; nCol<=MAXCOL; nCol++ )
        nCellCount += aCol[nCol].GetCellCount();

    return nCellCount;
}

ULONG ScTable::GetWeightedCount() const
{
    ULONG nCellCount = 0;

    for ( SCCOL nCol=0; nCol<=MAXCOL; nCol++ )
        if ( aCol[nCol].GetCellCount() )                    // GetCellCount ist inline
            nCellCount += aCol[nCol].GetWeightedCount();

    return nCellCount;
}

ULONG ScTable::GetCodeCount() const
{
    ULONG nCodeCount = 0;

    for ( SCCOL nCol=0; nCol<=MAXCOL; nCol++ )
        if ( aCol[nCol].GetCellCount() )                    // GetCellCount ist inline
            nCodeCount += aCol[nCol].GetCodeCount();

    return nCodeCount;
}

sal_Int32 ScTable::GetMaxStringLen( SCCOL nCol, SCROW nRowStart,
        SCROW nRowEnd, CharSet eCharSet ) const
{
    if ( ValidCol(nCol) )
        return aCol[nCol].GetMaxStringLen( nRowStart, nRowEnd, eCharSet );
    else
        return 0;
}

xub_StrLen ScTable::GetMaxNumberStringLen(
    sal_uInt16& nPrecision, SCCOL nCol, SCROW nRowStart, SCROW nRowEnd ) const
{
    if ( ValidCol(nCol) )
        return aCol[nCol].GetMaxNumberStringLen( nPrecision, nRowStart, nRowEnd );
    else
        return 0;
}

void ScTable::UpdateSelectionFunction( ScFunctionData& rData,
                        SCCOL nStartCol, SCROW nStartRow, SCCOL nEndCol, SCROW nEndRow,
                        const ScMarkData& rMark )
{
    //  Cursor neben einer Markierung nicht beruecksichtigen:
    //! nur noch MarkData uebergeben, Cursorposition ggf. hineinselektieren!!!
    BOOL bSingle = ( rMark.IsMarked() || !rMark.IsMultiMarked() );

    // Mehrfachselektion:

    SCCOL nCol;
    if ( rMark.IsMultiMarked() )
        for (nCol=0; nCol<=MAXCOL && !rData.bError; nCol++)
            if ( !pColFlags || !ColHidden(nCol) )
                aCol[nCol].UpdateSelectionFunction( rMark, rData, *mpHiddenRows,
                                                    bSingle && ( nCol >= nStartCol && nCol <= nEndCol ),
                                                    nStartRow, nEndRow );

    //  Einfachselektion (oder Cursor) nur wenn nicht negativ (und s.o.):

    if ( bSingle && !rMark.IsMarkNegative() )
        for (nCol=nStartCol; nCol<=nEndCol && !rData.bError; nCol++)
            if ( !pColFlags || !ColHidden(nCol) )
                aCol[nCol].UpdateAreaFunction( rData, *mpHiddenRows, nStartRow, nEndRow );
}

void ScTable::FindConditionalFormat( ULONG nKey, ScRangeList& rList )
{
    SCROW nStartRow = 0, nEndRow = 0;
    for (SCCOL nCol=0; nCol<=MAXCOL; nCol++)
    {
        ScAttrIterator* pIter = aCol[nCol].CreateAttrIterator( 0, MAXROW );
        const ScPatternAttr* pPattern = pIter->Next( nStartRow, nEndRow );
        while (pPattern)
        {
            if (((SfxUInt32Item&)pPattern->GetItem(ATTR_CONDITIONAL)).GetValue() == nKey)
                rList.Join( ScRange(nCol,nStartRow,nTab, nCol,nEndRow,nTab) );
            pPattern = pIter->Next( nStartRow, nEndRow );
        }
        delete pIter;
    }
}




/* vim:set shiftwidth=4 softtabstop=4 expandtab: */<|MERGE_RESOLUTION|>--- conflicted
+++ resolved
@@ -60,6 +60,7 @@
 #include "cellform.hxx"
 #include "postit.hxx"
 #include "queryparam.hxx"
+#include "segmenttree.hxx"
 
 #include <vector>
 
@@ -1640,21 +1641,13 @@
                             aParam.nDestCol, aParam.nDestRow, aParam.nDestTab );
     }
 
-<<<<<<< HEAD
+    InitializeNoteCaptions();
+
     if (aParam.bInplace)
         IncRecalcLevel();       // #i116164# once for all entries
 
-    // #i116164# If there are no drawing objects within the area, call SetRowHidden/SetRowFiltered for all rows at the end
-    std::vector<ScShowRowsEntry> aEntries;
-    ScDrawLayer* pDrawLayer = pDocument->GetDrawLayer();
-    bool bHasObjects = pDrawLayer && pDrawLayer->HasObjectsInRows( nTab, aParam.nRow1 + nHeader, aParam.nRow2, false );
-
     SCROW nRealRow2 = aParam.bUseDynamicRange ? aParam.nDynamicEndRow : aParam.nRow2;
     for (SCROW j = aParam.nRow1 + nHeader; j <= nRealRow2; ++j)
-=======
-    InitializeNoteCaptions();
-    for (SCROW j=aParam.nRow1 + nHeader; j<=nEndRow; j++)
->>>>>>> b207eeb1
     {
         BOOL bResult;                                   // Filterergebnis
         BOOL bValid = ValidQuery(j, aParam, pSpecial);
@@ -1728,50 +1721,7 @@
     }
 
     if (aParam.bInplace && bStarted)
-<<<<<<< HEAD
-    {
-        DBShowRows(nOldStart,nOldEnd, bOldResult, bHasObjects);
-        if (!bHasObjects)
-            aEntries.push_back(ScShowRowsEntry(nOldStart, nOldEnd, bOldResult));
-    }
-
-    // #i116164# execute the collected SetRowHidden/SetRowFiltered calls
-    if (!bHasObjects)
-    {
-        std::vector<ScShowRowsEntry>::const_iterator aEnd = aEntries.end();
-        std::vector<ScShowRowsEntry>::const_iterator aIter = aEntries.begin();
-        if ( aIter != aEnd )
-        {
-            // clear the range first instead of many changes in the middle of the filled array
-            SetRowHidden(aParam.nRow1 + nHeader, aParam.nRow2, false);
-            SetRowFiltered(aParam.nRow1 + nHeader, aParam.nRow2, false);
-
-            // insert from back, in case the filter range is large
-            mpHiddenRows->setInsertFromBack(true);
-            mpFilteredRows->setInsertFromBack(true);
-
-            while (aIter != aEnd)
-            {
-                if (!aIter->mbShow)
-                {
-                    SCROW nStartRow = aIter->mnRow1;
-                    SCROW nEndRow = aIter->mnRow2;
-                    SetRowHidden(nStartRow, nEndRow, true);
-                    SetRowFiltered(nStartRow, nEndRow, true);
-                }
-                ++aIter;
-            }
-
-            mpHiddenRows->setInsertFromBack(false);
-            mpFilteredRows->setInsertFromBack(false);
-        }
-    }
-
-    if (aParam.bInplace)
-        DecRecalcLevel();
-=======
         DBShowRows(nOldStart,nOldEnd, bOldResult);
->>>>>>> b207eeb1
 
     delete[] pSpecial;
     SetDrawPageSize();
