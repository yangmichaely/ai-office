/* -*- Mode: C++; tab-width: 4; indent-tabs-mode: nil; c-basic-offset: 4 -*- */
/*************************************************************************
 *
 * DO NOT ALTER OR REMOVE COPYRIGHT NOTICES OR THIS FILE HEADER.
 *
 * Copyright 2000, 2010 Oracle and/or its affiliates.
 *
 * OpenOffice.org - a multi-platform office productivity suite
 *
 * This file is part of OpenOffice.org.
 *
 * OpenOffice.org is free software: you can redistribute it and/or modify
 * it under the terms of the GNU Lesser General Public License version 3
 * only, as published by the Free Software Foundation.
 *
 * OpenOffice.org is distributed in the hope that it will be useful,
 * but WITHOUT ANY WARRANTY; without even the implied warranty of
 * MERCHANTABILITY or FITNESS FOR A PARTICULAR PURPOSE.  See the
 * GNU Lesser General Public License version 3 for more details
 * (a copy is included in the LICENSE file that accompanied this code).
 *
 * You should have received a copy of the GNU Lesser General Public License
 * version 3 along with OpenOffice.org.  If not, see
 * <http://www.openoffice.org/license.html>
 * for a copy of the LGPLv3 License.
 *
 ************************************************************************/

// MARKER(update_precomp.py): autogen include statement, do not remove
#include "precompiled_sc.hxx"

// INCLUDE ---------------------------------------------------------------

#include "scitems.hxx"
#include <editeng/boxitem.hxx>
#include <tools/urlobj.hxx>
#include <svl/poolcach.hxx>
#include <unotools/charclass.hxx>
#include <math.h>
#include <svl/PasswordHelper.hxx>
#include <unotools/transliterationwrapper.hxx>

#include "patattr.hxx"
#include "docpool.hxx"
#include "cell.hxx"
#include "document.hxx"
#include "drwlayer.hxx"
#include "olinetab.hxx"
#include "rechead.hxx"
#include "stlpool.hxx"
#include "attarray.hxx"     // Iterator
#include "markdata.hxx"
#include "progress.hxx"
#include "dociter.hxx"
#include "conditio.hxx"
#include "chartlis.hxx"
#include "fillinfo.hxx"
#include "bcaslot.hxx"
#include "postit.hxx"
#include "sheetevents.hxx"
#include "globstr.hrc"
#include "segmenttree.hxx"

#include <math.h>

// STATIC DATA -----------------------------------------------------------


BOOL ScTable::SetOutlineTable( const ScOutlineTable* pNewOutline )
{
    USHORT nOldSizeX = 0;
    USHORT nOldSizeY = 0;
    USHORT nNewSizeX = 0;
    USHORT nNewSizeY = 0;

    if (pOutlineTable)
    {
        nOldSizeX = pOutlineTable->GetColArray()->GetDepth();
        nOldSizeY = pOutlineTable->GetRowArray()->GetDepth();
        delete pOutlineTable;
    }

    if (pNewOutline)
    {
        pOutlineTable = new ScOutlineTable( *pNewOutline );
        nNewSizeX = pOutlineTable->GetColArray()->GetDepth();
        nNewSizeY = pOutlineTable->GetRowArray()->GetDepth();
    }
    else
        pOutlineTable = NULL;

    return ( nNewSizeX != nOldSizeX || nNewSizeY != nOldSizeY );        // Groesse geaendert ?
}


void ScTable::StartOutlineTable()
{
    if (!pOutlineTable)
        pOutlineTable = new ScOutlineTable;
}


void ScTable::SetSheetEvents( const ScSheetEvents* pNew )
{
    delete pSheetEvents;
    if (pNew)
        pSheetEvents = new ScSheetEvents(*pNew);
    else
        pSheetEvents = NULL;

    SetCalcNotification( FALSE );       // discard notifications before the events were set

    if (IsStreamValid())
        SetStreamValid(FALSE);
}


void ScTable::SetCalcNotification( BOOL bSet )
{
    bCalcNotification = bSet;
}


BOOL ScTable::TestInsertRow( SCCOL nStartCol, SCCOL nEndCol, SCSIZE nSize )
{
    BOOL bTest = TRUE;

    if ( nStartCol==0 && nEndCol==MAXCOL && pOutlineTable )
        bTest = pOutlineTable->TestInsertRow(nSize);

    for (SCCOL i=nStartCol; (i<=nEndCol) && bTest; i++)
        bTest = aCol[i].TestInsertRow( nSize );

    return bTest;
}


void ScTable::InsertRow( SCCOL nStartCol, SCCOL nEndCol, SCROW nStartRow, SCSIZE nSize )
{
    IncRecalcLevel();
    InitializeNoteCaptions();
    if (nStartCol==0 && nEndCol==MAXCOL)
    {
        if (mpRowHeights && pRowFlags)
        {
            mpRowHeights->insertSegment(nStartRow, nSize, false);
            BYTE nNewFlags = pRowFlags->Insert( nStartRow, nSize);
            // only copy manual size flag, clear all others
            if (nNewFlags && (nNewFlags != CR_MANUALSIZE))
                pRowFlags->SetValue( nStartRow, nStartRow + nSize - 1,
                        nNewFlags & CR_MANUALSIZE);
        }

        if (pOutlineTable)
            pOutlineTable->InsertRow( nStartRow, nSize );

        mpFilteredRows->insertSegment(nStartRow, nSize, true);
        mpHiddenRows->insertSegment(nStartRow, nSize, true);

        if (!maRowManualBreaks.empty())
        {
            std::set<SCROW>::reverse_iterator rit = maRowManualBreaks.rbegin();
            while (rit != maRowManualBreaks.rend())
            {
                SCROW nRow = *rit;
                if (nRow < nStartRow)
                    break;  // while
                else
                {
                    maRowManualBreaks.erase( (++rit).base());
                    maRowManualBreaks.insert( static_cast<SCROW>( nRow + nSize));
                }
            }
        }
    }

    for (SCCOL j=nStartCol; j<=nEndCol; j++)
        aCol[j].InsertRow( nStartRow, nSize );
    DecRecalcLevel( false );

    InvalidatePageBreaks();
}


void ScTable::DeleteRow( SCCOL nStartCol, SCCOL nEndCol, SCROW nStartRow, SCSIZE nSize,
                            BOOL* pUndoOutline )
{
    IncRecalcLevel();
    InitializeNoteCaptions();
    if (nStartCol==0 && nEndCol==MAXCOL)
    {
        if (pRowFlags)
            pRowFlags->Remove( nStartRow, nSize);

        if (mpRowHeights)
            mpRowHeights->removeSegment(nStartRow, nStartRow+nSize);

        if (pOutlineTable)
            if (pOutlineTable->DeleteRow( nStartRow, nSize ))
                if (pUndoOutline)
                    *pUndoOutline = TRUE;

        mpFilteredRows->removeSegment(nStartRow, nStartRow+nSize);
        mpHiddenRows->removeSegment(nStartRow, nStartRow+nSize);

        if (!maRowManualBreaks.empty())
        {
            std::set<SCROW>::iterator it = maRowManualBreaks.upper_bound( static_cast<SCROW>( nStartRow + nSize - 1));
            maRowManualBreaks.erase( maRowManualBreaks.lower_bound( nStartRow), it);
            while (it != maRowManualBreaks.end())
            {
                SCROW nRow = *it;
                maRowManualBreaks.erase( it++);
                maRowManualBreaks.insert( static_cast<SCROW>( nRow - nSize));
            }
        }
    }

    {   // scope for bulk broadcast
        ScBulkBroadcast aBulkBroadcast( pDocument->GetBASM());
        for (SCCOL j=nStartCol; j<=nEndCol; j++)
            aCol[j].DeleteRow( nStartRow, nSize );
    }
    DecRecalcLevel();

    InvalidatePageBreaks();
}


BOOL ScTable::TestInsertCol( SCROW nStartRow, SCROW nEndRow, SCSIZE nSize )
{
    BOOL bTest = TRUE;

    if ( nStartRow==0 && nEndRow==MAXROW && pOutlineTable )
        bTest = pOutlineTable->TestInsertCol(nSize);

    if ( nSize > static_cast<SCSIZE>(MAXCOL) )
        bTest = FALSE;

    for (SCCOL i=MAXCOL; (i+static_cast<SCCOL>(nSize)>MAXCOL) && bTest; i--)
        bTest = aCol[i].TestInsertCol(nStartRow, nEndRow);

    return bTest;
}


void ScTable::InsertCol( SCCOL nStartCol, SCROW nStartRow, SCROW nEndRow, SCSIZE nSize )
{
    IncRecalcLevel();
    InitializeNoteCaptions();
    if (nStartRow==0 && nEndRow==MAXROW)
    {
        if (pColWidth && pColFlags)
        {
            memmove( &pColWidth[nStartCol+nSize], &pColWidth[nStartCol],
                    (MAXCOL - nStartCol + 1 - nSize) * sizeof(pColWidth[0]) );
            memmove( &pColFlags[nStartCol+nSize], &pColFlags[nStartCol],
                    (MAXCOL - nStartCol + 1 - nSize) * sizeof(pColFlags[0]) );
        }
        if (pOutlineTable)
            pOutlineTable->InsertCol( nStartCol, nSize );

        mpHiddenCols->insertSegment(nStartCol, static_cast<SCCOL>(nSize), true);
        mpFilteredCols->insertSegment(nStartCol, static_cast<SCCOL>(nSize), true);

        if (!maColManualBreaks.empty())
        {
            std::set<SCCOL>::reverse_iterator rit = maColManualBreaks.rbegin();
            while (rit != maColManualBreaks.rend())
            {
                SCCOL nCol = *rit;
                if (nCol < nStartCol)
                    break;  // while
                else
                {
                    maColManualBreaks.erase( (++rit).base());
                    maColManualBreaks.insert( static_cast<SCCOL>( nCol + nSize));
                }
            }
        }
    }


    if ((nStartRow == 0) && (nEndRow == MAXROW))
    {
        for (SCSIZE i=0; i < nSize; i++)
            for (SCCOL nCol = MAXCOL; nCol > nStartCol; nCol--)
                aCol[nCol].SwapCol(aCol[nCol-1]);
    }
    else
    {
        for (SCSIZE i=0; static_cast<SCCOL>(i+nSize)+nStartCol <= MAXCOL; i++)
            aCol[MAXCOL - nSize - i].MoveTo(nStartRow, nEndRow, aCol[MAXCOL - i]);
    }

    if (nStartCol>0)                        // copy old attributes
    {
        USHORT nWhichArray[2];
        nWhichArray[0] = ATTR_MERGE;
        nWhichArray[1] = 0;

        for (SCSIZE i=0; i<nSize; i++)
        {
            aCol[nStartCol-1].CopyToColumn( nStartRow, nEndRow, IDF_ATTRIB,
                                                FALSE, aCol[nStartCol+i] );
            aCol[nStartCol+i].RemoveFlags( nStartRow, nEndRow,
                                                SC_MF_HOR | SC_MF_VER | SC_MF_AUTO );
            aCol[nStartCol+i].ClearItems( nStartRow, nEndRow, nWhichArray );
        }
    }
    DecRecalcLevel();

    InvalidatePageBreaks();
}


void ScTable::DeleteCol( SCCOL nStartCol, SCROW nStartRow, SCROW nEndRow, SCSIZE nSize,
                            BOOL* pUndoOutline )
{
    IncRecalcLevel();
    InitializeNoteCaptions();
    if (nStartRow==0 && nEndRow==MAXROW)
    {
        if (pColWidth && pColFlags)
        {
            memmove( &pColWidth[nStartCol], &pColWidth[nStartCol+nSize],
                    (MAXCOL - nStartCol + 1 - nSize) * sizeof(pColWidth[0]) );
            memmove( &pColFlags[nStartCol], &pColFlags[nStartCol+nSize],
                    (MAXCOL - nStartCol + 1 - nSize) * sizeof(pColFlags[0]) );
        }
        if (pOutlineTable)
            if (pOutlineTable->DeleteCol( nStartCol, nSize ))
                if (pUndoOutline)
                    *pUndoOutline = TRUE;

        SCCOL nRmSize = nStartCol + static_cast<SCCOL>(nSize);
        mpHiddenCols->removeSegment(nStartCol, nRmSize);
        mpFilteredCols->removeSegment(nStartCol, nRmSize);

        if (!maColManualBreaks.empty())
        {
            std::set<SCCOL>::iterator it = maColManualBreaks.upper_bound( static_cast<SCCOL>( nStartCol + nSize - 1));
            maColManualBreaks.erase( maColManualBreaks.lower_bound( nStartCol), it);
            while (it != maColManualBreaks.end())
            {
                SCCOL nCol = *it;
                maColManualBreaks.erase( it++);
                maColManualBreaks.insert( static_cast<SCCOL>( nCol - nSize));
            }
        }
    }


    {   // scope for bulk broadcast
        ScBulkBroadcast aBulkBroadcast( pDocument->GetBASM());
        for (SCSIZE i = 0; i < nSize; i++)
            aCol[nStartCol + i].DeleteArea(nStartRow, nEndRow, IDF_ALL);
    }

    if ((nStartRow == 0) && (nEndRow == MAXROW))
    {
        for (SCSIZE i=0; i < nSize; i++)
            for (SCCOL nCol = nStartCol; nCol < MAXCOL; nCol++)
                aCol[nCol].SwapCol(aCol[nCol+1]);
    }
    else
    {
        for (SCSIZE i=0; static_cast<SCCOL>(i+nSize)+nStartCol <= MAXCOL; i++)
            aCol[nStartCol + nSize + i].MoveTo(nStartRow, nEndRow, aCol[nStartCol + i]);
    }
    DecRecalcLevel();

    InvalidatePageBreaks();
}


void ScTable::DeleteArea(SCCOL nCol1, SCROW nRow1, SCCOL nCol2, SCROW nRow2, USHORT nDelFlag)
{
    if (nCol2 > MAXCOL) nCol2 = MAXCOL;
    if (nRow2 > MAXROW) nRow2 = MAXROW;
    if (ValidColRow(nCol1, nRow1) && ValidColRow(nCol2, nRow2))
    {
//      IncRecalcLevel();

        {   // scope for bulk broadcast
            ScBulkBroadcast aBulkBroadcast( pDocument->GetBASM());
            for (SCCOL i = nCol1; i <= nCol2; i++)
                aCol[i].DeleteArea(nRow1, nRow2, nDelFlag);
        }

            //
            // Zellschutz auf geschuetzter Tabelle nicht setzen
            //

        if ( IsProtected() && (nDelFlag & IDF_ATTRIB) )
        {
            ScPatternAttr aPattern(pDocument->GetPool());
            aPattern.GetItemSet().Put( ScProtectionAttr( FALSE ) );
            ApplyPatternArea( nCol1, nRow1, nCol2, nRow2, aPattern );
        }

//      DecRecalcLevel();
    }
}


void ScTable::DeleteSelection( USHORT nDelFlag, const ScMarkData& rMark )
{
    {   // scope for bulk broadcast
        ScBulkBroadcast aBulkBroadcast( pDocument->GetBASM());
        for (SCCOL i=0; i<=MAXCOL; i++)
            aCol[i].DeleteSelection( nDelFlag, rMark );
    }

        //
        // Zellschutz auf geschuetzter Tabelle nicht setzen
        //

    if ( IsProtected() && (nDelFlag & IDF_ATTRIB) )
    {
        ScDocumentPool* pPool = pDocument->GetPool();
        SfxItemSet aSet( *pPool, ATTR_PATTERN_START, ATTR_PATTERN_END );
        aSet.Put( ScProtectionAttr( FALSE ) );
        SfxItemPoolCache aCache( pPool, &aSet );
        ApplySelectionCache( &aCache, rMark );
    }
}


//  pTable = Clipboard
void ScTable::CopyToClip(SCCOL nCol1, SCROW nRow1, SCCOL nCol2, SCROW nRow2,
                        ScTable* pTable, BOOL bKeepScenarioFlags, BOOL bCloneNoteCaptions)
{
    if (ValidColRow(nCol1, nRow1) && ValidColRow(nCol2, nRow2))
    {
        //  Inhalte kopieren
        SCCOL i;

        for ( i = nCol1; i <= nCol2; i++)
            aCol[i].CopyToClip(nRow1, nRow2, pTable->aCol[i], bKeepScenarioFlags, bCloneNoteCaptions);

        //  copy widths/heights, and only "hidden", "filtered" and "manual" flags
        //  also for all preceding columns/rows, to have valid positions for drawing objects

        if (pColWidth && pTable->pColWidth)
            for (i=0; i<=nCol2; i++)
                pTable->pColWidth[i] = pColWidth[i];

        pTable->CopyColHidden(*this, 0, nCol2);
        pTable->CopyColFiltered(*this, 0, nCol2);

        if (pRowFlags && pTable->pRowFlags && mpRowHeights && pTable->mpRowHeights)
        {
            pTable->pRowFlags->CopyFromAnded( *pRowFlags, 0, nRow2, CR_MANUALSIZE);
            pTable->CopyRowHeight(*this, 0, nRow2, 0);
        }

        pTable->CopyRowHidden(*this, 0, nRow2);
        pTable->CopyRowFiltered(*this, 0, nRow2);

        //  ggf. Formeln durch Werte ersetzen

        if ( IsProtected() )
            for (i = nCol1; i <= nCol2; i++)
                pTable->aCol[i].RemoveProtected(nRow1, nRow2);
    }
}

void ScTable::CopyToClip(const ScRangeList& rRanges, ScTable* pTable,
                         bool bKeepScenarioFlags, bool bCloneNoteCaptions)
{
    ScRangeList aRanges(rRanges);
    for (ScRangePtr p = aRanges.First(); p; p = aRanges.Next())
    {
        CopyToClip(p->aStart.Col(), p->aStart.Row(), p->aEnd.Col(), p->aEnd.Row(),
                   pTable, bKeepScenarioFlags, bCloneNoteCaptions);
    }
}

void ScTable::CopyFromClip(SCCOL nCol1, SCROW nRow1, SCCOL nCol2, SCROW nRow2,
                            SCsCOL nDx, SCsROW nDy, USHORT nInsFlag,
                            BOOL bAsLink, BOOL bSkipAttrForEmpty, ScTable* pTable)
{
    SCCOL i;

    if (nCol2 > MAXCOL) nCol2 = MAXCOL;
    if (nRow2 > MAXROW) nRow2 = MAXROW;
    if (ValidColRow(nCol1, nRow1) && ValidColRow(nCol2, nRow2))
    {
        IncRecalcLevel();
        for ( i = nCol1; i <= nCol2; i++)
            aCol[i].CopyFromClip(nRow1, nRow2, nDy, nInsFlag, bAsLink, bSkipAttrForEmpty, pTable->aCol[i - nDx]);

        if ((nInsFlag & IDF_ATTRIB) != 0)
        {
            if (nRow1==0 && nRow2==MAXROW && pColWidth && pTable->pColWidth)
                for (i=nCol1; i<=nCol2; i++)
                    pColWidth[i] = pTable->pColWidth[i-nDx];

            if (nCol1==0 && nCol2==MAXCOL && mpRowHeights && pTable->mpRowHeights &&
                                             pRowFlags && pTable->pRowFlags)
            {
                CopyRowHeight(*pTable, nRow1, nRow2, -nDy);
                // Must copy CR_MANUALSIZE bit too, otherwise pRowHeight doesn't make sense
                for (SCROW j=nRow1; j<=nRow2; j++)
                {
                    if ( pTable->pRowFlags->GetValue(j-nDy) & CR_MANUALSIZE )
                        pRowFlags->OrValue( j, CR_MANUALSIZE);
                    else
                        pRowFlags->AndValue( j, sal::static_int_cast<BYTE>(~CR_MANUALSIZE));
                }
            }

                //
                // Zellschutz auf geschuetzter Tabelle nicht setzen
                //

            if ( IsProtected() && (nInsFlag & IDF_ATTRIB) )
            {
                ScPatternAttr aPattern(pDocument->GetPool());
                aPattern.GetItemSet().Put( ScProtectionAttr( FALSE ) );
                ApplyPatternArea( nCol1, nRow1, nCol2, nRow2, aPattern );
            }
        }
        DecRecalcLevel();
    }
}


void ScTable::MixData( SCCOL nCol1, SCROW nRow1, SCCOL nCol2, SCROW nRow2,
                            USHORT nFunction, BOOL bSkipEmpty, ScTable* pSrcTab )
{
    for (SCCOL i=nCol1; i<=nCol2; i++)
        aCol[i].MixData( nRow1, nRow2, nFunction, bSkipEmpty, pSrcTab->aCol[i] );
}


//  Markierung von diesem Dokument
void ScTable::MixMarked( const ScMarkData& rMark, USHORT nFunction,
                        BOOL bSkipEmpty, ScTable* pSrcTab )
{
    for (SCCOL i=0; i<=MAXCOL; i++)
        aCol[i].MixMarked( rMark, nFunction, bSkipEmpty, pSrcTab->aCol[i] );
}


void ScTable::TransposeClip( SCCOL nCol1, SCROW nRow1, SCCOL nCol2, SCROW nRow2,
                                ScTable* pTransClip, USHORT nFlags, BOOL bAsLink )
{
    BOOL bWasCut = pDocument->IsCutMode();

    ScDocument* pDestDoc = pTransClip->pDocument;

    for (SCCOL nCol=nCol1; nCol<=nCol2; nCol++)
    {
        SCROW nRow;
        ScBaseCell* pCell;

        if ( bAsLink && nFlags == IDF_ALL )
        {
            //  #68989# with IDF_ALL, also create links (formulas) for empty cells

            for ( nRow=nRow1; nRow<=nRow2; nRow++ )
            {
                //  create simple formula, as in ScColumn::CreateRefCell

                ScAddress aDestPos( static_cast<SCCOL>(nRow-nRow1), static_cast<SCROW>(nCol-nCol1), pTransClip->nTab );
                ScSingleRefData aRef;
                aRef.nCol = nCol;
                aRef.nRow = nRow;
                aRef.nTab = nTab;
                aRef.InitFlags();                           // -> all absolute
                aRef.SetFlag3D(TRUE);
                aRef.CalcRelFromAbs( aDestPos );
                ScTokenArray aArr;
                aArr.AddSingleReference( aRef );

                ScBaseCell* pNew = new ScFormulaCell( pDestDoc, aDestPos, &aArr );
                pTransClip->PutCell( static_cast<SCCOL>(nRow-nRow1), static_cast<SCROW>(nCol-nCol1), pNew );
            }
        }
        else
        {
            ScColumnIterator aIter( &aCol[nCol], nRow1, nRow2 );
            while (aIter.Next( nRow, pCell ))
            {
                ScAddress aDestPos( static_cast<SCCOL>(nRow-nRow1), static_cast<SCROW>(nCol-nCol1), pTransClip->nTab );
                ScBaseCell* pNew;
                if ( bAsLink )                  // Referenz erzeugen ?
                {
                    pNew = aCol[nCol].CreateRefCell( pDestDoc, aDestPos, aIter.GetIndex(), nFlags );
                }
                else                            // kopieren
                {
                    ScAddress aOwnPos( nCol, nRow, nTab );
                    if (pCell->GetCellType() == CELLTYPE_FORMULA)
                    {
                        pNew = pCell->CloneWithNote( aOwnPos, *pDestDoc, aDestPos, SC_CLONECELL_STARTLISTENING );

                        //  Referenzen drehen
                        //  bei Cut werden Referenzen spaeter per UpdateTranspose angepasst

                        if (!bWasCut)
                            ((ScFormulaCell*)pNew)->TransposeReference();
                    }
                    else
                    {
                        pNew = pCell->CloneWithNote( aOwnPos, *pDestDoc, aDestPos );
                    }
                }
                pTransClip->PutCell( static_cast<SCCOL>(nRow-nRow1), static_cast<SCROW>(nCol-nCol1), pNew );
            }
        }

        //  Attribute

        SCROW nAttrRow1;
        SCROW nAttrRow2;
        const ScPatternAttr* pPattern;
        ScAttrIterator* pAttrIter = aCol[nCol].CreateAttrIterator( nRow1, nRow2 );
        while ( (pPattern = pAttrIter->Next( nAttrRow1, nAttrRow2 )) != 0 )
        {
            if ( !IsDefaultItem( pPattern ) )
            {
                const SfxItemSet& rSet = pPattern->GetItemSet();
                if ( rSet.GetItemState( ATTR_MERGE, FALSE ) == SFX_ITEM_DEFAULT &&
                     rSet.GetItemState( ATTR_MERGE_FLAG, FALSE ) == SFX_ITEM_DEFAULT &&
                     rSet.GetItemState( ATTR_BORDER, FALSE ) == SFX_ITEM_DEFAULT )
                {
                    // no borders or merge items involved - use pattern as-is
                    for (nRow = nAttrRow1; nRow<=nAttrRow2; nRow++)
                        pTransClip->SetPattern( static_cast<SCCOL>(nRow-nRow1), static_cast<SCROW>(nCol-nCol1), *pPattern, TRUE );
                }
                else
                {
                    // transpose borders and merge values, remove merge flags (refreshed after pasting)
                    ScPatternAttr aNewPattern( *pPattern );
                    SfxItemSet& rNewSet = aNewPattern.GetItemSet();

                    const SvxBoxItem& rOldBox = (const SvxBoxItem&)rSet.Get(ATTR_BORDER);
                    if ( rOldBox.GetTop() || rOldBox.GetBottom() || rOldBox.GetLeft() || rOldBox.GetRight() )
                    {
                        SvxBoxItem aNew( ATTR_BORDER );
                        aNew.SetLine( rOldBox.GetLine( BOX_LINE_TOP ), BOX_LINE_LEFT );
                        aNew.SetLine( rOldBox.GetLine( BOX_LINE_LEFT ), BOX_LINE_TOP );
                        aNew.SetLine( rOldBox.GetLine( BOX_LINE_BOTTOM ), BOX_LINE_RIGHT );
                        aNew.SetLine( rOldBox.GetLine( BOX_LINE_RIGHT ), BOX_LINE_BOTTOM );
                        aNew.SetDistance( rOldBox.GetDistance( BOX_LINE_TOP ), BOX_LINE_LEFT );
                        aNew.SetDistance( rOldBox.GetDistance( BOX_LINE_LEFT ), BOX_LINE_TOP );
                        aNew.SetDistance( rOldBox.GetDistance( BOX_LINE_BOTTOM ), BOX_LINE_RIGHT );
                        aNew.SetDistance( rOldBox.GetDistance( BOX_LINE_RIGHT ), BOX_LINE_BOTTOM );
                        rNewSet.Put( aNew );
                    }

                    const ScMergeAttr& rOldMerge = (const ScMergeAttr&)rSet.Get(ATTR_MERGE);
                    if (rOldMerge.IsMerged())
                        rNewSet.Put( ScMergeAttr( Min(
                                        static_cast<SCsCOL>(rOldMerge.GetRowMerge()),
                                        static_cast<SCsCOL>(MAXCOL+1 - (nAttrRow2-nRow1))),
                                    Min(
                                        static_cast<SCsROW>(rOldMerge.GetColMerge()),
                                        static_cast<SCsROW>(MAXROW+1 - (nCol-nCol1)))));
                    const ScMergeFlagAttr& rOldFlag = (const ScMergeFlagAttr&)rSet.Get(ATTR_MERGE_FLAG);
                    if (rOldFlag.IsOverlapped())
                    {
                        INT16 nNewFlags = rOldFlag.GetValue() & ~( SC_MF_HOR | SC_MF_VER );
                        if ( nNewFlags )
                            rNewSet.Put( ScMergeFlagAttr( nNewFlags ) );
                        else
                            rNewSet.ClearItem( ATTR_MERGE_FLAG );
                    }

                    for (nRow = nAttrRow1; nRow<=nAttrRow2; nRow++)
                        pTransClip->SetPattern( static_cast<SCCOL>(nRow-nRow1),
                                static_cast<SCROW>(nCol-nCol1), aNewPattern, TRUE);
                }
            }
        }

        delete pAttrIter;
    }
}


void ScTable::StartAllListeners()
{
    for (SCCOL i=0; i<=MAXCOL; i++)
        aCol[i].StartAllListeners();
}


void ScTable::StartNeededListeners()
{
    for (SCCOL i=0; i<=MAXCOL; i++)
        aCol[i].StartNeededListeners();
}


void ScTable::BroadcastInArea( SCCOL nCol1, SCROW nRow1,
        SCCOL nCol2, SCROW nRow2 )
{
    if (nCol2 > MAXCOL) nCol2 = MAXCOL;
    if (nRow2 > MAXROW) nRow2 = MAXROW;
    if (ValidColRow(nCol1, nRow1) && ValidColRow(nCol2, nRow2))
        for (SCCOL i = nCol1; i <= nCol2; i++)
            aCol[i].BroadcastInArea( nRow1, nRow2 );
}


void ScTable::StartListeningInArea( SCCOL nCol1, SCROW nRow1,
        SCCOL nCol2, SCROW nRow2 )
{
    if (nCol2 > MAXCOL) nCol2 = MAXCOL;
    if (nRow2 > MAXROW) nRow2 = MAXROW;
    if (ValidColRow(nCol1, nRow1) && ValidColRow(nCol2, nRow2))
        for (SCCOL i = nCol1; i <= nCol2; i++)
            aCol[i].StartListeningInArea( nRow1, nRow2 );
}


void ScTable::CopyToTable(SCCOL nCol1, SCROW nRow1, SCCOL nCol2, SCROW nRow2,
                            USHORT nFlags, BOOL bMarked, ScTable* pDestTab,
                            const ScMarkData* pMarkData,
                            BOOL bAsLink, BOOL bColRowFlags)
{
    if (ValidColRow(nCol1, nRow1) && ValidColRow(nCol2, nRow2))
    {
        if (nFlags)
            for (SCCOL i = nCol1; i <= nCol2; i++)
                aCol[i].CopyToColumn(nRow1, nRow2, nFlags, bMarked,
                                pDestTab->aCol[i], pMarkData, bAsLink);

        if (bColRowFlags)       // Spaltenbreiten/Zeilenhoehen/Flags
        {
            //  Charts muessen beim Ein-/Ausblenden angepasst werden
            ScChartListenerCollection* pCharts = pDestTab->pDocument->GetChartListenerCollection();

            bool bFlagChange = false;

            BOOL bWidth  = (nRow1==0 && nRow2==MAXROW && pColWidth && pDestTab->pColWidth);
            BOOL bHeight = (nCol1==0 && nCol2==MAXCOL && mpRowHeights && pDestTab->mpRowHeights);

            if (bWidth||bHeight)
            {
                pDestTab->IncRecalcLevel();

                if (bWidth)
                {
                    for (SCCOL i=nCol1; i<=nCol2; i++)
                    {
                        bool bThisHidden = ColHidden(i);
                        bool bHiddenChange = (pDestTab->ColHidden(i) != bThisHidden);
                        bool bChange = bHiddenChange || (pDestTab->pColWidth[i] != pColWidth[i]);
                        pDestTab->pColWidth[i] = pColWidth[i];
                        pDestTab->pColFlags[i] = pColFlags[i];
                        pDestTab->SetColHidden(i, i, bThisHidden);
                        //! Aenderungen zusammenfassen?
                        if (bHiddenChange && pCharts)
                            pCharts->SetRangeDirty(ScRange( i, 0, nTab, i, MAXROW, nTab ));

                        if (bChange)
                            bFlagChange = true;
                    }
                    pDestTab->SetColManualBreaks( maColManualBreaks);
                }

                if (bHeight)
                {
                    bool bChange = pDestTab->GetRowHeight(nRow1, nRow2) != GetRowHeight(nRow1, nRow2);

                    if (bChange)
                        bFlagChange = true;

                    pDestTab->CopyRowHeight(*this, nRow1, nRow2, 0);
                    pDestTab->pRowFlags->CopyFrom(*pRowFlags, nRow1, nRow2);

                    // Hidden flags.
                    // #i116164# Collect information first, then apply the changes,
                    // so RowHidden doesn't rebuild the tree for each row range.
                    std::vector<ScShowRowsEntry> aEntries;
                    for (SCROW i = nRow1; i <= nRow2; ++i)
                    {
                        SCROW nThisLastRow, nDestLastRow;
                        bool bThisHidden = RowHidden(i, NULL, &nThisLastRow);
                        bool bDestHidden = pDestTab->RowHidden(i, NULL, &nDestLastRow);

                        // If the segment sizes differ, we take the shorter segment of the two.
                        SCROW nLastRow = ::std::min(nThisLastRow, nDestLastRow);
                        if (nLastRow >= nRow2)
                            // the last row shouldn't exceed the upper bound the caller specified.
                            nLastRow = nRow2;

                        //pDestTab->SetRowHidden(i, nLastRow, bThisHidden);
                        aEntries.push_back(ScShowRowsEntry(i, nLastRow, bThisHidden));

                        bool bThisHiddenChange = (bThisHidden != bDestHidden);
                        if (bThisHiddenChange && pCharts)
                        {
                            // Hidden flags differ.
                            pCharts->SetRangeDirty(ScRange(0, i, nTab, MAXCOL, nLastRow, nTab));
                        }

                        if (bThisHiddenChange)
                            bFlagChange = true;

                        // Jump to the last row of the identical flag segment.
                        i = nLastRow;
                    }

                    std::vector<ScShowRowsEntry>::const_iterator aEnd = aEntries.end();
                    std::vector<ScShowRowsEntry>::const_iterator aIter = aEntries.begin();
                    if ( aIter != aEnd )
                    {
                        pDestTab->mpHiddenRows->setInsertFromBack(true);    // important for undo document
                        while (aIter != aEnd)
                        {
                            pDestTab->SetRowHidden(aIter->mnRow1, aIter->mnRow2, !aIter->mbShow);
                            ++aIter;
                        }
                        pDestTab->mpHiddenRows->setInsertFromBack(false);
                    }

                    // Filtered flags.
                    for (SCROW i = nRow1; i <= nRow2; ++i)
                    {
                        SCROW nLastRow;
                        bool bFiltered = RowFiltered(i, NULL, &nLastRow);
                        if (nLastRow >= nRow2)
                            // the last row shouldn't exceed the upper bound the caller specified.
                            nLastRow = nRow2;
                        pDestTab->SetRowFiltered(i, nLastRow, bFiltered);
                        i = nLastRow;
                    }
                    pDestTab->SetRowManualBreaks( maRowManualBreaks);
                }
                pDestTab->DecRecalcLevel();
            }

            if (bFlagChange)
                pDestTab->InvalidatePageBreaks();

            pDestTab->SetOutlineTable( pOutlineTable );     // auch nur wenn bColRowFlags
        }
    }
}


void ScTable::UndoToTable(SCCOL nCol1, SCROW nRow1, SCCOL nCol2, SCROW nRow2,
                            USHORT nFlags, BOOL bMarked, ScTable* pDestTab,
                            const ScMarkData* pMarkData)
{
    if (ValidColRow(nCol1, nRow1) && ValidColRow(nCol2, nRow2))
    {
        BOOL bWidth  = (nRow1==0 && nRow2==MAXROW && pColWidth && pDestTab->pColWidth);
        BOOL bHeight = (nCol1==0 && nCol2==MAXCOL && mpRowHeights && pDestTab->mpRowHeights);

        if (bWidth||bHeight)
            IncRecalcLevel();

        for ( SCCOL i = 0; i <= MAXCOL; i++)
        {
            if ( i >= nCol1 && i <= nCol2 )
                aCol[i].UndoToColumn(nRow1, nRow2, nFlags, bMarked, pDestTab->aCol[i],
                                        pMarkData);
            else
                aCol[i].CopyToColumn(0, MAXROW, IDF_FORMULA, FALSE, pDestTab->aCol[i]);
        }

        if (bWidth||bHeight)
        {
            if (bWidth)
            {
                for (SCCOL i=nCol1; i<=nCol2; i++)
                    pDestTab->pColWidth[i] = pColWidth[i];
                pDestTab->SetColManualBreaks( maColManualBreaks);
            }
            if (bHeight)
            {
                pDestTab->CopyRowHeight(*this, nRow1, nRow2, 0);
                pDestTab->SetRowManualBreaks( maRowManualBreaks);
            }
            DecRecalcLevel();
        }
    }
}


void ScTable::CopyUpdated( const ScTable* pPosTab, ScTable* pDestTab ) const
{
    for (SCCOL i=0; i<=MAXCOL; i++)
        aCol[i].CopyUpdated( pPosTab->aCol[i], pDestTab->aCol[i] );
}

void ScTable::InvalidateTableArea()
{
    bTableAreaValid = FALSE;
}

void ScTable::InvalidatePageBreaks()
{
    mbPageBreaksValid = false;
}

void ScTable::CopyScenarioTo( ScTable* pDestTab ) const
{
    DBG_ASSERT( bScenario, "bScenario == FALSE" );

    for (SCCOL i=0; i<=MAXCOL; i++)
        aCol[i].CopyScenarioTo( pDestTab->aCol[i] );
}

void ScTable::CopyScenarioFrom( const ScTable* pSrcTab )
{
    DBG_ASSERT( bScenario, "bScenario == FALSE" );

    for (SCCOL i=0; i<=MAXCOL; i++)
        aCol[i].CopyScenarioFrom( pSrcTab->aCol[i] );
}

void ScTable::MarkScenarioIn( ScMarkData& rDestMark, USHORT nNeededBits ) const
{
    DBG_ASSERT( bScenario, "bScenario == FALSE" );

    if ( ( nScenarioFlags & nNeededBits ) != nNeededBits )  // alle Bits gesetzt?
        return;

    for (SCCOL i=0; i<=MAXCOL; i++)
        aCol[i].MarkScenarioIn( rDestMark );
}

BOOL ScTable::HasScenarioRange( const ScRange& rRange ) const
{
    DBG_ASSERT( bScenario, "bScenario == FALSE" );

//  ScMarkData aMark;
//  MarkScenarioIn( aMark, 0 );             //! Bits als Parameter von HasScenarioRange?
//  return aMark.IsAllMarked( rRange );

    ScRange aTabRange = rRange;
    aTabRange.aStart.SetTab( nTab );
    aTabRange.aEnd.SetTab( nTab );

    const ScRangeList* pList = GetScenarioRanges();
//  return ( pList && pList->Find( aTabRange ) );

    if (pList)
    {
        ULONG nCount = pList->Count();
        for ( ULONG j = 0; j < nCount; j++ )
        {
            ScRange* pR = pList->GetObject( j );
            if ( pR->Intersects( aTabRange ) )
                return TRUE;
        }
    }

    return FALSE;
}

void ScTable::InvalidateScenarioRanges()
{
    delete pScenarioRanges;
    pScenarioRanges = NULL;
}

const ScRangeList* ScTable::GetScenarioRanges() const
{
    DBG_ASSERT( bScenario, "bScenario == FALSE" );

    if (!pScenarioRanges)
    {
        ((ScTable*)this)->pScenarioRanges = new ScRangeList;
        ScMarkData aMark;
        MarkScenarioIn( aMark, 0 );     // immer
        aMark.FillRangeListWithMarks( pScenarioRanges, FALSE );
    }
    return pScenarioRanges;
}

BOOL ScTable::TestCopyScenarioTo( const ScTable* pDestTab ) const
{
    DBG_ASSERT( bScenario, "bScenario == FALSE" );

    if (!pDestTab->IsProtected())
        return TRUE;

    BOOL bOk = TRUE;
    for (SCCOL i=0; i<=MAXCOL && bOk; i++)
        bOk = aCol[i].TestCopyScenarioTo( pDestTab->aCol[i] );
    return bOk;
}

void ScTable::PutCell( SCCOL nCol, SCROW nRow, ScBaseCell* pCell )
{
    if (ValidColRow(nCol,nRow))
    {
        if (pCell)
            aCol[nCol].Insert( nRow, pCell );
        else
            aCol[nCol].Delete( nRow );
    }
}


void ScTable::PutCell( SCCOL nCol, SCROW nRow, ULONG nFormatIndex, ScBaseCell* pCell )
{
    if (ValidColRow(nCol,nRow))
    {
        if (pCell)
            aCol[nCol].Insert( nRow, nFormatIndex, pCell );
        else
            aCol[nCol].Delete( nRow );
    }
}


void ScTable::PutCell( const ScAddress& rPos, ScBaseCell* pCell )
{
    if (pCell)
        aCol[rPos.Col()].Insert( rPos.Row(), pCell );
    else
        aCol[rPos.Col()].Delete( rPos.Row() );
}


BOOL ScTable::SetString( SCCOL nCol, SCROW nRow, SCTAB nTabP, const String& rString,
                         ScSetStringParam* pParam )
{
    if (ValidColRow(nCol,nRow))
        return aCol[nCol].SetString(
            nRow, nTabP, rString, pDocument->GetAddressConvention(), pParam );
    else
        return FALSE;
}


void ScTable::SetValue( SCCOL nCol, SCROW nRow, const double& rVal )
{
    if (ValidColRow(nCol, nRow))
        aCol[nCol].SetValue( nRow, rVal );
}


void ScTable::GetString( SCCOL nCol, SCROW nRow, String& rString )
{
    if (ValidColRow(nCol,nRow))
        aCol[nCol].GetString( nRow, rString );
    else
        rString.Erase();
}


void ScTable::GetInputString( SCCOL nCol, SCROW nRow, String& rString )
{
    if (ValidColRow(nCol,nRow))
        aCol[nCol].GetInputString( nRow, rString );
    else
        rString.Erase();
}


double ScTable::GetValue( SCCOL nCol, SCROW nRow )
{
    if (ValidColRow( nCol, nRow ))
        return aCol[nCol].GetValue( nRow );
    return 0.0;
}


void ScTable::GetFormula( SCCOL nCol, SCROW nRow, String& rFormula,
                          BOOL bAsciiExport )
{
    if (ValidColRow(nCol,nRow))
        aCol[nCol].GetFormula( nRow, rFormula, bAsciiExport );
    else
        rFormula.Erase();
}


ScPostIt* ScTable::GetNote( SCCOL nCol, SCROW nRow )
{
    return ValidColRow( nCol, nRow ) ? aCol[ nCol ].GetNote( nRow ) : 0;
}


void ScTable::TakeNote( SCCOL nCol, SCROW nRow, ScPostIt*& rpNote )
{
    if( ValidColRow( nCol, nRow ) )
    {
        aCol[ nCol ].TakeNote( nRow, rpNote );
        if( rpNote && rpNote->GetNoteData().mxInitData.get() )
        {
            if( !mxUninitNotes.get() )
                mxUninitNotes.reset( new ScAddress2DVec );
            mxUninitNotes->push_back( ScAddress2D( nCol, nRow ) );
        }
    }
    else
        DELETEZ( rpNote );
}


ScPostIt* ScTable::ReleaseNote( SCCOL nCol, SCROW nRow )
{
    return ValidColRow( nCol, nRow ) ? aCol[ nCol ].ReleaseNote( nRow ) : 0;
}


void ScTable::DeleteNote( SCCOL nCol, SCROW nRow )
{
    if( ValidColRow( nCol, nRow ) )
        aCol[ nCol ].DeleteNote( nRow );
}


void ScTable::InitializeNoteCaptions( bool bForced )
{
    if( mxUninitNotes.get() && (bForced || pDocument->IsUndoEnabled()) )
    {
        for( ScAddress2DVec::iterator aIt = mxUninitNotes->begin(), aEnd = mxUninitNotes->end(); aIt != aEnd; ++aIt )
            if( ScPostIt* pNote = GetNote( aIt->first, aIt->second ) )
                pNote->GetOrCreateCaption( ScAddress( aIt->first, aIt->second, nTab ) );
        mxUninitNotes.reset();
    }
}

CellType ScTable::GetCellType( SCCOL nCol, SCROW nRow ) const
{
    if (ValidColRow( nCol, nRow ))
        return aCol[nCol].GetCellType( nRow );
    return CELLTYPE_NONE;
}


ScBaseCell* ScTable::GetCell( SCCOL nCol, SCROW nRow ) const
{
    if (ValidColRow( nCol, nRow ))
        return aCol[nCol].GetCell( nRow );

    DBG_ERROR("GetCell ausserhalb");
    return NULL;
}

void ScTable::GetFirstDataPos(SCCOL& rCol, SCROW& rRow) const
{
    rCol = 0;
    rRow = MAXROW+1;
    while (aCol[rCol].IsEmptyData() && rCol < MAXCOL)
        ++rCol;
    SCCOL nCol = rCol;
    while (nCol <= MAXCOL && rRow > 0)
    {
        if (!aCol[nCol].IsEmptyData())
            rRow = ::std::min( rRow, aCol[nCol].GetFirstDataPos());
        ++nCol;
    }
}

void ScTable::GetLastDataPos(SCCOL& rCol, SCROW& rRow) const
{
    rCol = MAXCOL;
    rRow = 0;
    while (aCol[rCol].IsEmptyData() && (rCol > 0))
        rCol--;
    SCCOL nCol = rCol;
    while (nCol >= 0 && rRow < MAXROW)
        rRow = ::std::max( rRow, aCol[nCol--].GetLastDataPos());
}


BOOL ScTable::HasData( SCCOL nCol, SCROW nRow )
{
    if (ValidColRow(nCol,nRow))
        return aCol[nCol].HasDataAt( nRow );
    else
        return FALSE;
}


BOOL ScTable::HasStringData( SCCOL nCol, SCROW nRow )
{
    if (ValidColRow(nCol,nRow))
        return aCol[nCol].HasStringData( nRow );
    else
        return FALSE;
}


BOOL ScTable::HasValueData( SCCOL nCol, SCROW nRow )
{
    if (ValidColRow(nCol,nRow))
        return aCol[nCol].HasValueData( nRow );
    else
        return FALSE;
}


BOOL ScTable::HasStringCells( SCCOL nStartCol, SCROW nStartRow,
                                SCCOL nEndCol, SCROW nEndRow ) const
{
    if ( ValidCol(nEndCol) )
        for ( SCCOL nCol=nStartCol; nCol<=nEndCol; nCol++ )
            if (aCol[nCol].HasStringCells(nStartRow, nEndRow))
                return TRUE;

    return FALSE;
}


void ScTable::SetDirtyVar()
{
    for (SCCOL i=0; i<=MAXCOL; i++)
        aCol[i].SetDirtyVar();
}


void ScTable::SetDirty()
{
    BOOL bOldAutoCalc = pDocument->GetAutoCalc();
    pDocument->SetAutoCalc( FALSE );    // Mehrfachberechnungen vermeiden
    for (SCCOL i=0; i<=MAXCOL; i++)
        aCol[i].SetDirty();
    pDocument->SetAutoCalc( bOldAutoCalc );
}


void ScTable::SetDirty( const ScRange& rRange )
{
    BOOL bOldAutoCalc = pDocument->GetAutoCalc();
    pDocument->SetAutoCalc( FALSE );    // Mehrfachberechnungen vermeiden
    SCCOL nCol2 = rRange.aEnd.Col();
    for (SCCOL i=rRange.aStart.Col(); i<=nCol2; i++)
        aCol[i].SetDirty( rRange );
    pDocument->SetAutoCalc( bOldAutoCalc );
}


void ScTable::SetTableOpDirty( const ScRange& rRange )
{
    BOOL bOldAutoCalc = pDocument->GetAutoCalc();
    pDocument->SetAutoCalc( FALSE );    // no multiple recalculation
    SCCOL nCol2 = rRange.aEnd.Col();
    for (SCCOL i=rRange.aStart.Col(); i<=nCol2; i++)
        aCol[i].SetTableOpDirty( rRange );
    pDocument->SetAutoCalc( bOldAutoCalc );
}


void ScTable::SetDirtyAfterLoad()
{
    BOOL bOldAutoCalc = pDocument->GetAutoCalc();
    pDocument->SetAutoCalc( FALSE );    // Mehrfachberechnungen vermeiden
    for (SCCOL i=0; i<=MAXCOL; i++)
        aCol[i].SetDirtyAfterLoad();
    pDocument->SetAutoCalc( bOldAutoCalc );
}


void ScTable::SetRelNameDirty()
{
    BOOL bOldAutoCalc = pDocument->GetAutoCalc();
    pDocument->SetAutoCalc( FALSE );    // Mehrfachberechnungen vermeiden
    for (SCCOL i=0; i<=MAXCOL; i++)
        aCol[i].SetRelNameDirty();
    pDocument->SetAutoCalc( bOldAutoCalc );
}


void ScTable::SetLoadingMedium(bool bLoading)
{
    mpRowHeights->enableTreeSearch(!bLoading);

    // When loading a medium, prefer inserting row heights from the back
    // position since the row heights are stored and read in ascending order
    // during import.
    mpRowHeights->setInsertFromBack(bLoading);
}


void ScTable::CalcAll()
{
    for (SCCOL i=0; i<=MAXCOL; i++) aCol[i].CalcAll();
}


void ScTable::CompileAll()
{
    for (SCCOL i=0; i <= MAXCOL; i++) aCol[i].CompileAll();
}


void ScTable::CompileXML( ScProgress& rProgress )
{
    for (SCCOL i=0; i <= MAXCOL; i++)
    {
        aCol[i].CompileXML( rProgress );
    }
}

void ScTable::CalcAfterLoad()
{
    for (SCCOL i=0; i <= MAXCOL; i++) aCol[i].CalcAfterLoad();
}


void ScTable::ResetChanged( const ScRange& rRange )
{
    SCCOL nStartCol = rRange.aStart.Col();
    SCROW nStartRow = rRange.aStart.Row();
    SCCOL nEndCol = rRange.aEnd.Col();
    SCROW nEndRow = rRange.aEnd.Row();

    for (SCCOL nCol=nStartCol; nCol<=nEndCol; nCol++)
        aCol[nCol].ResetChanged(nStartRow, nEndRow);
}

//  Attribute

const SfxPoolItem* ScTable::GetAttr( SCCOL nCol, SCROW nRow, USHORT nWhich ) const
{
    if (ValidColRow(nCol,nRow))
        return aCol[nCol].GetAttr( nRow, nWhich );
    else
        return NULL;
}


ULONG ScTable::GetNumberFormat( SCCOL nCol, SCROW nRow ) const
{
    if (ValidColRow(nCol,nRow))
        return aCol[nCol].GetNumberFormat( nRow );
    else
        return 0;
}

sal_uInt32 ScTable::GetNumberFormat( SCCOL nCol, SCROW nStartRow, SCROW nEndRow ) const
{
    if (!ValidCol(nCol) || !ValidRow(nStartRow) || !ValidRow(nEndRow))
        return 0;

    return aCol[nCol].GetNumberFormat(nStartRow, nEndRow);
}


const ScPatternAttr* ScTable::GetPattern( SCCOL nCol, SCROW nRow ) const
{
    if (ValidColRow(nCol,nRow))
        return aCol[nCol].GetPattern( nRow );
    else
    {
        DBG_ERROR("wrong column or row");
        return pDocument->GetDefPattern();      // for safety
    }
}


const ScPatternAttr* ScTable::GetMostUsedPattern( SCCOL nCol, SCROW nStartRow, SCROW nEndRow ) const
{
    if ( ValidColRow( nCol, nStartRow ) && ValidRow( nEndRow ) && (nStartRow <= nEndRow) )
        return aCol[nCol].GetMostUsedPattern( nStartRow, nEndRow );
    else
        return NULL;
}


bool ScTable::HasAttrib( SCCOL nCol1, SCROW nRow1, SCCOL nCol2, SCROW nRow2, USHORT nMask ) const
{
    bool bFound = false;
    for (SCCOL i=nCol1; i<=nCol2 && !bFound; i++)
        bFound |= aCol[i].HasAttrib( nRow1, nRow2, nMask );
    return bFound;
}


BOOL ScTable::HasAttribSelection( const ScMarkData& rMark, USHORT nMask ) const
{
    BOOL bFound=FALSE;
    for (SCCOL i=0; i<=MAXCOL && !bFound; i++)
        bFound |= aCol[i].HasAttribSelection( rMark, nMask );
    return bFound;
}


BOOL ScTable::ExtendMerge( SCCOL nStartCol, SCROW nStartRow,
                           SCCOL& rEndCol, SCROW& rEndRow,
                           BOOL bRefresh, BOOL bAttrs )
{
    if (!(ValidCol(nStartCol) && ValidCol(rEndCol)))
    {
        DBG_ERRORFILE("ScTable::ExtendMerge: invalid column number");
        return FALSE;
    }
    BOOL bFound=FALSE;
    SCCOL nOldEndX = rEndCol;
    SCROW nOldEndY = rEndRow;
    for (SCCOL i=nStartCol; i<=nOldEndX; i++)
        bFound |= aCol[i].ExtendMerge( i, nStartRow, nOldEndY, rEndCol, rEndRow, bRefresh, bAttrs );
    return bFound;
}


BOOL ScTable::IsBlockEmpty( SCCOL nCol1, SCROW nRow1, SCCOL nCol2, SCROW nRow2, bool bIgnoreNotes ) const
{
    if (!(ValidCol(nCol1) && ValidCol(nCol2)))
    {
        DBG_ERRORFILE("ScTable::IsBlockEmpty: invalid column number");
        return FALSE;
    }
    BOOL bEmpty = TRUE;
    for (SCCOL i=nCol1; i<=nCol2 && bEmpty; i++)
        bEmpty = aCol[i].IsEmptyBlock( nRow1, nRow2, bIgnoreNotes );
    return bEmpty;
}

SCSIZE ScTable::FillMaxRot( RowInfo* pRowInfo, SCSIZE nArrCount, SCCOL nX1, SCCOL nX2,
                            SCCOL nCol, SCROW nAttrRow1, SCROW nAttrRow2, SCSIZE nArrY,
                            const ScPatternAttr* pPattern, const SfxItemSet* pCondSet )
{
    //  Rueckgabe = neues nArrY

    BYTE nRotDir = pPattern->GetRotateDir( pCondSet );
    if ( nRotDir != SC_ROTDIR_NONE )
    {
        BOOL bHit = TRUE;
        if ( nCol+1 < nX1 )                             // column to the left
            bHit = ( nRotDir != SC_ROTDIR_LEFT );
        else if ( nCol > nX2+1 )                        // column to the right
            bHit = ( nRotDir != SC_ROTDIR_RIGHT );      // SC_ROTDIR_STANDARD may now also be extended to the left

        if ( bHit )
        {
            double nFactor = 0.0;
            if ( nCol > nX2+1 )
            {
                long nRotVal = ((const SfxInt32Item&) pPattern->
                        GetItem( ATTR_ROTATE_VALUE, pCondSet )).GetValue();
                double nRealOrient = nRotVal * F_PI18000;   // 1/100 Grad
                double nCos = cos( nRealOrient );
                double nSin = sin( nRealOrient );
                //! begrenzen !!!
                //! zusaetzlich Faktor fuer unterschiedliche PPT X/Y !!!

                //  bei SC_ROTDIR_LEFT kommt immer ein negativer Wert heraus,
                //  wenn der Modus beruecksichtigt wird
                nFactor = -fabs( nCos / nSin );
            }

            for ( SCROW nRow = nAttrRow1; nRow <= nAttrRow2; nRow++ )
            {
                if (!RowHidden(nRow))
                {
                    BOOL bHitOne = TRUE;
                    if ( nCol > nX2+1 )
                    {
                        // reicht die gedrehte Zelle bis in den sichtbaren Bereich?

                        SCCOL nTouchedCol = nCol;
                        long nWidth = static_cast<long>(mpRowHeights->getValue(nRow) * nFactor);
                        DBG_ASSERT(nWidth <= 0, "Richtung falsch");
                        while ( nWidth < 0 && nTouchedCol > 0 )
                        {
                            --nTouchedCol;
                            nWidth += GetColWidth( nTouchedCol );
                        }
                        if ( nTouchedCol > nX2 )
                            bHitOne = FALSE;
                    }

                    if (bHitOne)
                    {
                        while ( nArrY<nArrCount && pRowInfo[nArrY].nRowNo < nRow )
                            ++nArrY;
                        if ( nArrY<nArrCount && pRowInfo[nArrY].nRowNo == nRow )
                            pRowInfo[nArrY].nRotMaxCol = nCol;
                    }
                }
            }
        }
    }

    return nArrY;
}

void ScTable::FindMaxRotCol( RowInfo* pRowInfo, SCSIZE nArrCount, SCCOL nX1, SCCOL nX2 )
{
    if ( !pColWidth || !mpRowHeights || !pColFlags || !pRowFlags )
    {
        DBG_ERROR( "Spalten-/Zeileninfo fehlt" );
        return;
    }

    //  nRotMaxCol ist auf SC_ROTMAX_NONE initialisiert, nRowNo ist schon gesetzt

    SCROW nY1 = pRowInfo[0].nRowNo;
    SCROW nY2 = pRowInfo[nArrCount-1].nRowNo;

    for (SCCOL nCol=0; nCol<=MAXCOL; nCol++)
    {
        if (!ColHidden(nCol))
        {
            SCSIZE nArrY = 0;
            ScDocAttrIterator aIter( pDocument, nTab, nCol, nY1, nCol, nY2 );
            SCCOL nAttrCol;
            SCROW nAttrRow1, nAttrRow2;
            const ScPatternAttr* pPattern = aIter.GetNext( nAttrCol, nAttrRow1, nAttrRow2 );
            while ( pPattern )
            {
                const SfxPoolItem* pCondItem;
                if ( pPattern->GetItemSet().GetItemState( ATTR_CONDITIONAL, TRUE, &pCondItem )
                        == SFX_ITEM_SET )
                {
                    //  alle Formate durchgehen, damit die Zellen nicht einzeln
                    //  angeschaut werden muessen

                    ULONG nIndex = ((const SfxUInt32Item*)pCondItem)->GetValue();
                    ScConditionalFormatList* pList = pDocument->GetCondFormList();
                    ScStyleSheetPool* pStylePool = pDocument->GetStyleSheetPool();
                    if (pList && pStylePool && nIndex)
                    {
                        const ScConditionalFormat* pFormat = pList->GetFormat(nIndex);
                        if ( pFormat )
                        {
                            USHORT nEntryCount = pFormat->Count();
                            for (USHORT nEntry=0; nEntry<nEntryCount; nEntry++)
                            {
                                String aStyleName = pFormat->GetEntry(nEntry)->GetStyle();
                                if (aStyleName.Len())
                                {
                                    SfxStyleSheetBase* pStyleSheet =
                                            pStylePool->Find( aStyleName, SFX_STYLE_FAMILY_PARA );
                                    if ( pStyleSheet )
                                    {
                                        FillMaxRot( pRowInfo, nArrCount, nX1, nX2,
                                                    nCol, nAttrRow1, nAttrRow2,
                                                    nArrY, pPattern, &pStyleSheet->GetItemSet() );
                                        //  nArrY nicht veraendern
                                    }
                                }
                            }
                        }
                    }
                }

                nArrY = FillMaxRot( pRowInfo, nArrCount, nX1, nX2,
                                    nCol, nAttrRow1, nAttrRow2,
                                    nArrY, pPattern, NULL );

                pPattern = aIter.GetNext( nAttrCol, nAttrRow1, nAttrRow2 );
            }
        }
    }
}

BOOL ScTable::HasBlockMatrixFragment( SCCOL nCol1, SCROW nRow1, SCCOL nCol2, SCROW nRow2 ) const
{
    // nix:0, mitte:1, unten:2, links:4, oben:8, rechts:16, offen:32
    USHORT nEdges;

    if ( nCol1 == nCol2 )
    {   // linke und rechte Spalte
        const USHORT n = 4 | 16;
        nEdges = aCol[nCol1].GetBlockMatrixEdges( nRow1, nRow2, n );
        // nicht (4 und 16) oder 1 oder 32
        if ( nEdges && (((nEdges & n) != n) || (nEdges & 33)) )
            return TRUE;        // linke oder rechte Kante fehlt oder offen
    }
    else
    {   // linke Spalte
        nEdges = aCol[nCol1].GetBlockMatrixEdges( nRow1, nRow2, 4 );
        // nicht 4 oder 1 oder 32
        if ( nEdges && (((nEdges & 4) != 4) || (nEdges & 33)) )
            return TRUE;        // linke Kante fehlt oder offen
        // rechte Spalte
        nEdges = aCol[nCol2].GetBlockMatrixEdges( nRow1, nRow2, 16 );
        // nicht 16 oder 1 oder 32
        if ( nEdges && (((nEdges & 16) != 16) || (nEdges & 33)) )
            return TRUE;        // rechte Kante fehlt oder offen
    }

    if ( nRow1 == nRow2 )
    {   // obere und untere Zeile
        BOOL bOpen = FALSE;
        const USHORT n = 2 | 8;
        for ( SCCOL i=nCol1; i<=nCol2; i++)
        {
            nEdges = aCol[i].GetBlockMatrixEdges( nRow1, nRow1, n );
            if ( nEdges )
            {
                if ( (nEdges & n) != n )
                    return TRUE;        // obere oder untere Kante fehlt
                if ( nEdges & 4 )
                    bOpen = TRUE;       // linke Kante oeffnet, weitersehen
                else if ( !bOpen )
                    return TRUE;        // es gibt was, was nicht geoeffnet wurde
                if ( nEdges & 16 )
                    bOpen = FALSE;      // rechte Kante schliesst
            }
        }
        if ( bOpen )
            return TRUE;                // es geht noch weiter
    }
    else
    {
        USHORT j, n;
        SCROW nR;
        // erst obere Zeile, dann untere Zeile
        for ( j=0, nR=nRow1, n=8; j<2; j++, nR=nRow2, n=2 )
        {
            BOOL bOpen = FALSE;
            for ( SCCOL i=nCol1; i<=nCol2; i++)
            {
                nEdges = aCol[i].GetBlockMatrixEdges( nR, nR, n );
                if ( nEdges )
                {
                    // in oberere Zeile keine obere Kante bzw.
                    // in unterer Zeile keine untere Kante
                    if ( (nEdges & n) != n )
                        return TRUE;
                    if ( nEdges & 4 )
                        bOpen = TRUE;       // linke Kante oeffnet, weitersehen
                    else if ( !bOpen )
                        return TRUE;        // es gibt was, was nicht geoeffnet wurde
                    if ( nEdges & 16 )
                        bOpen = FALSE;      // rechte Kante schliesst
                }
            }
            if ( bOpen )
                return TRUE;                // es geht noch weiter
        }
    }
    return FALSE;
}


BOOL ScTable::HasSelectionMatrixFragment( const ScMarkData& rMark ) const
{
    BOOL bFound=FALSE;
    for (SCCOL i=0; i<=MAXCOL && !bFound; i++)
        bFound |= aCol[i].HasSelectionMatrixFragment(rMark);
    return bFound;
}


BOOL ScTable::IsBlockEditable( SCCOL nCol1, SCROW nRow1, SCCOL nCol2,
            SCROW nRow2, BOOL* pOnlyNotBecauseOfMatrix /* = NULL */ ) const
{
    if ( !ValidColRow( nCol2, nRow2 ) )
    {
        DBG_ERRORFILE("IsBlockEditable: invalid column or row");
        if (pOnlyNotBecauseOfMatrix)
            *pOnlyNotBecauseOfMatrix = FALSE;
        return FALSE;
    }

    BOOL bIsEditable = TRUE;
    if ( nLockCount )
        bIsEditable = FALSE;
    else if ( IsProtected() && !pDocument->IsScenario(nTab) )
    {
        if((bIsEditable = !HasAttrib( nCol1, nRow1, nCol2, nRow2, HASATTR_PROTECTED )) != FALSE)
        {
            // If Sheet is protected and cells are not protected then
            // check the active scenario protect flag if this range is
            // on the active scenario range. Note the 'copy back' must also
            // be set to apply protection.
            USHORT nScenTab = nTab+1;
            while(pDocument->IsScenario(nScenTab))
            {
                ScRange aEditRange(nCol1, nRow1, nScenTab, nCol2, nRow2, nScenTab);
                if(pDocument->IsActiveScenario(nScenTab) && pDocument->HasScenarioRange(nScenTab, aEditRange))
                {
                    USHORT nFlags;
                    pDocument->GetScenarioFlags(nScenTab,nFlags);
                    bIsEditable = !((nFlags & SC_SCENARIO_PROTECT) && (nFlags & SC_SCENARIO_TWOWAY));
                    break;
                }
                nScenTab++;
            }
        }
    }
    else if (pDocument->IsScenario(nTab))
    {
        // Determine if the preceding sheet is protected
        SCTAB nActualTab = nTab;
        do
        {
            nActualTab--;
        }
        while(pDocument->IsScenario(nActualTab));

        if(pDocument->IsTabProtected(nActualTab))
        {
            ScRange aEditRange(nCol1, nRow1, nTab, nCol2, nRow2, nTab);
            if(pDocument->HasScenarioRange(nTab, aEditRange))
            {
                USHORT nFlags;
                pDocument->GetScenarioFlags(nTab,nFlags);
                bIsEditable = !(nFlags & SC_SCENARIO_PROTECT);
            }
        }
    }
    if ( bIsEditable )
    {
        if ( HasBlockMatrixFragment( nCol1, nRow1, nCol2, nRow2 ) )
        {
            bIsEditable = FALSE;
            if ( pOnlyNotBecauseOfMatrix )
                *pOnlyNotBecauseOfMatrix = TRUE;
        }
        else if ( pOnlyNotBecauseOfMatrix )
            *pOnlyNotBecauseOfMatrix = FALSE;
    }
    else if ( pOnlyNotBecauseOfMatrix )
        *pOnlyNotBecauseOfMatrix = FALSE;
    return bIsEditable;
}


BOOL ScTable::IsSelectionEditable( const ScMarkData& rMark,
            BOOL* pOnlyNotBecauseOfMatrix /* = NULL */ ) const
{
    BOOL bIsEditable = TRUE;
    if ( nLockCount )
        bIsEditable = FALSE;
    else if ( IsProtected() && !pDocument->IsScenario(nTab) )
    {
        if((bIsEditable = !HasAttribSelection( rMark, HASATTR_PROTECTED )) != FALSE)
        {
            // If Sheet is protected and cells are not protected then
            // check the active scenario protect flag if this area is
            // in the active scenario range.
            ScRangeList aRanges;
            rMark.FillRangeListWithMarks( &aRanges, FALSE );
            ULONG nRangeCount = aRanges.Count();
            SCTAB nScenTab = nTab+1;
            while(pDocument->IsScenario(nScenTab) && bIsEditable)
            {
                if(pDocument->IsActiveScenario(nScenTab))
                {
                    for (ULONG i=0; i<nRangeCount && bIsEditable; i++)
                    {
                        ScRange aRange = *aRanges.GetObject(i);
                        if(pDocument->HasScenarioRange(nScenTab, aRange))
                        {
                            USHORT nFlags;
                            pDocument->GetScenarioFlags(nScenTab,nFlags);
                            bIsEditable = !((nFlags & SC_SCENARIO_PROTECT) && (nFlags & SC_SCENARIO_TWOWAY));
                        }
                    }
                }
                nScenTab++;
            }
        }
    }
    else if (pDocument->IsScenario(nTab))
    {
        // Determine if the preceding sheet is protected
        SCTAB nActualTab = nTab;
        do
        {
            nActualTab--;
        }
        while(pDocument->IsScenario(nActualTab));

        if(pDocument->IsTabProtected(nActualTab))
        {
            ScRangeList aRanges;
            rMark.FillRangeListWithMarks( &aRanges, FALSE );
            ULONG nRangeCount = aRanges.Count();
            for (ULONG i=0; i<nRangeCount && bIsEditable; i++)
            {
                ScRange aRange = *aRanges.GetObject(i);
                if(pDocument->HasScenarioRange(nTab, aRange))
                {
                    USHORT nFlags;
                    pDocument->GetScenarioFlags(nTab,nFlags);
                    bIsEditable = !(nFlags & SC_SCENARIO_PROTECT);
                }
            }
        }
    }
    if ( bIsEditable )
    {
        if ( HasSelectionMatrixFragment( rMark ) )
        {
            bIsEditable = FALSE;
            if ( pOnlyNotBecauseOfMatrix )
                *pOnlyNotBecauseOfMatrix = TRUE;
        }
        else if ( pOnlyNotBecauseOfMatrix )
            *pOnlyNotBecauseOfMatrix = FALSE;
    }
    else if ( pOnlyNotBecauseOfMatrix )
        *pOnlyNotBecauseOfMatrix = FALSE;
    return bIsEditable;
}



void ScTable::LockTable()
{
    ++nLockCount;
}


void ScTable::UnlockTable()
{
    if (nLockCount)
        --nLockCount;
    else
    {
        DBG_ERROR("UnlockTable ohne LockTable");
    }
}


void ScTable::MergeSelectionPattern( ScMergePatternState& rState, const ScMarkData& rMark, BOOL bDeep ) const
{
    for (SCCOL i=0; i<=MAXCOL; i++)
        aCol[i].MergeSelectionPattern( rState, rMark, bDeep );
}


void ScTable::MergePatternArea( ScMergePatternState& rState, SCCOL nCol1, SCROW nRow1,
                                                    SCCOL nCol2, SCROW nRow2, BOOL bDeep ) const
{
    for (SCCOL i=nCol1; i<=nCol2; i++)
        aCol[i].MergePatternArea( rState, nRow1, nRow2, bDeep );
}


void ScTable::MergeBlockFrame( SvxBoxItem* pLineOuter, SvxBoxInfoItem* pLineInner, ScLineFlags& rFlags,
                    SCCOL nStartCol, SCROW nStartRow, SCCOL nEndCol, SCROW nEndRow ) const
{
    if (ValidColRow(nStartCol, nStartRow) && ValidColRow(nEndCol, nEndRow))
    {
        PutInOrder(nStartCol, nEndCol);
        PutInOrder(nStartRow, nEndRow);
        for (SCCOL i=nStartCol; i<=nEndCol; i++)
            aCol[i].MergeBlockFrame( pLineOuter, pLineInner, rFlags,
                                    nStartRow, nEndRow, (i==nStartCol), nEndCol-i );
    }
}


void ScTable::ApplyBlockFrame( const SvxBoxItem* pLineOuter, const SvxBoxInfoItem* pLineInner,
                    SCCOL nStartCol, SCROW nStartRow, SCCOL nEndCol, SCROW nEndRow )
{
    if (ValidColRow(nStartCol, nStartRow) && ValidColRow(nEndCol, nEndRow))
    {
        PutInOrder(nStartCol, nEndCol);
        PutInOrder(nStartRow, nEndRow);
        for (SCCOL i=nStartCol; i<=nEndCol; i++)
            aCol[i].ApplyBlockFrame( pLineOuter, pLineInner,
                                    nStartRow, nEndRow, (i==nStartCol), nEndCol-i );
    }
}


void ScTable::ApplyPattern( SCCOL nCol, SCROW nRow, const ScPatternAttr& rAttr )
{
    if (ValidColRow(nCol,nRow))
        aCol[nCol].ApplyPattern( nRow, rAttr );
}


void ScTable::ApplyPatternArea( SCCOL nStartCol, SCROW nStartRow, SCCOL nEndCol, SCROW nEndRow,
                                     const ScPatternAttr& rAttr, ScEditDataArray* pDataArray )
{
    if (ValidColRow(nStartCol, nStartRow) && ValidColRow(nEndCol, nEndRow))
    {
        PutInOrder(nStartCol, nEndCol);
        PutInOrder(nStartRow, nEndRow);
        for (SCCOL i = nStartCol; i <= nEndCol; i++)
            aCol[i].ApplyPatternArea(nStartRow, nEndRow, rAttr, pDataArray);
    }
}

bool ScTable::SetAttrEntries(SCCOL nCol, ScAttrEntry* pData, SCSIZE nSize)
{
    if (!ValidCol(nCol))
        return false;

    return aCol[nCol].SetAttrEntries(pData, nSize);
}

void ScTable::ApplyPatternIfNumberformatIncompatible( const ScRange& rRange,
        const ScPatternAttr& rPattern, short nNewType )
{
    SCCOL nEndCol = rRange.aEnd.Col();
    for ( SCCOL nCol = rRange.aStart.Col(); nCol <= nEndCol; nCol++ )
    {
        aCol[nCol].ApplyPatternIfNumberformatIncompatible( rRange, rPattern, nNewType );
    }
}



void ScTable::ApplyStyle( SCCOL nCol, SCROW nRow, const ScStyleSheet& rStyle )
{
    if (ValidColRow(nCol,nRow))
        aCol[nCol].ApplyStyle( nRow, rStyle );
}


void ScTable::ApplyStyleArea( SCCOL nStartCol, SCROW nStartRow, SCCOL nEndCol, SCROW nEndRow, const ScStyleSheet& rStyle )
{
    if (ValidColRow(nStartCol, nStartRow) && ValidColRow(nEndCol, nEndRow))
    {
        PutInOrder(nStartCol, nEndCol);
        PutInOrder(nStartRow, nEndRow);
        for (SCCOL i = nStartCol; i <= nEndCol; i++)
            aCol[i].ApplyStyleArea(nStartRow, nEndRow, rStyle);
    }
}


void ScTable::ApplySelectionStyle(const ScStyleSheet& rStyle, const ScMarkData& rMark)
{
    for (SCCOL i=0; i<=MAXCOL; i++)
        aCol[i].ApplySelectionStyle( rStyle, rMark );
}


void ScTable::ApplySelectionLineStyle( const ScMarkData& rMark,
                            const SvxBorderLine* pLine, BOOL bColorOnly )
{
    if ( bColorOnly && !pLine )
        return;

    for (SCCOL i=0; i<=MAXCOL; i++)
        aCol[i].ApplySelectionLineStyle( rMark, pLine, bColorOnly );
}


const ScStyleSheet* ScTable::GetStyle( SCCOL nCol, SCROW nRow ) const
{
    if (ValidColRow(nCol, nRow))
        return aCol[nCol].GetStyle(nRow);
    else
        return NULL;
}


const ScStyleSheet* ScTable::GetSelectionStyle( const ScMarkData& rMark, BOOL& rFound ) const
{
    rFound = FALSE;

    BOOL    bEqual = TRUE;
    BOOL    bColFound;

    const ScStyleSheet* pStyle = NULL;
    const ScStyleSheet* pNewStyle;

    for (SCCOL i=0; i<=MAXCOL && bEqual; i++)
        if (rMark.HasMultiMarks(i))
        {
            pNewStyle = aCol[i].GetSelectionStyle( rMark, bColFound );
            if (bColFound)
            {
                rFound = TRUE;
                if ( !pNewStyle || ( pStyle && pNewStyle != pStyle ) )
                    bEqual = FALSE;                                             // unterschiedliche
                pStyle = pNewStyle;
            }
        }

    return bEqual ? pStyle : NULL;
}


const ScStyleSheet* ScTable::GetAreaStyle( BOOL& rFound, SCCOL nCol1, SCROW nRow1,
                                                    SCCOL nCol2, SCROW nRow2 ) const
{
    rFound = FALSE;

    BOOL    bEqual = TRUE;
    BOOL    bColFound;

    const ScStyleSheet* pStyle = NULL;
    const ScStyleSheet* pNewStyle;

    for (SCCOL i=nCol1; i<=nCol2 && bEqual; i++)
    {
        pNewStyle = aCol[i].GetAreaStyle(bColFound, nRow1, nRow2);
        if (bColFound)
        {
            rFound = TRUE;
            if ( !pNewStyle || ( pStyle && pNewStyle != pStyle ) )
                bEqual = FALSE;                                             // unterschiedliche
            pStyle = pNewStyle;
        }
    }

    return bEqual ? pStyle : NULL;
}


BOOL ScTable::IsStyleSheetUsed( const ScStyleSheet& rStyle, BOOL bGatherAllStyles ) const
{
    BOOL bIsUsed = FALSE;

    for ( SCCOL i=0; i<=MAXCOL; i++ )
    {
        if ( aCol[i].IsStyleSheetUsed( rStyle, bGatherAllStyles ) )
        {
            if ( !bGatherAllStyles )
                return TRUE;
            bIsUsed = TRUE;
        }
    }

    return bIsUsed;
}


void ScTable::StyleSheetChanged( const SfxStyleSheetBase* pStyleSheet, BOOL bRemoved,
                                OutputDevice* pDev,
                                double nPPTX, double nPPTY,
                                const Fraction& rZoomX, const Fraction& rZoomY )
{
    ScFlatBoolRowSegments aUsedRows;
    for (SCCOL i = 0; i <= MAXCOL; ++i)
        aCol[i].FindStyleSheet(pStyleSheet, aUsedRows, bRemoved);

    SCROW nRow = 0;
    while (nRow <= MAXROW)
    {
        ScFlatBoolRowSegments::RangeData aData;
        if (!aUsedRows.getRangeData(nRow, aData))
            // search failed!
            return;

        SCROW nEndRow = aData.mnRow2;
        if (aData.mbValue)
            SetOptimalHeight(nRow, nEndRow, 0, pDev, nPPTX, nPPTY, rZoomX, rZoomY, FALSE);

        nRow = nEndRow + 1;
    }
}


BOOL ScTable::ApplyFlags( SCCOL nStartCol, SCROW nStartRow, SCCOL nEndCol, SCROW nEndRow,
                                    INT16 nFlags )
{
    BOOL bChanged = FALSE;
    if (ValidColRow(nStartCol, nStartRow) && ValidColRow(nEndCol, nEndRow))
        for (SCCOL i = nStartCol; i <= nEndCol; i++)
            bChanged |= aCol[i].ApplyFlags(nStartRow, nEndRow, nFlags);
    return bChanged;
}


BOOL ScTable::RemoveFlags( SCCOL nStartCol, SCROW nStartRow, SCCOL nEndCol, SCROW nEndRow,
                                    INT16 nFlags )
{
    BOOL bChanged = FALSE;
    if (ValidColRow(nStartCol, nStartRow) && ValidColRow(nEndCol, nEndRow))
        for (SCCOL i = nStartCol; i <= nEndCol; i++)
            bChanged |= aCol[i].RemoveFlags(nStartRow, nEndRow, nFlags);
    return bChanged;
}


void ScTable::SetPattern( SCCOL nCol, SCROW nRow, const ScPatternAttr& rAttr, BOOL bPutToPool )
{
    if (ValidColRow(nCol,nRow))
        aCol[nCol].SetPattern( nRow, rAttr, bPutToPool );
}


void ScTable::ApplyAttr( SCCOL nCol, SCROW nRow, const SfxPoolItem& rAttr )
{
    if (ValidColRow(nCol,nRow))
        aCol[nCol].ApplyAttr( nRow, rAttr );
}


void ScTable::ApplySelectionCache( SfxItemPoolCache* pCache, const ScMarkData& rMark,
                                   ScEditDataArray* pDataArray )
{
    for (SCCOL i=0; i<=MAXCOL; i++)
        aCol[i].ApplySelectionCache( pCache, rMark, pDataArray );
}


void ScTable::ChangeSelectionIndent( BOOL bIncrement, const ScMarkData& rMark )
{
    for (SCCOL i=0; i<=MAXCOL; i++)
        aCol[i].ChangeSelectionIndent( bIncrement, rMark );
}


void ScTable::ClearSelectionItems( const USHORT* pWhich, const ScMarkData& rMark )
{
    for (SCCOL i=0; i<=MAXCOL; i++)
        aCol[i].ClearSelectionItems( pWhich, rMark );
}


//  Spaltenbreiten / Zeilenhoehen

void ScTable::SetColWidth( SCCOL nCol, USHORT nNewWidth )
{
    if (VALIDCOL(nCol) && pColWidth)
    {
        if (!nNewWidth)
        {
//          DBG_ERROR("Spaltenbreite 0 in SetColWidth");
            nNewWidth = STD_COL_WIDTH;
        }

        if ( nNewWidth != pColWidth[nCol] )
        {
            IncRecalcLevel();
            InitializeNoteCaptions();
            ScDrawLayer* pDrawLayer = pDocument->GetDrawLayer();
            if (pDrawLayer)
                pDrawLayer->WidthChanged( nTab, nCol, ((long) nNewWidth) - (long) pColWidth[nCol] );
            pColWidth[nCol] = nNewWidth;
            DecRecalcLevel();

            InvalidatePageBreaks();
        }
    }
    else
    {
        DBG_ERROR("Falsche Spaltennummer oder keine Breiten");
    }
}

void ScTable::SetColWidthOnly( SCCOL nCol, USHORT nNewWidth )
{
    if (!VALIDCOL(nCol) || !pColWidth)
        return;

    if (!nNewWidth)
        nNewWidth = STD_COL_WIDTH;

    if (nNewWidth != pColWidth[nCol])
        pColWidth[nCol] = nNewWidth;
}

void ScTable::SetRowHeight( SCROW nRow, USHORT nNewHeight )
{
    if (VALIDROW(nRow) && mpRowHeights)
    {
        if (!nNewHeight)
        {
            DBG_ERROR("Zeilenhoehe 0 in SetRowHeight");
            nNewHeight = ScGlobal::nStdRowHeight;
        }

        sal_uInt16 nOldHeight = mpRowHeights->getValue(nRow);
        if ( nNewHeight != nOldHeight )
        {
            IncRecalcLevel();
            InitializeNoteCaptions();
            ScDrawLayer* pDrawLayer = pDocument->GetDrawLayer();
            if (pDrawLayer)
                pDrawLayer->HeightChanged( nTab, nRow, ((long) nNewHeight) - (long) nOldHeight );
            mpRowHeights->setValue(nRow, nRow, nNewHeight);
            DecRecalcLevel();

            InvalidatePageBreaks();
        }
    }
    else
    {
        DBG_ERROR("Falsche Zeilennummer oder keine Hoehen");
    }
}

namespace {

/**
 * Check if the new pixel size is different from the old size between
 * specified ranges.
 */
bool lcl_pixelSizeChanged(
    ScFlatUInt16RowSegments& rRowHeights, SCROW nStartRow, SCROW nEndRow,
    sal_uInt16 nNewHeight, double nPPTY)
{
    long nNewPix = static_cast<long>(nNewHeight * nPPTY);

    ScFlatUInt16RowSegments::ForwardIterator aFwdIter(rRowHeights);
    for (SCROW nRow = nStartRow; nRow <= nEndRow; ++nRow)
    {
        sal_uInt16 nHeight;
        if (!aFwdIter.getValue(nRow, nHeight))
            break;

        if (nHeight != nNewHeight)
        {
            bool bChanged = (nNewPix != static_cast<long>(nHeight * nPPTY));
            if (bChanged)
                return true;
        }

        // Skip ahead to the last position of the current range.
        nRow = aFwdIter.getLastPos();
    }
    return false;
}

}

BOOL ScTable::SetRowHeightRange( SCROW nStartRow, SCROW nEndRow, USHORT nNewHeight,
                                    double /* nPPTX */, double nPPTY )
{
    BOOL bChanged = FALSE;
    if (VALIDROW(nStartRow) && VALIDROW(nEndRow) && mpRowHeights)
    {
        IncRecalcLevel();
        InitializeNoteCaptions();
        if (!nNewHeight)
        {
            DBG_ERROR("Zeilenhoehe 0 in SetRowHeight");
            nNewHeight = ScGlobal::nStdRowHeight;
        }

        BOOL bSingle = FALSE;   // TRUE = process every row for its own
        ScDrawLayer* pDrawLayer = pDocument->GetDrawLayer();
        if (pDrawLayer)
            if (pDrawLayer->HasObjectsInRows( nTab, nStartRow, nEndRow ))
                bSingle = TRUE;

        if (bSingle)
        {
            ScFlatUInt16RowSegments::RangeData aData;
            mpRowHeights->getRangeData(nStartRow, aData);
            if (nNewHeight == aData.mnValue && nEndRow <= aData.mnRow2)
                bSingle = FALSE;    // no difference in this range
        }
        if (bSingle)
        {
            if (nEndRow-nStartRow < 20)
            {
                if (!bChanged)
                    bChanged = lcl_pixelSizeChanged(*mpRowHeights, nStartRow, nEndRow, nNewHeight, nPPTY);

                /*  #i94028# #i94991# If drawing objects are involved, each row
                    has to be changed for its own, because each call to
                    ScDrawLayer::HeightChanged expects correct row heights
                    above passed row in the document. Cannot use array iterator
                    because array changes in every cycle. */
                if( pDrawLayer )
                {
                    for( SCROW nRow = nStartRow; nRow <= nEndRow ; ++nRow )
                    {
                        pDrawLayer->HeightChanged( nTab, nRow,
                             static_cast<long>(nNewHeight) - static_cast<long>(mpRowHeights->getValue(nRow)));
                        mpRowHeights->setValue(nRow, nRow, nNewHeight);
                    }
                }
                else
                    mpRowHeights->setValue(nStartRow, nEndRow, nNewHeight);
            }
            else
            {
                SCROW nMid = (nStartRow+nEndRow) / 2;
                if (SetRowHeightRange( nStartRow, nMid, nNewHeight, 1.0, 1.0 ))
                    bChanged = TRUE;
                if (SetRowHeightRange( nMid+1, nEndRow, nNewHeight, 1.0, 1.0 ))
                    bChanged = TRUE;
            }
        }
        else
        {
            if (pDrawLayer)
            {
                // #i115025# When comparing to nNewHeight for the whole range, the height
                // including hidden rows has to be used (same behavior as 3.2).
                unsigned long nOldHeights = mpRowHeights->getSumValue(nStartRow, nEndRow);
                // FIXME: should we test for overflows?
                long nHeightDif = (long) (unsigned long) nNewHeight *
                    (nEndRow - nStartRow + 1) - nOldHeights;
                pDrawLayer->HeightChanged( nTab, nEndRow, nHeightDif );
            }

            if (!bChanged)
                bChanged = lcl_pixelSizeChanged(*mpRowHeights, nStartRow, nEndRow, nNewHeight, nPPTY);

            mpRowHeights->setValue(nStartRow, nEndRow, nNewHeight);
        }
        DecRecalcLevel();

        if (bChanged)
            InvalidatePageBreaks();
    }
    else
    {
        DBG_ERROR("Falsche Zeilennummer oder keine Hoehen");
    }

    return bChanged;
}

void ScTable::SetRowHeightOnly( SCROW nStartRow, SCROW nEndRow, USHORT nNewHeight )
{
    if (!ValidRow(nStartRow) || !ValidRow(nEndRow) || !mpRowHeights)
        return;

    if (!nNewHeight)
        nNewHeight = ScGlobal::nStdRowHeight;

    mpRowHeights->setValue(nStartRow, nEndRow, nNewHeight);
}

void ScTable::SetManualHeight( SCROW nStartRow, SCROW nEndRow, BOOL bManual )
{
    if (VALIDROW(nStartRow) && VALIDROW(nEndRow) && pRowFlags)
    {
        if (bManual)
            pRowFlags->OrValue( nStartRow, nEndRow, CR_MANUALSIZE);
        else
            pRowFlags->AndValue( nStartRow, nEndRow, sal::static_int_cast<BYTE>(~CR_MANUALSIZE));
    }
    else
    {
        DBG_ERROR("Falsche Zeilennummer oder keine Zeilenflags");
    }
}


USHORT ScTable::GetColWidth( SCCOL nCol ) const
{
    DBG_ASSERT(VALIDCOL(nCol),"Falsche Spaltennummer");

    if (VALIDCOL(nCol) && pColFlags && pColWidth)
    {
        if (ColHidden(nCol))
            return 0;
        else
            return pColWidth[nCol];
    }
    else
        return (USHORT) STD_COL_WIDTH;
}


USHORT ScTable::GetOriginalWidth( SCCOL nCol ) const        // immer die eingestellte
{
    DBG_ASSERT(VALIDCOL(nCol),"Falsche Spaltennummer");

    if (VALIDCOL(nCol) && pColWidth)
        return pColWidth[nCol];
    else
        return (USHORT) STD_COL_WIDTH;
}


USHORT ScTable::GetCommonWidth( SCCOL nEndCol )
{
    //  get the width that is used in the largest continuous column range (up to nEndCol)

    if ( !ValidCol(nEndCol) )
    {
        DBG_ERROR("wrong column");
        nEndCol = MAXCOL;
    }

    USHORT nMaxWidth = 0;
    USHORT nMaxCount = 0;
    SCCOL nRangeStart = 0;
    while ( nRangeStart <= nEndCol )
    {
        //  skip hidden columns
        while ( nRangeStart <= nEndCol && ColHidden(nRangeStart) )
            ++nRangeStart;
        if ( nRangeStart <= nEndCol )
        {
            USHORT nThisCount = 0;
            USHORT nThisWidth = pColWidth[nRangeStart];
            SCCOL nRangeEnd = nRangeStart;
            while ( nRangeEnd <= nEndCol && pColWidth[nRangeEnd] == nThisWidth )
            {
                ++nThisCount;
                ++nRangeEnd;

                //  skip hidden columns
                while ( nRangeEnd <= nEndCol && ColHidden(nRangeEnd) )
                    ++nRangeEnd;
            }

            if ( nThisCount > nMaxCount )
            {
                nMaxCount = nThisCount;
                nMaxWidth = nThisWidth;
            }

            nRangeStart = nRangeEnd;        // next range
        }
    }

    return nMaxWidth;
}


USHORT ScTable::GetRowHeight( SCROW nRow, SCROW* pStartRow, SCROW* pEndRow, bool bHiddenAsZero ) const
{
    DBG_ASSERT(VALIDROW(nRow),"Invalid row number");

    if (VALIDROW(nRow) && mpRowHeights)
    {
        if (bHiddenAsZero && RowHidden( nRow, pStartRow, pEndRow))
            return 0;
        else
        {
            ScFlatUInt16RowSegments::RangeData aData;
            if (!mpRowHeights->getRangeData(nRow, aData))
            {
                if (pStartRow)
                    *pStartRow = nRow;
                if (pEndRow)
                    *pEndRow = nRow;
                // TODO: What should we return in case the search fails?
                return 0;
            }

            // If bHiddenAsZero, pStartRow and pEndRow were initialized to
            // boundaries of a non-hidden segment. Assume that the previous and
            // next segment are hidden then and limit the current height
            // segment.
            if (pStartRow)
                *pStartRow = (bHiddenAsZero ? std::max( *pStartRow, aData.mnRow1) : aData.mnRow1);
            if (pEndRow)
                *pEndRow = (bHiddenAsZero ? std::min( *pEndRow, aData.mnRow2) : aData.mnRow2);
            return aData.mnValue;
        }
    }
    else
    {
        if (pStartRow)
            *pStartRow = nRow;
        if (pEndRow)
            *pEndRow = nRow;
        return (USHORT) ScGlobal::nStdRowHeight;
    }
}


ULONG ScTable::GetRowHeight( SCROW nStartRow, SCROW nEndRow ) const
{
    DBG_ASSERT(VALIDROW(nStartRow) && VALIDROW(nEndRow),"Falsche Zeilennummer");

    if (VALIDROW(nStartRow) && VALIDROW(nEndRow) && mpRowHeights)
    {
        ULONG nHeight = 0;
        SCROW nRow = nStartRow;
        while (nRow <= nEndRow)
        {
            SCROW nLastRow = -1;
            if (!RowHidden(nRow, nLastRow))
            {
                if (nLastRow > nEndRow)
                    nLastRow = nEndRow;
                nHeight += mpRowHeights->getSumValue(nRow, nLastRow);
            }
            nRow = nLastRow + 1;
        }
        return nHeight;
    }
    else
        return (ULONG) ((nEndRow - nStartRow + 1) * ScGlobal::nStdRowHeight);
}


ULONG ScTable::GetScaledRowHeight( SCROW nStartRow, SCROW nEndRow, double fScale ) const
{
    DBG_ASSERT(VALIDROW(nStartRow) && VALIDROW(nEndRow),"Falsche Zeilennummer");

    if (VALIDROW(nStartRow) && VALIDROW(nEndRow) && mpRowHeights)
    {
        ULONG nHeight = 0;
        SCROW nRow = nStartRow;
        while (nRow <= nEndRow)
        {
            SCROW nLastRow = -1;
            if (!RowHidden(nRow, nLastRow))
            {
                if (nLastRow > nEndRow)
                    nLastRow = nEndRow;
                sal_uInt32 nThisHeight = mpRowHeights->getSumValue(nRow, nLastRow);
                nHeight += static_cast<ULONG>(nThisHeight * fScale);
            }
            nRow = nLastRow + 1;
        }
        return nHeight;
    }
    else
        return (ULONG) ((nEndRow - nStartRow + 1) * ScGlobal::nStdRowHeight * fScale);
}


USHORT ScTable::GetOriginalHeight( SCROW nRow ) const       // non-0 even if hidden
{
    DBG_ASSERT(VALIDROW(nRow),"wrong row number");

    if (VALIDROW(nRow) && mpRowHeights)
        return mpRowHeights->getValue(nRow);
    else
        return (USHORT) ScGlobal::nStdRowHeight;
}


//  Spalten-/Zeilen-Flags


SCROW ScTable::GetHiddenRowCount( SCROW nRow )
{
    if (!ValidRow(nRow))
        return 0;

    SCROW nLastRow = -1;
    if (!RowHidden(nRow, nLastRow) || !ValidRow(nLastRow))
        return 0;

    return nLastRow - nRow + 1;
}


//!     ShowRows / DBShowRows zusammenfassen

void ScTable::ShowCol(SCCOL nCol, bool bShow)
{
    if (VALIDCOL(nCol))
    {
        bool bWasVis = !ColHidden(nCol);
        if (bWasVis != bShow)
        {
            IncRecalcLevel();
            InitializeNoteCaptions();
            ScDrawLayer* pDrawLayer = pDocument->GetDrawLayer();
            if (pDrawLayer)
            {
                if (bShow)
                    pDrawLayer->WidthChanged( nTab, nCol, (long) pColWidth[nCol] );
                else
                    pDrawLayer->WidthChanged( nTab, nCol, -(long) pColWidth[nCol] );
            }

            SetColHidden(nCol, nCol, !bShow);
        DecRecalcLevel();

            ScChartListenerCollection* pCharts = pDocument->GetChartListenerCollection();
            if ( pCharts )
                pCharts->SetRangeDirty(ScRange( nCol, 0, nTab, nCol, MAXROW, nTab ));
        }
    }
    else
    {
        DBG_ERROR("Falsche Spaltennummer oder keine Flags");
    }
}


void ScTable::ShowRow(SCROW nRow, bool bShow)
{
    if (VALIDROW(nRow) && pRowFlags)
    {
        bool bWasVis = !RowHidden(nRow);
        if (bWasVis != bShow)
        {
            ScDrawLayer* pDrawLayer = pDocument->GetDrawLayer();
            if (pDrawLayer)
            {
                if (bShow)
                    pDrawLayer->HeightChanged(
                        nTab, nRow, static_cast<long>(mpRowHeights->getValue(nRow)));
                else
                    pDrawLayer->HeightChanged(
                        nTab, nRow, -static_cast<long>(mpRowHeights->getValue(nRow)));
            }

            SetRowHidden(nRow, nRow, !bShow);
            if (bShow)
                SetRowFiltered(nRow, nRow, false);
            ScChartListenerCollection* pCharts = pDocument->GetChartListenerCollection();
            if ( pCharts )
                pCharts->SetRangeDirty(ScRange( 0, nRow, nTab, MAXCOL, nRow, nTab ));

            InvalidatePageBreaks();
        }
    }
    else
    {
        DBG_ERROR("Falsche Zeilennummer oder keine Flags");
    }
}


void ScTable::DBShowRow(SCROW nRow, bool bShow)
{
    if (VALIDROW(nRow) && pRowFlags)
    {
        bool bWasVis = !RowHidden(nRow);
        IncRecalcLevel();
        InitializeNoteCaptions();
        if (bWasVis != bShow)
        {
            ScDrawLayer* pDrawLayer = pDocument->GetDrawLayer();
            if (pDrawLayer)
            {
                if (bShow)
                    pDrawLayer->HeightChanged(
                        nTab, nRow, static_cast<long>(mpRowHeights->getValue(nRow)));
                else
                    pDrawLayer->HeightChanged(
                        nTab, nRow, -static_cast<long>(mpRowHeights->getValue(nRow)));
            }
        }

        //  Filter-Flag immer setzen, auch wenn Hidden unveraendert
        SetRowHidden(nRow, nRow, !bShow);
        SetRowFiltered(nRow, nRow, !bShow);
    DecRecalcLevel();

        if (bWasVis != bShow)
        {
            ScChartListenerCollection* pCharts = pDocument->GetChartListenerCollection();
            if ( pCharts )
                pCharts->SetRangeDirty(ScRange( 0, nRow, nTab, MAXCOL, nRow, nTab ));

            if (pOutlineTable)
                UpdateOutlineRow( nRow, nRow, bShow );

            InvalidatePageBreaks();
        }
    }
    else
    {
        DBG_ERROR("Falsche Zeilennummer oder keine Flags");
    }
}


void ScTable::DBShowRows(SCROW nRow1, SCROW nRow2, bool bShow, bool bSetFlags)
{
    // #i116164# IncRecalcLevel/DecRecalcLevel is in ScTable::Query
    SCROW nStartRow = nRow1;
<<<<<<< HEAD
=======
    InitializeNoteCaptions();
>>>>>>> 62cfba8e
    while (nStartRow <= nRow2)
    {
        SCROW nEndRow = -1;
        bool bWasVis = !RowHidden(nStartRow, nEndRow);
        if (nEndRow > nRow2)
            nEndRow = nRow2;

        BOOL bChanged = ( bWasVis != bShow );
        if ( bChanged && bSetFlags )
        {
            ScDrawLayer* pDrawLayer = pDocument->GetDrawLayer();
            if (pDrawLayer)
            {
                long nHeight = static_cast<long>(mpRowHeights->getSumValue(nStartRow, nEndRow));
                if (bShow)
                    pDrawLayer->HeightChanged( nTab, nStartRow, nHeight );
                else
                    pDrawLayer->HeightChanged( nTab, nStartRow, -nHeight );
            }
        }

        // #i116164# Directly modify the flags only if there are drawing objects within the area.
        // Otherwise, all modifications are made together in ScTable::Query, so the tree isn't constantly rebuilt.
        if ( bSetFlags )
        {
            SetRowHidden(nStartRow, nEndRow, !bShow);
            SetRowFiltered(nStartRow, nEndRow, !bShow);
        }

        if ( bChanged )
        {
            ScChartListenerCollection* pCharts = pDocument->GetChartListenerCollection();
            if ( pCharts )
                pCharts->SetRangeDirty(ScRange( 0, nStartRow, nTab, MAXCOL, nEndRow, nTab ));
        }

        nStartRow = nEndRow + 1;
    }

    //  #i12341# For Show/Hide rows, the outlines are updated separately from the outside.
    //  For filtering, the changes aren't visible to the caller, so UpdateOutlineRow has
    //  to be done here.
    if (pOutlineTable)
        UpdateOutlineRow( nRow1, nRow2, bShow );
}


void ScTable::ShowRows(SCROW nRow1, SCROW nRow2, bool bShow)
{
    SCROW nStartRow = nRow1;
    IncRecalcLevel();
    InitializeNoteCaptions();

    // #i116164# if there are no drawing objects within the row range, a single HeightChanged call is enough
    ScDrawLayer* pDrawLayer = pDocument->GetDrawLayer();
    bool bHasObjects = pDrawLayer && pDrawLayer->HasObjectsInRows( nTab, nRow1, nRow2, false );
    long nOldHeight = 0;
    if ( pDrawLayer && !bHasObjects )
        nOldHeight = static_cast<long>(GetRowHeight(nRow1, nRow2));

    while (nStartRow <= nRow2)
    {
        SCROW nEndRow = -1;
        bool bWasVis = !RowHidden(nStartRow, nEndRow);
        if (nEndRow > nRow2)
            nEndRow = nRow2;

        BOOL bChanged = ( bWasVis != bShow );
        if ( bChanged && bHasObjects )
        {
            if (pDrawLayer)
            {
                long nHeight = static_cast<long>(mpRowHeights->getSumValue(nStartRow, nEndRow));
                if (bShow)
                    pDrawLayer->HeightChanged( nTab, nStartRow, nHeight );
                else
                    pDrawLayer->HeightChanged( nTab, nStartRow, -nHeight );
            }
        }

        // #i116164# Directly modify the flags only if there are drawing objects within the area.
        // Otherwise, all rows are modified together after the loop, so the tree isn't constantly rebuilt.
        if ( bHasObjects )
        {
            SetRowHidden(nStartRow, nEndRow, !bShow);
            if (bShow)
                SetRowFiltered(nStartRow, nEndRow, false);
        }

        if ( bChanged )
        {
            ScChartListenerCollection* pCharts = pDocument->GetChartListenerCollection();
            if ( pCharts )
                pCharts->SetRangeDirty(ScRange( 0, nStartRow, nTab, MAXCOL, nEndRow, nTab ));

            InvalidatePageBreaks();
        }

        nStartRow = nEndRow + 1;
    }

    if ( !bHasObjects )
    {
        // #i116164# set the flags for the whole range at once
        SetRowHidden(nRow1, nRow2, !bShow);
        if (bShow)
            SetRowFiltered(nRow1, nRow2, false);

        if ( pDrawLayer )
        {
            // if there are no objects in the range, a single HeightChanged call is enough
            long nNewHeight = 0;
            if ( bShow )
                nNewHeight = static_cast<long>(GetRowHeight(nRow1, nRow2));
            if ( nNewHeight != nOldHeight )
                pDrawLayer->HeightChanged( nTab, nRow1, nNewHeight - nOldHeight );
        }
    }

    DecRecalcLevel();
}


void ScTable::SetColFlags( SCCOL nCol, BYTE nNewFlags )
{
    if (VALIDCOL(nCol) && pColFlags)
        pColFlags[nCol] = nNewFlags;
    else
    {
        DBG_ERROR("Falsche Spaltennummer oder keine Flags");
    }
}


void ScTable::SetRowFlags( SCROW nRow, BYTE nNewFlags )
{
    if (VALIDROW(nRow) && pRowFlags)
        pRowFlags->SetValue( nRow, nNewFlags);
    else
    {
        DBG_ERROR("Falsche Zeilennummer oder keine Flags");
    }
}


void ScTable::SetRowFlags( SCROW nStartRow, SCROW nEndRow, BYTE nNewFlags )
{
    if (VALIDROW(nStartRow) && VALIDROW(nEndRow) && pRowFlags)
        pRowFlags->SetValue( nStartRow, nEndRow, nNewFlags);
    else
    {
        DBG_ERROR("Falsche Zeilennummer(n) oder keine Flags");
    }
}


BYTE ScTable::GetColFlags( SCCOL nCol ) const
{
    if (VALIDCOL(nCol) && pColFlags)
        return pColFlags[nCol];
    else
        return 0;
}


BYTE ScTable::GetRowFlags( SCROW nRow ) const
{
    if (VALIDROW(nRow) && pRowFlags)
        return pRowFlags->GetValue(nRow);
    else
        return 0;
}


SCROW ScTable::GetLastFlaggedRow() const
{
    SCROW nLastFound = 0;
    if (pRowFlags)
    {
        SCROW nRow = pRowFlags->GetLastAnyBitAccess( 0, sal::static_int_cast<BYTE>(CR_ALL) );
        if (ValidRow(nRow))
            nLastFound = nRow;
    }

    if (!maRowManualBreaks.empty())
        nLastFound = ::std::max(nLastFound, *maRowManualBreaks.rbegin());

    if (mpHiddenRows)
    {
        SCROW nRow = mpHiddenRows->findLastNotOf(false);
        if (ValidRow(nRow))
            nLastFound = ::std::max(nLastFound, nRow);
    }

    if (mpFilteredRows)
    {
        SCROW nRow = mpFilteredRows->findLastNotOf(false);
        if (ValidRow(nRow))
            nLastFound = ::std::max(nLastFound, nRow);
    }

    return nLastFound;
}


SCCOL ScTable::GetLastChangedCol() const
{
    if ( !pColFlags )
        return 0;

    SCCOL nLastFound = 0;
    for (SCCOL nCol = 1; nCol <= MAXCOL; nCol++)
        if ((pColFlags[nCol] & CR_ALL) || (pColWidth[nCol] != STD_COL_WIDTH))
            nLastFound = nCol;

    return nLastFound;
}


SCROW ScTable::GetLastChangedRow() const
{
    if ( !pRowFlags )
        return 0;

    SCROW nLastFlags = GetLastFlaggedRow();

    // Find the last row position where the height is NOT the standard row
    // height.
    // KOHEI: Test this to make sure it does what it's supposed to.
    SCROW nLastHeight = mpRowHeights->findLastNotOf(ScGlobal::nStdRowHeight);
    if (!ValidRow(nLastHeight))
        nLastHeight = 0;

    return std::max( nLastFlags, nLastHeight);
}


BOOL ScTable::UpdateOutlineCol( SCCOL nStartCol, SCCOL nEndCol, BOOL bShow )
{
    if (pOutlineTable && pColFlags)
    {
        ScBitMaskCompressedArray< SCCOLROW, BYTE> aArray( MAXCOL, pColFlags, MAXCOLCOUNT);
        return pOutlineTable->GetColArray()->ManualAction( nStartCol, nEndCol, bShow, *this, true );
    }
    else
        return FALSE;
}


BOOL ScTable::UpdateOutlineRow( SCROW nStartRow, SCROW nEndRow, BOOL bShow )
{
    if (pOutlineTable && pRowFlags)
        return pOutlineTable->GetRowArray()->ManualAction( nStartRow, nEndRow, bShow, *this, false );
    else
        return FALSE;
}


void ScTable::ExtendHidden( SCCOL& rX1, SCROW& rY1, SCCOL& rX2, SCROW& rY2 )
{
    // Column-wise expansion

    while (rX1 > 0 && ColHidden(rX1-1))
        --rX1;

    while (rX2 < MAXCOL && ColHidden(rX2+1))
        ++rX2;

    // Row-wise expansion

    if (rY1 > 0)
    {
        ScFlatBoolRowSegments::RangeData aData;
        if (mpHiddenRows->getRangeData(rY1-1, aData) && aData.mbValue)
        {
            SCROW nStartRow = aData.mnRow1;
            if (ValidRow(nStartRow))
                rY1 = nStartRow;
        }
    }
    if (rY2 < MAXROW)
    {
        SCROW nEndRow = -1;
        if (RowHidden(rY2+1, nEndRow) && ValidRow(nEndRow))
            rY2 = nEndRow;
    }
}


void ScTable::StripHidden( SCCOL& rX1, SCROW& rY1, SCCOL& rX2, SCROW& rY2 )
{
    while ( rX2>rX1 && ColHidden(rX2) )
        --rX2;
    while ( rX2>rX1 && ColHidden(rX1) )
        ++rX1;

    if (rY1 < rY2)
    {
        ScFlatBoolRowSegments::RangeData aData;
        if (mpHiddenRows->getRangeData(rY2, aData) && aData.mbValue)
        {
            SCROW nStartRow = aData.mnRow1;
            if (ValidRow(nStartRow) && nStartRow >= rY1)
                rY2 = nStartRow;
        }
    }

    if (rY1 < rY2)
    {
        SCROW nEndRow = -1;
        if (RowHidden(rY1, nEndRow) && ValidRow(nEndRow) && nEndRow <= rY2)
            rY1 = nEndRow;
    }
}


//  Auto-Outline

template< typename T >
short DiffSign( T a, T b )
{
    return (a<b) ? -1 :
            (a>b) ? 1 : 0;
}


void ScTable::DoAutoOutline( SCCOL nStartCol, SCROW nStartRow, SCCOL nEndCol, SCROW nEndRow )
{
    BOOL bSizeChanged = FALSE;
    BOOL bMissed      = FALSE;

    SCCOL nCol;
    SCROW nRow;
    SCROW i;
    BOOL bFound;
    ScOutlineArray* pArray;
    ScBaseCell* pCell;
    ScRange aRef;
/*  ScPatternAttr aBoldPattern( pDocument->GetPool() );             //! spezielle Format-Vorlage
    aBoldPattern.GetItemSet().Put( SvxWeightItem( WEIGHT_BOLD ) );
*/

    StartOutlineTable();

                            // Zeilen

    SCROW   nCount = nEndRow-nStartRow+1;
    BOOL*   pUsed = new BOOL[nCount];
    for (i=0; i<nCount; i++)
        pUsed[i] = FALSE;
    for (nCol=nStartCol; nCol<=nEndCol; nCol++)
        if (!aCol[nCol].IsEmptyData())
            aCol[nCol].FindUsed( nStartRow, nEndRow, pUsed );

    pArray = pOutlineTable->GetRowArray();
    for (nRow=nStartRow; nRow<=nEndRow; nRow++)
        if (pUsed[nRow-nStartRow])
        {
            bFound = FALSE;
            for (nCol=nStartCol; nCol<=nEndCol && !bFound; nCol++)
                if (!aCol[nCol].IsEmptyData())
                {
                    pCell = aCol[nCol].GetCell( nRow );
                    if (pCell)
                        if ( pCell->GetCellType() == CELLTYPE_FORMULA )
                            if (((ScFormulaCell*)pCell)->HasRefListExpressibleAsOneReference( aRef ))
                                if ( aRef.aStart.Col() == nCol && aRef.aEnd.Col() == nCol &&
                                     aRef.aStart.Tab() == nTab && aRef.aEnd.Tab() == nTab &&
                                     DiffSign( aRef.aStart.Row(), nRow ) ==
                                        DiffSign( aRef.aEnd.Row(), nRow ) )
                                {
                                    if (pArray->Insert( aRef.aStart.Row(), aRef.aEnd.Row(), bSizeChanged ))
                                    {
//                                      ApplyPatternArea( nStartCol, nRow, nEndCol, nRow, aBoldPattern );
                                        bFound = TRUE;
                                    }
                                    else
                                        bMissed = TRUE;
                                }
                }
        }

    delete[] pUsed;

                            // Spalten

    pArray = pOutlineTable->GetColArray();
    for (nCol=nStartCol; nCol<=nEndCol; nCol++)
    {
        if (!aCol[nCol].IsEmptyData())
        {
            bFound = FALSE;
            ScColumnIterator aIter( &aCol[nCol], nStartRow, nEndRow );
            while ( aIter.Next( nRow, pCell ) && !bFound )
            {
                if ( pCell->GetCellType() == CELLTYPE_FORMULA )
                    if (((ScFormulaCell*)pCell)->HasRefListExpressibleAsOneReference( aRef ))
                        if ( aRef.aStart.Row() == nRow && aRef.aEnd.Row() == nRow &&
                             aRef.aStart.Tab() == nTab && aRef.aEnd.Tab() == nTab &&
                             DiffSign( aRef.aStart.Col(), nCol ) ==
                                DiffSign( aRef.aEnd.Col(), nCol ) )
                        {
                            if (pArray->Insert( aRef.aStart.Col(), aRef.aEnd.Col(), bSizeChanged ))
                            {
//                              ApplyPatternArea( nCol, nStartRow, nCol, nEndRow, aBoldPattern );
                                bFound = TRUE;
                            }
                            else
                                bMissed = TRUE;
                        }
            }
        }
    }
}

                                    //  CopyData - fuer Query in anderen Bereich

void ScTable::CopyData( SCCOL nStartCol, SCROW nStartRow, SCCOL nEndCol, SCROW nEndRow,
                            SCCOL nDestCol, SCROW nDestRow, SCTAB nDestTab )
{
    //!     wenn fuer mehrere Zeilen benutzt, nach Spalten optimieren!

    ScAddress aSrc( nStartCol, nStartRow, nTab );
    ScAddress aDest( nDestCol, nDestRow, nDestTab );
    ScRange aRange( aSrc, aDest );
    BOOL bThisTab = ( nDestTab == nTab );
    SCROW nDestY = nDestRow;
    for (SCROW nRow=nStartRow; nRow<=nEndRow; nRow++)
    {
        aSrc.SetRow( nRow );
        aDest.SetRow( nDestY );
        SCCOL nDestX = nDestCol;
        for (SCCOL nCol=nStartCol; nCol<=nEndCol; nCol++)
        {
            aSrc.SetCol( nCol );
            aDest.SetCol( nDestX );
            ScBaseCell* pCell = GetCell( nCol, nRow );
            if (pCell)
            {
                pCell = pCell->CloneWithoutNote( *pDocument );
                if (pCell->GetCellType() == CELLTYPE_FORMULA)
                {
                    ((ScFormulaCell*)pCell)->UpdateReference( URM_COPY, aRange,
                                    ((SCsCOL) nDestCol) - ((SCsCOL) nStartCol),
                                    ((SCsROW) nDestRow) - ((SCsROW) nStartRow),
                                    ((SCsTAB) nDestTab) - ((SCsTAB) nTab) );
                    ((ScFormulaCell*)pCell)->aPos = aDest;
                }
            }
            if (bThisTab)
            {
                PutCell( nDestX, nDestY, pCell );
                SetPattern( nDestX, nDestY, *GetPattern( nCol, nRow ), TRUE );
            }
            else
            {
                pDocument->PutCell( aDest, pCell );
                pDocument->SetPattern( aDest, *GetPattern( nCol, nRow ), TRUE );
            }

            ++nDestX;
        }
        ++nDestY;
    }
}


BOOL ScTable::RefVisible(ScFormulaCell* pCell)
{
    ScRange aRef;

    if (pCell->HasOneReference(aRef))
    {
        if (aRef.aStart.Col()==aRef.aEnd.Col() && aRef.aStart.Tab()==aRef.aEnd.Tab())
        {
            SCROW nEndRow;
            if (!RowFiltered(aRef.aStart.Row(), NULL, &nEndRow))
                // row not filtered.
                nEndRow = ::std::numeric_limits<SCROW>::max();

            if (!ValidRow(nEndRow) || nEndRow < aRef.aEnd.Row())
                return TRUE;    // at least partly visible
            return FALSE;       // completely invisible
        }
    }

    return TRUE;                        // irgendwie anders
}


void ScTable::GetUpperCellString(SCCOL nCol, SCROW nRow, String& rStr)
{
    GetInputString(nCol, nRow, rStr);
    rStr.EraseTrailingChars();
    rStr.EraseLeadingChars();
    ScGlobal::pCharClass->toUpper(rStr);
}


// Berechnen der Groesse der Tabelle und setzen der Groesse an der DrawPage

void ScTable::SetDrawPageSize(bool bResetStreamValid, bool bUpdateNoteCaptionPos)
{
    ScDrawLayer* pDrawLayer = pDocument->GetDrawLayer();
    if( pDrawLayer )
    {
        double fValX = GetColOffset( MAXCOL + 1 ) * HMM_PER_TWIPS;
        double fValY = GetRowOffset( MAXROW + 1 ) * HMM_PER_TWIPS;
        const long nMax = ::std::numeric_limits<long>::max();
        // #i113884# Avoid int32 overflow with possible negative results than can cause bad effects.
        // If the draw page size is smaller than all rows, only the bottom of the sheet is affected.
        long x = ( fValX > (double)nMax ) ? nMax : (long) fValX;
        long y = ( fValY > (double)nMax ) ? nMax : (long) fValY;

        if ( IsLayoutRTL() )        // IsNegativePage
            x = -x;

        pDrawLayer->SetPageSize( static_cast<sal_uInt16>(nTab), Size( x, y ), bUpdateNoteCaptionPos );
    }

    // #i102616# actions that modify the draw page size count as sheet modification
    // (exception: InitDrawLayer)
    if (bResetStreamValid && IsStreamValid())
        SetStreamValid(FALSE);
}


ULONG ScTable::GetRowOffset( SCROW nRow ) const
{
    ULONG n = 0;
    if ( mpHiddenRows && mpRowHeights )
    {
        if (nRow == 0)
            return 0;
        else if (nRow == 1)
            return GetRowHeight(0);

        n = GetTotalRowHeight(0, nRow-1);
#ifdef DBG_UTIL
        if (n == ::std::numeric_limits<unsigned long>::max())
            DBG_ERRORFILE("ScTable::GetRowOffset: row heights overflow");
#endif
    }
    else
    {
        DBG_ERROR("GetRowOffset: Daten fehlen");
    }
    return n;
}

SCROW ScTable::GetRowForHeight(ULONG nHeight) const
{
    sal_uInt32 nSum = 0;

    ScFlatBoolRowSegments::RangeData aData;
    for (SCROW nRow = 0; nRow <= MAXROW; ++nRow)
    {
        if (!mpHiddenRows->getRangeData(nRow, aData))
            break;

        if (aData.mbValue)
        {
            nRow = aData.mnRow2;
            continue;
        }

        sal_uInt32 nNew = mpRowHeights->getValue(nRow);
        nSum += nNew;
        if (nSum > nHeight)
        {
            return nRow < MAXROW ? nRow + 1 : MAXROW;
        }
    }
    return -1;
}


ULONG ScTable::GetColOffset( SCCOL nCol ) const
{
    ULONG n = 0;
    if ( pColWidth )
    {
        SCCOL i;
        for( i = 0; i < nCol; i++ )
            if (!ColHidden(i))
                n += pColWidth[i];
    }
    else
    {
        DBG_ERROR("GetColumnOffset: Daten fehlen");
    }
    return n;
}

/* vim:set shiftwidth=4 softtabstop=4 expandtab: */<|MERGE_RESOLUTION|>--- conflicted
+++ resolved
@@ -2639,10 +2639,6 @@
 {
     // #i116164# IncRecalcLevel/DecRecalcLevel is in ScTable::Query
     SCROW nStartRow = nRow1;
-<<<<<<< HEAD
-=======
-    InitializeNoteCaptions();
->>>>>>> 62cfba8e
     while (nStartRow <= nRow2)
     {
         SCROW nEndRow = -1;
